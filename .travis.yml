--- conflicted
+++ resolved
@@ -14,10 +14,6 @@
 script:
   - ./scripts/generate-mo --quiet
   - ant phpunit lint
-<<<<<<< HEAD
-  - if [[ $TRAVIS_PULL_REQUEST != "false" ]] ; then ./scripts/check-dco origin/master..FETCH_HEAD ; fi
-=======
   - if [[ $TRAVIS_PULL_REQUEST != "false" ]] ; then ./scripts/check-dco origin/$TRAVIS_BRANCH..FETCH_HEAD ; fi
->>>>>>> 4cbf408e
 after_script:
   - php vendor/bin/coveralls -v