--- conflicted
+++ resolved
@@ -75,12 +75,7 @@
         - rvm install ruby-2.3.3
         - rvm --default use 2.3.3
         - brew update
-<<<<<<< HEAD
         - brew install gettext php71 mariadb
-=======
-        - brew tap homebrew/php
-        - brew install gettext php70 mariadb
->>>>>>> f5d950da
         - brew link --force gettext
         - sed -i -e 's/^memory_limit = .*/memory_limit = -1/' /usr/local/etc/php/7.1/php.ini
         - curl https://getcomposer.org/installer | php
