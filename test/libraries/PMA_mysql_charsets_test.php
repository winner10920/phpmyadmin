<?php
/* vim: set expandtab sw=4 ts=4 sts=4: */
/**
 * Tests for MySQL Charsets
 *
 * @package PhpMyAdmin-test
 */

/*
 * Include to test.
 */
require_once 'libraries/mysql_charsets.inc.php';
require_once 'libraries/php-gettext/gettext.inc';

/**
 * Tests for MySQL Charsets
 *
 * @package PhpMyAdmin-test
 */
class PMA_MySQL_Charsets_Test extends PHPUnit_Framework_TestCase
{
    /**
     * Test for PMA_generateCharsetQueryPart
     *
     * @param string $collation Collation
     * @param string $expected  Expected Charset Query
     *
     * @return void
     * @test
     * @dataProvider charsetQueryData
     */
    public function testGenerateCharsetQueryPart($collation, $expected)
    {
        $this->assertEquals(
            $expected,
            PMA_generateCharsetQueryPart($collation)
        );
    }

    /**
     * Data Provider for testPMA_generateCharsetQueryPart
     *
     * @return array test data
     */
    public function charsetQueryData()
    {
        return array(
<<<<<<< HEAD
            array("a_b_c_d", " CHARACTER SET a COLLATE a_b_c_d"),
            array("a_", " CHARACTER SET a COLLATE a_"),
            array("a", " CHARACTER SET a"),
=======
            array(false, "a_b_c_d", " CHARSET=a COLLATE a_b_c_d"),
            array(false, "a_", " CHARSET=a COLLATE a_"),
            array(false, "a", " CHARSET=a"),
            array(true, "a_b_c_d", " COLLATE a_b_c_d")
>>>>>>> 99e30eff
        );
    }


    /**
     * Test for PMA_getDbCollation
     *
     * @return void
     * @test
     */
    public function testGetDbCollation()
    {
        $GLOBALS['server'] = 1;
        // test case for system schema
        $this->assertEquals(
            'utf8_general_ci',
            PMA_getDbCollation("information_schema")
        );

        $GLOBALS['cfg']['Server']['DisableIS'] = false;
        $GLOBALS['cfg']['DBG']['sql'] = false;

        $this->assertEquals(
            'utf8_general_ci',
            PMA_getDbCollation('pma_test')
        );
    }

    /**
     * Test case for PMA_getCollationDescr()
     *
     * @param string $collation Collation for which description is reqd
     * @param string $desc      Expected Description
     *
     * @return void
     * @test
     * @dataProvider collationDescr
     */
    public function testGetCollationDescr($collation, $desc)
    {
        $this->assertEquals(
            $desc,
            PMA_getCollationDescr($collation)
        );
    }

    /**
     * Data Provider for testPMA_getCollationDescr()
     *
     * @return array Test data for testPMA_getCollationDescr()
     */
    public function collationDescr()
    {
        return array(
            array('binary', 'Binary'),
            array('foo_bulgarian_bar', 'Bulgarian'),
            array('gb2312_chinese', 'Simplified Chinese'),
            array('gbk_chinese', 'Simplified Chinese'),
            array('big5_chinese', 'Traditional Chinese'),
            array('foo_ci_bar', 'unknown, case-insensitive'),
            array('foo_cs_bar', 'unknown, case-sensitive'),
            array('foo_croatian_bar', 'Croatian'),
            array('foo_czech_bar', 'Czech'),
            array('foo_danish_bar', 'Danish'),
            array('foo_english_bar', 'English'),
            array('foo_esperanto_bar', 'Esperanto'),
            array('foo_estonian_bar', 'Estonian'),
            array('foo_german1_bar', 'German (dictionary)'),
            array('foo_german2_bar', 'German (phone book)'),
            array('foo_hungarian_bar', 'Hungarian'),
            array('foo_icelandic_bar', 'Icelandic'),
            array('foo_japanese_bar', 'Japanese'),
            array('foo_latvian_bar', 'Latvian'),
            array('foo_lithuanian_bar', 'Lithuanian'),
            array('foo_korean_bar', 'Korean'),
            array('foo_persian_bar', 'Persian'),
            array('foo_polish_bar', 'Polish'),
            array('foo_roman_bar', 'West European'),
            array('foo_romanian_bar', 'Romanian'),
            array('foo_slovak_bar', 'Slovak'),
            array('foo_slovenian_bar', 'Slovenian'),
            array('foo_spanish_bar', 'Spanish'),
            array('foo_spanish2_bar', 'Traditional Spanish'),
            array('foo_swedish_bar', 'Swedish'),
            array('foo_thai_bar', 'Thai'),
            array('foo_turkish_bar', 'Turkish'),
            array('foo_ukrainian_bar', 'Ukrainian'),
            array('foo_unicode_bar', 'Unicode (multilingual)'),
            array('ucs2', 'Unicode (multilingual)'),
            array('utf8', 'Unicode (multilingual)'),
            array('ascii', 'West European (multilingual)'),
            array('cp850', 'West European (multilingual)'),
            array('dec8', 'West European (multilingual)'),
            array('hp8', 'West European (multilingual)'),
            array('latin1', 'West European (multilingual)'),
            array('cp1250', 'Central European (multilingual)'),
            array('cp852', 'Central European (multilingual)'),
            array('latin2', 'Central European (multilingual)'),
            array('macce', 'Central European (multilingual)'),
            array('cp866', 'Russian'),
            array('koi8r', 'Russian'),
            array('gb2312', 'Simplified Chinese'),
            array('gbk', 'Simplified Chinese'),
            array('sjis', 'Japanese'),
            array('ujis', 'Japanese'),
            array('cp932', 'Japanese'),
            array('eucjpms', 'Japanese'),
            array('cp1257', 'Baltic (multilingual)'),
            array('latin7', 'Baltic (multilingual)'),
            array('armscii8', 'Armenian'),
            array('armscii', 'Armenian'),
            array('big5', 'Traditional Chinese'),
            array('cp1251', 'Cyrillic (multilingual)'),
            array('cp1256', 'Arabic'),
            array('euckr', 'Korean'),
            array('hebrew', 'Hebrew'),
            array('geostd8', 'Georgian'),
            array('greek', 'Greek'),
            array('keybcs2', 'Czech-Slovak'),
            array('koi8u', 'Ukrainian'),
            array('latin5', 'Turkish'),
            array('swe7', 'Swedish'),
            array('tis620', 'Thai'),
            array('foobar', 'unknown'),
            array('foo_test_bar', 'unknown'),
            array('foo_bin_bar', 'unknown, Binary')
        );
    }

    /**
     * Test for PMA_generateCharsetDropdownBox
     *
     * @return void
     * @test
     */
    public function testGenerateCharsetDropdownBox()
    {
        $GLOBALS['mysql_charsets'] = array('latin1', 'latin2', 'latin3');
        $GLOBALS['mysql_charsets_available'] = array(
            'latin1' => true,
            'latin2' => false,
            'latin3' => true
        );
        $GLOBALS['mysql_charsets_descriptions'] = array(
            'latin1' => 'abc',
            'latin2' => 'def'
        );
        $GLOBALS['mysql_collations'] = array(
            'latin1' => array(
                'latin1_german1_ci',
                'latin1_swedish1_ci'
            ),
            'latin2' => array('latin1_general_ci'),
            'latin3' => array()
        );
        $GLOBALS['mysql_collations_available'] = array(
             'latin1_german1_ci' => true,
             'latin1_swedish1_ci' => false,
             'latin2_general_ci' => true
        );
        $result = PMA_generateCharsetDropdownBox();

        $this->assertContains('name="collation"', $result);
        $this->assertNotContains('id="', $result);
        $this->assertNotContains('class="autosubmit"', $result);
        $this->assertContains('<option value="">Collation', $result);
        $this->assertContains('<option value=""></option>', $result);
        $this->assertContains('<optgroup label="latin1', $result);
        $this->assertNotContains('<optgroup label="latin2', $result);
        $this->assertContains('title="latin3', $result);
        $this->assertContains('title="abc', $result);
        $this->assertNotContains('value="latin1_swedish1_ci"', $result);
        $this->assertContains('value="latin1_german1_ci"', $result);
        $this->assertNotContains('value="latin2_general1_ci"', $result);
        $this->assertContains('title="German', $result);

        $result = PMA_generateCharsetDropdownBox(
            2, null, "test_id", "latin1", false, true
        );
        $this->assertContains('name="character_set"', $result);
        $this->assertNotContains('Charset</option>', $result);
        $this->assertContains('class="autosubmit"', $result);
        $this->assertContains('id="test_id"', $result);
        $this->assertContains('selected="selected">latin1', $result);
    }

    /**
     * Test for PMA_getServerCollation
     *
     * @return void
     * @test
     */
    public function testGetServerCollation()
    {
        $GLOBALS['server'] = 1;
        $GLOBALS['cfg']['DBG']['sql'] = false;
        $this->assertEquals('utf8_general_ci', PMA_getServerCollation());
    }
}<|MERGE_RESOLUTION|>--- conflicted
+++ resolved
@@ -45,16 +45,9 @@
     public function charsetQueryData()
     {
         return array(
-<<<<<<< HEAD
-            array("a_b_c_d", " CHARACTER SET a COLLATE a_b_c_d"),
-            array("a_", " CHARACTER SET a COLLATE a_"),
-            array("a", " CHARACTER SET a"),
-=======
-            array(false, "a_b_c_d", " CHARSET=a COLLATE a_b_c_d"),
-            array(false, "a_", " CHARSET=a COLLATE a_"),
-            array(false, "a", " CHARSET=a"),
-            array(true, "a_b_c_d", " COLLATE a_b_c_d")
->>>>>>> 99e30eff
+            array("a_b_c_d", " CHARSET=a COLLATE a_b_c_d"),
+            array("a_", " CHARSET=a COLLATE a_"),
+            array("a", " CHARSET=a"),
         );
     }
 
