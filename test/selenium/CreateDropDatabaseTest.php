<?php
/**
 * Selenium TestCase for creating and deleting databases
 */
declare(strict_types=1);

namespace PhpMyAdmin\Tests\Selenium;

/**
 * CreateDropDatabaseTest class
 *
 * @group      selenium
 */
class CreateDropDatabaseTest extends TestBase
{
    /**
     * Setup the browser environment to run the selenium test case
     */
    protected function setUp(): void
    {
        parent::setUp();
        /* TODO: For now this tests needs superuser for deleting database */
        $this->skipIfNotSuperUser();
        $this->login();
    }

    /**
     * Creates a database and drops it
     *
     * @return void
     *
     * @group large
     */
    public function testCreateDropDatabase()
    {
        // Drop database if it exists
        $this->dbQuery(
            'DROP DATABASE IF EXISTS ' . $this->database_name . ';'
        );

        $this->waitForElement('partialLinkText', 'Databases')->click();
        $this->waitAjax();

        $element = $this->waitForElement('id', 'text_create_db');
        $element->clear();
        $element->sendKeys($this->database_name);

        $this->byId('buttonGo')->click();

        $element = $this->waitForElement('linkText', 'Database: ' . $this->database_name);

        $result = $this->dbQuery(
            'SHOW DATABASES LIKE \'' . $this->database_name . '\';'
        );
        $this->assertEquals(1, $result->num_rows);

        $this->_dropDatabase();
    }

    /**
     * Drops a database, called after testCreateDropDatabase
     *
     * @return void
     */
    private function _dropDatabase()
    {
        $this->gotoHomepage();

        $this->byPartialLinkText('Databases')->click();
        $this->waitAjax();

        $this->scrollToBottom();

        $dbElement = $this->byCssSelector(
            "input[name='selected_dbs[]'][value='" . $this->database_name . "']"
        );
        $this->scrollToElement($dbElement, 0, 20);
        $dbElement->click();

<<<<<<< HEAD
        $this->byCssSelector('button.mult_submit')->click();
        $this->byCssSelector('button.submitOK')->click();
=======
        $multSubmit = $this->byCssSelector("button.mult_submit");
        $this->scrollToElement($multSubmit);
        $multSubmit->click();
        $this->byCssSelector("button.submitOK")->click();
>>>>>>> 10ca692e

        $this->waitForElementNotPresent(
            'cssSelector',
            "input[name='selected_dbs[]'][value='" . $this->database_name . "']"
        );

        $this->waitForElement(
            'cssSelector',
            'span.ajax_notification .alert-success'
        );

        $result = $this->dbQuery(
            'SHOW DATABASES LIKE \'' . $this->database_name . '\';'
        );
        $this->assertEquals(0, $result->num_rows);
    }
}<|MERGE_RESOLUTION|>--- conflicted
+++ resolved
@@ -77,15 +77,10 @@
         $this->scrollToElement($dbElement, 0, 20);
         $dbElement->click();
 
-<<<<<<< HEAD
-        $this->byCssSelector('button.mult_submit')->click();
-        $this->byCssSelector('button.submitOK')->click();
-=======
-        $multSubmit = $this->byCssSelector("button.mult_submit");
+        $multSubmit = $this->byCssSelector('button.mult_submit');
         $this->scrollToElement($multSubmit);
         $multSubmit->click();
-        $this->byCssSelector("button.submitOK")->click();
->>>>>>> 10ca692e
+        $this->byCssSelector('button.submitOK')->click();
 
         $this->waitForElementNotPresent(
             'cssSelector',
