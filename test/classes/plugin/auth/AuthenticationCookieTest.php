<?php
/* vim: set expandtab sw=4 ts=4 sts=4: */
/**
 * tests for PMA\libraries\plugins\auth\AuthenticationCookie class
 *
 * @package PhpMyAdmin-test
 */

use PMA\libraries\plugins\auth\AuthenticationCookie;
use PMA\libraries\Theme;

$GLOBALS['PMA_Config'] = new PMA\libraries\Config();

require_once 'libraries/config.default.php';
require_once 'libraries/database_interface.inc.php';
require_once 'libraries/plugins/auth/AuthenticationCookie.php';
require_once 'test/PMATestCase.php';

/**
 * tests for PMA\libraries\plugins\auth\AuthenticationCookie class
 *
 * @package PhpMyAdmin-test
 */
class AuthenticationCookieTest extends PMATestCase
{
    /**
     * @var AuthenticationCookie
     */
    protected $object;

    /**
     * Configures global environment.
     *
     * @return void
     */
    function setup()
    {
        $GLOBALS['PMA_Config']->enableBc();
        $GLOBALS['server'] = 0;
        $GLOBALS['text_dir'] = 'ltr';
        $GLOBALS['db'] = 'db';
        $GLOBALS['table'] = 'table';
        $_REQUEST['pma_password'] = '';
        $this->object = new AuthenticationCookie();
        $GLOBALS['PMA_PHP_SELF'] = '/phpmyadmin/';
    }

    /**
     * tearDown for test cases
     *
     * @return void
     */
    public function tearDown()
    {
        unset($this->object);
    }

    /**
     * Test for PMA\libraries\plugins\auth\AuthenticationConfig::auth
     *
     * @return void
     * @group medium
     */
    public function testAuthErrorAJAX()
    {
        $restoreInstance = PMA\libraries\Response::getInstance();

        $mockResponse = $this->getMockBuilder('PMA\libraries\Response')
            ->disableOriginalConstructor()
            ->setMethods(array('isAjax', 'setRequestStatus', 'addJSON'))
            ->getMock();

        $mockResponse->expects($this->once())
            ->method('isAjax')
            ->with()
            ->will($this->returnValue(true));

        $mockResponse->expects($this->once())
            ->method('setRequestStatus')
            ->with(false);

        $mockResponse->expects($this->once())
            ->method('addJSON')
            ->with(
                'redirect_flag',
                '1'
            );

        $attrInstance = new ReflectionProperty('PMA\libraries\Response', '_instance');
        $attrInstance->setAccessible(true);
        $attrInstance->setValue($mockResponse);
        $GLOBALS['conn_error'] = true;
        $this->assertTrue(
            $this->object->auth()
        );

        $attrInstance->setValue($restoreInstance);
    }

    /**
     * Test for PMA\libraries\plugins\auth\AuthenticationConfig::auth
     *
     * @return void
     * @group medium
     */
    public function testAuthError()
    {
        $restoreInstance = PMA\libraries\Response::getInstance();
        $mockResponse = $this->getMockBuilder('PMA\libraries\Response')
            ->disableOriginalConstructor()
            ->setMethods(array('isAjax', 'getFooter', 'getHeader'))
            ->getMock();

        $mockResponse->expects($this->once())
            ->method('isAjax')
            ->with()
            ->will($this->returnValue(false));

        $_REQUEST['old_usr'] = '';
        $GLOBALS['cfg']['LoginCookieRecall'] = true;
        $GLOBALS['cfg']['blowfish_secret'] = 'secret';
        $GLOBALS['PHP_AUTH_USER'] = 'pmauser';
        $GLOBALS['pma_auth_server'] = 'localhost';

        // mock footer
        $mockFooter = $this->getMockBuilder('PMA\libraries\Footer')
            ->disableOriginalConstructor()
            ->setMethods(array('setMinimal'))
            ->getMock();

        $mockFooter->expects($this->once())
            ->method('setMinimal')
            ->with();

        // mock header

        $mockHeader = $this->getMockBuilder('PMA\libraries\Header')
            ->disableOriginalConstructor()
            ->setMethods(
                array(
                    'setBodyId',
                    'setTitle',
                    'disableMenuAndConsole',
                    'disableWarnings'
                )
            )
            ->getMock();

        $mockHeader->expects($this->once())
            ->method('setBodyId')
            ->with('loginform');

        $mockHeader->expects($this->once())
            ->method('setTitle')
            ->with('phpMyAdmin');

        $mockHeader->expects($this->once())
            ->method('disableMenuAndConsole')
            ->with();

        $mockHeader->expects($this->once())
            ->method('disableWarnings')
            ->with();

        // set mocked headers and footers

        $mockResponse->expects($this->once())
            ->method('getFooter')
            ->with()
            ->will($this->returnValue($mockFooter));

        $mockResponse->expects($this->once())
            ->method('getHeader')
            ->with()
            ->will($this->returnValue($mockHeader));

        $attrInstance = new ReflectionProperty('PMA\libraries\Response', '_instance');
        $attrInstance->setAccessible(true);
        $attrInstance->setValue($mockResponse);

        $GLOBALS['pmaThemeImage'] = 'test';
        $GLOBALS['conn_error'] = true;
        $GLOBALS['cfg']['Lang'] = 'en';
        $GLOBALS['cfg']['AllowArbitraryServer'] = true;
        $GLOBALS['cfg']['Servers'] = array(1, 2);
        $GLOBALS['cfg']['CaptchaLoginPrivateKey'] = '';
        $GLOBALS['cfg']['CaptchaLoginPublicKey'] = '';
        $GLOBALS['target'] = 'testTarget';
        $GLOBALS['db'] = 'testDb';
        $GLOBALS['table'] = 'testTable';

        file_put_contents('testlogo_right.png', '');

        // mock error handler

        $mockErrorHandler = $this->getMockBuilder('PMA\libraries\ErrorHandler')
            ->disableOriginalConstructor()
            ->setMethods(array('hasDisplayErrors', 'dispErrors'))
            ->getMock();

        $mockErrorHandler->expects($this->once())
            ->method('hasDisplayErrors')
            ->with()
            ->will($this->returnValue(true));

        $mockErrorHandler->expects($this->once())
            ->method('dispErrors')
            ->with();

        $GLOBALS['error_handler'] = $mockErrorHandler;

        ob_start();
        $this->object->auth();
        $result = ob_get_clean();

        // assertions

        $this->assertContains(
            '<img src="testlogo_right.png" id="imLogo"',
            $result
        );

        $this->assertContains(
            '<div class="error">',
            $result
        );

        $this->assertContains(
            '<form method="post" action="index.php" name="login_form" ' .
            'class="disableAjax login hide js-show">',
            $result
        );

        $this->assertContains(
            '<input type="text" name="pma_servername" id="input_servername" ' .
            'value="localhost"',
            $result
        );

        $this->assertContains(
            '<input type="text" name="pma_username" id="input_username" ' .
            'value="pmauser" size="24" class="textfield"/>',
            $result
        );

        $this->assertContains(
            '<input type="password" name="pma_password" id="input_password" ' .
            'value="" size="24" class="textfield" />',
            $result
        );

        $this->assertContains(
            '<select name="server" id="select_server" ' .
            'onchange="document.forms[\'login_form\'].' .
            'elements[\'pma_servername\'].value = \'\'" >',
            $result
        );

        $this->assertContains(
            '<input type="hidden" name="target" value="testTarget" />',
            $result
        );

        $this->assertContains(
            '<input type="hidden" name="db" value="testDb" />',
            $result
        );

        $this->assertContains(
            '<input type="hidden" name="table" value="testTable" />',
            $result
        );

        @unlink('testlogo_right.png');
        $attrInstance->setValue($restoreInstance);
    }

    /**
     * Test for PMA\libraries\plugins\auth\AuthenticationConfig::auth
     *
     * @return void
     * @group medium
     */
    public function testAuthCaptcha()
    {
        $restoreInstance = PMA\libraries\Response::getInstance();
        $mockResponse = $this->getMockBuilder('PMA\libraries\Response')
            ->disableOriginalConstructor()
            ->setMethods(array('isAjax', 'getFooter', 'getHeader'))
            ->getMock();

        $mockResponse->expects($this->once())
            ->method('isAjax')
            ->with()
            ->will($this->returnValue(false));

        $mockResponse->expects($this->once())
            ->method('getFooter')
            ->with()
            ->will($this->returnValue(new PMA\libraries\Footer()));

        $mockResponse->expects($this->once())
            ->method('getHeader')
            ->with()
            ->will($this->returnValue(new PMA\libraries\Header()));

        $_REQUEST['old_usr'] = '';
        $GLOBALS['cfg']['LoginCookieRecall'] = false;

        $attrInstance = new ReflectionProperty('PMA\libraries\Response', '_instance');
        $attrInstance->setAccessible(true);
        $attrInstance->setValue($mockResponse);

        $GLOBALS['pmaThemeImage'] = 'test';
        $GLOBALS['cfg']['Lang'] = '';
        $GLOBALS['cfg']['AllowArbitraryServer'] = false;
        $GLOBALS['cfg']['Servers'] = array(1);
        $GLOBALS['cfg']['CaptchaLoginPrivateKey'] = 'testprivkey';
        $GLOBALS['cfg']['CaptchaLoginPublicKey'] = 'testpubkey';
        $GLOBALS['server'] = 0;

        $GLOBALS['error_handler'] = new PMA\libraries\ErrorHandler;

        ob_start();
        $this->object->auth();
        $result = ob_get_clean();

        // assertions

        $this->assertContains(
            '<img name="imLogo" id="imLogo" src="testpma_logo.png"',
            $result
        );

        $this->assertContains(
            '<select name="lang" class="autosubmit" lang="en" dir="ltr" ' .
            'id="sel-lang">',
            $result
        );

        $this->assertContains(
            '<form method="post" action="index.php" name="login_form" ' .
            'autocomplete="off" class="disableAjax login hide js-show">',
            $result
        );

        $this->assertContains(
            '<input type="hidden" name="server" value="0" />',
            $result
        );

        $this->assertContains(
            '<script src="https://www.google.com/recaptcha/api.js?hl=en"'
            . ' async defer></script>',
            $result
        );

        $this->assertContains(
            '<div class="g-recaptcha" data-sitekey="testpubkey">',
            $result
        );

        $attrInstance->setValue($restoreInstance);
    }

    /**
     * Test for PMA\libraries\plugins\auth\AuthenticationConfig::auth with headers
     *
     * @return void
     */
    public function testAuthHeader()
    {
        $GLOBALS['cfg']['LoginCookieDeleteAll'] = false;
        $GLOBALS['cfg']['Servers'] = array(1);

        $restoreInstance = PMA\libraries\Response::getInstance();

        $mockResponse = $this->getMockBuilder('PMA\libraries\Response')
            ->disableOriginalConstructor()
            ->setMethods(array('isAjax', 'headersSent', 'header'))
            ->getMock();

        $mockResponse->expects($this->any())
            ->method('headersSent')
            ->with()
            ->will($this->returnValue(false));

        $mockResponse->expects($this->once())
            ->method('header')
            ->with('Location: https://example.com/logout');

        $attrInstance = new ReflectionProperty('PMA\libraries\Response', '_instance');
        $attrInstance->setAccessible(true);
        $attrInstance->setValue($mockResponse);

        $GLOBALS['cfg']['Server']['LogoutURL'] = 'https://example.com/logout';

        $this->object->logOut();

        $attrInstance->setValue($restoreInstance);
    }

    /**
     * Test for PMA\libraries\plugins\auth\AuthenticationConfig::authCheck
     *
     * @return void
     */
    public function testAuthCheckCaptcha()
    {
        $GLOBALS['cfg']['CaptchaLoginPrivateKey'] = 'testprivkey';
        $GLOBALS['cfg']['CaptchaLoginPublicKey'] = 'testpubkey';
        $_POST["g-recaptcha-response"] = '';
        $_REQUEST['pma_username'] = 'testPMAUser';

        $this->assertFalse(
            $this->object->authCheck()
        );

        $this->assertEquals(
            'Please enter correct captcha!',
            $GLOBALS['conn_error']
        );
    }

    /**
     * Test for PMA\libraries\plugins\auth\AuthenticationConfig::authCheck
     *
     * @return void
     */
    public function testLogoutDelete()
    {
        $restoreInstance = PMA\libraries\Response::getInstance();

        $mockResponse = $this->getMockBuilder('PMA\libraries\Response')
            ->disableOriginalConstructor()
            ->setMethods(array('isAjax', 'headersSent', 'header'))
            ->getMock();

        $mockResponse->expects($this->any())
            ->method('headersSent')
            ->with()
            ->will($this->returnValue(false));

        $mockResponse->expects($this->once())
            ->method('header')
            ->with('Location: /phpmyadmin/index.php');

        $attrInstance = new ReflectionProperty('PMA\libraries\Response', '_instance');
        $attrInstance->setAccessible(true);
        $attrInstance->setValue($mockResponse);

        $GLOBALS['cfg']['CaptchaLoginPrivateKey'] = '';
        $GLOBALS['cfg']['CaptchaLoginPublicKey'] = '';
        $GLOBALS['cfg']['LoginCookieDeleteAll'] = true;
        $GLOBALS['cfg']['Servers'] = array(1);

        $_COOKIE['pmaAuth-0'] = 'test';

        $this->object->logOut();

        $this->assertFalse(
            isset($_COOKIE['pmaAuth-0'])
        );
        $attrInstance->setValue($restoreInstance);
    }

    /**
     * Test for PMA\libraries\plugins\auth\AuthenticationConfig::authCheck
     *
     * @return void
     */
    public function testLogout()
    {
        $restoreInstance = PMA\libraries\Response::getInstance();

        $mockResponse = $this->getMockBuilder('PMA\libraries\Response')
            ->disableOriginalConstructor()
            ->setMethods(array('isAjax', 'headersSent', 'header'))
            ->getMock();

        $mockResponse->expects($this->any())
            ->method('headersSent')
            ->with()
            ->will($this->returnValue(false));

        $mockResponse->expects($this->once())
            ->method('header')
            ->with('Location: /phpmyadmin/index.php');

        $attrInstance = new ReflectionProperty('PMA\libraries\Response', '_instance');
        $attrInstance->setAccessible(true);
        $attrInstance->setValue($mockResponse);
        $GLOBALS['cfg']['CaptchaLoginPrivateKey'] = '';
        $GLOBALS['cfg']['CaptchaLoginPublicKey'] = '';
        $GLOBALS['cfg']['LoginCookieDeleteAll'] = false;
        $GLOBALS['cfg']['Servers'] = array(1);
        $GLOBALS['server'] = 1;

        $_COOKIE['pmaAuth-1'] = 'test';

        $this->object->logOut();

        $this->assertFalse(
            isset($_COOKIE['pmaAuth-1'])
        );
        $attrInstance->setValue($restoreInstance);
    }

    /**
     * Test for PMA\libraries\plugins\auth\AuthenticationConfig::authCheck
     *
     * @return void
     */
    public function testAuthCheckArbitrary()
    {
        $GLOBALS['cfg']['CaptchaLoginPrivateKey'] = '';
        $GLOBALS['cfg']['CaptchaLoginPublicKey'] = '';
        $_REQUEST['old_usr'] = '';
        $_REQUEST['pma_username'] = 'testPMAUser';
        $_REQUEST['pma_servername'] = 'testPMAServer';
        $_REQUEST['pma_password'] = 'testPMAPSWD';
        $GLOBALS['cfg']['AllowArbitraryServer'] = true;

        $this->assertTrue(
            $this->object->authCheck()
        );

        $this->assertEquals(
            'testPMAUser',
            $GLOBALS['PHP_AUTH_USER']
        );

        $this->assertEquals(
            'testPMAPSWD',
            $GLOBALS['PHP_AUTH_PW']
        );

        $this->assertEquals(
            'testPMAServer',
            $GLOBALS['pma_auth_server']
        );

        $this->assertFalse(
            isset($_COOKIE['pmaAuth-1'])
        );
    }

    /**
     * Test for PMA\libraries\plugins\auth\AuthenticationConfig::authCheck
     *
     * @return void
     */
    public function testAuthCheckInvalidCookie()
    {
        $GLOBALS['cfg']['AllowArbitraryServer'] = true;
        $_REQUEST['pma_servername'] = 'testPMAServer';
        $_REQUEST['pma_password'] = 'testPMAPSWD';
        $_REQUEST['pma_username'] = '';
        $GLOBALS['server'] = 1;
        $_COOKIE['pmaUser-1'] = '';
        $_COOKIE['pma_iv-1'] = base64_encode('testiv09testiv09');

        $this->assertFalse(
            $this->object->authCheck()
        );
    }

    /**
     * Test for PMA\libraries\plugins\auth\AuthenticationConfig::authCheck
     *
     * @return void
     */
    public function testAuthCheckExpires()
    {
        $GLOBALS['server'] = 1;
        $_COOKIE['pmaServer-1'] = 'pmaServ1';
        $_COOKIE['pmaUser-1'] = 'pmaUser1';
        $_COOKIE['pma_iv-1'] = base64_encode('testiv09testiv09');
        $_COOKIE['pmaAuth-1'] = '';
        $GLOBALS['cfg']['blowfish_secret'] = 'secret';
        $_SESSION['last_access_time'] = time() - 1000;
        $GLOBALS['cfg']['LoginCookieValidity'] = 1440;

        $this->assertFalse(
            $this->object->authCheck()
        );
    }

    /**
     * Test for PMA\libraries\plugins\auth\AuthenticationConfig::authCheck (mock blowfish functions reqd)
     *
     * @return void
     */
    public function testAuthCheckDecryptUser()
    {
        $GLOBALS['server'] = 1;
        $_REQUEST['old_usr'] = '';
        $_REQUEST['pma_username'] = '';
        $_COOKIE['pmaServer-1'] = 'pmaServ1';
        $_COOKIE['pmaUser-1'] = 'pmaUser1';
        $_COOKIE['pma_iv-1'] = base64_encode('testiv09testiv09');
        $GLOBALS['cfg']['blowfish_secret'] = 'secret';
        $_SESSION['last_access_time'] = '';
        $GLOBALS['cfg']['CaptchaLoginPrivateKey'] = '';
        $GLOBALS['cfg']['CaptchaLoginPublicKey'] = '';

        // mock for blowfish function
        $this->object = $this->getMockBuilder('PMA\libraries\plugins\auth\AuthenticationCookie')
            ->disableOriginalConstructor()
            ->setMethods(array('cookieDecrypt'))
            ->getMock();

        $this->object->expects($this->once())
            ->method('cookieDecrypt')
            ->will($this->returnValue('testBF'));

        $this->assertFalse(
            $this->object->authCheck()
        );

        $this->assertEquals(
            'testBF',
            $GLOBALS['PHP_AUTH_USER']
        );
    }

    /**
     * Test for PMA\libraries\plugins\auth\AuthenticationConfig::authCheck (mocking blowfish functions)
     *
     * @return void
     */
    public function testAuthCheckDecryptPassword()
    {
        $GLOBALS['server'] = 1;
        $_REQUEST['old_usr'] = '';
        $_REQUEST['pma_username'] = '';
        $_COOKIE['pmaServer-1'] = 'pmaServ1';
        $_COOKIE['pmaUser-1'] = 'pmaUser1';
        $_COOKIE['pmaAuth-1'] = 'pmaAuth1';
        $_COOKIE['pma_iv-1'] = base64_encode('testiv09testiv09');
        $GLOBALS['cfg']['blowfish_secret'] = 'secret';
        $GLOBALS['cfg']['CaptchaLoginPrivateKey'] = '';
        $GLOBALS['cfg']['CaptchaLoginPublicKey'] = '';
        $_SESSION['last_access_time'] = time() - 1000;
        $GLOBALS['cfg']['LoginCookieValidity'] = 1440;

        // mock for blowfish function
        $this->object = $this->getMockBuilder('PMA\libraries\plugins\auth\AuthenticationCookie')
            ->disableOriginalConstructor()
            ->setMethods(array('cookieDecrypt'))
            ->getMock();

        $this->object->expects($this->at(1))
            ->method('cookieDecrypt')
<<<<<<< HEAD
            ->will($this->returnValue('{"password":""}'));
=======
            ->will($this->returnValue(''));
>>>>>>> b22288bd

        $this->assertTrue(
            $this->object->authCheck()
        );

        $this->assertTrue(
            $GLOBALS['from_cookie']
        );

        $this->assertEquals(
            '',
            $GLOBALS['PHP_AUTH_PW']
        );

    }

    /**
     * Test for PMA\libraries\plugins\auth\AuthenticationConfig::authCheck (mocking the object itself)
     *
     * @return void
     */
    public function testAuthCheckAuthFails()
    {
        $GLOBALS['server'] = 1;
        $_REQUEST['old_usr'] = '';
        $_REQUEST['pma_username'] = '';
        $_COOKIE['pmaServer-1'] = 'pmaServ1';
        $_COOKIE['pmaUser-1'] = 'pmaUser1';
        $_COOKIE['pma_iv-1'] = base64_encode('testiv09testiv09');
        $GLOBALS['cfg']['blowfish_secret'] = 'secret';
        $_SESSION['last_access_time'] = 1;
        $GLOBALS['cfg']['CaptchaLoginPrivateKey'] = '';
        $GLOBALS['cfg']['CaptchaLoginPublicKey'] = '';
        $GLOBALS['cfg']['LoginCookieValidity'] = 0;
        $_SESSION['last_access_time'] = -1;
        // mock for blowfish function
        $this->object = $this->getMockBuilder('PMA\libraries\plugins\auth\AuthenticationCookie')
            ->disableOriginalConstructor()
            ->setMethods(array('authFails'))
            ->getMock();

        $this->object->expects($this->once())
            ->method('authFails');

        $this->assertFalse(
            $this->object->authCheck()
        );

        $this->assertTrue(
            $GLOBALS['no_activity']
        );
    }

    /**
     * Test for PMA\libraries\plugins\auth\AuthenticationConfig::authSetUser
     *
     * @return void
     */
    public function testAuthSetUser()
    {
        $GLOBALS['PHP_AUTH_USER'] = 'pmaUser2';
        $arr = array(
            'host' => 'a',
            'port' => 1,
            'socket' => true,
            'ssl' => true,
            'connect_type' => 'port',
            'user' => 'pmaUser2'
        );

        $GLOBALS['cfg']['Server'] = $arr;
        $GLOBALS['cfg']['Server']['user'] = 'pmaUser';
        $GLOBALS['cfg']['Servers'][1] = $arr;
        $GLOBALS['cfg']['AllowArbitraryServer'] = true;
        $GLOBALS['pma_auth_server'] = 'b 2';
        $GLOBALS['PHP_AUTH_PW'] = $_SERVER['PHP_AUTH_PW'] = 'testPW';
        $GLOBALS['server'] = 2;
        $GLOBALS['cfg']['LoginCookieStore'] = true;
        $GLOBALS['from_cookie'] = true;

        $this->object->authSetUser();

        $this->assertFalse(
            isset($GLOBALS['PHP_AUTH_PW'])
        );

        $this->assertFalse(
            isset($_SERVER['PHP_AUTH_PW'])
        );

        $this->object->storeUserCredentials();

        $this->assertTrue(
            isset($_COOKIE['pmaUser-1'])
        );

        $this->assertTrue(
            isset($_COOKIE['pmaAuth-1'])
        );

        $arr['password'] = 'testPW';
        $arr['host'] = 'b';
        $arr['port'] = '2';
        $this->assertEquals(
            $arr,
            $GLOBALS['cfg']['Server']
        );

    }

    /**
     * Test for PMA\libraries\plugins\auth\AuthenticationConfig::authSetUser (check for headers redirect)
     *
     * @return void
     */
    public function testAuthSetUserWithHeaders()
    {
        $GLOBALS['PHP_AUTH_USER'] = 'pmaUser2';
        $arr = array(
            'host' => 'a',
            'port' => 1,
            'socket' => true,
            'ssl' => true,
            'connect_type' => 'port',
            'user' => 'pmaUser2'
        );

        $GLOBALS['cfg']['Server'] = $arr;
        $GLOBALS['cfg']['Server']['host'] = 'b';
        $GLOBALS['cfg']['Server']['user'] = 'pmaUser';
        $GLOBALS['cfg']['Servers'][1] = $arr;
        $GLOBALS['cfg']['AllowArbitraryServer'] = true;
        $GLOBALS['pma_auth_server'] = 'b 2';
        $GLOBALS['PHP_AUTH_PW'] = $_SERVER['PHP_AUTH_PW'] = 'testPW';
        $GLOBALS['server'] = 2;
        $GLOBALS['cfg']['LoginCookieStore'] = true;
        $GLOBALS['from_cookie'] = false;
        $GLOBALS['collation_connection'] = 'utf-8';

        $restoreInstance = PMA\libraries\Response::getInstance();

        $mockResponse = $this->getMockBuilder('PMA\libraries\Response')
            ->disableOriginalConstructor()
            ->setMethods(array('disable', 'header', 'headersSent'))
            ->getMock();

        $mockResponse->expects($this->at(0))
            ->method('disable');

        // target can be "phpunit" or "ide-phpunit.php",
        // depending on testing environment
        $mockResponse->expects($this->once())
            ->method('header')
            ->with(
                $this->stringContains('&server=2&lang=en&collation_connection=utf-8')
            );

        $mockResponse->expects($this->any())
            ->method('headersSent')
            ->with()
            ->will($this->returnValue(false));

        $attrInstance = new ReflectionProperty('PMA\libraries\Response', '_instance');
        $attrInstance->setAccessible(true);
        $attrInstance->setValue($mockResponse);

        $this->object->authSetUser();
        $this->object->storeUserCredentials();

        $attrInstance->setValue($restoreInstance);
    }

    public function doMockResponse()
    {
        $restoreInstance = PMA\libraries\Response::getInstance();

        // set mocked headers and footers
        $mockResponse = $this->getMockBuilder('PMA\libraries\Response')
            ->disableOriginalConstructor()
            ->setMethods(array('header', 'headersSent'))
            ->getMock();

        $mockResponse->expects($this->any())
            ->method('headersSent')
            ->with()
            ->will($this->returnValue(false));

        $attrInstance = new ReflectionProperty('PMA\libraries\Response', '_instance');
        $attrInstance->setAccessible(true);
        $attrInstance->setValue($mockResponse);

        $headers = func_get_args();

        $header_method = $mockResponse->expects($this->exactly(count($headers)))
            ->method('header');

        call_user_func_array(array($header_method, 'withConsecutive'), $headers);

        $this->object->authFails();

        $attrInstance->setValue($restoreInstance);
    }

    /**
     * Test for PMA\libraries\plugins\auth\AuthenticationConfig::authFails
     *
     * @return void
     */
    public function testAuthFailsNoPass()
    {
        $this->object = $this->getMockBuilder('PMA\libraries\plugins\auth\AuthenticationCookie')
            ->disableOriginalConstructor()
            ->setMethods(array('auth'))
            ->getMock();

        $GLOBALS['server'] = 2;
        $_COOKIE['pmaAuth-2'] = 'pass';

        $GLOBALS['login_without_password_is_forbidden'] = '1';

        $this->doMockResponse(
            array('Cache-Control: no-store, no-cache, must-revalidate'),
            array('Pragma: no-cache')
        );

        $this->assertEquals(
            $GLOBALS['conn_error'],
            'Login without a password is forbidden by configuration'
            . ' (see AllowNoPassword)'
        );

    }

    public function testAuthFailsDeny()
    {
        $this->object = $this->getMockBuilder('PMA\libraries\plugins\auth\AuthenticationCookie')
            ->disableOriginalConstructor()
            ->setMethods(array('auth'))
            ->getMock();

        $GLOBALS['server'] = 2;
        $_COOKIE['pmaAuth-2'] = 'pass';

        $GLOBALS['login_without_password_is_forbidden'] = '';
        $GLOBALS['allowDeny_forbidden'] = '1';

        $this->doMockResponse(
            array('Cache-Control: no-store, no-cache, must-revalidate'),
            array('Pragma: no-cache')
        );

        $this->assertEquals(
            $GLOBALS['conn_error'],
            'Access denied!'
        );
    }

    public function testAuthFailsActivity()
    {
        $this->object = $this->getMockBuilder('PMA\libraries\plugins\auth\AuthenticationCookie')
            ->disableOriginalConstructor()
            ->setMethods(array('auth'))
            ->getMock();

        $GLOBALS['server'] = 2;
<<<<<<< HEAD
        $_COOKIE['pmaAuth-2'] = 'pass';
=======
        $_COOKIE['pmaPass-2'] = 'pass';
>>>>>>> b22288bd

        $GLOBALS['allowDeny_forbidden'] = '';
        $GLOBALS['no_activity'] = '1';
        $GLOBALS['cfg']['LoginCookieValidity'] = 10;

        $this->doMockResponse(
            array('Cache-Control: no-store, no-cache, must-revalidate'),
            array('Pragma: no-cache')
        );

        $this->assertEquals(
            $GLOBALS['conn_error'],
            'No activity within 10 seconds; please log in again.'
        );
    }

    public function testAuthFailsDBI()
    {
        $this->object = $this->getMockBuilder('PMA\libraries\plugins\auth\AuthenticationCookie')
            ->disableOriginalConstructor()
            ->setMethods(array('auth'))
            ->getMock();

        $GLOBALS['server'] = 2;
<<<<<<< HEAD
        $_COOKIE['pmaAuth-2'] = 'pass';
=======
        $_COOKIE['pmaPass-2'] = 'pass';
>>>>>>> b22288bd

        $dbi = $this->getMockBuilder('PMA\libraries\DatabaseInterface')
            ->disableOriginalConstructor()
            ->getMock();

        $dbi->expects($this->at(0))
            ->method('getError')
            ->will($this->returnValue(false));

        $GLOBALS['dbi'] = $dbi;
        $GLOBALS['no_activity'] = '';
        $GLOBALS['errno'] = 42;

        $this->doMockResponse(
            array('Cache-Control: no-store, no-cache, must-revalidate'),
            array('Pragma: no-cache')
        );

        $this->assertEquals(
            $GLOBALS['conn_error'],
            '#42 Cannot log in to the MySQL server'
        );
    }

    public function testAuthFailsErrno()
    {
        $this->object = $this->getMockBuilder('PMA\libraries\plugins\auth\AuthenticationCookie')
            ->disableOriginalConstructor()
            ->setMethods(array('auth'))
            ->getMock();

        $dbi = $this->getMockBuilder('PMA\libraries\DatabaseInterface')
            ->disableOriginalConstructor()
            ->getMock();

        $dbi->expects($this->at(0))
            ->method('getError')
            ->will($this->returnValue(false));

        $GLOBALS['dbi'] = $dbi;
        $GLOBALS['server'] = 2;
        $_COOKIE['pmaAuth-2'] = 'pass';

        unset($GLOBALS['errno']);

        $this->doMockResponse(
            array('Cache-Control: no-store, no-cache, must-revalidate'),
            array('Pragma: no-cache')
        );

        $this->assertEquals(
            $GLOBALS['conn_error'],
            'Cannot log in to the MySQL server'
        );
    }

    /**
     * Test for PMA\libraries\plugins\auth\AuthenticationConfig::_getEncryptionSecret
     *
     * @return void
     */
    public function testGetEncryptionSecretEmpty()
    {
        $method = new \ReflectionMethod(
            'PMA\libraries\plugins\auth\AuthenticationCookie',
            '_getEncryptionSecret'
        );
        $method->setAccessible(true);

        $GLOBALS['cfg']['blowfish_secret'] = '';
        $_SESSION['encryption_key'] = '';

        $result = $method->invoke($this->object, null);

        $this->assertEquals(
            $result,
            $_SESSION['encryption_key']
        );

        $this->assertEquals(
            32,
            strlen($result)
        );
    }

    /**
     * Test for PMA\libraries\plugins\auth\AuthenticationConfig::_getEncryptionSecret
     *
     * @return void
     */
    public function testGetEncryptionSecretConfigured()
    {
        $method = new \ReflectionMethod(
            'PMA\libraries\plugins\auth\AuthenticationCookie',
            '_getEncryptionSecret'
        );
        $method->setAccessible(true);

        $GLOBALS['cfg']['blowfish_secret'] = 'notEmpty';

        $result = $method->invoke($this->object, null);

        $this->assertEquals(
            'notEmpty',
            $result
        );
    }

    /**
     * Test for PMA\libraries\plugins\auth\AuthenticationConfig::cookieEncrypt
     *
     * @return void
     */
    public function testCookieEncrypt()
    {
        $this->object->setIV('testiv09testiv09');
        // works with the openssl extension active or inactive
        $this->assertEquals(
            '{"iv":"dGVzdGl2MDl0ZXN0aXYwOQ==","mac":"347aa45ae1ade00c980f31129ec2defef18b2bfd","payload":"YDEaxOfP9nD9q\/2pC6hjfQ=="}',
            $this->object->cookieEncrypt('data123', 'sec321')
        );
    }

    /**
     * Test for PMA\libraries\plugins\auth\AuthenticationConfig::cookieDecrypt
     *
     * @return void
     */
    public function testCookieDecrypt()
    {
        // works with the openssl extension active or inactive
        $this->assertEquals(
            'data123',
            $this->object->cookieDecrypt(
                '{"iv":"dGVzdGl2MDl0ZXN0aXYwOQ==","mac":"347aa45ae1ade00c980f31129ec2defef18b2bfd","payload":"YDEaxOfP9nD9q\/2pC6hjfQ=="}',
                'sec321'
            )
        );
    }

    /**
     * Test for PMA\libraries\plugins\auth\AuthenticationConfig::cookieDecrypt
     *
     * @return void
     */
    public function testCookieDecryptInvalid()
    {
        // works with the openssl extension active or inactive
        $this->assertEquals(
            false,
            $this->object->cookieDecrypt(
                '{"iv":0,"mac":0,"payload":0}',
                'sec321'
            )
        );
    }

    /**
     * Test for secret splitting using getAESSecret
     *
     * @return void
     *
     * @dataProvider secretsProvider
     */
    public function testMACSecretSplit($secret, $mac, $aes)
    {
        $this->assertEquals(
            $mac,
            $this->object->getMACSecret($secret)
        );
    }

    /**
     * Test for secret splitting using getMACSecret and getAESSecret
     *
     * @return void
     *
     * @dataProvider secretsProvider
     */
    public function testAESSecretSplit($secret, $mac, $aes)
    {
        $this->assertEquals(
            $aes,
            $this->object->getAESSecret($secret)
        );
    }

    /**
     * Data provider for secrets splitting.
     *
     * @return array
     */
    public function secretsProvider()
    {
        return array(
            // Optimal case
            array(
                '1234567890123456abcdefghijklmnop',
                '1234567890123456',
                'abcdefghijklmnop',
            ),
            // Overlapping secret
            array(
                '12345678901234567',
                '1234567890123456',
                '2345678901234567',
            ),
            // Short secret
            array(
                '1234567890123456',
                '1234567890123451',
                '2345678901234562',
            ),
            // Really short secret
            array(
                '12',
                '1111111111111111',
                '2222222222222222',
            ),
            // Too short secret
            array(
                '1',
                '1111111111111111',
                '1111111111111111',
            ),
        );
    }
}<|MERGE_RESOLUTION|>--- conflicted
+++ resolved
@@ -652,11 +652,7 @@
 
         $this->object->expects($this->at(1))
             ->method('cookieDecrypt')
-<<<<<<< HEAD
             ->will($this->returnValue('{"password":""}'));
-=======
-            ->will($this->returnValue(''));
->>>>>>> b22288bd
 
         $this->assertTrue(
             $this->object->authCheck()
@@ -922,11 +918,7 @@
             ->getMock();
 
         $GLOBALS['server'] = 2;
-<<<<<<< HEAD
         $_COOKIE['pmaAuth-2'] = 'pass';
-=======
-        $_COOKIE['pmaPass-2'] = 'pass';
->>>>>>> b22288bd
 
         $GLOBALS['allowDeny_forbidden'] = '';
         $GLOBALS['no_activity'] = '1';
@@ -951,11 +943,7 @@
             ->getMock();
 
         $GLOBALS['server'] = 2;
-<<<<<<< HEAD
         $_COOKIE['pmaAuth-2'] = 'pass';
-=======
-        $_COOKIE['pmaPass-2'] = 'pass';
->>>>>>> b22288bd
 
         $dbi = $this->getMockBuilder('PMA\libraries\DatabaseInterface')
             ->disableOriginalConstructor()
