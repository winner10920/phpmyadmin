<?php
/* vim: set expandtab sw=4 ts=4 sts=4: */
/**
 * Tests for PhpMyAdmin\Rte\Routines
 *
 * @package PhpMyAdmin-test
 */
declare(strict_types=1);

namespace PhpMyAdmin\Tests\Rte;

use PhpMyAdmin\DatabaseInterface;
use PhpMyAdmin\Response;
use PhpMyAdmin\Rte\Routines;
use PhpMyAdmin\Types;
use PHPUnit\Framework\TestCase;

/**
 * This class is for testing PhpMyAdmin\Rte\Routines methods
 *
 * @package PhpMyAdmin-test
 */
class RoutinesTest extends TestCase
{
    /**
     * @var Routines
     */
    private $routines;

    /**
     * Set up
     *
     * @return void
     */
    protected function setUp()
    {
        $GLOBALS['cfg']['ShowFunctionFields'] = false;
        $GLOBALS['cfg']['ServerDefault'] = 1;
        $GLOBALS['cfg']['DefaultFunctions']['FUNC_NUMBER'] = '';
        $GLOBALS['cfg']['DefaultFunctions']['FUNC_DATE'] = '';
        $GLOBALS['cfg']['DefaultFunctions']['FUNC_SPATIAL'] = 'GeomFromText';
        $GLOBALS['cfg']['AllowThirdPartyFraming'] = false;
        $GLOBALS['cfg']['SendErrorReports'] = 'ask';
        $GLOBALS['cfg']['DefaultTabDatabase'] = 'structure';
        $GLOBALS['cfg']['ShowDatabasesNavigationAsTree'] = true;
        $GLOBALS['cfg']['DefaultTabTable'] = 'browse';
        $GLOBALS['cfg']['NavigationTreeDefaultTabTable'] = 'structure';
        $GLOBALS['cfg']['NavigationTreeDefaultTabTable2'] = '';
        $GLOBALS['cfg']['LimitChars'] = 50;
        $GLOBALS['cfg']['Confirm'] = true;
        $GLOBALS['cfg']['LoginCookieValidity'] = 1440;
        $GLOBALS['cfg']['Server']['DisableIS'] = false;
        $GLOBALS['server'] = 0;
        $GLOBALS['db'] = 'db';
        $GLOBALS['table'] = 'table';
        $GLOBALS['PMA_PHP_SELF'] = 'index.php';
        $GLOBALS['pmaThemePath'] = $GLOBALS['PMA_Theme']->getPath();

        $this->routines = new Routines($GLOBALS['dbi']);
    }

    /**
     * Test for getDataFromRequest
     *
     * @param array $in  Input
     * @param array $out Expected output
     *
     * @return void
     *
     * @dataProvider providerGetDataFromRequest
     */
    public function testGetDataFromRequest($in, $out)
    {
        global $_POST;

        unset($_POST); unset($_REQUEST);
        foreach ($in as $key => $value) {
            if ($value !== '') {
                $_POST[$key] = $value;
                $_REQUEST[$key] = $value;
            }
        }
        $this->routines->setGlobals();
        $this->assertEquals($out, $this->routines->getDataFromRequest());
    }

    /**
     * Data provider for testGetDataFromRequest
     *
     * @return array
     */
    public function providerGetDataFromRequest()
    {
        return [
            [
                [
                    'item_name'                 => '',
                    'item_original_name'        => '',
                    'item_returnlength'         => '',
                    'item_returnopts_num'       => '',
                    'item_returnopts_text'      => '',
                    'item_definition'           => '',
                    'item_comment'              => '',
                    'item_definer'              => '',
                    'item_type'                 => '',
                    'item_type_toggle'          => '',
                    'item_original_type'        => '',
                    'item_param_dir'            => '',
                    'item_param_name'           => '',
                    'item_param_type'           => '',
                    'item_param_length'         => '',
                    'item_param_opts_num'       => '',
                    'item_param_opts_text'      => '',
                    'item_returntype'           => '',
                    'item_isdeterministic'      => '',
                    'item_securitytype'         => '',
                    'item_sqldataaccess'        => ''
                ],
                [
                    'item_name'                 => '',
                    'item_original_name'        => '',
                    'item_returnlength'         => '',
                    'item_returnopts_num'       => '',
                    'item_returnopts_text'      => '',
                    'item_definition'           => '',
                    'item_comment'              => '',
                    'item_definer'              => '',
                    'item_type'                 => 'PROCEDURE',
                    'item_type_toggle'          => 'FUNCTION',
                    'item_original_type'        => 'PROCEDURE',
                    'item_num_params'           => 0,
                    'item_param_dir'            => [],
                    'item_param_name'           => [],
                    'item_param_type'           => [],
                    'item_param_length'         => [],
                    'item_param_opts_num'       => [],
                    'item_param_opts_text'      => [],
                    'item_returntype'           => '',
                    'item_isdeterministic'      => '',
                    'item_securitytype_definer' => '',
                    'item_securitytype_invoker' => '',
                    'item_sqldataaccess'        => ''
                ]
            ],
            [
                [
                    'item_name'                 => 'proc2',
                    'item_original_name'        => 'proc',
                    'item_returnlength'         => '',
                    'item_returnopts_num'       => '',
                    'item_returnopts_text'      => '',
                    'item_definition'           => 'SELECT NULL',
                    'item_comment'              => 'some text',
                    'item_definer'              => 'root@localhost',
                    'item_type'                 => 'PROCEDURE',
                    'item_type_toggle'          => 'FUNCTION',
                    'item_original_type'        => 'PROCEDURE',
                    'item_param_dir'            => [0 => 'IN', 1 => 'FAIL'],
                    'item_param_name'           => [0 => 'bar', 1 => 'baz'],
                    'item_param_type'           => [0 => 'INT', 1 => 'FAIL'],
                    'item_param_length'         => [0 => '20', 1 => ''],
                    'item_param_opts_num'       => [0 => 'UNSIGNED', 1 => ''],
                    'item_param_opts_text'      => [0 => '', 1 => 'latin1'],
                    'item_returntype'           => '',
                    'item_isdeterministic'      => 'ON',
                    'item_securitytype'         => 'INVOKER',
                    'item_sqldataaccess'        => 'NO SQL'
                ],
                [
                    'item_name'                 => 'proc2',
                    'item_original_name'        => 'proc',
                    'item_returnlength'         => '',
                    'item_returnopts_num'       => '',
                    'item_returnopts_text'      => '',
                    'item_definition'           => 'SELECT NULL',
                    'item_comment'              => 'some text',
                    'item_definer'              => 'root@localhost',
                    'item_type'                 => 'PROCEDURE',
                    'item_type_toggle'          => 'FUNCTION',
                    'item_original_type'        => 'PROCEDURE',
                    'item_num_params'           => 2,
                    'item_param_dir'            => [0 => 'IN', 1 => ''],
                    'item_param_name'           => [0 => 'bar', 1 => 'baz'],
                    'item_param_type'           => [0 => 'INT', 1 => ''],
                    'item_param_length'         => [0 => '20', 1 => ''],
                    'item_param_opts_num'       => [0 => 'UNSIGNED', 1 => ''],
                    'item_param_opts_text'      => [0 => '', 1 => 'latin1'],
                    'item_returntype'           => '',
                    'item_isdeterministic'      => ' checked=\'checked\'',
                    'item_securitytype_definer' => '',
                    'item_securitytype_invoker' => ' selected=\'selected\'',
                    'item_sqldataaccess'        => 'NO SQL'
                ]
            ],
            [
                [
                    'item_name'                 => 'func2',
                    'item_original_name'        => 'func',
                    'item_returnlength'         => '20',
                    'item_returnopts_num'       => '',
                    'item_returnopts_text'      => 'CHARSET utf8',
                    'item_definition'           => 'SELECT NULL',
                    'item_comment'              => 'some text',
                    'item_definer'              => 'root@localhost',
                    'item_type'                 => 'FUNCTION',
                    'item_type_toggle'          => 'PROCEDURE',
                    'item_original_type'        => 'FUNCTION',
                    'item_param_dir'            => [0 => '', 1 => ''],
                    'item_param_name'           => [0 => 'bar', 1 => 'baz'],
                    'item_param_type'           => [
                        0 => '<s>XSS</s>',
                        1 => 'TEXT'
                    ],
                    'item_param_length'         => [0 => '10,10', 1 => ''],
                    'item_param_opts_num'       => [0 => 'UNSIGNED', 1 => ''],
                    'item_param_opts_text'      => [0 => '', 1 => 'utf8'],
                    'item_returntype'           => 'VARCHAR',
                    'item_isdeterministic'      => '',
                    'item_securitytype'         => 'DEFINER',
                    'item_sqldataaccess'        => ''
                ],
                [
                    'item_name'                 => 'func2',
                    'item_original_name'        => 'func',
                    'item_returnlength'         => '20',
                    'item_returnopts_num'       => '',
                    'item_returnopts_text'      => 'CHARSET utf8',
                    'item_definition'           => 'SELECT NULL',
                    'item_comment'              => 'some text',
                    'item_definer'              => 'root@localhost',
                    'item_type'                 => 'FUNCTION',
                    'item_type_toggle'          => 'PROCEDURE',
                    'item_original_type'        => 'FUNCTION',
                    'item_num_params'           => '2',
                    'item_param_dir'            => [],
                    'item_param_name'           => [0 => 'bar', 1 => 'baz'],
                    'item_param_type'           => [0 => '', 1 => 'TEXT'],
                    'item_param_length'         => [0 => '10,10', 1 => ''],
                    'item_param_opts_num'       => [0 => 'UNSIGNED', 1 => ''],
                    'item_param_opts_text'      => [0 => '', 1 => 'utf8'],
                    'item_returntype'           => 'VARCHAR',
                    'item_isdeterministic'      => '',
                    'item_securitytype_definer' => ' selected=\'selected\'',
                    'item_securitytype_invoker' => '',
                    'item_sqldataaccess'        => ''
                ]
            ],
        ];
    }

    /**
     * Test for getParameterRow
     *
     * @return void
     */
    public function testGetParameterRowEmpty()
    {
        $this->routines->setGlobals();
        $this->assertEquals('', $this->routines->getParameterRow([], 0));
    }

    /**
     * Test for getParameterRow
     *
     * @param array $data    Data for routine
     * @param mixed $index   Index
     * @param array $matcher Matcher
     *
     * @return void
     *
     * @depends testGetParameterRowEmpty
     * @dataProvider providerGetParameterRow
     */
    public function testGetParameterRow($data, $index, $matcher)
    {
        $this->routines->setGlobals();
        $this->assertContains(
            $matcher,
            $this->routines->getParameterRow($data, $index)
        );
    }

    /**
     * Data provider for testGetParameterRow
     *
     * @return array
     */
    public function providerGetParameterRow()
    {
        $data = [
            'item_name'                 => '',
            'item_original_name'        => '',
            'item_returnlength'         => '',
            'item_returnopts_num'       => '',
            'item_returnopts_text'      => '',
            'item_definition'           => '',
            'item_comment'              => '',
            'item_definer'              => '',
            'item_type'                 => 'PROCEDURE',
            'item_type_toggle'          => 'FUNCTION',
            'item_original_type'        => 'PROCEDURE',
            'item_num_params'           => 1,
            'item_param_dir'            => [0 => 'IN'],
            'item_param_name'           => [0 => 'foo'],
            'item_param_type'           => [0 => 'INT'],
            'item_param_length'         => [0 => ''],
            'item_param_opts_num'       => [0 => 'UNSIGNED'],
            'item_param_opts_text'      => [0 => ''],
            'item_returntype'           => '',
            'item_isdeterministic'      => '',
            'item_securitytype_definer' => '',
            'item_securitytype_invoker' => '',
            'item_sqldataaccess'        => ''
        ];

        return [
            [
                $data,
                0,
                "<select name='item_param_dir[0]'"
            ],
            [
                $data,
                0,
                "<input name='item_param_name[0]'"
            ],
            [
                $data,
                0,
                "<select name='item_param_type[0]'"
            ],
            [
                $data,
                0,
                "<select name='item_param_opts_num[0]'"
            ],
            [
                $data,
                0,
                "<a href='#' class='routine_param_remove_anchor'"
            ],
        ];
    }

    /**
     * Test for getParameterRow
     *
     * @param array $data    Data for routine
     * @param array $matcher Matcher
     *
     * @return void
     *
     * @depends testGetParameterRow
     * @dataProvider providerGetParameterRowAjax
     */
    public function testGetParameterRowAjax($data, $matcher)
    {
        Response::getInstance()->setAjax(true);
        $this->routines->setGlobals();
        $this->assertContains(
            $matcher,
            $this->routines->getParameterRow($data)
        );
        Response::getInstance()->setAjax(false);
    }

    /**
     * Data provider for testGetParameterRowAjax
     *
     * @return array
     */
    public function providerGetParameterRowAjax()
    {
        $data = [
            'item_name'                 => '',
            'item_original_name'        => '',
            'item_returnlength'         => '',
            'item_returnopts_num'       => '',
            'item_returnopts_text'      => '',
            'item_definition'           => '',
            'item_comment'              => '',
            'item_definer'              => '',
            'item_type'                 => 'PROCEDURE',
            'item_type_toggle'          => 'FUNCTION',
            'item_original_type'        => 'PROCEDURE',
            'item_num_params'           => 1,
            'item_param_dir'            => [0 => 'IN'],
            'item_param_name'           => [0 => 'foo'],
            'item_param_type'           => [0 => 'INT'],
            'item_param_length'         => [0 => ''],
            'item_param_opts_num'       => [0 => 'UNSIGNED'],
            'item_param_opts_text'      => [0 => ''],
            'item_returntype'           => '',
            'item_isdeterministic'      => '',
            'item_securitytype_definer' => '',
            'item_securitytype_invoker' => '',
            'item_sqldataaccess'        => ''
        ];

        return [
            [
                $data,
                "<select name='item_param_dir[%s]'"
            ],
            [
                $data,
                "<input name='item_param_name[%s]'"
            ],
            [
                $data,
                "<select name='item_param_dir[%s]'"
            ],
            [
                $data,
                "<select name='item_param_opts_num[%s]'"
            ],
            [
                $data,
                "<a href='#' class='routine_param_remove_anchor'"
            ]
        ];
    }

    /**
     * Test for getEditorForm
     *
     * @param array $data    Data for routine
     * @param array $matcher Matcher
     *
     * @return void
     *
     * @depends testGetParameterRowAjax
     * @dataProvider providerGetEditorForm1
     */
    public function testGetEditorForm1($data, $matcher)
    {
        $this->routines->setGlobals();
        $this->assertContains(
            $matcher,
            $this->routines->getEditorForm('add', '', $data)
        );
    }

    /**
     * Data provider for testGetEditorForm1
     *
     * @return array
     */
    public function providerGetEditorForm1()
    {
        $data = [
            'item_name'                 => '',
            'item_original_name'        => '',
            'item_returnlength'         => '',
            'item_returnopts_num'       => '',
            'item_returnopts_text'      => '',
            'item_definition'           => '',
            'item_comment'              => '',
            'item_definer'              => '',
            'item_type'                 => 'PROCEDURE',
            'item_type_toggle'          => 'FUNCTION',
            'item_original_type'        => 'PROCEDURE',
            'item_num_params'           => 0,
            'item_param_dir'            => [],
            'item_param_name'           => [],
            'item_param_type'           => [],
            'item_param_length'         => [],
            'item_param_opts_num'       => [],
            'item_param_opts_text'      => [],
            'item_returntype'           => '',
            'item_isdeterministic'      => '',
            'item_securitytype_definer' => '',
            'item_securitytype_invoker' => '',
            'item_sqldataaccess'        => ''
        ];

        return [
            [
                $data,
                "<input name='add_item'"
            ],
            [
                $data,
                "<input type='text' name='item_name'"
            ],
            [
                $data,
                "<input name='item_type'"
            ],
            [
                $data,
                "name='routine_changetype'"
            ],
            [
                $data,
                "name='routine_addparameter'"
            ],
            [
                $data,
                "name='routine_removeparameter'"
            ],
            [
                $data,
                "select name='item_returntype'"
            ],
            [
                $data,
                "name='item_returnlength'"
            ],
            [
                $data,
                "select name='item_returnopts_num'"
            ],
            [
                $data,
                "<textarea name='item_definition'"
            ],
            [
                $data,
                "name='item_isdeterministic'"
            ],
            [
                $data,
                "name='item_definer'"
            ],
            [
                $data,
                "select name='item_securitytype'"
            ],
            [
                $data,
                "select name='item_sqldataaccess'"
            ],
            [
                $data,
                "name='item_comment'"
            ],
            [
                $data,
                "name='editor_process_add'"
            ]
        ];
    }

    /**
     * Test for getEditorForm
     *
     * @param array $data    Data for routine
     * @param array $matcher Matcher
     *
     * @return void
     *
     * @depends testGetParameterRowAjax
     * @dataProvider providerGetEditorForm2
     */
    public function testGetEditorForm2($data, $matcher)
    {
        $this->routines->setGlobals();
        $this->assertContains(
            $matcher,
            $this->routines->getEditorForm('edit', 'change', $data)
        );
    }

    /**
     * Data provider for testGetEditorForm2
     *
     * @return array
     */
    public function providerGetEditorForm2()
    {
        $data = [
            'item_name'                 => 'foo',
            'item_original_name'        => 'bar',
            'item_returnlength'         => '',
            'item_returnopts_num'       => '',
            'item_returnopts_text'      => '',
            'item_definition'           => 'SELECT 1',
            'item_comment'              => '',
            'item_definer'              => '',
            'item_type'                 => 'PROCEDURE',
            'item_type_toggle'          => 'FUNCTION',
            'item_original_type'        => 'PROCEDURE',
            'item_num_params'           => 1,
            'item_param_dir'            => [0 => 'IN'],
            'item_param_name'           => [0 => 'baz'],
            'item_param_type'           => [0 => 'INT'],
            'item_param_length'         => [0 => '20'],
            'item_param_opts_num'       => [0 => 'UNSIGNED'],
            'item_param_opts_text'      => [0 => ''],
            'item_returntype'           => '',
            'item_isdeterministic'      => '',
            'item_securitytype_definer' => '',
            'item_securitytype_invoker' => '',
            'item_sqldataaccess'        => 'NO SQL'
        ];

        return [
            [
                $data,
                "name='edit_item'"
            ],
            [
                $data,
                "name='item_name'"
            ],
            [
                $data,
                "<input name='item_type' type='hidden' value='FUNCTION'"
            ],
            [
                $data,
                "name='routine_changetype'"
            ],
            [
                $data,
                "name='routine_addparameter'"
            ],
            [
                $data,
                "name='routine_removeparameter'"
            ],
            [
                $data,
                "name='item_returntype'"
            ],
            [
                $data,
                "name='item_returnlength'"
            ],
            [
                $data,
                "name='item_returnopts_num'"
            ],
            [
                $data,
                "<textarea name='item_definition'"
            ],
            [
                $data,
                "name='item_isdeterministic'"
            ],
            [
                $data,
                "name='item_definer'"
            ],
            [
                $data,
                "<select name='item_securitytype'"
            ],
            [
                $data,
                "<select name='item_sqldataaccess'"
            ],
            [
                $data,
                "name='item_comment'"
            ],
            [
                $data,
                "name='editor_process_edit'"
            ]
        ];
    }

    /**
     * Test for getEditorForm
     *
     * @param array $data    Data for routine
     * @param array $matcher Matcher
     *
     * @return void
     *
     * @depends testGetParameterRowAjax
     * @dataProvider providerGetEditorForm3
     */
    public function testGetEditorForm3($data, $matcher)
    {
        Response::getInstance()->setAjax(true);
        $this->routines->setGlobals();
        $this->assertContains(
            $matcher,
            $this->routines->getEditorForm('edit', 'remove', $data)
        );
        Response::getInstance()->setAjax(false);
    }

    /**
     * Data provider for testGetEditorForm3
     *
     * @return array
     */
    public function providerGetEditorForm3()
    {
        $data = [
            'item_name'                 => 'foo',
            'item_original_name'        => 'bar',
            'item_returnlength'         => '',
            'item_returnopts_num'       => 'UNSIGNED',
            'item_returnopts_text'      => '',
            'item_definition'           => 'SELECT 1',
            'item_comment'              => '',
            'item_definer'              => '',
            'item_type'                 => 'FUNCTION',
            'item_type_toggle'          => 'PROCEDURE',
            'item_original_type'        => 'FUNCTION',
            'item_num_params'           => 1,
            'item_param_dir'            => [0 => ''],
            'item_param_name'           => [0 => 'baz'],
            'item_param_type'           => [0 => 'INT'],
            'item_param_length'         => [0 => '20'],
            'item_param_opts_num'       => [0 => 'UNSIGNED'],
            'item_param_opts_text'      => [0 => ''],
            'item_returntype'           => 'INT',
            'item_isdeterministic'      => '',
            'item_securitytype_definer' => '',
            'item_securitytype_invoker' => '',
            'item_sqldataaccess'        => 'NO SQL'
        ];

        return [
            [
                $data,
                "name='edit_item'"
            ],
            [
                $data,
                "name='item_name'"
            ],
            [
                $data,
                "<select name='item_type'"
            ],
            [
                $data,
                "name='routine_addparameter'"
            ],
            [
                $data,
                "name='routine_removeparameter'"
            ],
            [
                $data,
                "<select name='item_returntype'"
            ],
            [
                $data,
                "name='item_returnlength'"
            ],
            [
                $data,
                "<select name='item_returnopts_num'"
            ],
            [
                $data,
                "<textarea name='item_definition'"
            ],
            [
                $data,
                "name='item_isdeterministic'"
            ],
            [
                $data,
                "name='item_definer'"
            ],
            [
                $data,
                "<select name='item_securitytype'"
            ],
            [
                $data,
                "<select name='item_sqldataaccess'"
            ],
            [
                $data,
                "name='item_comment'"
            ],
            [
                $data,
                "name='ajax_request'"
            ],
            [
                $data,
                "name='editor_process_edit'"
            ],
        ];
    }

    /**
     * Test for getEditorForm
     *
     * @param array $data    Data for routine
     * @param array $matcher Matcher
     *
     * @return void
     *
     * @depends testGetParameterRowAjax
     * @dataProvider providerGetEditorForm4
     */
    public function testGetEditorForm4($data, $matcher)
    {
        $this->routines->setGlobals();
        $this->assertContains(
            $matcher,
            $this->routines->getEditorForm('edit', 'change', $data)
        );
    }

    /**
     * Data provider for testGetEditorForm4
     *
     * @return array
     */
    public function providerGetEditorForm4()
    {
        $data = [
            'item_name'                 => 'foo',
            'item_original_name'        => 'bar',
            'item_returnlength'         => '',
            'item_returnopts_num'       => '',
            'item_returnopts_text'      => '',
            'item_definition'           => 'SELECT 1',
            'item_comment'              => '',
            'item_definer'              => '',
            'item_type'                 => 'FUNCTION',
            'item_type_toggle'          => 'PROCEDURE',
            'item_original_type'        => 'PROCEDURE',
            'item_num_params'           => 1,
            'item_param_dir'            => [0 => 'IN'],
            'item_param_name'           => [0 => 'baz'],
            'item_param_type'           => [0 => 'INT'],
            'item_param_length'         => [0 => '20'],
            'item_param_opts_num'       => [0 => 'UNSIGNED'],
            'item_param_opts_text'      => [0 => ''],
            'item_returntype'           => '',
            'item_isdeterministic'      => '',
            'item_securitytype_definer' => '',
            'item_securitytype_invoker' => '',
            'item_sqldataaccess'        => 'NO SQL'
        ];

        return [
            [
                $data,
                "<input name='item_type' type='hidden' value='PROCEDURE'"
            ],
        ];
    }

    /**
     * Test for getExecuteForm
     *
     * @param array $data    Data for routine
     * @param array $matcher Matcher
     *
     * @return void
     *
     * @dataProvider providerGetExecuteForm1
     */
    public function testGetExecuteForm1($data, $matcher)
    {
        $this->routines->setGlobals();
        $GLOBALS['cfg']['ShowFunctionFields'] = true;

        $this->assertContains(
            $matcher,
            $this->routines->getExecuteForm($data)
        );
    }

    /**
     * Data provider for testGetExecuteForm1
     *
     * @return array
     */
    public function providerGetExecuteForm1()
    {
        $data = [
            'item_name'                 => 'foo',
            'item_returnlength'         => '',
            'item_returnopts_num'       => '',
            'item_returnopts_text'      => '',
            'item_definition'           => 'SELECT 1;',
            'item_comment'              => '',
            'item_definer'              => '',
            'item_type'                 => 'PROCEDURE',
            'item_num_params'           => 6,
            'item_param_dir'            => [
                0 => 'IN',
                1 => 'OUT',
                2 => 'IN',
                3 => 'IN',
                4 => 'IN',
                5 => 'IN'
            ],
            'item_param_name'           => [
                0 => 'foo',
                1 => 'foa',
                2 => 'fob',
                3 => 'foc',
                4 => 'fod',
                5 => 'foe'
            ],
            'item_param_type'           => [
                0 => 'DATE',
                1 => 'VARCHAR',
                2 => 'DATETIME',
                3 => 'GEOMETRY',
                4 => 'ENUM',
                5 => 'SET'
            ],
            'item_param_length'         => [
                0 => '',
                1 => '22',
                2 => '',
                3 => '',
                4 => "'a','b'",
                5 => "'a','b'"
            ],
            'item_param_length_arr'     => [
                0 => [],
                1 => ['22'],
                2 => [],
                3 => [],
                4 => ["'a'", "'b'"],
                5 => ["'a'", "'b'"]
            ],
            'item_param_opts_num'       => [
                0 => '',
                1 => '',
                2 => '',
                3 => '',
                4 => '',
                5 => ''
            ],
            'item_param_opts_text'      => [
                0 => '',
                1 => 'utf8',
                2 => '',
                3 => '',
                4 => '',
                5 => ''
            ],
            'item_returntype'           => '',
            'item_isdeterministic'      => '',
            'item_securitytype_definer' => '',
            'item_securitytype_invoker' => '',
            'item_sqldataaccess'        => ''
        ];

        return [
            [
                $data,
                "name='item_name'"
            ],
            [
                $data,
                "name='funcs[foo]'"
            ],
            [
                $data,
                "<input class='datefield' type='text' name='params[foo]' />"
            ],
            [
                $data,
                "name='funcs[fob]'"
            ],
            [
                $data,
                "<input class='datetimefield' type='text' name='params[fob]'"
            ],
            [
                $data,
                "name='params[fod][]'"
            ],
            [
                $data,
                "name='params[foe][]'"
            ],
            [
                $data,
                "name='execute_routine'"
            ],
        ];
    }

    /**
     * Test for getExecuteForm
     *
     * @param array $data    Data for routine
     * @param array $matcher Matcher
     *
     * @return void
     *
     * @dataProvider providerGetExecuteForm2
     */
    public function testGetExecuteForm2($data, $matcher)
    {
        Response::getInstance()->setAjax(true);
        $this->routines->setGlobals();
        $this->assertContains(
            $matcher,
            $this->routines->getExecuteForm($data)
        );
        Response::getInstance()->setAjax(false);
    }

    /**
     * Data provider for testGetExecuteForm2
     *
     * @return array
     */
    public function providerGetExecuteForm2()
    {
        $data = [
            'item_name'                 => 'foo',
            'item_returnlength'         => '',
            'item_returnopts_num'       => '',
            'item_returnopts_text'      => '',
            'item_definition'           => 'SELECT 1;',
            'item_comment'              => '',
            'item_definer'              => '',
            'item_type'                 => 'PROCEDURE',
            'item_num_params'           => 6,
            'item_param_dir'            => [
                0 => 'IN',
                1 => 'OUT',
                2 => 'IN',
                3 => 'IN',
                4 => 'IN',
                5 => 'IN'
            ],
            'item_param_name'           => [
                0 => 'foo',
                1 => 'foa',
                2 => 'fob',
                3 => 'foc',
                4 => 'fod',
                5 => 'foe'
            ],
            'item_param_type'           => [
                0 => 'DATE',
                1 => 'VARCHAR',
                2 => 'DATETIME',
                3 => 'GEOMETRY',
                4 => 'ENUM',
                5 => 'SET'
            ],
            'item_param_length'         => [
                0 => '',
                1 => '22',
                2 => '',
                3 => '',
                4 => "'a','b'",
                5 => "'a','b'"
            ],
            'item_param_length_arr'     => [
                0 => [],
                1 => ['22'],
                2 => [],
                3 => [],
                4 => ["'a'", "'b'"],
                5 => ["'a'", "'b'"]
            ],
            'item_param_opts_num'       => [
                0 => '',
                1 => '',
                2 => '',
                3 => '',
                4 => '',
                5 => ''
            ],
            'item_param_opts_text'      => [
                0 => '',
                1 => 'utf8',
                2 => '',
                3 => '',
                4 => '',
                5 => ''
            ],
            'item_returntype'           => '',
            'item_isdeterministic'      => '',
            'item_securitytype_definer' => '',
            'item_securitytype_invoker' => '',
            'item_sqldataaccess'        => ''
        ];

        return [
            [
                $data,
                "name='execute_routine'"
            ],
            [
                $data,
                "name='ajax_request'"
            ],
        ];
    }

    /**
     * Test for getQueryFromRequest
     *
     * @param array  $request Request
     * @param string $query   Query
     * @param int    $num_err Error number
     *
     * @return void
     *
     * @dataProvider providerGetQueryFromRequest
     */
    public function testGetQueryFromRequest($request, $query, $num_err)
    {
        global $_POST, $errors, $cfg;

        $cfg['ShowFunctionFields'] = false;

        $errors = [];
        $this->routines->setGlobals();

        $old_dbi = $GLOBALS['dbi'] ?? null;
        $dbi = $this->getMockBuilder('PhpMyAdmin\DatabaseInterface')
            ->disableOriginalConstructor()
            ->getMock();
        $dbi->types = new Types($dbi);
        $dbi->expects($this->any())
            ->method('escapeString')
            ->will(
                $this->returnValueMap(
                    [
                        ['foo', DatabaseInterface::CONNECT_USER, 'foo'],
                        ["foo's bar", DatabaseInterface::CONNECT_USER, "foo\'s bar"],
                        ['', DatabaseInterface::CONNECT_USER, '']
                    ]
                )
            );
        $GLOBALS['dbi'] = $dbi;

<<<<<<< HEAD
        $routines = new Routines($dbi);

        unset($_REQUEST);
        $_REQUEST = $request;
        $this->assertEquals($query, $routines->getQueryFromRequest());
=======
        unset($_POST);
        $_POST = $request;
        $this->assertEquals($query, Routines::getQueryFromRequest());
>>>>>>> 09c18849
        $this->assertCount($num_err, $errors);

        // reset
        $GLOBALS['dbi'] = $old_dbi;
    }

    /**
     * Data provider for testGetQueryFromRequest
     *
     * @return array
     */
    public function providerGetQueryFromRequest()
    {
        return [
            // Testing success
            [
                [
                    'item_name'                 => 'p r o c',
                    'item_returnlength'         => '',
                    'item_returnopts_num'       => '',
                    'item_returnopts_text'      => '',
                    'item_definition'           => 'SELECT 0;',
                    'item_comment'              => 'foo',
                    'item_definer'              => 'me@home',
                    'item_type'                 => 'PROCEDURE',
                    'item_num_params'           => '0',
                    'item_param_dir'            => '',
                    'item_param_name'           => '',
                    'item_param_type'           => '',
                    'item_param_length'         => '',
                    'item_param_opts_num'       => '',
                    'item_param_opts_text'      => '',
                    'item_returntype'           => '',
                    'item_isdeterministic'      => '',
                    'item_securitytype'         => 'INVOKER',
                    'item_sqldataaccess'        => 'NO SQL'
                ],
                'CREATE DEFINER=`me`@`home` PROCEDURE `p r o c`() COMMENT \'foo\' '
                . 'DETERMINISTIC NO SQL SQL SECURITY INVOKER SELECT 0;',
                0
            ],
            [
                [
                    'item_name'                 => 'pr``oc',
                    'item_returnlength'         => '',
                    'item_returnopts_num'       => '',
                    'item_returnopts_text'      => '',
                    'item_definition'           => 'SELECT \'foobar\';',
                    'item_comment'              => '',
                    'item_definer'              => 'someuser@somehost',
                    'item_type'                 => 'PROCEDURE',
                    'item_num_params'           => '2',
                    'item_param_dir'            => ['IN', 'INOUT'],
                    'item_param_name'           => ['pa`ram', 'par 2'],
                    'item_param_type'           => ['INT', 'ENUM'],
                    'item_param_length'         => ['10', '\'a\', \'b\''],
                    'item_param_opts_num'       => ['ZEROFILL', ''],
                    'item_param_opts_text'      => ['utf8', 'latin1'],
                    'item_returntype'           => '',
                    'item_securitytype'         => 'DEFINER',
                    'item_sqldataaccess'        => 'foobar'
                ],
                'CREATE DEFINER=`someuser`@`somehost` PROCEDURE `pr````oc`'
                . '(IN `pa``ram` INT(10) ZEROFILL, INOUT `par 2` ENUM(\'a\', \'b\')'
                . ' CHARSET latin1) NOT DETERMINISTIC SQL SECURITY DEFINER SELECT '
                . '\'foobar\';',
                0
            ],
            [
                [
                    'item_name'                 => 'func\\',
                    'item_returnlength'         => '5,5',
                    'item_returnopts_num'       => 'UNSIGNED ZEROFILL',
                    'item_returnopts_text'      => '',
                    'item_definition'           => 'SELECT \'foobar\';',
                    'item_comment'              => 'foo\'s bar',
                    'item_definer'              => '',
                    'item_type'                 => 'FUNCTION',
                    'item_num_params'           => '1',
                    'item_param_dir'            => '',
                    'item_param_name'           => ['pa`ram'],
                    'item_param_type'           => ['VARCHAR'],
                    'item_param_length'         => ['45'],
                    'item_param_opts_num'       => [''],
                    'item_param_opts_text'      => ['latin1'],
                    'item_returntype'           => 'DECIMAL',
                    'item_isdeterministic'      => 'ON',
                    'item_securitytype'         => 'DEFINER',
                    'item_sqldataaccess'        => 'READ SQL DATA'
                ],
                'CREATE FUNCTION `func\\`(`pa``ram` VARCHAR(45) CHARSET latin1) '
                . 'RETURNS DECIMAL(5,5) UNSIGNED ZEROFILL COMMENT \'foo\\\'s bar\' '
                . 'DETERMINISTIC SQL SECURITY DEFINER SELECT \'foobar\';',
                0
            ],
            [
                [
                    'item_name'                 => 'func',
                    'item_returnlength'         => '20',
                    'item_returnopts_num'       => '',
                    'item_returnopts_text'      => 'utf8',
                    'item_definition'           => 'SELECT 0;',
                    'item_comment'              => '',
                    'item_definer'              => '',
                    'item_type'                 => 'FUNCTION',
                    'item_num_params'           => '1',
                    'item_returntype'           => 'VARCHAR',
                    'item_securitytype'         => 'DEFINER',
                    'item_sqldataaccess'        => 'READ SQL DATA'
                ],
                'CREATE FUNCTION `func`() RETURNS VARCHAR(20) CHARSET utf8 NOT '
                . 'DETERMINISTIC SQL SECURITY DEFINER SELECT 0;',
                0
            ],
            // Testing failures
            [
                [
                ],
                'CREATE () NOT DETERMINISTIC ', // invalid query
                3
            ],
            [
                [
                    'item_name'                 => 'proc',
                    'item_returnlength'         => '',
                    'item_returnopts_num'       => '',
                    'item_returnopts_text'      => '',
                    'item_definition'           => 'SELECT 0;',
                    'item_comment'              => 'foo',
                    'item_definer'              => 'mehome', // invalid definer format
                    'item_type'                 => 'PROCEDURE',
                    'item_num_params'           => '0',
                    'item_param_dir'            => '',
                    'item_param_name'           => '',
                    'item_param_type'           => '',
                    'item_param_length'         => '',
                    'item_param_opts_num'       => '',
                    'item_param_opts_text'      => '',
                    'item_returntype'           => '',
                    'item_isdeterministic'      => '',
                    'item_securitytype'         => 'INVOKER',
                    'item_sqldataaccess'        => 'NO SQL'
                ],
                'CREATE PROCEDURE `proc`() COMMENT \'foo\' DETERMINISTIC '
                . 'NO SQL SQL SECURITY INVOKER SELECT 0;', // valid query
                1
            ],
            [
                [
                    'item_name'                 => 'proc',
                    'item_returnlength'         => '',
                    'item_returnopts_num'       => '',
                    'item_returnopts_text'      => '',
                    'item_definition'           => 'SELECT 0;',
                    'item_comment'              => '',
                    'item_definer'              => '',
                    'item_type'                 => 'PROCEDURE',
                    'item_num_params'           => '2',
                    'item_param_dir'            => ['FAIL', 'INOUT'], // invalid direction
                    'item_param_name'           => ['pa`ram', 'goo'],
                    'item_param_type'           => ['INT', 'ENUM'],
                    'item_param_length'         => ['10', ''], // missing ENUM values
                    'item_param_opts_num'       => ['ZEROFILL', ''],
                    'item_param_opts_text'      => ['utf8', 'latin1'],
                    'item_returntype'           => '',
                    'item_securitytype'         => 'DEFINER',
                    'item_sqldataaccess'        => 'foobar' // invalid, will just be ignored without throwing errors
                ],
                'CREATE PROCEDURE `proc`((10) ZEROFILL, '
                . 'INOUT `goo` ENUM CHARSET latin1) NOT DETERMINISTIC '
                . 'SQL SECURITY DEFINER SELECT 0;', // invalid query
                2
            ],
            [
                [
                    'item_name'                 => 'func',
                    'item_returnlength'         => '', // missing length for VARCHAR
                    'item_returnopts_num'       => '',
                    'item_returnopts_text'      => 'utf8',
                    'item_definition'           => 'SELECT 0;',
                    'item_comment'              => '',
                    'item_definer'              => '',
                    'item_type'                 => 'FUNCTION',
                    'item_num_params'           => '2',
                    'item_param_dir'            => ['IN'],
                    'item_param_name'           => [''], // missing name
                    'item_param_type'           => ['INT'],
                    'item_param_length'         => ['10'],
                    'item_param_opts_num'       => ['ZEROFILL'],
                    'item_param_opts_text'      => ['latin1'],
                    'item_returntype'           => 'VARCHAR',
                    'item_securitytype'         => 'DEFINER',
                    'item_sqldataaccess'        => ''
                ],
                'CREATE FUNCTION `func`() RETURNS VARCHAR CHARSET utf8 NOT '
                . 'DETERMINISTIC SQL SECURITY DEFINER SELECT 0;', // invalid query
                2
            ],
            [
                [
                    'item_name'                 => 'func',
                    'item_returnlength'         => '',
                    'item_returnopts_num'       => '',
                    'item_returnopts_text'      => '',
                    'item_definition'           => 'SELECT 0;',
                    'item_comment'              => '',
                    'item_definer'              => '',
                    'item_type'                 => 'FUNCTION',
                    'item_num_params'           => '0',
                    'item_returntype'           => 'FAIL', // invalid return type
                    'item_securitytype'         => 'DEFINER',
                    'item_sqldataaccess'        => ''
                ],
                'CREATE FUNCTION `func`()  NOT DETERMINISTIC SQL '
                . 'SECURITY DEFINER SELECT 0;', // invalid query
                1
            ],
        ];
    }
}<|MERGE_RESOLUTION|>--- conflicted
+++ resolved
@@ -1135,17 +1135,11 @@
             );
         $GLOBALS['dbi'] = $dbi;
 
-<<<<<<< HEAD
         $routines = new Routines($dbi);
 
-        unset($_REQUEST);
-        $_REQUEST = $request;
-        $this->assertEquals($query, $routines->getQueryFromRequest());
-=======
         unset($_POST);
         $_POST = $request;
-        $this->assertEquals($query, Routines::getQueryFromRequest());
->>>>>>> 09c18849
+        $this->assertEquals($query, $routines->getQueryFromRequest());
         $this->assertCount($num_err, $errors);
 
         // reset
