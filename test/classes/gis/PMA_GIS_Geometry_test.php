--- conflicted
+++ resolved
@@ -246,28 +246,16 @@
             ),
         );
     }
-<<<<<<< HEAD
-    
-=======
-
->>>>>>> 69bdaed0
+
     /**
      *
      * @param type $srid
      * @param type $scale_data
-<<<<<<< HEAD
-     * @param type $output 
-     * 
-     *@dataProvider providerForGetBoundsForOl
-     */
-    public function testGetBoundsForOl($srid, $scale_data, $output) {
-=======
      * @param type $output
      * @dataProvider providerForTestGetBoundsForOl
      */
     public function testGetBoundsForOl($srid, $scale_data, $output){
 
->>>>>>> 69bdaed0
         $this->assertEquals(
             $this->_callProtectedFunction(
                 'getBoundsForOl',
@@ -276,14 +264,9 @@
             $output
         );
     }
-<<<<<<< HEAD
-    
-    public function providerForGetBoundsForOl(){
-        
-=======
 
     public function providerForTestGetBoundsForOl() {
->>>>>>> 69bdaed0
+
         return array(
             array(
                 4326,
@@ -291,40 +274,24 @@
                     'minX' => '0',
                     'minY' => '0',
                     'maxX' => '1',
-<<<<<<< HEAD
                     'maxY' => '1',
                 ),
                 'bound = new OpenLayers.Bounds(); bound.extend(new OpenLayers.LonLat(0, 0).transform(new OpenLayers.Projection("EPSG:4326"), map.getProjectionObject())); bound.extend(new OpenLayers.LonLat(1, 1).transform(new OpenLayers.Projection("EPSG:4326"), map.getProjectionObject()));'
             )
             
         );
-=======
-                    'maxY' => '1'
-                ),
-                'bound = new OpenLayers.Bounds(); bound.extend(new OpenLayers.LonLat(0, 0).transform(new OpenLayers.Projection("EPSG:4326"), map.getProjectionObject())); bound.extend(new OpenLayers.LonLat(1, 1).transform(new OpenLayers.Projection("EPSG:4326"), map.getProjectionObject()));'
-            ),
-        );
-
->>>>>>> 69bdaed0
     }
 
     /**
      *
      * @param type $polygons
      * @param type $srid
-<<<<<<< HEAD
-     * @param type $output 
-     * 
-     *@dataProvider providerForGetPolygonArrayForOpenLayers
-     */
-    public function testGetPolygonArrayForOpenLayers($polygons, $srid, $output) {
-=======
      * @param type $output
      *
      *@dataProvider providerForTestGetPolygonArrayForOpenLayers
      */
     public function testGetPolygonArrayForOpenLayers($polygons, $srid, $output){
->>>>>>> 69bdaed0
+
         $this->assertEquals(
             $this->_callProtectedFunction(
                 'getPolygonArrayForOpenLayers',
@@ -333,9 +300,8 @@
             $output
         );
     }
-<<<<<<< HEAD
     
-    public function providerForGetPolygonArrayForOpenLayers(){
+    public function providerForTestGetPolygonArrayForOpenLayers(){
         
         return array(
             array(              
@@ -346,20 +312,6 @@
             
         );
     }
-            
-    
-=======
-
-    public function providerForTestGetPolygonArrayForOpenLayers(){
-
-        return array(
-
-
-        );
-
-    }
-
-
->>>>>>> 69bdaed0
+
 }
 ?>