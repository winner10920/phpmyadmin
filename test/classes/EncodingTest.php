--- conflicted
+++ resolved
@@ -93,18 +93,6 @@
             $this->markTestSkipped('iconv extension missing');
         }
 
-<<<<<<< HEAD
-        $GLOBALS['cfg']['IconvExtraParams'] = '//TRANSLIT';
-        Encoding::setEngine(Encoding::ENGINE_ICONV);
-        $this->assertEquals(
-            "This is the Euro symbol 'EUR'.",
-            Encoding::convertString(
-                'UTF-8',
-                'ISO-8859-1',
-                "This is the Euro symbol '€'."
-            )
-        );
-=======
         if (PHP_INT_SIZE === 8) {
             $GLOBALS['cfg']['IconvExtraParams'] = '//TRANSLIT';
             Encoding::setEngine(Encoding::ENGINE_ICONV);
@@ -130,7 +118,6 @@
                 )
             );
         }
->>>>>>> 30ccdd5d
     }
 
     /**
