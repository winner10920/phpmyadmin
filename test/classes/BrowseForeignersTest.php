--- conflicted
+++ resolved
@@ -109,15 +109,9 @@
             )
         );
 
-<<<<<<< HEAD
-        $_REQUEST['pos'] = 15;
+        $_POST['pos'] = 15;
         $foreignData = [];
         $foreignData['disp_row'] = [];
-=======
-        $_POST['pos'] = 15;
-        $foreignData = array();
-        $foreignData['disp_row'] = array();
->>>>>>> 09c18849
         $foreignData['the_total'] = 5;
 
         $this->assertEquals(
