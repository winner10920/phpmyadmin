--- conflicted
+++ resolved
@@ -38,17 +38,11 @@
         $_REQUEST['dia_show_keys'] = true;
         $_REQUEST['dia_orientation'] = 'orientation';
         $_REQUEST['dia_paper'] = 'paper';
-<<<<<<< HEAD
         $_REQUEST['t_h'] = ['information_schema.files' => 1];
         $_REQUEST['t_x'] = ['information_schema.files' => 0];
         $_REQUEST['t_y'] = ['information_schema.files' => 0];
-=======
-        $_REQUEST['t_h'] = array('information_schema.files' => 1);
-        $_REQUEST['t_x'] = array('information_schema.files' => 0);
-        $_REQUEST['t_y'] = array('information_schema.files' => 0);
-        $_POST['t_db'] = array('information_schema');
-        $_POST['t_tbl'] = array('files');
->>>>>>> 9c5195d4
+        $_POST['t_db'] = ['information_schema'];
+        $_POST['t_tbl'] = ['files'];
 
         $GLOBALS['server'] = 1;
         $GLOBALS['db'] = 'information_schema';
