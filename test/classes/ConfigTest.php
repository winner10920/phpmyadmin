--- conflicted
+++ resolved
@@ -483,24 +483,22 @@
     /**
      * test for IsHttp
      *
-     * @param string $scheme   http scheme
-     * @param string $https    https
-     * @param string $uri      request uri
-     * @param string $lb       http https from lb
-     * @param string $front    http front end https
-     * @param string $proto    http x forwarded proto
-     * @param int    $port     server port
-     * @param bool   $expected expected result
+     * @param string $scheme          http scheme
+     * @param string $https           https
+     * @param string $uri             request uri
+     * @param string $lb              http https from lb
+     * @param string $front           http front end https
+     * @param string $proto           http x forwarded proto
+     * @param string $protoCloudFront http cloudfront forwarded proto
+     * @param string $pmaAbsoluteUri  phpMyAdmin absolute URI
+     * @param int    $port            server port
+     * @param bool   $expected        expected result
      *
      * @return void
      *
      * @dataProvider httpsParams
      */
-<<<<<<< HEAD
-    public function testIsHttps($scheme, $https, $uri, $lb, $front, $proto, $port, $expected): void
-=======
-    public function testIsHttps($scheme, $https, $uri, $lb, $front, $proto, $protoCloudFront, $pmaAbsoluteUri, $port, $expected)
->>>>>>> fd2b1723
+    public function testIsHttps($scheme, $https, $uri, $lb, $front, $proto, $protoCloudFront, $pmaAbsoluteUri, $port, $expected): void
     {
         $_SERVER['HTTP_SCHEME'] = $scheme;
         $_SERVER['HTTPS'] = $https;
@@ -523,7 +521,6 @@
      */
     public function httpsParams()
     {
-<<<<<<< HEAD
         return [
             [
                 'http',
@@ -532,6 +529,8 @@
                 '',
                 '',
                 'http',
+                '',
+                '',
                 80,
                 false,
             ],
@@ -542,6 +541,8 @@
                 '',
                 '',
                 'http',
+                '',
+                '',
                 80,
                 false,
             ],
@@ -552,6 +553,8 @@
                 '',
                 '',
                 'http',
+                '',
+                '',
                 443,
                 true,
             ],
@@ -562,6 +565,8 @@
                 '',
                 '',
                 'https',
+                '',
+                '',
                 80,
                 true,
             ],
@@ -572,6 +577,8 @@
                 '',
                 'on',
                 'http',
+                '',
+                '',
                 80,
                 true,
             ],
@@ -582,6 +589,8 @@
                 'on',
                 '',
                 'http',
+                '',
+                '',
                 80,
                 true,
             ],
@@ -592,6 +601,8 @@
                 '',
                 '',
                 'http',
+                '',
+                '',
                 80,
                 true,
             ],
@@ -602,6 +613,8 @@
                 '',
                 '',
                 'http',
+                '',
+                '',
                 80,
                 true,
             ],
@@ -612,29 +625,84 @@
                 '',
                 '',
                 'http',
+                '',
+                '',
                 80,
                 true,
             ],
+            [
+                'http',
+                '',
+                '',
+                '',
+                '',
+                '',
+                'https',
+                '',
+                80,
+                true,
+            ],
+            [
+                'http',
+                '',
+                '',
+                '',
+                '',
+                'https',
+                'http',
+                '',
+                80,
+                true,
+            ],
+            [
+                'https',
+                '',
+                '',
+                '',
+                '',
+                '',
+                '',
+                '',
+                80,
+                true,
+            ],
+            [
+                'http',
+                '',
+                '',
+                '',
+                '',
+                '',
+                '',
+                '',
+                8080,
+                false,
+            ],
+            [
+                '',
+                '',
+                '',
+                '',
+                '',
+                '',
+                '',
+                'https://127.0.0.1',
+                80,
+                true,
+            ],
+            [
+                '',
+                '',
+                '',
+                '',
+                '',
+                '',
+                '',
+                'http://127.0.0.1',
+                80,
+                false,
+            ],
         ];
-=======
-        return array(
-            array('http', '', '', '', '', 'http', '', '', 80, false),
-            array('http', '', 'http://', '', '', 'http', '', '', 80, false),
-            array('http', '', '', '', '', 'http', '', '', 443, true),
-            array('http', '', '', '', '', 'https', '', '', 80, true),
-            array('http', '', '', '', 'on', 'http', '', '', 80, true),
-            array('http', '', '', 'on', '', 'http', '', '', 80, true),
-            array('http', '', 'https://', '', '', 'http', '', '', 80, true),
-            array('http', 'on', '', '', '', 'http', '', '', 80, true),
-            array('https', '', '', '', '', 'http', '', '', 80, true),
-            array('http', '', '', '', '', '', 'https', '', 80, true),
-            array('http', '', '', '', '', 'https', 'http', '', 80, true),
-            array('https', '', '', '', '', '', '', '', 80, true),
-            array('http', '', '', '', '', '', '', '', 8080, false),
-            array('', '', '', '', '', '', '', 'https://127.0.0.1', 80, true),
-            array('', '', '', '', '', '', '', 'http://127.0.0.1', 80, false),
-        );
->>>>>>> fd2b1723
     }
 
     /**
