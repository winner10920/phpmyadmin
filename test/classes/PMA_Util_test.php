--- conflicted
+++ resolved
@@ -67,75 +67,6 @@
     }
 
     /**
-<<<<<<< HEAD
-     * Test version checking
-     *
-     * @return void
-     *
-     * @group large
-     */
-    public function testGetLatestVersion()
-    {
-        $GLOBALS['cfg']['ProxyUrl'] = PROXY_URL;
-        $GLOBALS['cfg']['ProxyUser'] = PROXY_USER;
-        $GLOBALS['cfg']['ProxyPass'] = PROXY_PASS;
-        $GLOBALS['cfg']['VersionCheck'] = true;
-        $version = PMA\libraries\Util::getLatestVersion();
-        $this->assertNotEmpty($version->version);
-        $this->assertNotEmpty($version->date);
-    }
-
-    /**
-     * Test version to int conversion.
-     *
-     * @param string $version Version string
-     * @param int    $numeric Integer matching version
-     *
-     * @return void
-     *
-     * @dataProvider dataVersions
-     */
-    public function testVersionToInt($version, $numeric)
-    {
-        $this->assertEquals(
-            $numeric,
-            PMA\libraries\Util::versionToInt($version)
-        );
-    }
-
-    /**
-     * Data provider for version parsing
-     *
-     * @return array with test data
-     */
-    public function dataVersions()
-    {
-        return array(
-            array('1.0.0', 1000050),
-            array('2.0.0.2-dev', 2000002),
-            array('3.4.2.1', 3040251),
-            array('3.4.2-dev3', 3040203),
-            array('3.4.2-dev', 3040200),
-            array('3.4.2-pl', 3040260),
-            array('3.4.2-pl3', 3040263),
-            array('4.4.2-rc22', 4040252),
-            array('4.4.2-rc', 4040230),
-            array('4.4.22-beta22', 4042242),
-            array('4.4.22-beta', 4042220),
-            array('4.4.21-alpha22', 4042132),
-            array('4.4.20-alpha', 4042010),
-            array('4.40.20-alpha-dev', 4402010),
-            array('4.4a', 4000050),
-            array('4.4.4-test', 4040400),
-            array('4.1.0', 4010050),
-            array('4.0.1.3', 4000153),
-            array('4.1-dev', 4010000),
-        );
-    }
-
-    /**
-=======
->>>>>>> 62859dff
      * Test for isForeignKeyCheck
      *
      * @return void
