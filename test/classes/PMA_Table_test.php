<?php
/* vim: set expandtab sw=4 ts=4 sts=4: */
/**
 * Tests for Table.php
 *
 * @package PhpMyAdmin-test
 */

/*
 * Include to test.
 */
use PMA\libraries\Table;
use PMA\libraries\Theme;

require_once 'libraries/mysql_charsets.lib.php';
require_once 'libraries/database_interface.inc.php';
require_once 'libraries/php-gettext/gettext.inc';
require_once 'libraries/url_generating.lib.php';
require_once 'libraries/relation.lib.php';

/**
 * Tests behaviour of Table class
 *
 * @package PhpMyAdmin-test
 */
class PMA_Table_Test extends PHPUnit_Framework_TestCase
{
    /**
     * Configures environment
     *
     * @return void
     */
    protected function setUp()
    {
        /**
         * SET these to avoid undefined index error
         */
        $GLOBALS['server'] = 0;
        $GLOBALS['cfg']['Server']['DisableIS'] = false;
        $GLOBALS['cfg']['ServerDefault'] = 1;
        $GLOBALS['cfg']['ActionLinksMode'] = 'both';
        $GLOBALS['cfg']['MaxExactCount'] = 100;
        $GLOBALS['cfg']['MaxExactCountViews'] = 100;
        $GLOBALS['cfg']['Server']['pmadb'] = "pmadb";
        $GLOBALS['sql_auto_increment'] = true;
        $GLOBALS['sql_if_not_exists'] = true;
        $GLOBALS['sql_drop_table'] = true;
        $GLOBALS['cfg']['Server']['table_uiprefs'] = "pma__table_uiprefs";

        $_SESSION['PMA_Theme'] = new Theme();
        $GLOBALS['pmaThemeImage'] = 'themes/dot.gif';
        $GLOBALS['is_ajax_request'] = false;
        $GLOBALS['cfgRelation'] = PMA_getRelationsParam();
        $GLOBALS['pma'] = new DataBasePMAMock();
        $GLOBALS['pma']->databases = new DataBaseMock();

        $sql_isView_true =  "SELECT TABLE_NAME
            FROM information_schema.VIEWS
            WHERE TABLE_SCHEMA = 'PMA'
                AND TABLE_NAME = 'PMA_BookMark'";

        $sql_isView_false =  "SELECT TABLE_NAME
            FROM information_schema.VIEWS
            WHERE TABLE_SCHEMA = 'PMA'
                AND TABLE_NAME = 'PMA_BookMark_2'";

        $sql_isUpdatableView_true = "SELECT TABLE_NAME
            FROM information_schema.VIEWS
            WHERE TABLE_SCHEMA = 'PMA'
                AND TABLE_NAME = 'PMA_BookMark'
                AND IS_UPDATABLE = 'YES'";

        $sql_isUpdatableView_false = "SELECT TABLE_NAME
            FROM information_schema.VIEWS
            WHERE TABLE_SCHEMA = 'PMA'
                AND TABLE_NAME = 'PMA_BookMark_2'
                AND IS_UPDATABLE = 'YES'";

        $sql_analyzeStructure_true = "SELECT COLUMN_NAME, DATA_TYPE
                FROM information_schema.COLUMNS
                WHERE TABLE_SCHEMA = 'PMA'
                AND TABLE_NAME = 'PMA_BookMark'";

        $sql_copy_data = "SELECT TABLE_NAME
            FROM information_schema.VIEWS
            WHERE TABLE_SCHEMA = 'db_data'
                AND TABLE_NAME = 'table_data'";

        $getUniqueColumns_sql = "select unique column";

        $fetchResult = array(
            array(
                $sql_isView_true,
                null,
                null,
                null,
                0,
                true
            ),
            array(
                $sql_copy_data,
                null,
                null,
                null,
                0,
                false
            ),
            array(
                $sql_isView_false,
                null,
                null,
                null,
                0,
                false
            ),
            array(
                $sql_isUpdatableView_true,
                null,
                null,
                null,
                0,
                true
            ),
            array(
                $sql_isUpdatableView_false,
                null,
                null,
                null,
                0,
                false
            ),
            array(
                $sql_analyzeStructure_true,
                null,
                null,
                null,
                0,
                array(
                    array('COLUMN_NAME'=>'COLUMN_NAME', 'DATA_TYPE'=>'DATA_TYPE')
                )
            ),
            array(
                $getUniqueColumns_sql,
                array('Key_name', null),
                'Column_name',
                null,
                0,
                array(
                    array('index1'),
                    array('index3'),
                    array('index5'),
                )
            ),
            array(
                $getUniqueColumns_sql,
                'Column_name',
                'Column_name',
                null,
                0,
                array(
                    'column1',
                    'column3',
                    'column5',
                    'ACCESSIBLE',
                    'ADD',
                    'ALL'
                )
            ),
            array(
                'SHOW COLUMNS FROM `PMA`.`PMA_BookMark`',
                'Field',
                'Field',
                null,
                0,
                array(
                    'column1',
                    'column3',
                    'column5',
                    'ACCESSIBLE',
                    'ADD',
                    'ALL'
                )
            ),
        );

        $dbi = $this->getMockBuilder('PMA\libraries\DatabaseInterface')
            ->disableOriginalConstructor()
            ->getMock();

        $dbi->expects($this->any())->method('fetchResult')
            ->will($this->returnValueMap($fetchResult));

        $dbi->expects($this->any())->method('fetchValue')
            ->will(
                $this->returnValue(
                    "CREATE TABLE `PMA`.`PMA_BookMark_2` (
                    `id` int(11) NOT NULL AUTO_INCREMENT,
                    `username` text NOT NULL
                    )"
                )
            );

        $dbi->_table_cache["PMA"]["PMA_BookMark"] = array(
            'ENGINE' => true,
            'Create_time' => true,
            'TABLE_TYPE' => true,
            'Comment' => true,
        );

        $databases = array();
        $database_name = 'PMA';
        $databases[$database_name]['SCHEMA_TABLES'] = 1;
        $databases[$database_name]['SCHEMA_TABLE_ROWS'] = 3;
        $databases[$database_name]['SCHEMA_DATA_LENGTH'] = 5;
        $databases[$database_name]['SCHEMA_MAX_DATA_LENGTH'] = 10;
        $databases[$database_name]['SCHEMA_INDEX_LENGTH'] = 10;
        $databases[$database_name]['SCHEMA_LENGTH'] = 10;

        $dbi->expects($this->any())->method('getTablesFull')
            ->will($this->returnValue($databases));

        $dbi->expects($this->any())->method('isSystemSchema')
            ->will($this->returnValue(false));

        $dbi->expects($this->any())->method('numRows')
            ->will($this->returnValue(20));

        $dbi->expects($this->any())->method('tryQuery')
            ->will($this->returnValue(10));

        $triggers = array(
            array("name" => "name1", "create"=>"crate1"),
            array("name" => "name2", "create"=>"crate2"),
            array("name" => "name3", "create"=>"crate3"),
        );

        $dbi->expects($this->any())->method('getTriggers')
            ->will($this->returnValue($triggers));

        $create_sql = "CREATE TABLE `PMA`.`PMA_BookMark_2` (
                    `id` int(11) NOT NULL AUTO_INCREMENT,
                    `username` text NOT NULL";
        $dbi->expects($this->any())->method('query')
            ->will($this->returnValue($create_sql));

        $dbi->expects($this->any())->method('getTableIndexesSql')
            ->will($this->returnValue($getUniqueColumns_sql));

        $dbi->expects($this->any())->method('insertId')
            ->will($this->returnValue(10));

        $dbi->expects($this->any())->method('fetchAssoc')
            ->will($this->returnValue(false));

        $value = array("Auto_increment" => "Auto_increment");
        $dbi->expects($this->any())->method('fetchSingleRow')
            ->will($this->returnValue($value));

        $dbi->expects($this->any())->method('fetchRow')
            ->will($this->returnValue(false));

        $GLOBALS['dbi'] = $dbi;
    }

    /**
     * Test object creating
     *
     * @return void
     */
    public function testCreate()
    {
        $table = new Table('table1', 'pma_test');
        $this->assertInstanceOf('PMA\libraries\Table', $table);
    }

    /**
     * Test for constructor
     *
     * @return void
     */
    public function testConstruct()
    {
        $table = new Table("PMA_BookMark", "PMA");
        $this->assertEquals(
            'PMA_BookMark',
            $table->__toString()
        );
        $this->assertEquals(
            'PMA_BookMark',
            $table->getName()
        );
        $this->assertEquals(
            'PMA',
            $table->getDbName()
        );
        $this->assertEquals(
            'PMA.PMA_BookMark',
            $table->getFullName()
        );
    }

    /**
     * Test getName & getDbName
     *
     * @return void
     */
    public function testGetName()
    {
        $table = new Table('table1', 'pma_test');
        $this->assertEquals(
            "table1",
            $table->getName()
        );
        $this->assertEquals(
            "`table1`",
            $table->getName(true)
        );
        $this->assertEquals(
            "pma_test",
            $table->getDbName()
        );
        $this->assertEquals(
            "`pma_test`",
            $table->getDbName(true)
        );
    }

    /**
     * Test getLastError & getLastMessage
     *
     * @return void
     */
    public function testGetLastErrorAndMessage()
    {
        $table = new Table('table1', 'pma_test');
        $table->errors[] = "error1";
        $table->errors[] = "error2";
        $table->errors[] = "error3";

        $table->messages[] = "messages1";
        $table->messages[] = "messages2";
        $table->messages[] = "messages3";

        $this->assertEquals(
            "error3",
            $table->getLastError()
        );
        $this->assertEquals(
            "messages3",
            $table->getLastMessage()
        );
    }

    /**
     * Test name validation
     *
     * @param string  $name   name to test
     * @param boolean $result expected result
     *
     * @return void
     *
     * @dataProvider dataValidateName
     */
    public function testValidateName($name, $result)
    {
        $this->assertEquals(
            $result,
            Table::isValidName($name)
        );
    }

    /**
     * Data provider for name validation
     *
     * @return array with test data
     */
    public function dataValidateName()
    {
        return array(
            array('test', true),
            array('te/st', false),
            array('te.st', false),
            array('te\\st', false),
        );
    }

    /**
     * Test for isView
     *
     * @return void
     */
    public function testIsView()
    {
        $table = new Table(null, null);
        $this->assertEquals(
            false,
            $table->isView()
        );

        //validate that it is the same as DBI fetchResult
        $table = new Table('PMA_BookMark', 'PMA');
        $this->assertEquals(
            true,
            $table->isView()
        );

        $table = new Table('PMA_BookMark_2', 'PMA');
        $this->assertEquals(
            false,
            $table->isView()
        );
    }

    /**
     * Test for generateFieldSpec
     *
     * @return void
     */
    public function testGenerateFieldSpec()
    {
        //type is BIT
        $name = "PMA_name";
        $type = "BIT";
        $length = '12';
        $attribute = 'PMA_attribute';
        $collation = 'PMA_collation';
        $null = 'NULL';
        $default_type = 'USER_DEFINED';
        $default_value = 12;
        $extra = 'AUTO_INCREMENT';
        $comment = 'PMA_comment';
        $virtuality = '';
        $expression = '';
        $move_to = '-first';

        $query = Table::generateFieldSpec(
            $name, $type, $length, $attribute, $collation,
            $null, $default_type,  $default_value, $extra, $comment,
            $virtuality, $expression, $move_to
        );
        $this->assertEquals(
            "`PMA_name` BIT(12) PMA_attribute NULL DEFAULT b'10' "
            . "AUTO_INCREMENT COMMENT 'PMA_comment' FIRST",
            $query
        );

        //type is DOUBLE
        $type = "DOUBLE";
        $query = Table::generateFieldSpec(
            $name, $type, $length, $attribute, $collation,
            $null, $default_type,  $default_value, $extra, $comment,
            $virtuality, $expression, $move_to
        );
        $this->assertEquals(
            "`PMA_name` DOUBLE(12) PMA_attribute NULL DEFAULT '12' "
            . "AUTO_INCREMENT COMMENT 'PMA_comment' FIRST",
            $query
        );

        //type is BOOLEAN
        $type = "BOOLEAN";
        $query = Table::generateFieldSpec(
            $name, $type, $length, $attribute, $collation,
            $null, $default_type,  $default_value, $extra, $comment,
            $virtuality, $expression, $move_to
        );
        $this->assertEquals(
            "`PMA_name` BOOLEAN PMA_attribute NULL DEFAULT TRUE "
            . "AUTO_INCREMENT COMMENT 'PMA_comment' FIRST",
            $query
        );

        //$default_type is NULL
        $default_type = 'NULL';
        $query = Table::generateFieldSpec(
            $name, $type, $length, $attribute, $collation,
            $null, $default_type,  $default_value, $extra, $comment,
            $virtuality, $expression, $move_to
        );
        $this->assertEquals(
            "`PMA_name` BOOLEAN PMA_attribute NULL DEFAULT NULL "
            . "AUTO_INCREMENT COMMENT 'PMA_comment' FIRST",
            $query
        );

        //$default_type is CURRENT_TIMESTAMP
        $default_type = 'CURRENT_TIMESTAMP';
        $query = Table::generateFieldSpec(
            $name, $type, $length, $attribute, $collation,
            $null, $default_type,  $default_value, $extra, $comment,
            $virtuality, $expression, $move_to
        );
        $this->assertEquals(
            "`PMA_name` BOOLEAN PMA_attribute NULL DEFAULT CURRENT_TIMESTAMP "
            . "AUTO_INCREMENT COMMENT 'PMA_comment' FIRST",
            $query
        );

        //$default_type is NONE
        $default_type = 'NONE';
        $extra = 'INCREMENT';
        $move_to = '-first';
        $query = Table::generateFieldSpec(
            $name, $type, $length, $attribute, $collation,
            $null, $default_type,  $default_value, $extra, $comment,
            $virtuality, $expression, $move_to
        );
        $this->assertEquals(
            "`PMA_name` BOOLEAN PMA_attribute NULL INCREMENT "
            . "COMMENT 'PMA_comment' FIRST",
            $query
        );
    }


    /**
     * Test for duplicateInfo
     *
     * @return void
     */
    public function testDuplicateInfo()
    {
        $work = "PMA_work";
        $pma_table = "pma_table";
        $get_fields =  array("filed0", "field6");
        $where_fields = array("field2", "filed5");
        $new_fields = array("field3", "filed4");
        $GLOBALS['cfgRelation'][$work] = true;
        $GLOBALS['cfgRelation']['db'] = "PMA_db";
        $GLOBALS['cfgRelation'][$pma_table] = "pma_table";

        $ret = Table::duplicateInfo(
            $work, $pma_table, $get_fields, $where_fields, $new_fields
        );
        $this->assertEquals(
            true,
            $ret
        );
    }
    /**
     * Test for isUpdatableView
     *
     * @return void
     */
    public function testIsUpdatableView()
    {
        $table = new Table(null, null);
        $this->assertEquals(
            false,
            $table->isUpdatableView()
        );

        //validate that it is the same as DBI fetchResult
        $table = new Table('PMA_BookMark', 'PMA');
        $this->assertEquals(
            true,
            $table->isUpdatableView()
        );

        $table = new Table('PMA_BookMark_2', 'PMA');
        $this->assertEquals(
            false,
            $table->isUpdatableView()
        );
    }

    /**
     * Test for isMerge -- when there's no ENGINE info cached
     *
     * @return void
     */
    public function testIsMergeCase1()
    {
        $tableObj = new Table('PMA_BookMark', 'PMA');
        $this->assertEquals(
            '',
            $tableObj->isMerge()
        );

        $GLOBALS['dbi']->expects($this->any())
            ->method('getCachedTableContent')
            ->will($this->returnValue(array('table_name' => "PMA_BookMark")));
        $tableObj = new Table('PMA_BookMark', 'PMA');
        $this->assertEquals(
            false,
            $tableObj->isMerge()
        );
    }

    /**
     * Test for isMerge -- when ENGINE info is MERGE
     *
     * @return void
     */
    public function testIsMergeCase2()
    {
        $map = array(
            array('PMA.PMA_BookMark', null, array('ENGINE' => "MERGE")),
            array('PMA.PMA_BookMark.ENGINE', null, "MERGE")
        );
        $GLOBALS['dbi']->expects($this->any())
            ->method('getCachedTableContent')
            ->will($this->returnValueMap($map));

        $tableObj = new Table('PMA_BookMark', 'PMA');
        $this->assertEquals(
            true,
            $tableObj->isMerge()
        );
    }

    /**
     * Test for isMerge -- when ENGINE info is MRG_MYISAM
     *
     * @return void
     */
    public function testIsMergeCase3()
    {
        $map = array(
            array('PMA.PMA_BookMark', null, array('ENGINE' => "MRG_MYISAM")),
            array('PMA.PMA_BookMark.ENGINE', null, "MRG_MYISAM")
        );
        $GLOBALS['dbi']->expects($this->any())
            ->method('getCachedTableContent')
            ->will($this->returnValueMap($map));

        $tableObj = new Table('PMA_BookMark', 'PMA');
        $this->assertEquals(
            true,
            $tableObj->isMerge()
        );
    }

    /**
     * Test for isMerge -- when ENGINE info is ISDB
     *
     * @return void
     */
    public function testIsMergeCase4()
    {
        $map = array(
            array('PMA.PMA_BookMark', null, array('ENGINE' => "ISDB")),
            array('PMA.PMA_BookMark.ENGINE', null, "ISDB")
        );
        $GLOBALS['dbi']->expects($this->any())
            ->method('getCachedTableContent')
            ->will($this->returnValueMap($map));

        $tableObj = new Table('PMA_BookMark', 'PMA');
        $this->assertEquals(
            false,
            $tableObj->isMerge()
        );
    }

    /**
     * Test for generateAlter
     *
     * @return void
     */
    public function testGenerateAlter()
    {
        //parameter
        $oldcol = 'name';
        $newcol = 'new_name';
        $type = 'VARCHAR';
        $length = '2';
        $attribute = 'new_name';
        $collation = 'charset1';
        $null = 'NULL';
        $default_type = 'USER_DEFINED';
        $default_value = 'VARCHAR';
        $extra = 'AUTO_INCREMENT';
        $comment = 'PMA comment';
        $virtuality = '';
        $expression = '';
        $move_to = 'new_name';

        $result = Table::generateAlter(
            $oldcol, $newcol, $type, $length,
            $attribute, $collation, $null, $default_type, $default_value,
            $extra, $comment, $virtuality, $expression, $move_to
        );

        $expect = "`name` `new_name` VARCHAR(2) new_name CHARACTER "
            . "SET charset1 NULL DEFAULT 'VARCHAR' "
            . "AUTO_INCREMENT COMMENT 'PMA comment' AFTER `new_name`";

        $this->assertEquals(
            $expect,
            $result
        );
    }

    /**
     * Test for rename
     *
     * @return void
     */
    public function testRename()
    {
        $table = 'PMA_BookMark';
        $db = 'PMA';

        $table = new Table($table, $db);

        //rename to same name
        $table_new = 'PMA_BookMark';
        $result = $table->rename($table_new);
        $this->assertEquals(
            true,
            $result
        );

        //isValidName
        //space in table name
        $table_new = 'PMA_BookMark ';
        $result = $table->rename($table_new);
        $this->assertEquals(
            false,
            $result
        );
        //empty name
        $table_new = '';
        $result = $table->rename($table_new);
        $this->assertEquals(
            false,
            $result
        );
        //dot in table name
        $table_new = 'PMA_.BookMark';
        $result = $table->rename($table_new);
        $this->assertEquals(
            false,
            $result
        );

        $table_new = 'PMA_BookMark_new';
        $db_new = 'PMA_new';
        $result = $table->rename($table_new, $db_new);
        $this->assertEquals(
            true,
            $result
        );
        //message
        $this->assertEquals(
            "Table PMA_BookMark has been renamed to PMA_BookMark_new.",
            $table->getLastMessage()
        );
    }


    /**
     * Test for getUniqueColumns
     *
     * @return void
     */
    public function testGetUniqueColumns()
    {
        $table = 'PMA_BookMark';
        $db = 'PMA';

        $table = new Table($table, $db);
        $return = $table->getUniqueColumns();
        $expect = array(
            '`PMA`.`PMA_BookMark`.`index1`',
            '`PMA`.`PMA_BookMark`.`index3`',
            '`PMA`.`PMA_BookMark`.`index5`'
        );
        $this->assertEquals(
            $expect,
            $return
        );
    }

    /**
     * Test for getIndexedColumns
     *
     * @return void
     */
    public function testGetIndexedColumns()
    {
        $table = 'PMA_BookMark';
        $db = 'PMA';

        $table = new Table($table, $db);
        $return = $table->getIndexedColumns();
        $expect = array(
            '`PMA`.`PMA_BookMark`.`column1`',
            '`PMA`.`PMA_BookMark`.`column3`',
            '`PMA`.`PMA_BookMark`.`column5`',
            '`PMA`.`PMA_BookMark`.`ACCESSIBLE`',
            '`PMA`.`PMA_BookMark`.`ADD`',
            '`PMA`.`PMA_BookMark`.`ALL`',
        );
        $this->assertEquals(
            $expect,
            $return
        );
    }

    /**
     * Test for getColumnsMeta
     *
     * @return void
     */
    public function testGetColumnsMeta()
    {
        $dbi = $this->getMockBuilder('PMA\libraries\DatabaseInterface')
            ->disableOriginalConstructor()
            ->getMock();

        $dbi->expects($this->once())
            ->method('tryQuery')
            ->with("SELECT * FROM `db`.`table` LIMIT 1")
            ->will($this->returnValue('v1'));

        $dbi->expects($this->once())
            ->method('getFieldsMeta')
            ->with("v1")
            ->will($this->returnValue('movecols'));

        $GLOBALS['dbi'] = $dbi;

        $tableObj = new Table('table', 'db');

        $this->assertEquals(
            $tableObj->getColumnsMeta(),
            'movecols'
        );
    }

    /**
     * Tests for _getSQLToCreateForeignKey() method.
     *
     * @return void
     * @test
     */
    public function testGetSQLToCreateForeignKey()
    {
        $table = "PMA_table";
        $field = array("PMA_field1", "PMA_field2");
        $foreignDb = "foreignDb";
        $foreignTable = "foreignTable";
        $foreignField = array("foreignField1", "foreignField2");

        $class = new ReflectionClass('PMA\libraries\Table');
        $method = $class->getMethod('_getSQLToCreateForeignKey');
        $method->setAccessible(true);
        $tableObj = new Table('PMA_table', 'db');

        $sql = $method->invokeArgs(
            $tableObj, array(
                $table,
                $field,
                $foreignDb,
                $foreignTable,
                $foreignField
            )
        );
        $sql_excepted = 'ALTER TABLE `PMA_table` ADD  '
            . 'FOREIGN KEY (`PMA_field1`, `PMA_field2`) REFERENCES '
            . '`foreignDb`.`foreignTable`(`foreignField1`, `foreignField2`);';
        $this->assertEquals(
            $sql_excepted,
            $sql
        );
    }

    /**
     * Tests for getSqlQueryForIndexCreateOrEdit() method.
     *
     * @return void
     * @test
     */
    public function testGetSqlQueryForIndexCreateOrEdit()
    {
        $db = "pma_db";
        $table = "pma_table";
        $index = new PMA\libraries\Index();
        $error = false;

        $_REQUEST['old_index'] = "PRIMARY";

        $table = new Table($table, $db);
        $sql = $table->getSqlQueryForIndexCreateOrEdit($index, $error);

        $this->assertEquals(
            "ALTER TABLE `pma_db`.`pma_table` DROP PRIMARY KEY, ADD UNIQUE ;",
            $sql
        );
    }

    /**
     * Test for getColumns
     *
     * @return void
     */
    public function testGetColumns()
    {
        $table = 'PMA_BookMark';
        $db = 'PMA';

        $table = new Table($table, $db);
        $return = $table->getColumns();
        $expect = array(
            '`PMA`.`PMA_BookMark`.`column1`',
            '`PMA`.`PMA_BookMark`.`column3`',
            '`PMA`.`PMA_BookMark`.`column5`',
            '`PMA`.`PMA_BookMark`.`ACCESSIBLE`',
            '`PMA`.`PMA_BookMark`.`ADD`',
            '`PMA`.`PMA_BookMark`.`ALL`',
        );
        $this->assertEquals(
            $expect,
            $return
        );

        $return = $table->getReservedColumnNames();
        $expect = array(
            'ACCESSIBLE',
            'ADD',
            'ALL',
        );
        $this->assertEquals(
            $expect,
            $return
        );
    }

    /**
     * Test for countRecords
     *
     * @return void
     */
    public function testCountRecords()
    {
        $map = array(
            array(
                'PMA.PMA_BookMark',
                null,
                array('Comment' => "Comment222", 'TABLE_TYPE' => "VIEW"),
            ),
            array('PMA.PMA_BookMark.TABLE_TYPE', null, 'VIEW'),
        );
        $GLOBALS['dbi']->expects($this->any())
            ->method('getCachedTableContent')
            ->will($this->returnValueMap($map));

        $table = 'PMA_BookMark';
        $db = 'PMA';
        $tableObj = new Table($table, $db);

        $return = $tableObj->countRecords(true);
        $expect = 20;
        $this->assertEquals(
            $expect,
            $return
        );
    }

    /**
     * Test for setUiProp
     *
     * @return void
     */
    public function testSetUiProp()
    {
        $table_name = 'PMA_BookMark';
        $db = 'PMA';

        $table = new Table($table_name, $db);

        $property = Table::PROP_COLUMN_ORDER;
        $value = "UiProp_value";
        $table_create_time = null;
        $table->setUiProp($property, $value, $table_create_time);

        //set UI prop successfully
        $this->assertEquals(
            $value,
            $table->uiprefs[$property]
        );

        //removeUiProp
        $table->removeUiProp($property);
        $is_define_property = isset($table->uiprefs[$property]) ? true : false;
        $this->assertEquals(
            false,
            $is_define_property
        );

        //getUiProp after removeUiProp
        $is_define_property = $table->getUiProp($property);
        $this->assertEquals(
            false,
            $is_define_property
        );
    }

    /**
     * Test for moveCopy
     *
     * @return void
     */
    public function testMoveCopy()
    {
        $source_table = 'PMA_BookMark';
        $source_db = 'PMA';
        $target_table = 'PMA_BookMark_new';
        $target_db = 'PMA_new';
        $what = "dataonly";
        $move = true;
        $mode = "one_table";

        $GLOBALS['dbi']->expects($this->any())->method('getTable')
            ->will($this->returnValue(new Table($target_table, $target_db)));

        $_REQUEST['drop_if_exists'] = true;

        $return = Table::moveCopy(
            $source_db, $source_table, $target_db,
            $target_table, $what, $move, $mode
        );

        //successfully
        $expect = true;
        $this->assertEquals(
            $expect,
            $return
        );
        $sql_query = "INSERT INTO `PMA_new`.`PMA_BookMark_new` SELECT * FROM "
            . "`PMA`.`PMA_BookMark`";
        $this->assertContains(
            $sql_query,
            $GLOBALS['sql_query']
        );
        $sql_query = "DROP VIEW `PMA`.`PMA_BookMark`";
        $this->assertContains(
            $sql_query,
            $GLOBALS['sql_query']
        );

        $return = Table::moveCopy(
            $source_db, $source_table, $target_db,
            $target_table, $what, false, $mode
        );

        //successfully
        $expect = true;
        $this->assertEquals(
            $expect,
            $return
        );
        $sql_query = "INSERT INTO `PMA_new`.`PMA_BookMark_new` SELECT * FROM "
            . "`PMA`.`PMA_BookMark`;";
        $this->assertContains(
            $sql_query,
            $GLOBALS['sql_query']
        );
        $sql_query = "DROP VIEW `PMA`.`PMA_BookMark`";
        $this->assertNotContains(
            $sql_query,
            $GLOBALS['sql_query']
        );
    }
}

/**
<<<<<<< HEAD
 * Tests behaviour of Table class with Runkit and PMA_Drizzle = false
 *
 * @package PhpMyAdmin-test
 */
class PMA_Table_Runkit_Test extends PMA_Table_Test
{
    /**
     * Configures environment
     *
     * @return void
     */
    protected function setUp()
    {
        //we test:
        //1. without Runkit,  PMA_DRIZZLE = false;
        //2. with Runkit,  PMA_DRIZZLE = true;
        if (!defined("PMA_DRIZZLE")) {
            define("PMA_DRIZZLE", false);
        }

        parent::setUp();

        //RunKit
        if (PMA_HAS_RUNKIT) {
            runkit_constant_redefine("PMA_DRIZZLE", true);
        }
    }
}

/**
=======
>>>>>>> 6a163eaa
 * Mock class for DataBasePMAMock
 *
 * @package PhpMyAdmin-test
 */
Class DataBasePMAMock
{
    var $databases;
}

/**
 * Mock class for DataBaseMock
 *
 * @package PhpMyAdmin-test
 */
Class DataBaseMock
{
    /**
     * mock function to return table is existed
     *
     * @param string $name table name
     *
     * @return bool
     */
    function exists($name)
    {
        return true;
    }
}<|MERGE_RESOLUTION|>--- conflicted
+++ resolved
@@ -1067,39 +1067,6 @@
 }
 
 /**
-<<<<<<< HEAD
- * Tests behaviour of Table class with Runkit and PMA_Drizzle = false
- *
- * @package PhpMyAdmin-test
- */
-class PMA_Table_Runkit_Test extends PMA_Table_Test
-{
-    /**
-     * Configures environment
-     *
-     * @return void
-     */
-    protected function setUp()
-    {
-        //we test:
-        //1. without Runkit,  PMA_DRIZZLE = false;
-        //2. with Runkit,  PMA_DRIZZLE = true;
-        if (!defined("PMA_DRIZZLE")) {
-            define("PMA_DRIZZLE", false);
-        }
-
-        parent::setUp();
-
-        //RunKit
-        if (PMA_HAS_RUNKIT) {
-            runkit_constant_redefine("PMA_DRIZZLE", true);
-        }
-    }
-}
-
-/**
-=======
->>>>>>> 6a163eaa
  * Mock class for DataBasePMAMock
  *
  * @package PhpMyAdmin-test
