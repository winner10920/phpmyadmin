--- conflicted
+++ resolved
@@ -81,16 +81,10 @@
                 if (isset($_POST['field_name'][$fieldindex])
                     && strlen($_POST['field_name'][$fieldindex]) > 0
                 ) {
-<<<<<<< HEAD
                     $transformations->setMime(
                         $db,
                         $table,
-                        $_REQUEST['field_name'][$fieldindex],
-=======
-                    Transformations::setMIME(
-                        $db, $table,
                         $_POST['field_name'][$fieldindex],
->>>>>>> 09c18849
                         $mimetype,
                         $_POST['field_transformation'][$fieldindex],
                         $_POST['field_transformation_options'][$fieldindex],
