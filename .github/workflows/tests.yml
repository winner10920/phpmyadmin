--- conflicted
+++ resolved
@@ -90,61 +90,8 @@
             - name: Send coverage
               uses: codecov/codecov-action@v1
               with:
-<<<<<<< HEAD
-                flags: dbase-extension
-                name: php-7.2-dbase-enabled
-            - name: Send coverage to Scrutinizer
-              uses: sudo-bot/action-scrutinizer@latest
-              # Upload can fail on forks
-              continue-on-error: true
-              with:
-                  cli-args: "--format=php-clover build/logs/clover.xml"
-            - name: Send coverage to Codacy
-              # Upload can fail on forks or if the secret is missing
-              continue-on-error: true
-              uses: codacy/codacy-coverage-reporter-action@master
-              with:
-                project-token: ${{ secrets.CODACY_PROJECT_TOKEN }}
-                coverage-reports: build/logs/clover.xml
-
-    test-php-recode:
-        name: Test on php ${{ matrix.php-version }} and ${{ matrix.os }}
-        runs-on: ${{ matrix.os }}
-        if: "!contains(github.event.head_commit.message, '[ci skip]')"
-        strategy:
-            matrix:
-                php-version: ["7.2"]
-                os: [ubuntu-latest]
-        steps:
-            - uses: actions/checkout@v2
-            - name: Install gettext
-              run: sudo apt-get install -y gettext
-            - name: Generate mo files
-              run: ./scripts/generate-mo --quiet
-            - name: Use php ${{ matrix.php-version }}
-              uses: shivammathur/setup-php@v2
-              with:
-                  php-version: ${{ matrix.php-version }}
-                  extensions: recode, mbstring, iconv, mysqli, zip, gd
-                  coverage: xdebug
-            - name: Cache module
-              uses: actions/cache@v2
-              with:
-                  path: ~/.composer/cache/
-                  key: composer-cache
-            - name: Install dependencies
-              run: composer install
-            - name: Run php tests
-              run: composer run phpunit --  --exclude-group selenium
-            - name: Send coverage
-              uses: codecov/codecov-action@v1
-              with:
-                flags: recode-extension
-                name: php-7.2-recode-enabled
-=======
                 flags: ${{ matrix.extension }}-extension
-                name: php-7.1-${{ matrix.extension }}-enabled
->>>>>>> 328cdb69
+                name: php-7.2-${{ matrix.extension }}-enabled
             - name: Send coverage to Scrutinizer
               uses: sudo-bot/action-scrutinizer@latest
               # Upload can fail on forks
