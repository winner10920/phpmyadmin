{
    "name": "phpmyadmin/phpmyadmin",
    "type": "project",
    "description": "MySQL web administration tool",
    "keywords": ["phpmyadmin","mysql","web"],
    "homepage": "https://www.phpmyadmin.net/",
    "support": {
        "forum": "https://www.phpmyadmin.net/support/",
        "issues": "https://github.com/phpmyadmin/phpmyadmin/issues",
        "wiki": "https://wiki.phpmyadmin.net/",
        "docs": "https://docs.phpmyadmin.net/",
        "source": "https://github.com/phpmyadmin/phpmyadmin"
    },
    "license": "GPL-2.0",
    "authors": [
        {
            "name": "The phpMyAdmin Team",
            "email": "developers@phpmyadmin.net",
            "homepage": "https://www.phpmyadmin.net/team/"
        }
    ],
    "non-feature-branches": ["RELEASE_.*"],
    "autoload": {
        "psr-4": {
            "PhpMyAdmin\\": "libraries/classes",
            "PhpMyAdmin\\Setup\\": "setup/lib"
        }
    },
    "autoload-dev": {
        "psr-4": {
            "PhpMyAdmin\\Tests\\": "test/classes"
        }
    },
    "repositories": [
        {
            "type": "composer",
            "url": "https://www.phpmyadmin.net"
        }
    ],
    "require": {
        "php": ">=5.5.0",
        "ext-mysqli": "*",
        "ext-xml": "*",
        "ext-pcre": "*",
        "ext-json": "*",
        "ext-ctype": "*",
        "ext-hash": "*",
        "phpmyadmin/sql-parser": "^4.2.3",
        "phpmyadmin/motranslator": "^3.0",
        "phpmyadmin/shapefile": "^2.0",
<<<<<<< HEAD
        "phpseclib/phpseclib": "^2.0,<2.0.8",
        "google/recaptcha": "^1.1",
        "psr/container": "^1.0",
        "twig/twig": "^1.32",
        "twig/extensions": "~1.4.1",
        "symfony/expression-language": "^3.2 || ^2.8",
        "symfony/polyfill-mbstring": "^1.3"
    },
    "conflict": {
        "tecnickcom/tcpdf": "<6.2",
        "pragmarx/google2fa": "<2.0",
        "bacon/bacon-qr-code": "<1.0",
        "samyoul/u2f-php-server": "<1.1"
=======
        "tecnickcom/tcpdf": "^6.2",
        "phpseclib/phpseclib": "^2.0",
        "google/recaptcha": "^1.1"
>>>>>>> 7bff1263
    },
    "conflict": {
        "phpseclib/phpseclib": "2.0.8"
    },
    "suggest": {
        "ext-openssl": "Cookie encryption",
        "ext-curl": "Updates checking",
        "ext-opcache": "Better performance",
        "ext-zlib": "For gz import and export",
        "ext-bz2": "For bzip2 import and export",
        "ext-zip": "For zip import and export",
        "ext-gd2": "For image transformations",
        "ext-mbstring": "For best performance",
        "tecnickcom/tcpdf": "For PDF support",
        "pragmarx/google2fa": "For 2FA authentication",
        "bacon/bacon-qr-code": "For 2FA authentication",
        "samyoul/u2f-php-server": "For FIDO U2F authentication"
    },
    "require-dev": {
        "phpunit/phpunit": "~4.1",
        "codacy/coverage": "^1.3.0",
        "phpunit/phpunit-selenium": "~1.2",
        "squizlabs/php_codesniffer": "^3.0",
        "tecnickcom/tcpdf": "^6.2",
        "pragmarx/google2fa": "^2.0",
        "bacon/bacon-qr-code": "^1.0",
        "samyoul/u2f-php-server": "^1.1",
        "phpmyadmin/coding-standard": "^0.3"
    },
    "extra": {
        "branch-alias": {
            "dev-master": "4.8.x-dev"
        }
    }
}<|MERGE_RESOLUTION|>--- conflicted
+++ resolved
@@ -48,8 +48,7 @@
         "phpmyadmin/sql-parser": "^4.2.3",
         "phpmyadmin/motranslator": "^3.0",
         "phpmyadmin/shapefile": "^2.0",
-<<<<<<< HEAD
-        "phpseclib/phpseclib": "^2.0,<2.0.8",
+        "phpseclib/phpseclib": "^2.0",
         "google/recaptcha": "^1.1",
         "psr/container": "^1.0",
         "twig/twig": "^1.32",
@@ -58,18 +57,11 @@
         "symfony/polyfill-mbstring": "^1.3"
     },
     "conflict": {
+        "phpseclib/phpseclib": "2.0.8",
         "tecnickcom/tcpdf": "<6.2",
         "pragmarx/google2fa": "<2.0",
         "bacon/bacon-qr-code": "<1.0",
         "samyoul/u2f-php-server": "<1.1"
-=======
-        "tecnickcom/tcpdf": "^6.2",
-        "phpseclib/phpseclib": "^2.0",
-        "google/recaptcha": "^1.1"
->>>>>>> 7bff1263
-    },
-    "conflict": {
-        "phpseclib/phpseclib": "2.0.8"
     },
     "suggest": {
         "ext-openssl": "Cookie encryption",
