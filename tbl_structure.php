<?php
/* vim: set expandtab sw=4 ts=4 sts=4: */
/**
 * Displays table structure infos like fields/columns, indexes, size, rows
 * and allows manipulation of indexes and columns/fields
 * @package phpMyAdmin
 */

/**
 *
 */
require_once './libraries/common.inc.php';
require_once './libraries/mysql_charsets.lib.php';

$GLOBALS['js_include'][] = 'jquery/jquery-ui-1.8.custom.js';

/**
 * handle multiple field commands if required
 *
 * submit_mult_*_x comes from IE if <input type="img" ...> is used
 */
if (isset($_REQUEST['submit_mult_change_x'])) {
    $submit_mult = __('Change');
} elseif (isset($_REQUEST['submit_mult_drop_x'])) {
    $submit_mult = __('Drop');
} elseif (isset($_REQUEST['submit_mult_primary_x'])) {
    $submit_mult = __('Primary');
} elseif (isset($_REQUEST['submit_mult_index_x'])) {
    $submit_mult = __('Index');
} elseif (isset($_REQUEST['submit_mult_unique_x'])) {
    $submit_mult = __('Unique');
} elseif (isset($_REQUEST['submit_mult_fulltext_x'])) {
    $submit_mult = __('Fulltext');
} elseif (isset($_REQUEST['submit_mult_browse_x'])) {
    $submit_mult = __('Browse');
} elseif (isset($_REQUEST['submit_mult'])) {
    $submit_mult = $_REQUEST['submit_mult'];
} elseif (isset($_REQUEST['mult_btn']) && $_REQUEST['mult_btn'] == __('Yes')) {
    $submit_mult = 'row_delete';
    if (isset($_REQUEST['selected'])) {
        $_REQUEST['selected_fld'] = $_REQUEST['selected'];
    }
}

if (! empty($submit_mult) && isset($_REQUEST['selected_fld'])) {
    $err_url = 'tbl_structure.php?' . PMA_generate_common_url($db, $table);
    if ($submit_mult == __('Browse')) {
        // browsing the table displaying only selected fields/columns
        $GLOBALS['active_page'] = 'sql.php';
        $sql_query = '';
        foreach ($_REQUEST['selected_fld'] as $idx => $sval) {
            if ($sql_query == '') {
                $sql_query .= 'SELECT ' . PMA_backquote($sval);
            } else {
                $sql_query .=  ', ' . PMA_backquote($sval);
            }
        }

        // what is this htmlspecialchars() for??
        //$sql_query .= ' FROM ' . PMA_backquote(htmlspecialchars($table));
        $sql_query .= ' FROM ' . PMA_backquote($db) . '.' . PMA_backquote($table);
        require './sql.php';
        exit;
    } else {
        // handle multiple field commands
        // handle confirmation of deleting multiple fields/columns
        $action = 'tbl_structure.php';
        require './libraries/mult_submits.inc.php';
        //require_once './libraries/header.inc.php';
        //require_once './libraries/tbl_links.inc.php';

        if (empty($message)) {
            $message = PMA_Message::success();
        }
    }
}

/**
 * Gets the relation settings
 */
$cfgRelation = PMA_getRelationsParam();

/**
 * Runs common work
 */
require_once './libraries/tbl_common.php';
$url_query .= '&amp;goto=tbl_structure.php&amp;back=tbl_structure.php';
$url_params['goto'] = 'tbl_structure.php';
$url_params['back'] = 'tbl_structure.php';

/**
 * Prepares the table structure display
 */


/**
 * Gets tables informations
 */
require_once './libraries/tbl_info.inc.php';

/**
 * Displays top menu links
 */
require_once './libraries/tbl_links.inc.php';
require_once './libraries/Index.class.php';

// 2. Gets table keys and retains them
// @todo should be: $server->db($db)->table($table)->primary()
$primary = PMA_Index::getPrimary($table, $db);

$columns_with_unique_index = array();
foreach (PMA_Index::getFromTable($table, $db) as $index) {
    if ($index->isUnique() && $index->getChoice() == 'UNIQUE') {
        $columns = $index->getColumns();
        foreach ($columns as $column_name => $dummy) {
            $columns_with_unique_index[$column_name] = 1;
        }
    }
}
unset($index, $columns, $column_name, $dummy);

// 3. Get fields
$fields_rs   = PMA_DBI_query('SHOW FULL FIELDS FROM ' . PMA_backquote($table) . ';', null, PMA_DBI_QUERY_STORE);
$fields_cnt  = PMA_DBI_num_rows($fields_rs);


// Get more complete field information
// For now, this is done just for MySQL 4.1.2+ new TIMESTAMP options
// but later, if the analyser returns more information, it
// could be executed for any MySQL version and replace
// the info given by SHOW FULL FIELDS FROM.
//
// We also need this to correctly learn if a TIMESTAMP is NOT NULL, since
// SHOW FULL FIELDS or INFORMATION_SCHEMA incorrectly says NULL
// and SHOW CREATE TABLE says NOT NULL (tested
// in MySQL 4.0.25 and 5.0.21, http://bugs.mysql.com/20910).

$show_create_table = PMA_DBI_fetch_value(
        'SHOW CREATE TABLE ' . PMA_backquote($db) . '.' . PMA_backquote($table),
        0, 1);
$analyzed_sql = PMA_SQP_analyze(PMA_SQP_parse($show_create_table));

/**
 * prepare table infos
 */
// action titles (image or string)
$titles = array();
$titles['Change']               = PMA_getIcon('b_edit.png', __('Change'), true);
$titles['Drop']                 = PMA_getIcon('b_drop.png', __('Drop'), true);
$titles['NoDrop']               = PMA_getIcon('b_drop.png', __('Drop'), true);
$titles['Primary']              = PMA_getIcon('b_primary.png', __('Primary'), true);
$titles['Index']                = PMA_getIcon('b_index.png', __('Index'), true);
$titles['Unique']               = PMA_getIcon('b_unique.png', __('Unique'), true);
$titles['IdxFulltext']          = PMA_getIcon('b_ftext.png', __('Fulltext'), true);
$titles['NoPrimary']            = PMA_getIcon('bd_primary.png', __('Primary'), true);
$titles['NoIndex']              = PMA_getIcon('bd_index.png', __('Index'), true);
$titles['NoUnique']             = PMA_getIcon('bd_unique.png', __('Unique'), true);
$titles['NoIdxFulltext']        = PMA_getIcon('bd_ftext.png', __('Fulltext'), true);
$titles['BrowseDistinctValues'] = PMA_getIcon('b_browse.png', __('Browse distinct values'), true);

// hidden action titles (image and string)
$hidden_titles = array();
$hidden_titles['BrowseDistinctValues'] = PMA_getIcon('b_browse.png', __('Browse distinct values'), false, true);
$hidden_titles['Primary']              = PMA_getIcon('b_primary.png', __('Primary'), false, true);
$hidden_titles['NoPrimary']            = PMA_getIcon('bd_primary.png', __('Primary'), false, true);
$hidden_titles['Index']                = PMA_getIcon('b_index.png', __('Index'), false, true);
$hidden_titles['NoIndex']              = PMA_getIcon('bd_index.png', __('Index'), false, true);
$hidden_titles['Unique']               = PMA_getIcon('b_unique.png', __('Unique'), false, true);
$hidden_titles['NoUnique']             = PMA_getIcon('bd_unique.png', __('Unique'), false, true);
$hidden_titles['IdxFulltext']          = PMA_getIcon('b_ftext.png', __('Fulltext'), false, true);
$hidden_titles['NoIdxFulltext']        = PMA_getIcon('bd_ftext.png', __('Fulltext'), false, true);

/**
 * Displays the table structure ('show table' works correct since 3.23.03)
 */
/* TABLE INFORMATION */
// table header
$i = 0;
?>
<form method="post" action="tbl_structure.php" name="fieldsForm" id="fieldsForm">
    <?php echo PMA_generate_common_hidden_inputs($db, $table);
    echo '<input type="hidden" name="table_type" value=';
	if($db_is_information_schema) {
	     echo '"information_schema" />';
	} else if ($tbl_is_view) {
	     echo '"view" />';
	} else {
	     echo '"table" />';
	} ?>

<table id="tablestructure" class="data">
<thead>
<tr>
    <th id="th<?php echo ++$i; ?>"></th>
    <th id="th<?php echo ++$i; ?>">#</th>
    <th id="th<?php echo ++$i; ?>" class="column"><?php echo __('Column'); ?></th>
    <th id="th<?php echo ++$i; ?>" class="type"><?php echo __('Type'); ?></th>
    <th id="th<?php echo ++$i; ?>" class="collation"><?php echo __('Collation'); ?></th>
    <th id="th<?php echo ++$i; ?>" class="attributes"><?php echo __('Attributes'); ?></th>
    <th id="th<?php echo ++$i; ?>" class="null"><?php echo __('Null'); ?></th>
    <th id="th<?php echo ++$i; ?>" class="default"><?php echo __('Default'); ?></th>
    <th id="th<?php echo ++$i; ?>" class="extra"><?php echo __('Extra'); ?></th>
<?php if ($db_is_information_schema || $tbl_is_view) { ?>
    <th id="th<?php echo ++$i; ?>" class="view"><?php echo __('View'); ?></th>
<?php } else { ?>
    <th colspan="7" id="th<?php echo ++$i; ?>" class="action"><?php echo __('Action'); ?></th>
<?php } ?>
</tr>
</thead>
<tbody>

<?php
unset($i);

// table body

// prepare comments
$comments_map = array();
$mime_map = array();

if ($GLOBALS['cfg']['ShowPropertyComments']) {
    require_once './libraries/transformations.lib.php';

    //$cfgRelation = PMA_getRelationsParam();

    $comments_map = PMA_getComments($db, $table);

    if ($cfgRelation['mimework'] && $cfg['BrowseMIME']) {
        $mime_map = PMA_getMIME($db, $table, true);
    }
}

$rownum    = 0;
$aryFields = array();
$checked   = (!empty($checkall) ? ' checked="checked"' : '');
$save_row  = array();
$odd_row   = true;
while ($row = PMA_DBI_fetch_assoc($fields_rs)) {
    $save_row[] = $row;
    $rownum++;
    $aryFields[]      = $row['Field'];

    $type             = $row['Type'];
    $extracted_fieldspec = PMA_extractFieldSpec($row['Type']);

    if ('set' == $extracted_fieldspec['type'] || 'enum' == $extracted_fieldspec['type']) {
        $type         = $extracted_fieldspec['type'] . '(' . $extracted_fieldspec['spec_in_brackets'] . ')';

        // for the case ENUM('&#8211;','&ldquo;')
        $type         = htmlspecialchars($type);
        if(strlen($type) > $GLOBALS['cfg']['LimitChars']) {
            $type = '<abbr title="full text">' . substr($type, 0, $GLOBALS['cfg']['LimitChars']) . '</abbr>';
        }

        $type_nowrap  = '';

        $binary       = 0;
        $unsigned     = 0;
        $zerofill     = 0;
    } else {
        $type_nowrap  = ' nowrap="nowrap"';
        // strip the "BINARY" attribute, except if we find "BINARY(" because
        // this would be a BINARY or VARBINARY field type
        if (!preg_match('@BINARY[\(]@i', $type)) {
            $type         = preg_replace('@BINARY@i', '', $type);
        }
        $type         = preg_replace('@ZEROFILL@i', '', $type);
        $type         = preg_replace('@UNSIGNED@i', '', $type);
        if (empty($type)) {
            $type     = ' ';
        }

        if (!preg_match('@BINARY[\(]@i', $row['Type'])) {
            $binary           = stristr($row['Type'], 'blob') || stristr($row['Type'], 'binary');
        } else {
            $binary           = false;
        }

        $unsigned     = stristr($row['Type'], 'unsigned');
        $zerofill     = stristr($row['Type'], 'zerofill');
    }

    unset($field_charset);
    if ((substr($type, 0, 4) == 'char'
        || substr($type, 0, 7) == 'varchar'
        || substr($type, 0, 4) == 'text'
        || substr($type, 0, 8) == 'tinytext'
        || substr($type, 0, 10) == 'mediumtext'
        || substr($type, 0, 8) == 'longtext'
        || substr($type, 0, 3) == 'set'
        || substr($type, 0, 4) == 'enum'
        ) && !$binary) {
        if (strpos($type, ' character set ')) {
            $type = substr($type, 0, strpos($type, ' character set '));
        }
        if (!empty($row['Collation'])) {
            $field_charset = $row['Collation'];
        } else {
            $field_charset = '';
        }
    } else {
        $field_charset = '';
    }

    // Display basic mimetype [MIME]
    if ($cfgRelation['commwork'] && $cfgRelation['mimework'] && $cfg['BrowseMIME'] && isset($mime_map[$row['Field']]['mimetype'])) {
        $type_mime = '<br />MIME: ' . str_replace('_', '/', $mime_map[$row['Field']]['mimetype']);
    } else {
        $type_mime = '';
    }

    $attribute     = ' ';
    if ($binary) {
        $attribute = 'BINARY';
    }
    if ($unsigned) {
        $attribute = 'UNSIGNED';
    }
    if ($zerofill) {
        $attribute = 'UNSIGNED ZEROFILL';
    }

    // MySQL 4.1.2+ TIMESTAMP options
    // (if on_update_current_timestamp is set, then it's TRUE)
    if (isset($analyzed_sql[0]['create_table_fields'][$row['Field']]['on_update_current_timestamp'])) {
        $attribute = 'on update CURRENT_TIMESTAMP';
    }

    // here, we have a TIMESTAMP that SHOW FULL FIELDS reports as having the
    // NULL attribute, but SHOW CREATE TABLE says the contrary. Believe
    // the latter.
    if (!empty($analyzed_sql[0]['create_table_fields'][$row['Field']]['type']) && $analyzed_sql[0]['create_table_fields'][$row['Field']]['type'] == 'TIMESTAMP' && $analyzed_sql[0]['create_table_fields'][$row['Field']]['timestamp_not_null']) {
        $row['Null'] = '';
    }


    if (!isset($row['Default'])) {
        if ($row['Null'] == 'YES') {
            $row['Default'] = '<i>NULL</i>';
        }
    } else {
        $row['Default'] = htmlspecialchars($row['Default']);
    }

    $field_encoded = urlencode($row['Field']);
    $field_name    = htmlspecialchars($row['Field']);
    $displayed_field_name = $field_name;

    // underline commented fields and display a hover-title (CSS only)

    if (isset($comments_map[$row['Field']])) {
        $displayed_field_name = '<span class="commented_column" title="' . htmlspecialchars($comments_map[$row['Field']]) . '">' . $field_name . '</span>';
    }

    if ($primary && $primary->hasColumn($field_name)) {
        $displayed_field_name = '<u>' . $field_name . '</u>';
    }
    echo "\n";
    ?>
<tr class="<?php echo $odd_row ? 'odd': 'even'; $odd_row = !$odd_row; ?>">
    <td align="center">
        <input type="checkbox" name="selected_fld[]" value="<?php echo htmlspecialchars($row['Field']); ?>" id="checkbox_row_<?php echo $rownum; ?>" <?php echo $checked; ?> />
    </td>
    <td align="right">
        <?php echo $rownum; ?>
    </td>
    <th nowrap="nowrap"><label for="checkbox_row_<?php echo $rownum; ?>"><?php echo $displayed_field_name; ?></label></th>
    <td<?php echo $type_nowrap; ?>><bdo dir="ltr" xml:lang="en"><?php echo $type; echo $type_mime; ?></bdo></td>
    <td><?php echo (empty($field_charset) ? '' : '<dfn title="' . PMA_getCollationDescr($field_charset) . '">' . $field_charset . '</dfn>'); ?></td>
    <td nowrap="nowrap" class="column_attribute"><?php echo $attribute; ?></td>
    <td><?php echo (($row['Null'] == 'YES') ? __('Yes') : __('No')); ?></td>
    <td nowrap="nowrap"><?php
    if (isset($row['Default'])) {
        if ($extracted_fieldspec['type'] == 'bit') {
            // here, $row['Default'] contains something like b'010'
            echo PMA_convert_bit_default_value($row['Default']);
        } else {
            echo $row['Default'];
        }
    }
    else {
        echo '<i>' . _pgettext('None for default','None') . '</i>';
    } ?></td>
    <td nowrap="nowrap"><?php echo strtoupper($row['Extra']); ?></td>
    <td align="center" class="browse">
        <a href="sql.php?<?php echo $url_query; ?>&amp;sql_query=<?php echo urlencode('SELECT COUNT(*) AS ' . PMA_backquote(__('Rows')) . ', ' . PMA_backquote($row['Field']) . ' FROM ' . PMA_backquote($table) . ' GROUP BY ' . PMA_backquote($row['Field']) . ' ORDER BY ' . PMA_backquote($row['Field'])); ?>">
            <?php echo $titles['BrowseDistinctValues']; ?></a>
    </td>
    <?php if (! $tbl_is_view && ! $db_is_information_schema) { ?>
    <td align="center" class="edit">
        <a href="tbl_alter.php?<?php echo $url_query; ?>&amp;field=<?php echo $field_encoded; ?>">
            <?php echo $titles['Change']; ?></a>
    </td>
<<<<<<< HEAD
    <td align="center">
        <a class="drop_column_anchor" href="sql.php?<?php echo $url_query; ?>&amp;sql_query=<?php echo urlencode('ALTER TABLE ' . PMA_backquote($table) . ' DROP ' . PMA_backquote($row['Field'])); ?>&amp;cpurge=1&amp;purgekey=<?php echo urlencode($row['Field']); ?>&amp;zero_rows=<?php echo urlencode(sprintf(__('Column %s has been dropped'), htmlspecialchars($row['Field']))); ?>" >
=======
    <td align="center" class="drop">
        <a href="sql.php?<?php echo $url_query; ?>&amp;sql_query=<?php echo urlencode('ALTER TABLE ' . PMA_backquote($table) . ' DROP ' . PMA_backquote($row['Field'])); ?>&amp;cpurge=1&amp;purgekey=<?php echo urlencode($row['Field']); ?>&amp;zero_rows=<?php echo urlencode(sprintf(__('Column %s has been dropped'), htmlspecialchars($row['Field']))); ?>"
            onclick="return confirmLink(this, 'ALTER TABLE <?php echo PMA_jsFormat($table); ?> DROP <?php echo PMA_jsFormat($row['Field']); ?>')">
>>>>>>> 7be82362
            <?php echo $titles['Drop']; ?></a>
    </td>
    <td align="center" class="primary">
        <?php
        if ($type == 'text' || $type == 'blob' || 'ARCHIVE' == $tbl_type || ($primary && $primary->hasColumn($field_name))) {
            echo $titles['NoPrimary'] . "\n";
            $primary_enabled = false;
        } else {
            echo "\n";
            ?>
        <a class="add_primary_key_anchor" href="sql.php?<?php echo $url_query; ?>&amp;sql_query=<?php echo urlencode('ALTER TABLE ' . PMA_backquote($table) . ($primary ? ' DROP PRIMARY KEY,' : '') . ' ADD PRIMARY KEY(' . PMA_backquote($row['Field']) . ')'); ?>&amp;zero_rows=<?php echo urlencode(sprintf(__('A primary key has been added on %s'), htmlspecialchars($row['Field']))); ?>" >
            <?php echo $titles['Primary']; ?></a>
            <?php $primary_enabled = true;
        }
        echo "\n";
        ?>
    </td>
    <td align="center" class="unique">
        <?php
        if ($type == 'text' || $type == 'blob' || 'ARCHIVE' == $tbl_type || isset($columns_with_unique_index[$field_name])) {
            echo $titles['NoUnique'] . "\n";
            $unique_enabled = false;
        } else {
            echo "\n";
            ?>
        <a href="sql.php?<?php echo $url_query; ?>&amp;sql_query=<?php echo urlencode('ALTER TABLE ' . PMA_backquote($table) . ' ADD UNIQUE(' . PMA_backquote($row['Field']) . ')'); ?>&amp;zero_rows=<?php echo urlencode(sprintf(__('An index has been added on %s'), htmlspecialchars($row['Field']))); ?>">
            <?php echo $titles['Unique']; ?></a>
            <?php $unique_enabled = true;
        }
        echo "\n";
        ?>
    </td>
    <td align="center" class="index">
        <?php
        if ($type == 'text' || $type == 'blob' || 'ARCHIVE' == $tbl_type) {
            echo $titles['NoIndex'] . "\n";
            $index_enabled = false;
        } else {
            echo "\n";
            ?>
        <a href="sql.php?<?php echo $url_query; ?>&amp;sql_query=<?php echo urlencode('ALTER TABLE ' . PMA_backquote($table) . ' ADD INDEX(' . PMA_backquote($row['Field']) . ')'); ?>&amp;zero_rows=<?php echo urlencode(sprintf(__('An index has been added on %s'), htmlspecialchars($row['Field']))); ?>">
            <?php echo $titles['Index']; ?></a>
            <?php
            $index_enabled = true;
        }
        echo "\n";
        ?>
    </td>
    <?php
        if (! empty($tbl_type) && ($tbl_type == 'MYISAM' || $tbl_type == 'MARIA')
            // FULLTEXT is possible on TEXT, CHAR and VARCHAR
            && (strpos(' ' . $type, 'text') || strpos(' ' . $type, 'char'))) {
            echo "\n";
            ?>
    <td align="center" nowrap="nowrap" class="fulltext">
        <a href="sql.php?<?php echo $url_query; ?>&amp;sql_query=<?php echo urlencode('ALTER TABLE ' . PMA_backquote($table) . ' ADD FULLTEXT(' . PMA_backquote($row['Field']) . ')'); ?>&amp;zero_rows=<?php echo urlencode(sprintf(__('An index has been added on %s'), htmlspecialchars($row['Field']))); ?>">
            <?php echo $titles['IdxFulltext']; ?></a>
            <?php $fulltext_enabled = true; ?>
    </td>
            <?php
        } else {
            echo "\n";
        ?>
    <td align="center" nowrap="nowrap" class="fulltext">
        <?php echo $titles['NoIdxFulltext'] . "\n"; ?>
        <?php $fulltext_enabled = false; ?>
    </td>
        <?php
        } // end if... else...
        echo "\n";
    } // end if (! $tbl_is_view && ! $db_is_information_schema)
    ?>
    <td class="more_opts" id="more_opts<?php echo $rownum; ?>">
        More <img src="<?php echo $pmaThemeImage . 'more.png'; ?>" alt="show more actions" />
        <div class="structure_actions_dropdown" id="row_<?php echo $rownum; ?>">

            <div class="action_browse">
                <a href="sql.php?<?php echo $url_query; ?>&amp;sql_query=<?php echo urlencode('SELECT COUNT(*) AS ' . PMA_backquote(__('Rows')) . ', ' . PMA_backquote($row['Field']) . ' FROM ' . PMA_backquote($table) . ' GROUP BY ' . PMA_backquote($row['Field']) . ' ORDER BY ' . PMA_backquote($row['Field'])); ?>">
                    <?php echo $hidden_titles['BrowseDistinctValues']; ?>
                </a>
            </div>
            <div class="action_primary">
                <?php
                if(isset($primary_enabled)) {
                     if($primary_enabled) { ?>
                          <a href="sql.php?<?php echo $url_query; ?>&amp;sql_query=<?php echo urlencode('ALTER TABLE ' . PMA_backquote($table) . ($primary ? ' DROP PRIMARY KEY,' : '') . ' ADD PRIMARY KEY(' . PMA_backquote($row['Field']) . ')'); ?>&amp;zero_rows=<?php echo urlencode(sprintf(__('A primary key has been added on %s'), htmlspecialchars($row['Field']))); ?>"
                          onclick="return confirmLink(this, 'ALTER TABLE <?php echo PMA_jsFormat($table) . ($primary ? ' DROP PRIMARY KEY,' : ''); ?> ADD PRIMARY KEY(<?php echo PMA_jsFormat($row['Field']); ?>)')">
                             <?php echo $hidden_titles['Primary']; ?>
                         </a>
                     <?php
                     } else {
                         echo $hidden_titles['NoPrimary'];
                     }
                } ?>
            </div>
            <div class="action_unique">
                <?php
                if(isset($unique_enabled)) {
                     if($unique_enabled) { ?>
                         <a href="sql.php?<?php echo $url_query; ?>&amp;sql_query=<?php echo urlencode('ALTER TABLE ' . PMA_backquote($table) . ' ADD UNIQUE(' . PMA_backquote($row['Field']) . ')'); ?>&amp;zero_rows=<?php echo urlencode(sprintf(__('An index has been added on %s'), htmlspecialchars($row['Field']))); ?>">
                             <?php echo $hidden_titles['Unique']; ?>
                         </a>
                     <?php
                     } else {
                         echo $hidden_titles['NoUnique'];
                     }
                } ?>
            </div>
            <div class="action_index">
               <?php
                if(isset($index_enabled)) {
                     if($index_enabled) { ?>
                         <a href="sql.php?<?php echo $url_query; ?>&amp;sql_query=<?php echo urlencode('ALTER TABLE ' . PMA_backquote($table) . ' ADD INDEX(' . PMA_backquote($row['Field']) . ')'); ?>&amp;zero_rows=<?php echo urlencode(sprintf(__('An index has been added on %s'), htmlspecialchars($row['Field']))); ?>">
                             <?php echo $hidden_titles['Index']; ?>
                         </a>
                     <?php
                     } else {
                         echo $hidden_titles['NoIndex'];
                     }
                  } ?>
             </div>
            <div class="action_fulltext">
                <?php
                if(isset($fulltext_enabled)) {
                     if($fulltext_enabled) { ?>
                         <a href="sql.php?<?php echo $url_query; ?>&amp;sql_query=<?php echo urlencode('ALTER TABLE ' . PMA_backquote($table) . ' ADD FULLTEXT(' . PMA_backquote($row['Field']) . ')'); ?>&amp;zero_rows=<?php echo urlencode(sprintf(__('An index has been added on %s'), htmlspecialchars($row['Field']))); ?>">
                             <?php echo $hidden_titles['IdxFulltext']; ?>
                         </a>
                     <?php
                     } else {
                         echo $hidden_titles['NoIdxFulltext'];
                     }
                } ?>
             </div>
        </div>
    </td>
</tr>
    <?php
    unset($field_charset);
} // end while

echo '</tbody>' . "\n"
    .'</table>' . "\n";

$checkall_url = 'tbl_structure.php?' . PMA_generate_common_url($db, $table);
?>

<img class="selectallarrow" src="<?php echo $pmaThemeImage . 'arrow_' . $text_dir . '.png'; ?>"
    width="38" height="22" alt="<?php echo __('With selected:'); ?>" />
<a href="<?php echo $checkall_url; ?>&amp;checkall=1"
    onclick="if (markAllRows('fieldsForm')) return false;">
    <?php echo __('Check All'); ?></a>
/
<a href="<?php echo $checkall_url; ?>"
    onclick="if (unMarkAllRows('fieldsForm')) return false;">
    <?php echo __('Uncheck All'); ?></a>

<i><?php echo __('With selected:'); ?></i>

<?php
PMA_buttonOrImage('submit_mult', 'mult_submit', 'submit_mult_browse', __('Browse'), 'b_browse.png');

if (! $tbl_is_view && ! $db_is_information_schema) {
    PMA_buttonOrImage('submit_mult', 'mult_submit', 'submit_mult_change', __('Change'), 'b_edit.png');
    PMA_buttonOrImage('submit_mult', 'mult_submit', 'submit_mult_drop', __('Drop'), 'b_drop.png');
    if ('ARCHIVE' != $tbl_type) {
        PMA_buttonOrImage('submit_mult', 'mult_submit', 'submit_mult_primary', __('Primary'), 'b_primary.png');
        PMA_buttonOrImage('submit_mult', 'mult_submit', 'submit_mult_unique', __('Unique'), 'b_unique.png');
        PMA_buttonOrImage('submit_mult', 'mult_submit', 'submit_mult_index', __('Index'), 'b_index.png');
    }
    if (! empty($tbl_type) && ($tbl_type == 'MYISAM' || $tbl_type == 'MARIA')) {
        PMA_buttonOrImage('submit_mult', 'mult_submit', 'submit_mult_fulltext', __('Fulltext'), 'b_ftext.png');
    }
}
?>
</form>
<hr />

<?php
/**
 * Work on the table
 */
?>
<a href="tbl_printview.php?<?php echo $url_query; ?>"><?php
if ($cfg['PropertiesIconic']) {
    echo '<img class="icon" src="' . $pmaThemeImage . 'b_print.png" width="16" height="16" alt="' . __('Print view') . '"/>';
}
echo __('Print view');
?></a>

<?php
if (! $tbl_is_view && ! $db_is_information_schema) {

    // if internal relations are available, or foreign keys are supported
    // ($tbl_type comes from libraries/tbl_info.inc.php)
    if ($cfgRelation['relwork'] || PMA_foreignkey_supported($tbl_type)) {
        ?>
<a href="tbl_relation.php?<?php echo $url_query; ?>"><?php
        if ($cfg['PropertiesIconic']) {
            echo '<img class="icon" src="' . $pmaThemeImage . 'b_relations.png" width="16" height="16" alt="' . __('Relation view') . '"/>';
        }
        echo __('Relation view');
        ?></a>
        <?php
    }
    ?>
<a href="sql.php?<?php echo $url_query; ?>&amp;session_max_rows=all&amp;sql_query=<?php echo urlencode('SELECT * FROM ' . PMA_backquote($table) . ' PROCEDURE ANALYSE()'); ?>"><?php
    if ($cfg['PropertiesIconic']) {
        echo '<img class="icon" src="' . $pmaThemeImage . 'b_tblanalyse.png" width="16" height="16" alt="' . __('Propose table structure') . '" />';
    }
    echo __('Propose table structure');
    ?></a><?php
    echo PMA_showMySQLDocu('Extending_MySQL', 'procedure_analyse') . "\n";


    if(PMA_Tracker::isActive())
    {
        echo '<a href="tbl_tracking.php?' . $url_query . '">';

        if ($cfg['PropertiesIconic'])
        {
            echo '<img class="icon" src="' . $pmaThemeImage . 'eye.png" width="16" height="16" alt="' . __('Track table') . '" /> ';
        }
        echo __('Track table') . '</a>';
    }
    ?>

    <br />
<form method="post" action="tbl_addfield.php"
    onsubmit="return checkFormElementInRange(this, 'num_fields', '<?php echo str_replace('\'', '\\\'', __('You have to add at least one column.')); ?>', 1)">
    <?php
    echo PMA_generate_common_hidden_inputs($db, $table);
    if ($cfg['PropertiesIconic']) {
        echo '<img class="icon" src="' . $pmaThemeImage . 'b_insrow.png" width="16" height="16" alt="' . __('Add column') . '"/>';
    }
    echo sprintf(__('Add %s column(s)'), '<input type="text" name="num_fields" size="2" maxlength="2" value="1" onfocus="this.select()" />');

    // I tried displaying the drop-down inside the label but with Firefox
    // the drop-down was blinking
    $fieldOptions = '<select name="after_field" onclick="this.form.field_where[2].checked=true" onchange="this.form.field_where[2].checked=true">';
    foreach ($aryFields as $fieldname) {
        $fieldOptions .= '<option value="' . htmlspecialchars($fieldname) . '">' . htmlspecialchars($fieldname) . '</option>' . "\n";
    }
    unset($aryFields);
    $fieldOptions .= '</select>';

    $choices = array(
        'last'  => __('At End of Table'),
        'first' => __('At Beginning of Table'),
        'after' => sprintf(__('After %s'), '')
    );
    PMA_display_html_radio('field_where', $choices, 'last', false);
    echo $fieldOptions;
    unset($fieldOptions, $choices);
    ?>
<input type="submit" value="<?php echo __('Go'); ?>" />
</form>
<iframe class="IE_hack" scrolling="no"></iframe>
<hr />
    <?php
}

/**
 * If there are more than 20 rows, displays browse/select/insert/empty/drop
 * links again
 */
if ($fields_cnt > 20) {
    require './libraries/tbl_links.inc.php';
} // end if ($fields_cnt > 20)

/**
 * Displays indexes
 */

if (! $tbl_is_view && ! $db_is_information_schema && 'ARCHIVE' !=  $tbl_type) {
    /**
     * Display indexes
     */
    echo PMA_Index::getView($table, $db);
    ?>
<br />
<form action="./tbl_indexes.php" method="post"
    onsubmit="return checkFormElementInRange(this, 'idx_num_fields',
        '<?php echo str_replace('\'', '\\\'', __('Column count has to be larger than zero.')); ?>',
        1)">
<fieldset>
    <?php
    echo PMA_generate_common_hidden_inputs($db, $table);
    echo sprintf(__('Create an index on &nbsp;%s&nbsp;columns'),
        '<input type="text" size="2" name="added_fields" value="1" />');
    ?>
    <input type="submit" name="create_index" value="<?php echo __('Go'); ?>"
        onclick="return checkFormElementInRange(this.form,
            'idx_num_fields',
            '<?php echo str_replace('\'', '\\\'', __('Column count has to be larger than zero.')); ?>',
            1)" />
</fieldset>
</form>
<br />
    <?php
}

PMA_generate_slider_effect('tablestatistics', __('Details...'));

/**
 * Displays Space usage and row statistics
 */
// BEGIN - Calc Table Space
// Get valid statistics whatever is the table type
if ($cfg['ShowStats']) {
    if (empty($showtable)) {
        $showtable = PMA_Table::sGetStatusInfo($GLOBALS['db'], $GLOBALS['table'], null, true);
    }

    $nonisam     = false;
    $is_innodb = (isset($showtable['Type']) && $showtable['Type'] == 'InnoDB');
    if (isset($showtable['Type']) && !preg_match('@ISAM|HEAP@i', $showtable['Type'])) {
        $nonisam = true;
    }

    // Gets some sizes

    $mergetable = PMA_Table::isMerge($GLOBALS['db'], $GLOBALS['table']);

    // this is to display for example 261.2 MiB instead of 268k KiB
    $max_digits = 5;
    $decimals = 1;
    list($data_size, $data_unit)         = PMA_formatByteDown($showtable['Data_length'], $max_digits, $decimals);
    if ($mergetable == false) {
        list($index_size, $index_unit)   = PMA_formatByteDown($showtable['Index_length'], $max_digits, $decimals);
    }
    // InnoDB returns a huge value in Data_free, do not use it
    if (! $is_innodb && isset($showtable['Data_free']) && $showtable['Data_free'] > 0) {
        list($free_size, $free_unit)     = PMA_formatByteDown($showtable['Data_free'], $max_digits, $decimals);
        list($effect_size, $effect_unit) = PMA_formatByteDown($showtable['Data_length'] + $showtable['Index_length'] - $showtable['Data_free'], $max_digits, $decimals);
    } else {
        list($effect_size, $effect_unit) = PMA_formatByteDown($showtable['Data_length'] + $showtable['Index_length'], $max_digits, $decimals);
    }
    list($tot_size, $tot_unit)           = PMA_formatByteDown($showtable['Data_length'] + $showtable['Index_length'], $max_digits, $decimals);
    if ($table_info_num_rows > 0) {
        list($avg_size, $avg_unit)       = PMA_formatByteDown(($showtable['Data_length'] + $showtable['Index_length']) / $showtable['Rows'], 6, 1);
    }

    // Displays them
    $odd_row = false;
    ?>

    <a name="showusage"></a>
    <?php if (! $tbl_is_view && ! $db_is_information_schema) { ?>
    <table id="tablespaceusage" class="data">
    <caption class="tblHeaders"><?php echo __('Space usage'); ?></caption>
    <thead>
    <tr>
        <th><?php echo __('Type'); ?></th>
        <th colspan="2"><?php echo __('Usage'); ?></th>
    </tr>
    </thead>
    <tbody>
    <tr class="<?php echo ($odd_row = !$odd_row) ? 'odd' : 'even'; ?>">
        <th class="name"><?php echo __('Data'); ?></th>
        <td class="value"><?php echo $data_size; ?></td>
        <td class="unit"><?php echo $data_unit; ?></td>
    </tr>
        <?php
        if (isset($index_size)) {
            ?>
    <tr class="<?php echo ($odd_row = !$odd_row) ? 'odd' : 'even'; ?>">
        <th class="name"><?php echo __('Index'); ?></th>
        <td class="value"><?php echo $index_size; ?></td>
        <td class="unit"><?php echo $index_unit; ?></td>
    </tr>
            <?php
        }
        if (isset($free_size)) {
            ?>
    <tr class="<?php echo ($odd_row = !$odd_row) ? 'odd' : 'even'; ?> warning">
        <th class="name"><?php echo __('Overhead'); ?></th>
        <td class="value"><?php echo $free_size; ?></td>
        <td class="unit"><?php echo $free_unit; ?></td>
    </tr>
    <tr class="<?php echo ($odd_row = !$odd_row) ? 'odd' : 'even'; ?>">
        <th class="name"><?php echo __('Effective'); ?></th>
        <td class="value"><?php echo $effect_size; ?></td>
        <td class="unit"><?php echo $effect_unit; ?></td>
    </tr>
            <?php
        }
        if (isset($tot_size) && $mergetable == false) {
            ?>
    <tr class="<?php echo ($odd_row = !$odd_row) ? 'odd' : 'even'; ?>">
        <th class="name"><?php echo __('Total'); ?></th>
        <td class="value"><?php echo $tot_size; ?></td>
        <td class="unit"><?php echo $tot_unit; ?></td>
    </tr>
            <?php
        }
        // Optimize link if overhead
        if (isset($free_size) && ($tbl_type == 'MYISAM' || $tbl_type == 'MARIA' || $tbl_type == 'BDB')) {
            ?>
    <tr class="tblFooters">
        <td colspan="3" align="center">
            <a href="sql.php?<?php echo $url_query; ?>&pos=0&amp;sql_query=<?php echo urlencode('OPTIMIZE TABLE ' . PMA_backquote($table)); ?>"><?php
            if ($cfg['PropertiesIconic']) {
               echo '<img class="icon" src="' . $pmaThemeImage . 'b_tbloptimize.png" width="16" height="16" alt="' . __('Optimize table'). '" />';
            }
            echo __('Optimize table');
            ?></a>
        </td>
    </tr>
            <?php
        }
        ?>
    </tbody>
    </table>
        <?php
    }
    $odd_row = false;
    ?>
    <table id="tablerowstats" class="data">
    <caption class="tblHeaders"><?php echo __('Row Statistics'); ?></caption>
    <thead>
    <tr>
        <th><?php echo __('Statements'); ?></th>
        <th><?php echo __('Value'); ?></th>
    </tr>
    </thead>
    <tbody>
    <?php
    if (isset($showtable['Row_format'])) {
        ?>
    <tr class="<?php echo ($odd_row = !$odd_row) ? 'odd' : 'even'; ?>">
        <th class="name"><?php echo __('Format'); ?></th>
        <td class="value"><?php
        if ($showtable['Row_format'] == 'Fixed') {
            echo __('static');
        } elseif ($showtable['Row_format'] == 'Dynamic') {
            echo __('dynamic');
        } else {
            echo $showtable['Row_format'];
        }
        ?></td>
    </tr>
        <?php
    }
    if (! empty($showtable['Create_options'])) {
        ?>
    <tr class="<?php echo ($odd_row = !$odd_row) ? 'odd' : 'even'; ?>">
        <th class="name"><?php echo __('Options'); ?></th>
        <td class="value"><?php
        if ($showtable['Create_options'] == 'partitioned') {
            echo __('partitioned');
        } else {
            echo $showtable['Create_options'];
        }
        ?></td>
    </tr>
        <?php
    }
    if (!empty($tbl_collation)) {
        ?>
    <tr class="<?php echo ($odd_row = !$odd_row) ? 'odd' : 'even'; ?>">
        <th class="name"><?php echo __('Collation'); ?></th>
        <td class="value"><?php
            echo '<dfn title="' . PMA_getCollationDescr($tbl_collation) . '">' . $tbl_collation . '</dfn>';
            ?></td>
    </tr>
        <?php
    }
    if (!$is_innodb && isset($showtable['Rows'])) {
        ?>
    <tr class="<?php echo ($odd_row = !$odd_row) ? 'odd' : 'even'; ?>">
        <th class="name"><?php echo __('Rows'); ?></th>
        <td class="value"><?php echo PMA_formatNumber($showtable['Rows'], 0); ?></td>
    </tr>
        <?php
    }
    if (!$is_innodb && isset($showtable['Avg_row_length']) && $showtable['Avg_row_length'] > 0) {
        ?>
    <tr class="<?php echo ($odd_row = !$odd_row) ? 'odd' : 'even'; ?>">
        <th class="name"><?php echo __('Row length'); ?> &oslash;</th>
        <td class="value"><?php echo PMA_formatNumber($showtable['Avg_row_length'], 0); ?></td>
    </tr>
        <?php
    }
    if (!$is_innodb && isset($showtable['Data_length']) && $showtable['Rows'] > 0 && $mergetable == false) {
        ?>
    <tr class="<?php echo ($odd_row = !$odd_row) ? 'odd' : 'even'; ?>">
        <th class="name"><?php echo __(' Row size '); ?> &oslash;</th>
        <td class="value"><?php echo $avg_size . ' ' . $avg_unit; ?></td>
    </tr>
        <?php
    }
    if (isset($showtable['Auto_increment'])) {
        ?>
    <tr class="<?php echo ($odd_row = !$odd_row) ? 'odd' : 'even'; ?>">
        <th class="name"><?php echo __('Next'); ?> Autoindex</th>
        <td class="value"><?php echo PMA_formatNumber($showtable['Auto_increment'], 0); ?></td>
    </tr>
        <?php
    }
    if (isset($showtable['Create_time'])) {
        ?>
    <tr class="<?php echo ($odd_row = !$odd_row) ? 'odd' : 'even'; ?>">
        <th class="name"><?php echo __('Creation'); ?></th>
        <td class="value"><?php echo PMA_localisedDate(strtotime($showtable['Create_time'])); ?></td>
    </tr>
        <?php
    }
    if (isset($showtable['Update_time'])) {
        ?>
    <tr class="<?php echo ($odd_row = !$odd_row) ? 'odd' : 'even'; ?>">
        <th class="name"><?php echo __('Last update'); ?></th>
        <td class="value"><?php echo PMA_localisedDate(strtotime($showtable['Update_time'])); ?></td>
    </tr>
        <?php
    }
    if (isset($showtable['Check_time'])) {
        ?>
    <tr class="<?php echo ($odd_row = !$odd_row) ? 'odd' : 'even'; ?>">
        <th class="name"><?php echo __('Last check'); ?></th>
        <td class="value"><?php echo PMA_localisedDate(strtotime($showtable['Check_time'])); ?></td>
    </tr>
        <?php
    }
    ?>
    </tbody>
    </table>

    <!-- close slider div -->
    </div>

    <?php
}
// END - Calc Table Space

require './libraries/tbl_triggers.lib.php';

echo '<div class="clearfloat"></div>' . "\n";

/**
 * Displays the footer
 */
require './libraries/footer.inc.php';
?><|MERGE_RESOLUTION|>--- conflicted
+++ resolved
@@ -391,14 +391,8 @@
         <a href="tbl_alter.php?<?php echo $url_query; ?>&amp;field=<?php echo $field_encoded; ?>">
             <?php echo $titles['Change']; ?></a>
     </td>
-<<<<<<< HEAD
-    <td align="center">
+    <td align="center" class="drop">
         <a class="drop_column_anchor" href="sql.php?<?php echo $url_query; ?>&amp;sql_query=<?php echo urlencode('ALTER TABLE ' . PMA_backquote($table) . ' DROP ' . PMA_backquote($row['Field'])); ?>&amp;cpurge=1&amp;purgekey=<?php echo urlencode($row['Field']); ?>&amp;zero_rows=<?php echo urlencode(sprintf(__('Column %s has been dropped'), htmlspecialchars($row['Field']))); ?>" >
-=======
-    <td align="center" class="drop">
-        <a href="sql.php?<?php echo $url_query; ?>&amp;sql_query=<?php echo urlencode('ALTER TABLE ' . PMA_backquote($table) . ' DROP ' . PMA_backquote($row['Field'])); ?>&amp;cpurge=1&amp;purgekey=<?php echo urlencode($row['Field']); ?>&amp;zero_rows=<?php echo urlencode(sprintf(__('Column %s has been dropped'), htmlspecialchars($row['Field']))); ?>"
-            onclick="return confirmLink(this, 'ALTER TABLE <?php echo PMA_jsFormat($table); ?> DROP <?php echo PMA_jsFormat($row['Field']); ?>')">
->>>>>>> 7be82362
             <?php echo $titles['Drop']; ?></a>
     </td>
     <td align="center" class="primary">
