/* vim: set expandtab sw=4 ts=4 sts=4: */
/**
 * Create advanced table (resize, reorder, and show/hide columns; and also grid editing).
 * This function is designed mainly for table DOM generated from browsing a table in the database.
 * For using this function in other table DOM, you may need to:
 * - add "draggable" class in the table header <th>, in order to make it resizable, sortable or hidable
 * - have at least one non-"draggable" header in the table DOM for placing column visibility drop-down arrow
 * - pass the value "false" for the parameter "enableGridEdit"
 * - adjust other parameter value, to select which features that will be enabled
 *
 * @param t the table DOM element
 * @param enableResize Optional, if false, column resizing feature will be disabled
 * @param enableReorder Optional, if false, column reordering feature will be disabled
 * @param enableVisib Optional, if false, show/hide column feature will be disabled
 * @param enableGridEdit Optional, if false, grid editing feature will be disabled
 */
function PMA_makegrid(t, enableResize, enableReorder, enableVisib, enableGridEdit) {
    var g = {
        /***********
         * Constant
         ***********/
        minColWidth: 15,


        /***********
         * Variables, assigned with default value, changed later
         ***********/
        actionSpan: 5,              // number of colspan in Actions header in a table
        tableCreateTime: null,      // table creation time, used for saving column order and visibility to server, only available in "Browse tab"

        // Column reordering variables
        colOrder: [],      // array of column order

        // Column visibility variables
        colVisib: [],      // array of column visibility
        showAllColText: '',         // string, text for "show all" button under column visibility list
        visibleHeadersCount: 0,     // number of visible data headers

        // Table hint variables
        reorderHint: '',            // string, hint for column reordering
        sortHint: '',               // string, hint for column sorting
        markHint: '',               // string, hint for column marking
        copyHint: '',               // string, hint for copy column name
        showReorderHint: false,
        showSortHint: false,
        showMarkHint: false,

        // Grid editing
        isCellEditActive: false,    // true if current focus is in edit cell
        isEditCellTextEditable: false,  // true if current edit cell is editable in the text input box (not textarea)
        currentEditCell: null,      // reference to <td> that currently being edited
        cellEditHint: '',           // hint shown when doing grid edit
        gotoLinkText: '',           // "Go to link" text
        wasEditedCellNull: false,   // true if last value of the edited cell was NULL
        maxTruncatedLen: 0,         // number of characters that can be displayed in a cell
        saveCellsAtOnce: false,     // $cfg[saveCellsAtOnce]
        isCellEdited: false,        // true if at least one cell has been edited
        saveCellWarning: '',        // string, warning text when user want to leave a page with unsaved edited data
        lastXHR : null,             // last XHR object used in AJAX request
        isSaving: false,            // true when currently saving edited data, used to handle double posting caused by pressing ENTER in grid edit text box in Chrome browser
        alertNonUnique: '',         // string, alert shown when saving edited nonunique table

        // Common hidden inputs
        token: null,
        server: null,
        db: null,
        table: null,


        /************
         * Functions
         ************/

        /**
         * Start to resize column. Called when clicking on column separator.
         *
         * @param e event
         * @param obj dragged div object
         */
        dragStartRsz: function (e, obj) {
            var n = $(g.cRsz).find('div').index(obj);    // get the index of separator (i.e., column index)
            $(obj).addClass('colborder_active');
            g.colRsz = {
                x0: e.pageX,
                n: n,
                obj: obj,
                objLeft: $(obj).position().left,
                objWidth: $(g.t).find('th.draggable:visible:eq(' + n + ') span').outerWidth()
            };
            $(document.body).css('cursor', 'col-resize').noSelect();
            if (g.isCellEditActive) {
                g.hideEditCell();
            }
        },

        /**
         * Start to reorder column. Called when clicking on table header.
         *
         * @param e event
         * @param obj table header object
         */
        dragStartReorder: function (e, obj) {
            // prepare the cCpy (column copy) and cPointer (column pointer) from the dragged column
            $(g.cCpy).text($(obj).text());
            var objPos = $(obj).position();
            $(g.cCpy).css({
                top: objPos.top + 20,
                left: objPos.left,
                height: $(obj).height(),
                width: $(obj).width()
            });
            $(g.cPointer).css({
                top: objPos.top
            });

            // get the column index, zero-based
            var n = g.getHeaderIdx(obj);

            g.colReorder = {
                x0: e.pageX,
                y0: e.pageY,
                n: n,
                newn: n,
                obj: obj,
                objTop: objPos.top,
                objLeft: objPos.left
            };

            $(document.body).css('cursor', 'move').noSelect();
            if (g.isCellEditActive) {
                g.hideEditCell();
            }
        },

        /**
         * Handle mousemove event when dragging.
         *
         * @param e event
         */
        dragMove: function (e) {
            if (g.colRsz) {
                var dx = e.pageX - g.colRsz.x0;
                if (g.colRsz.objWidth + dx > g.minColWidth) {
                    $(g.colRsz.obj).css('left', g.colRsz.objLeft + dx + 'px');
                }
            } else if (g.colReorder) {
                // dragged column animation
                var dx = e.pageX - g.colReorder.x0;
                $(g.cCpy)
                    .css('left', g.colReorder.objLeft + dx)
                    .show();

                // pointer animation
                var hoveredCol = g.getHoveredCol(e);
                if (hoveredCol) {
                    var newn = g.getHeaderIdx(hoveredCol);
                    g.colReorder.newn = newn;
                    if (newn != g.colReorder.n) {
                        // show the column pointer in the right place
                        var colPos = $(hoveredCol).position();
                        var newleft = newn < g.colReorder.n ?
                                      colPos.left :
                                      colPos.left + $(hoveredCol).outerWidth();
                        $(g.cPointer)
                            .css({
                                left: newleft,
                                visibility: 'visible'
                            });
                    } else {
                        // no movement to other column, hide the column pointer
                        $(g.cPointer).css('visibility', 'hidden');
                    }
                }
            }
        },

        /**
         * Stop the dragging action.
         *
         * @param e event
         */
        dragEnd: function (e) {
            if (g.colRsz) {
                var dx = e.pageX - g.colRsz.x0;
                var nw = g.colRsz.objWidth + dx;
                if (nw < g.minColWidth) {
                    nw = g.minColWidth;
                }
                var n = g.colRsz.n;
                // do the resizing
                g.resize(n, nw);

                g.reposRsz();
                g.reposDrop();
                g.colRsz = false;
                $(g.cRsz).find('div').removeClass('colborder_active');
                rearrangeStickyColumns($(t).prev('.sticky_columns'), $(t));
            } else if (g.colReorder) {
                // shift columns
                if (g.colReorder.newn != g.colReorder.n) {
                    g.shiftCol(g.colReorder.n, g.colReorder.newn);
                    // assign new position
                    var objPos = $(g.colReorder.obj).position();
                    g.colReorder.objTop = objPos.top;
                    g.colReorder.objLeft = objPos.left;
                    g.colReorder.n = g.colReorder.newn;
                    // send request to server to remember the column order
                    if (g.tableCreateTime) {
                        g.sendColPrefs();
                    }
                    g.refreshRestoreButton();
                }

                // animate new column position
                $(g.cCpy).stop(true, true)
                    .animate({
                        top: g.colReorder.objTop,
                        left: g.colReorder.objLeft
                    }, 'fast')
                    .fadeOut();
                $(g.cPointer).css('visibility', 'hidden');

                g.colReorder = false;
                rearrangeStickyColumns($(t).prev('.sticky_columns'), $(t));
            }
            $(document.body).css('cursor', 'inherit').noSelect(false);
        },

        /**
         * Resize column n to new width "nw"
         *
         * @param n zero-based column index
         * @param nw new width of the column in pixel
         */
        resize: function (n, nw) {
            $(g.t).find('tr').each(function () {
                $(this).find('th.draggable:visible:eq(' + n + ') span,' +
                             'td:visible:eq(' + (g.actionSpan + n) + ') span')
                       .css('width', nw);
            });
        },

        /**
         * Reposition column resize bars.
         */
        reposRsz: function () {
            $(g.cRsz).find('div').hide();
            var $firstRowCols = $(g.t).find('tr:first th.draggable:visible');
            var $resizeHandles = $(g.cRsz).find('div').removeClass('condition');
            $(g.t).find('table.pma_table').find('thead th:first').removeClass('before-condition');
            for (var n = 0, l = $firstRowCols.length; n < l; n++) {
                var $col = $($firstRowCols[n]);
<<<<<<< HEAD
                if ($.browser.safari) var colWidth = $col.outerWidth();
                else var colWidth = $col.outerWidth(true);
=======
                if ($.browser.safari) {
                    var colWidth = $col.outerWidth();
                } else {
                    var colWidth = $col.outerWidth(true);
                }
>>>>>>> c2a8f96a
                $($resizeHandles[n]).css('left', $col.position().left + colWidth)
                   .show();
                if ($col.hasClass('condition')) {
                    $($resizeHandles[n]).addClass('condition');
                    if (n > 0) {
                        $($resizeHandles[n - 1]).addClass('condition');
                    }
                }
            }
            if ($($resizeHandles[0]).hasClass('condition')) {
                $(g.t).find('thead th:first').addClass('before-condition');
            }
            $(g.cRsz).css('height', $(g.t).height());
        },

        /**
         * Shift column from index oldn to newn.
         *
         * @param oldn old zero-based column index
         * @param newn new zero-based column index
         */
        shiftCol: function (oldn, newn) {
            $(g.t).find('tr').each(function () {
                if (newn < oldn) {
                    $(this).find('th.draggable:eq(' + newn + '),' +
                                 'td:eq(' + (g.actionSpan + newn) + ')')
                           .before($(this).find('th.draggable:eq(' + oldn + '),' +
                                                'td:eq(' + (g.actionSpan + oldn) + ')'));
                } else {
                    $(this).find('th.draggable:eq(' + newn + '),' +
                                 'td:eq(' + (g.actionSpan + newn) + ')')
                           .after($(this).find('th.draggable:eq(' + oldn + '),' +
                                               'td:eq(' + (g.actionSpan + oldn) + ')'));
                }
            });
            // reposition the column resize bars
            g.reposRsz();

            // adjust the column visibility list
            if (newn < oldn) {
                $(g.cList).find('.lDiv div:eq(' + newn + ')')
                          .before($(g.cList).find('.lDiv div:eq(' + oldn + ')'));
            } else {
                $(g.cList).find('.lDiv div:eq(' + newn + ')')
                          .after($(g.cList).find('.lDiv div:eq(' + oldn + ')'));
            }
            // adjust the colOrder
            var tmp = g.colOrder[oldn];
            g.colOrder.splice(oldn, 1);
            g.colOrder.splice(newn, 0, tmp);
            // adjust the colVisib
            if (g.colVisib.length > 0) {
                tmp = g.colVisib[oldn];
                g.colVisib.splice(oldn, 1);
                g.colVisib.splice(newn, 0, tmp);
            }
        },

        /**
         * Find currently hovered table column's header (excluding actions column).
         *
         * @param e event
         * @return the hovered column's th object or undefined if no hovered column found.
         */
        getHoveredCol: function (e) {
            var hoveredCol;
            $headers = $(g.t).find('th.draggable:visible');
            $headers.each(function () {
                var left = $(this).offset().left;
                var right = left + $(this).outerWidth();
                if (left <= e.pageX && e.pageX <= right) {
                    hoveredCol = this;
                }
            });
            return hoveredCol;
        },

        /**
         * Get a zero-based index from a <th class="draggable"> tag in a table.
         *
         * @param obj table header <th> object
         * @return zero-based index of the specified table header in the set of table headers (visible or not)
         */
        getHeaderIdx: function (obj) {
            return $(obj).parents('tr').find('th.draggable').index(obj);
        },

        /**
         * Reposition the columns back to normal order.
         */
        restoreColOrder: function () {
            // use insertion sort, since we already have shiftCol function
            for (var i = 1; i < g.colOrder.length; i++) {
                var x = g.colOrder[i];
                var j = i - 1;
                while (j >= 0 && x < g.colOrder[j]) {
                    j--;
                }
                if (j != i - 1) {
                    g.shiftCol(i, j + 1);
                }
            }
            if (g.tableCreateTime) {
                // send request to server to remember the column order
                g.sendColPrefs();
            }
            g.refreshRestoreButton();
        },

        /**
         * Send column preferences (column order and visibility) to the server.
         */
        sendColPrefs: function () {
            if ($(g.t).is('.ajax')) {   // only send preferences if ajax class
                var post_params = {
                    ajax_request: true,
                    db: g.db,
                    table: g.table,
                    token: g.token,
                    server: g.server,
                    set_col_prefs: true,
                    table_create_time: g.tableCreateTime
                };
                if (g.colOrder.length > 0) {
                    $.extend(post_params, {col_order: g.colOrder.toString()});
                }
                if (g.colVisib.length > 0) {
                    $.extend(post_params, {col_visib: g.colVisib.toString()});
                }
                $.post('sql.php', post_params, function (data) {
                    if (data.success !== true) {
                        var $temp_div = $(document.createElement('div'));
                        $temp_div.html(data.error);
                        $temp_div.addClass("error");
                        PMA_ajaxShowMessage($temp_div, false);
                    }
                });
            }
        },

        /**
         * Refresh restore button state.
         * Make restore button disabled if the table is similar with initial state.
         */
        refreshRestoreButton: function () {
            // check if table state is as initial state
            var isInitial = true;
            for (var i = 0; i < g.colOrder.length; i++) {
                if (g.colOrder[i] != i) {
                    isInitial = false;
                    break;
                }
            }
            // check if only one visible column left
            var isOneColumn = g.visibleHeadersCount == 1;
            // enable or disable restore button
            if (isInitial || isOneColumn) {
                $(g.o).find('div.restore_column').hide();
            } else {
                $(g.o).find('div.restore_column').show();
            }
        },

        /**
         * Update current hint using the boolean values (showReorderHint, showSortHint, etc.).
         *
         */
        updateHint: function () {
            var text = '';
            if (!g.colRsz && !g.colReorder) {     // if not resizing or dragging
                if (g.visibleHeadersCount > 1) {
                    g.showReorderHint = true;
                }
                if ($(t).find('th.marker').length > 0) {
                    g.showMarkHint = true;
                }
                if (g.showSortHint && g.sortHint) {
                    text += text.length > 0 ? '<br />' : '';
                    text += '- ' + g.sortHint;
                }
                if (g.showMultiSortHint && g.strMultiSortHint) {
                    text += text.length > 0 ? '<br />' : '';
                    text += '- ' + g.strMultiSortHint;
                }
                if (g.showMarkHint && g.markHint
                    && !g.showSortHint // we do not show mark hint, when sort hint is shown
                    && g.showReorderHint && g.reorderHint
                ) {
                    text += text.length > 0 ? '<br />' : '';
                    text += '- ' + g.reorderHint;
                    text += text.length > 0 ? '<br />' : '';
                    text += '- ' + g.markHint;
                    text += text.length > 0 ? '<br />' : '';
                    text += '- ' + g.copyHint;
                }
            }
            return text;
        },

        /**
         * Toggle column's visibility.
         * After calling this function and it returns true, afterToggleCol() must be called.
         *
         * @return boolean True if the column is toggled successfully.
         */
        toggleCol: function (n) {
            if (g.colVisib[n]) {
                // can hide if more than one column is visible
                if (g.visibleHeadersCount > 1) {
                    $(g.t).find('tr').each(function () {
                        $(this).find('th.draggable:eq(' + n + '),' +
                                     'td:eq(' + (g.actionSpan + n) + ')')
                               .hide();
                    });
                    g.colVisib[n] = 0;
                    $(g.cList).find('.lDiv div:eq(' + n + ') input').prop('checked', false);
                } else {
                    // cannot hide, force the checkbox to stay checked
                    $(g.cList).find('.lDiv div:eq(' + n + ') input').prop('checked', true);
                    return false;
                }
            } else {    // column n is not visible
                $(g.t).find('tr').each(function () {
                    $(this).find('th.draggable:eq(' + n + '),' +
                                 'td:eq(' + (g.actionSpan + n) + ')')
                           .show();
                });
                g.colVisib[n] = 1;
                $(g.cList).find('.lDiv div:eq(' + n + ') input').prop('checked', true);
            }
            return true;
        },

        /**
         * This must be called if toggleCol() returns is true.
         *
         * This function is separated from toggleCol because, sometimes, we want to toggle
         * some columns together at one time and do just one adjustment after it, e.g. in showAllColumns().
         */
        afterToggleCol: function () {
            // some adjustments after hiding column
            g.reposRsz();
            g.reposDrop();
            g.sendColPrefs();

            // check visible first row headers count
            g.visibleHeadersCount = $(g.t).find('tr:first th.draggable:visible').length;
            g.refreshRestoreButton();
        },

        /**
         * Show columns' visibility list.
         *
         * @param obj The drop down arrow of column visibility list
         */
        showColList: function (obj) {
            // only show when not resizing or reordering
            if (!g.colRsz && !g.colReorder) {
                var pos = $(obj).position();
                // check if the list position is too right
                if (pos.left + $(g.cList).outerWidth(true) > $(document).width()) {
                    pos.left = $(document).width() - $(g.cList).outerWidth(true);
                }
                $(g.cList).css({
                        left: pos.left,
                        top: pos.top + $(obj).outerHeight(true)
                    })
                    .show();
                $(obj).addClass('coldrop-hover');
            }
        },

        /**
         * Hide columns' visibility list.
         */
        hideColList: function () {
            $(g.cList).hide();
            $(g.cDrop).find('.coldrop-hover').removeClass('coldrop-hover');
        },

        /**
         * Reposition the column visibility drop-down arrow.
         */
        reposDrop: function () {
            var $th = $(t).find('th:not(.draggable)');
            for (var i = 0; i < $th.length; i++) {
                var $cd = $(g.cDrop).find('div:eq(' + i + ')');   // column drop-down arrow
                var pos = $($th[i]).position();
                $cd.css({
                        left: pos.left + $($th[i]).width() - $cd.width(),
                        top: pos.top
                    });
            }
        },

        /**
         * Show all hidden columns.
         */
        showAllColumns: function () {
            for (var i = 0; i < g.colVisib.length; i++) {
                if (!g.colVisib[i]) {
                    g.toggleCol(i);
                }
            }
            g.afterToggleCol();
        },

        /**
         * Show edit cell, if it can be shown
         *
         * @param cell <td> element to be edited
         */
        showEditCell: function (cell) {
            if ($(cell).is('.grid_edit') &&
                !g.colRsz && !g.colReorder)
            {
                if (!g.isCellEditActive) {
                    var $cell = $(cell);

                    if (
                        'string' === $cell.attr('data-type')
                        || 'blob' === $cell.attr('data-type')
                    ) {
                        g.cEdit = g.cEditTextarea;
                    } else {
                        g.cEdit = g.cEditStd;
                    }

                    // remove all edit area and hide it
                    $(g.cEdit).find('.edit_area').empty().hide();
                    // reposition the cEdit element
                    $(g.cEdit).css({
                            top: $cell.position().top,
                            left: $cell.position().left
                        })
                        .show()
                        .find('.edit_box')
                        .css({
                            width: $cell.outerWidth(),
                            height: $cell.outerHeight()
                        });
                    // fill the cell edit with text from <td>
                    var value = PMA_getCellValue(cell);
                    $(g.cEdit).find('.edit_box').val(value);

                    g.currentEditCell = cell;
                    $(g.cEdit).find('.edit_box').focus();
                    $(g.cEdit).find('*').removeProp('disabled');
                }
            }
        },

        /**
         * Remove edit cell and the edit area, if it is shown.
         *
         * @param force Optional, force to hide edit cell without saving edited field.
         * @param data  Optional, data from the POST AJAX request to save the edited field
         *              or just specify "true", if we want to replace the edited field with the new value.
         * @param field Optional, the edited <td>. If not specified, the function will
         *              use currently edited <td> from g.currentEditCell.
         */
        hideEditCell: function (force, data, field) {
            if (g.isCellEditActive && !force) {
                // cell is being edited, save or post the edited data
                g.saveOrPostEditedCell();
                return;
            }

            // cancel any previous request
            if (g.lastXHR !== null) {
                g.lastXHR.abort();
                g.lastXHR = null;
            }

            if (data) {
                if (g.currentEditCell) {    // save value of currently edited cell
                    // replace current edited field with the new value
                    var $this_field = $(g.currentEditCell);
                    var is_null = $this_field.data('value') === null;
                    if (is_null) {
                        $this_field.find('span').html('NULL');
                        $this_field.addClass('null');
                    } else {
                        $this_field.removeClass('null');
                        var new_html = data.isNeedToRecheck
                            ? data.truncatableFieldValue
                            : $this_field.data('value');

                        //Add <br> before carriage return.
                        new_html = escapeHtml(new_html);
                        new_html = new_html.replace(/\n/g, '<br>\n');

                        //remove decimal places if column type not supported
                        if (($this_field.attr('data-decimals') === 0) && ( $this_field.attr('data-type').indexOf('time') != -1)) {
                            new_html = new_html.substring(0, new_html.indexOf('.'));
                        }
                        //remove addtional decimal places
                        if (($this_field.attr('data-decimals') > 0) && ( $this_field.attr('data-type').indexOf('time') != -1)){
                            new_html = new_html.substring(0, new_html.length - (6 - $this_field.attr('data-decimals')));
                        }
                        $this_field.removeClass('truncated');
                        if (PMA_commonParams.get('pftext') === 'P' && new_html.length > g.maxTruncatedLen) {
                            $this_field.addClass('truncated');
                            new_html = new_html.substring(0, g.maxTruncatedLen) + '...';
                        }
                        var selector = 'span';
                        if ($this_field.hasClass('hex') && $this_field.find('a').length) {
                            selector = 'a';
                        }
                        $this_field.find(selector).html(new_html);
                    }
                    if ($this_field.is('.bit')) {
                        $this_field.find('span').text($this_field.data('value'));
                    }
                }
                if (data.transformations !== undefined) {
                    $.each(data.transformations, function (cell_index, value) {
                        var $this_field = $(g.t).find('.to_be_saved:eq(' + cell_index + ')');
                        $this_field.find('span').html(value);
                    });
                }
                if (data.relations !== undefined) {
                    $.each(data.relations, function (cell_index, value) {
                        var $this_field = $(g.t).find('.to_be_saved:eq(' + cell_index + ')');
                        $this_field.find('span').html(value);
                    });
                }

                // refresh the grid
                g.reposRsz();
                g.reposDrop();
            }

            // hide the cell editing area
            $(g.cEdit).hide();
            $(g.cEdit).find('.edit_box').blur();
            g.isCellEditActive = false;
            g.currentEditCell = null;
            // destroy datepicker in edit area, if exist
            var $dp = $(g.cEdit).find('.hasDatepicker');
            if ($dp.length > 0) {
                $dp.datepicker('destroy');
                // change the cursor in edit box back to normal
                // (the cursor become a hand pointer when we add datepicker)
                $(g.cEdit).find('.edit_box').css('cursor', 'inherit');
            }
        },

        /**
         * Show drop-down edit area when edit cell is focused.
         */
        showEditArea: function () {
            if (!g.isCellEditActive) {   // make sure the edit area has not been shown
                g.isCellEditActive = true;
                g.isEditCellTextEditable = false;
                /**
                 * @var $td current edited cell
                 */
                var $td = $(g.currentEditCell);
                /**
                 * @var $editArea the editing area
                 */
                var $editArea = $(g.cEdit).find('.edit_area');
                /**
                 * @var where_clause WHERE clause for the edited cell
                 */
                var where_clause = $td.parent('tr').find('.where_clause').val();
                /**
                 * @var field_name  String containing the name of this field.
                 * @see getFieldName()
                 */
                var field_name = getFieldName($(t), $td);
                /**
                 * @var relation_curr_value String current value of the field (for fields that are foreign keyed).
                 */
                var relation_curr_value = $td.text();
                /**
                 * @var relation_key_or_display_column String relational key if in 'Relational display column' mode,
                 * relational display column if in 'Relational key' mode (for fields that are foreign keyed).
                 */
                var relation_key_or_display_column = $td.find('a').attr('title');
                /**
                 * @var curr_value String current value of the field (for fields that are of type enum or set).
                 */
                var curr_value = $td.find('span').text();

                // empty all edit area, then rebuild it based on $td classes
                $editArea.empty();
                $editArea.removeClass('edit_area_right');

                // remember this instead of testing more than once
                var is_null = $td.is('.null');

                // add show data row link if the data resulted by 'browse distinct values' in table structure
                if ($td.find('input').hasClass('data_browse_link')) {
                    var showDataRowLink = document.createElement('div');
                    showDataRowLink.className = 'goto_link';
                    $(showDataRowLink).append("<a href='" + $td.find('.data_browse_link').val() + "'>" + g.showDataRowLinkText + "</a>");
                    $editArea.append(showDataRowLink);
                }

                // add goto link, if this cell contains a link
                if ($td.find('a').length > 0) {
                    var gotoLink = document.createElement('div');
                    gotoLink.className = 'goto_link';
                    $(gotoLink).append(g.gotoLinkText + ' ').append($td.find('a').clone());
                    $editArea.append(gotoLink);
                }

                g.wasEditedCellNull = false;
                if ($td.is(':not(.not_null)')) {
                    // append a null checkbox
                    $editArea.append('<div class="null_div">Null:<input type="checkbox"></div>');

                    var $checkbox = $editArea.find('.null_div input');
                    // check if current <td> is NULL
                    if (is_null) {
                        $checkbox.prop('checked', true);
                        g.wasEditedCellNull = true;
                    }

                    // if the select/editor is changed un-check the 'checkbox_null_<field_name>_<row_index>'.
                    if ($td.is('.enum, .set')) {
                        $editArea.on('change', 'select', function (e) {
                            $checkbox.prop('checked', false);
                        });
                    } else if ($td.is('.relation')) {
                        $editArea.on('change', 'select', function (e) {
                            $checkbox.prop('checked', false);
                        });
                        $editArea.on('click', '.browse_foreign', function (e) {
                            $checkbox.prop('checked', false);
                        });
                    } else {
                        $(g.cEdit).on('keypress change', '.edit_box', function (e) {
                            $checkbox.prop('checked', false);
                        });
                        // Capture ctrl+v (on IE and Chrome)
                        $(g.cEdit).on('keydown', '.edit_box', function (e) {
                            if (e.ctrlKey && e.which == 86) {
                                $checkbox.prop('checked', false);
                            }
                        });
                        $editArea.on('keydown', 'textarea', function (e) {
                            $checkbox.prop('checked', false);
                        });
                    }

                    // if null checkbox is clicked empty the corresponding select/editor.
                    $checkbox.click(function (e) {
                        if ($td.is('.enum')) {
                            $editArea.find('select').val('');
                        } else if ($td.is('.set')) {
                            $editArea.find('select').find('option').each(function () {
                                var $option = $(this);
                                $option.prop('selected', false);
                            });
                        } else if ($td.is('.relation')) {
                            // if the dropdown is there to select the foreign value
                            if ($editArea.find('select').length > 0) {
                                $editArea.find('select').val('');
                            }
                        } else {
                            $editArea.find('textarea').val('');
                        }
                        $(g.cEdit).find('.edit_box').val('');
                    });
                }

                //reset the position of the edit_area div after closing datetime picker
                $(g.cEdit).find('.edit_area').css({'top' :'0','position':''});

                if ($td.is('.relation')) {
                    //handle relations
                    $editArea.addClass('edit_area_loading');

                    // initialize the original data
                    $td.data('original_data', null);

                    /**
                     * @var post_params Object containing parameters for the POST request
                     */
                    var post_params = {
                        'ajax_request' : true,
                        'get_relational_values' : true,
                        'server' : g.server,
                        'db' : g.db,
                        'table' : g.table,
                        'column' : field_name,
                        'token' : g.token,
                        'curr_value' : relation_curr_value,
                        'relation_key_or_display_column' : relation_key_or_display_column
                    };

                    g.lastXHR = $.post('sql.php', post_params, function (data) {
                        g.lastXHR = null;
                        $editArea.removeClass('edit_area_loading');
                        if ($(data.dropdown).is('select')) {
                            // save original_data
                            var value = $(data.dropdown).val();
                            $td.data('original_data', value);
                            // update the text input field, in case where the "Relational display column" is checked
                            $(g.cEdit).find('.edit_box').val(value);
                        }

                        $editArea.append(data.dropdown);
                        $editArea.append('<div class="cell_edit_hint">' + g.cellEditHint + '</div>');

                        // for 'Browse foreign values' options,
                        // hide the value next to 'Browse foreign values' link
                        $editArea.find('span.curr_value').hide();
                        // handle update for new values selected from new window
                        $editArea.find('span.curr_value').change(function () {
                            $(g.cEdit).find('.edit_box').val($(this).text());
                        });
                    }); // end $.post()

                    $editArea.show();
                    $editArea.on('change', 'select', function (e) {
                        $(g.cEdit).find('.edit_box').val($(this).val());
                    });
                    g.isEditCellTextEditable = true;
                }
                else if ($td.is('.enum')) {
                    //handle enum fields
                    $editArea.addClass('edit_area_loading');

                    /**
                     * @var post_params Object containing parameters for the POST request
                     */
                    var post_params = {
                        'ajax_request' : true,
                        'get_enum_values' : true,
                        'server' : g.server,
                        'db' : g.db,
                        'table' : g.table,
                        'column' : field_name,
                        'token' : g.token,
                        'curr_value' : curr_value
                    };
                    g.lastXHR = $.post('sql.php', post_params, function (data) {
                        g.lastXHR = null;
                        $editArea.removeClass('edit_area_loading');
                        $editArea.append(data.dropdown);
                        $editArea.append('<div class="cell_edit_hint">' + g.cellEditHint + '</div>');
                    }); // end $.post()

                    $editArea.show();
                    $editArea.on('change', 'select', function (e) {
                        $(g.cEdit).find('.edit_box').val($(this).val());
                    });
                }
                else if ($td.is('.set')) {
                    //handle set fields
                    $editArea.addClass('edit_area_loading');

                    /**
                     * @var post_params Object containing parameters for the POST request
                     */
                    var post_params = {
                        'ajax_request' : true,
                        'get_set_values' : true,
                        'server' : g.server,
                        'db' : g.db,
                        'table' : g.table,
                        'column' : field_name,
                        'token' : g.token,
                        'curr_value' : curr_value
                    };

                    g.lastXHR = $.post('sql.php', post_params, function (data) {
                        g.lastXHR = null;
                        $editArea.removeClass('edit_area_loading');
                        $editArea.append(data.select);
                        $editArea.append('<div class="cell_edit_hint">' + g.cellEditHint + '</div>');
                    }); // end $.post()

                    $editArea.show();
                    $editArea.on('change', 'select', function (e) {
                        $(g.cEdit).find('.edit_box').val($(this).val());
                    });
                }
                else if ($td.is('.truncated, .transformed')) {
                    if ($td.is('.to_be_saved')) {   // cell has been edited
                        var value = $td.data('value');
                        $(g.cEdit).find('.edit_box').val(value);
                        $editArea.append('<textarea></textarea>');
                        $editArea.find('textarea').val(value);
                        $editArea
                            .on('keyup', 'textarea', function (e) {
                                $(g.cEdit).find('.edit_box').val($(this).val());
                            });
                        $(g.cEdit).on('keyup', '.edit_box', function (e) {
                            $editArea.find('textarea').val($(this).val());
                        });
                        $editArea.append('<div class="cell_edit_hint">' + g.cellEditHint + '</div>');
                    } else {
                        //handle truncated/transformed values values
                        $editArea.addClass('edit_area_loading');

                        // initialize the original data
                        $td.data('original_data', null);

                        /**
                         * @var sql_query   String containing the SQL query used to retrieve value of truncated/transformed data
                         */
                        var sql_query = 'SELECT `' + field_name + '` FROM `' + g.table + '` WHERE ' + PMA_urldecode(where_clause);

                        // Make the Ajax call and get the data, wrap it and insert it
                        g.lastXHR = $.post('sql.php', {
                            'token' : g.token,
                            'server' : g.server,
                            'db' : g.db,
                            'ajax_request' : true,
                            'sql_query' : sql_query,
                            'grid_edit' : true
                        }, function (data) {
                            g.lastXHR = null;
                            $editArea.removeClass('edit_area_loading');
                            if (typeof data !== 'undefined' && data.success === true) {
                                $td.data('original_data', data.value);
                                $(g.cEdit).find('.edit_box').val(data.value);
                                $editArea.append('<textarea></textarea>');
                                $editArea.find('textarea').val(data.value);
                                $editArea
                                    .on('keyup', 'textarea', function (e) {
                                        $(g.cEdit).find('.edit_box').val($(this).val());
                                    });
                                $(g.cEdit).on('keyup', '.edit_box', function (e) {
                                    $editArea.find('textarea').val($(this).val());
                                });
                                $editArea.append('<div class="cell_edit_hint">' + g.cellEditHint + '</div>');
                            } else {
                                PMA_ajaxShowMessage(data.error, false);
                            }
                        }); // end $.post()
                        $editArea.show();
                    }
                    g.isEditCellTextEditable = true;
                } else if ($td.is('.timefield, .datefield, .datetimefield, .timestampfield')) {
                    var $input_field = $(g.cEdit).find('.edit_box');

                    // remember current datetime value in $input_field, if it is not null
                    var current_datetime_value = !is_null ? $input_field.val() : '';

                    var showMillisec = false;
                    var showMicrosec = false;
                    var timeFormat = 'HH:mm:ss';
                    // check for decimal places of seconds
                    if (($td.attr('data-decimals') > 0) && ($td.attr('data-type').indexOf('time') != -1)){
                        showMillisec = true;
                        timeFormat = 'HH:mm:ss.lc';
                        if ($td.attr('data-decimals') > 3) {
                            showMicrosec = true;
                        }

                    }

                    // add datetime picker
                    PMA_addDatepicker($input_field, $td.attr('data-type'), {
                        showMillisec: showMillisec,
                        showMicrosec: showMicrosec,
                        timeFormat: timeFormat
                    });

                    $input_field.datepicker("show");

                    if (is_null){
                        $(g.cEdit).find('.edit_area').hide();
                    }

                    // cancel any click on the datepicker element
                    $editArea.find('> *').click(function (e) {
                        e.stopPropagation();
                    });

                    g.isEditCellTextEditable = true;
                } else {
                    g.isEditCellTextEditable = true;
                    // only append edit area hint if there is a null checkbox
                    if ($editArea.children().length > 0) {
                        $editArea.append('<div class="cell_edit_hint">' + g.cellEditHint + '</div>');
                    }
                }
                if ($(g.cEdit).offset().left + $editArea.outerWidth() > $(document.body).width()) {
                    $editArea.addClass('edit_area_right');
                    $editArea.css('top','');
                }
                if ($editArea.children().length > 0 && !is_null) {
                    $editArea.show();
                }
            }
        },

        /**
         * Post the content of edited cell.
         */
        postEditedCell: function () {
            if (g.isSaving) {
                return;
            }
            g.isSaving = true;
            /**
             * @var relation_fields Array containing the name/value pairs of relational fields
             */
            var relation_fields = {};
            /**
             * @var relational_display string 'K' if relational key, 'D' if relational display column
             */
            var relational_display = $(g.o).find("input[name=relational_display]:checked").val();
            /**
             * @var transform_fields    Array containing the name/value pairs for transformed fields
             */
            var transform_fields = {};
            /**
             * @var transformation_fields   Boolean, if there are any transformed fields in the edited cells
             */
            var transformation_fields = false;
            /**
             * @var full_sql_query String containing the complete SQL query to update this table
             */
            var full_sql_query = '';
            /**
             * @var rel_fields_list  String, url encoded representation of {@link relations_fields}
             */
            var rel_fields_list = '';
            /**
             * @var transform_fields_list  String, url encoded representation of {@link transform_fields}
             */
            var transform_fields_list = '';
            /**
             * @var where_clause Array containing where clause for updated fields
             */
            var full_where_clause = [];
            /**
             * @var is_unique   Boolean, whether the rows in this table is unique or not
             */
            var is_unique = $(g.t).find('td.edit_row_anchor').is('.nonunique') ? 0 : 1;
            /**
             * multi edit variables
             */
            var me_fields_name = [];
            var me_fields_type = [];
            var me_fields = [];
            var me_fields_null = [];

            // alert user if edited table is not unique
            if (!is_unique) {
                alert(g.alertNonUnique);
            }

            // loop each edited row
            $(g.t).find('td.to_be_saved').parents('tr').each(function () {
                var $tr = $(this);
                var where_clause = $tr.find('.where_clause').val();
                if (typeof where_clause === 'undefined') {
                    where_clause = '';
                }
                full_where_clause.push(PMA_urldecode(where_clause));
                var condition_array = jQuery.parseJSON($tr.find('.condition_array').val());

                /**
                 * multi edit variables, for current row
                 * @TODO array indices are still not correct, they should be md5 of field's name
                 */
                var fields_name = [];
                var fields_type = [];
                var fields = [];
                var fields_null = [];

                // loop each edited cell in a row
                $tr.find('.to_be_saved').each(function () {
                    /**
                     * @var $this_field    Object referring to the td that is being edited
                     */
                    var $this_field = $(this);

                    /**
                     * @var field_name  String containing the name of this field.
                     * @see getFieldName()
                     */
                    var field_name = getFieldName($(g.t), $this_field);

                    /**
                     * @var this_field_params   Array temporary storage for the name/value of current field
                     */
                    var this_field_params = {};

                    if ($this_field.is('.transformed')) {
                        transformation_fields =  true;
                    }
                    this_field_params[field_name] = $this_field.data('value');

                    /**
                     * @var is_null String capturing whether 'checkbox_null_<field_name>_<row_index>' is checked.
                     */
                    var is_null = this_field_params[field_name] === null;

                    fields_name.push(field_name);

                    if (is_null) {
                        fields_null.push('on');
                        fields.push('');
                    } else {
                        if ($this_field.is('.bit')) {
                            fields_type.push('bit');
                        } else if ($this_field.hasClass('hex')) {
                            fields_type.push('hex');
                        }
                        fields_null.push('');
                        fields.push($this_field.data('value'));

                        var cell_index = $this_field.index('.to_be_saved');
                        if ($this_field.is(":not(.relation, .enum, .set, .bit)")) {
                            if ($this_field.is('.transformed')) {
                                transform_fields[cell_index] = {};
                                $.extend(transform_fields[cell_index], this_field_params);
                            }
                        } else if ($this_field.is('.relation')) {
                            relation_fields[cell_index] = {};
                            $.extend(relation_fields[cell_index], this_field_params);
                        }
                    }
                    // check if edited field appears in WHERE clause
                    if (where_clause.indexOf(PMA_urlencode(field_name)) > -1) {
                        var field_str = '`' + g.table + '`.' + '`' + field_name + '`';
                        for (var field in condition_array) {
                            if (field.indexOf(field_str) > -1) {
                                condition_array[field] = is_null ? 'IS NULL' : "= '" + this_field_params[field_name].replace(/'/g, "''") + "'";
                                break;
                            }
                        }
                    }

                }); // end of loop for every edited cells in a row

                // save new_clause
                var new_clause = '';
                for (var field in condition_array) {
                    new_clause += field + ' ' + condition_array[field] + ' AND ';
                }
                new_clause = new_clause.substring(0, new_clause.length - 5); // remove the last AND
                new_clause = PMA_urlencode(new_clause);
                $tr.data('new_clause', new_clause);
                // save condition_array
                $tr.find('.condition_array').val(JSON.stringify(condition_array));

                me_fields_name.push(fields_name);
                me_fields_type.push(fields_type);
                me_fields.push(fields);
                me_fields_null.push(fields_null);

            }); // end of loop for every edited rows

            rel_fields_list = $.param(relation_fields);
            transform_fields_list = $.param(transform_fields);

            // Make the Ajax post after setting all parameters
            /**
             * @var post_params Object containing parameters for the POST request
             */
            var post_params = {'ajax_request' : true,
                            'sql_query' : full_sql_query,
                            'token' : g.token,
                            'server' : g.server,
                            'db' : g.db,
                            'table' : g.table,
                            'clause_is_unique' : is_unique,
                            'where_clause' : full_where_clause,
                            'fields[multi_edit]' : me_fields,
                            'fields_name[multi_edit]' : me_fields_name,
                            'fields_type[multi_edit]' : me_fields_type,
                            'fields_null[multi_edit]' : me_fields_null,
                            'rel_fields_list' : rel_fields_list,
                            'do_transformations' : transformation_fields,
                            'transform_fields_list' : transform_fields_list,
                            'relational_display' : relational_display,
                            'goto' : 'sql.php',
                            'submit_type' : 'save'
                          };

            if (!g.saveCellsAtOnce) {
                $(g.cEdit).find('*').prop('disabled', true);
                $(g.cEdit).find('.edit_box').addClass('edit_box_posting');
            } else {
                $(g.o).find('div.save_edited').addClass('saving_edited_data')
                    .find('input').prop('disabled', true);    // disable the save button
            }

            $.ajax({
                type: 'POST',
                url: 'tbl_replace.php',
                data: post_params,
                success:
                    function (data) {
                        g.isSaving = false;
                        if (!g.saveCellsAtOnce) {
                            $(g.cEdit).find('*').removeProp('disabled');
                            $(g.cEdit).find('.edit_box').removeClass('edit_box_posting');
                        } else {
                            $(g.o).find('div.save_edited').removeClass('saving_edited_data')
                                .find('input').removeProp('disabled');  // enable the save button back
                        }
                        if (typeof data !== 'undefined' && data.success === true) {
                            PMA_ajaxShowMessage(data.message);

                            // update where_clause related data in each edited row
                            $(g.t).find('td.to_be_saved').parents('tr').each(function () {
                                var new_clause = $(this).data('new_clause');
                                var $where_clause = $(this).find('.where_clause');
                                var old_clause = $where_clause.val();
                                var decoded_old_clause = PMA_urldecode(old_clause);
                                var decoded_new_clause = PMA_urldecode(new_clause);

                                $where_clause.val(new_clause);
                                // update Edit, Copy, and Delete links also
                                $(this).find('a').each(function () {
                                    $(this).attr('href', $(this).attr('href').replace(old_clause, new_clause));
                                    // update delete confirmation in Delete link
                                    if ($(this).attr('href').indexOf('DELETE') > -1) {
                                        $(this).removeAttr('onclick')
                                            .unbind('click')
                                            .bind('click', function () {
                                                return confirmLink(this, 'DELETE FROM `' + g.db + '`.`' + g.table + '` WHERE ' +
                                                       decoded_new_clause + (is_unique ? '' : ' LIMIT 1'));
                                            });
                                    }
                                });
                                // update the multi edit checkboxes
                                $(this).find('input[type=checkbox]').each(function () {
                                    var $checkbox = $(this);
                                    var checkbox_name = $checkbox.attr('name');
                                    var checkbox_value = $checkbox.val();

                                    $checkbox.attr('name', checkbox_name.replace(old_clause, new_clause));
                                    $checkbox.val(checkbox_value.replace(decoded_old_clause, decoded_new_clause));
                                });
                            });
                            // update the display of executed SQL query command
                            if (typeof data.sql_query != 'undefined') {
                                //extract query box
                                var $result_query = $($.parseHTML(data.sql_query));
                                var sqlOuter = $result_query.find('.sqlOuter').wrap('<p>').parent().html();
                                var tools = $result_query.find('.tools').wrap('<p>').parent().html();
                                // sqlOuter and tools will not be present if 'Show SQL queries' configuration is off
                                if (typeof sqlOuter != 'undefined' && typeof tools != 'undefined') {
                                    $existing_query = $(g.o).find('.result_query');
                                    // If two query box exists update query in second else add a second box
                                    if ($existing_query.find('div.sqlOuter').length > 1) {
                                        $existing_query.children(":nth-child(4)").remove();
                                        $existing_query.children(":nth-child(4)").remove();
                                        $existing_query.append(sqlOuter + tools);
                                    } else {
                                        $existing_query.append(sqlOuter + tools);
                                    }
                                    PMA_highlightSQL($existing_query);
                                }
                            }
                            // hide and/or update the successfully saved cells
                            g.hideEditCell(true, data);

                            // remove the "Save edited cells" button
                            $(g.o).find('div.save_edited').hide();
                            // update saved fields
                            $(g.t).find('.to_be_saved')
                                .removeClass('to_be_saved')
                                .data('value', null)
                                .data('original_data', null);

                            g.isCellEdited = false;
                        } else {
                            PMA_ajaxShowMessage(data.error, false);
                            if (!g.saveCellsAtOnce) {
                                $(g.t).find('.to_be_saved')
                                    .removeClass('to_be_saved');
                            }
                        }
                    }
            }); // end $.ajax()
        },

        /**
         * Save edited cell, so it can be posted later.
         */
        saveEditedCell: function () {
            /**
             * @var $this_field    Object referring to the td that is being edited
             */
            var $this_field = $(g.currentEditCell);
            var $test_element = ''; // to test the presence of a element

            var need_to_post = false;

            /**
             * @var field_name  String containing the name of this field.
             * @see getFieldName()
             */
            var field_name = getFieldName($(g.t), $this_field);

            /**
             * @var this_field_params   Array temporary storage for the name/value of current field
             */
            var this_field_params = {};

            /**
             * @var is_null String capturing whether 'checkbox_null_<field_name>_<row_index>' is checked.
             */
            var is_null = $(g.cEdit).find('input:checkbox').is(':checked');
            var value;

            if ($(g.cEdit).find('.edit_area').is('.edit_area_loading')) {
                // the edit area is still loading (retrieving cell data), no need to post
                need_to_post = false;
            } else if (is_null) {
                if (!g.wasEditedCellNull) {
                    this_field_params[field_name] = null;
                    need_to_post = true;
                }
            } else {
                if ($this_field.is('.bit')) {
                    this_field_params[field_name] = $(g.cEdit).find('.edit_box').val();
                } else if ($this_field.is('.set')) {
                    $test_element = $(g.cEdit).find('select');
                    this_field_params[field_name] = $test_element.map(function () {
                        return $(this).val();
                    }).get().join(",");
                } else if ($this_field.is('.relation, .enum')) {
                    // for relation and enumeration, take the results from edit box value,
                    // because selected value from drop-down, new window or multiple
                    // selection list will always be updated to the edit box
                    this_field_params[field_name] = $(g.cEdit).find('.edit_box').val();
                } else if ($this_field.hasClass('hex')) {
                    if ($(g.cEdit).find('.edit_box').val().match(/^[a-f0-9]*$/i) !== null) {
                        this_field_params[field_name] = $(g.cEdit).find('.edit_box').val();
                    } else {
                        var hexError = '<div class="error">' + PMA_messages.strEnterValidHex + '</div>';
                        PMA_ajaxShowMessage(hexError, false);
                        this_field_params[field_name] = PMA_getCellValue(g.currentEditCell);
                    }
                } else {
                    this_field_params[field_name] = $(g.cEdit).find('.edit_box').val();
                }
                if (g.wasEditedCellNull || this_field_params[field_name] != PMA_getCellValue(g.currentEditCell)) {
                    need_to_post = true;
                }
            }

            if (need_to_post) {
                $(g.currentEditCell).addClass('to_be_saved')
                    .data('value', this_field_params[field_name]);
                if (g.saveCellsAtOnce) {
                    $(g.o).find('div.save_edited').show();
                }
                g.isCellEdited = true;
            }

            return need_to_post;
        },

        /**
         * Save or post currently edited cell, depending on the "saveCellsAtOnce" configuration.
         */
        saveOrPostEditedCell: function () {
            var saved = g.saveEditedCell();
            if (!g.saveCellsAtOnce) {
                if (saved) {
                    g.postEditedCell();
                } else {
                    g.hideEditCell(true);
                }
            } else {
                if (saved) {
                    g.hideEditCell(true, true);
                } else {
                    g.hideEditCell(true);
                }
            }
        },

        /**
         * Initialize column resize feature.
         */
        initColResize: function () {
            // create column resizer div
            g.cRsz = document.createElement('div');
            g.cRsz.className = 'cRsz';

            // get data columns in the first row of the table
            var $firstRowCols = $(g.t).find('tr:first th.draggable');

            // create column borders
            $firstRowCols.each(function () {
                var cb = document.createElement('div'); // column border
                $(cb).addClass('colborder')
                    .mousedown(function (e) {
                        g.dragStartRsz(e, this);
                    });
                $(g.cRsz).append(cb);
            });
            g.reposRsz();

            // attach to global div
            $(g.gDiv).prepend(g.cRsz);
        },

        /**
         * Initialize column reordering feature.
         */
        initColReorder: function () {
            g.cCpy = document.createElement('div');     // column copy, to store copy of dragged column header
            g.cPointer = document.createElement('div'); // column pointer, used when reordering column

            // adjust g.cCpy
            g.cCpy.className = 'cCpy';
            $(g.cCpy).hide();

            // adjust g.cPointer
            g.cPointer.className = 'cPointer';
            $(g.cPointer).css('visibility', 'hidden');  // set visibility to hidden instead of calling hide() to force browsers to cache the image in cPointer class

            // assign column reordering hint
            g.reorderHint = PMA_messages.strColOrderHint;

            // get data columns in the first row of the table
            var $firstRowCols = $(g.t).find('tr:first th.draggable');

            // initialize column order
            $col_order = $(g.o).find('.col_order');   // check if column order is passed from PHP
            if ($col_order.length > 0) {
                g.colOrder = $col_order.val().split(',');
                for (var i = 0; i < g.colOrder.length; i++) {
                    g.colOrder[i] = parseInt(g.colOrder[i], 10);
                }
            } else {
                g.colOrder = [];
                for (var i = 0; i < $firstRowCols.length; i++) {
                    g.colOrder.push(i);
                }
            }

            // register events
            $(g.t).find('th.draggable')
                .mousedown(function (e) {
                    $(g.o).addClass("turnOffSelect");
                    if (g.visibleHeadersCount > 1) {
                        g.dragStartReorder(e, this);
                    }
                })
                .mouseenter(function (e) {
                    if (g.visibleHeadersCount > 1) {
                        $(this).css('cursor', 'move');
                    } else {
                        $(this).css('cursor', 'inherit');
                    }
                })
                .mouseleave(function (e) {
                    g.showReorderHint = false;
                    $(this).tooltip("option", {
                        content: g.updateHint()
                    });
                })
                .dblclick(function (e) {
                    e.preventDefault();
                    $("<div/>")
                    .prop("title", PMA_messages.strColNameCopyTitle)
                    .addClass("modal-copy")
                    .text(PMA_messages.strColNameCopyText)
                    .append(
                        $("<input/>")
                        .prop("readonly", true)
                        .val($(this).data("column"))
                        )
                    .dialog({
                        resizable: false,
                        modal: true
                    })
                    .find("input").focus().select();
                });
            $(g.t).find('th.draggable a')
                .dblclick(function (e) {
                    e.stopPropagation();
                });
            // restore column order when the restore button is clicked
            $(g.o).find('div.restore_column').click(function () {
                g.restoreColOrder();
            });

            // attach to global div
            $(g.gDiv).append(g.cPointer);
            $(g.gDiv).append(g.cCpy);

            // prevent default "dragstart" event when dragging a link
            $(g.t).find('th a').bind('dragstart', function () {
                return false;
            });

            // refresh the restore column button state
            g.refreshRestoreButton();
        },

        /**
         * Initialize column visibility feature.
         */
        initColVisib: function () {
            g.cDrop = document.createElement('div');    // column drop-down arrows
            g.cList = document.createElement('div');    // column visibility list

            // adjust g.cDrop
            g.cDrop.className = 'cDrop';

            // adjust g.cList
            g.cList.className = 'cList';
            $(g.cList).hide();

            // assign column visibility related hints
            g.showAllColText = PMA_messages.strShowAllCol;

            // get data columns in the first row of the table
            var $firstRowCols = $(g.t).find('tr:first th.draggable');

            // initialize column visibility
            var $col_visib = $(g.o).find('.col_visib');   // check if column visibility is passed from PHP
            if ($col_visib.length > 0) {
                g.colVisib = $col_visib.val().split(',');
                for (var i = 0; i < g.colVisib.length; i++) {
                    g.colVisib[i] = parseInt(g.colVisib[i], 10);
                }
            } else {
                g.colVisib = [];
                for (var i = 0; i < $firstRowCols.length; i++) {
                    g.colVisib.push(1);
                }
            }

            // make sure we have more than one column
            if ($firstRowCols.length > 1) {
                var $colVisibTh = $(g.t).find('th:not(.draggable)');
                PMA_tooltip(
                    $colVisibTh,
                    'th',
                    PMA_messages.strColVisibHint
                );

                // create column visibility drop-down arrow(s)
                $colVisibTh.each(function () {
                        var $th = $(this);
                        var cd = document.createElement('div'); // column drop-down arrow
                        var pos = $th.position();
                        $(cd).addClass('coldrop')
                            .click(function () {
                                if (g.cList.style.display == 'none') {
                                    g.showColList(this);
                                } else {
                                    g.hideColList();
                                }
                            });
                        $(g.cDrop).append(cd);
                    });

                // add column visibility control
                g.cList.innerHTML = '<div class="lDiv"></div>';
                var $listDiv = $(g.cList).find('div');

                var tempClick = function () {
                    if (g.toggleCol($(this).index())) {
                        g.afterToggleCol();
                    }
                };

                for (var i = 0; i < $firstRowCols.length; i++) {
                    var currHeader = $firstRowCols[i];
                    var listElmt = document.createElement('div');
                    $(listElmt).text($(currHeader).text())
                        .prepend('<input type="checkbox" ' + (g.colVisib[i] ? 'checked="checked" ' : '') + '/>');
                    $listDiv.append(listElmt);
                    // add event on click
                    $(listElmt).click(tempClick);
                }
                // add "show all column" button
                var showAll = document.createElement('div');
                $(showAll).addClass('showAllColBtn')
                    .text(g.showAllColText);
                $(g.cList).append(showAll);
                $(showAll).click(function () {
                    g.showAllColumns();
                });
                // prepend "show all column" button at top if the list is too long
                if ($firstRowCols.length > 10) {
                    var clone = showAll.cloneNode(true);
                    $(g.cList).prepend(clone);
                    $(clone).click(function () {
                        g.showAllColumns();
                    });
                }
            }

            // hide column visibility list if we move outside the list
            $(g.t).find('td, th.draggable').mouseenter(function () {
                g.hideColList();
            });

            // attach to global div
            $(g.gDiv).append(g.cDrop);
            $(g.gDiv).append(g.cList);

            // some adjustment
            g.reposDrop();
        },

        /**
         * Initialize grid editing feature.
         */
        initGridEdit: function () {

            function startGridEditing(e, cell) {
                if (g.isCellEditActive) {
                    g.saveOrPostEditedCell();
                } else {
                    g.showEditCell(cell);
                }
                e.stopPropagation();
            }

            // create cell edit wrapper element
            g.cEditStd = document.createElement('div');
            g.cEdit = g.cEditStd;
            g.cEditTextarea = document.createElement('div');

            // adjust g.cEditStd
            g.cEditStd.className = 'cEdit';
            $(g.cEditStd).html('<input class="edit_box" rows="1" ></input><div class="edit_area" />');
            $(g.cEditStd).hide();

            // adjust g.cEdit
            g.cEditTextarea.className = 'cEdit';
            $(g.cEditTextarea).html('<textarea class="edit_box" rows="1" ></textarea><div class="edit_area" />');
            $(g.cEditTextarea).hide();

            // assign cell editing hint
            g.cellEditHint = PMA_messages.strCellEditHint;
            g.saveCellWarning = PMA_messages.strSaveCellWarning;
            g.alertNonUnique = PMA_messages.strAlertNonUnique;
            g.gotoLinkText = PMA_messages.strGoToLink;
            g.showDataRowLinkText = PMA_messages.strShowDataRowLink;

            // initialize cell editing configuration
            g.saveCellsAtOnce = $(g.o).find('.save_cells_at_once').val();
            g.maxTruncatedLen = PMA_commonParams.get('LimitChars');

            // register events
            $(g.t).find('td.data.click1')
                .click(function (e) {
                    startGridEditing(e, this);
                    // prevent default action when clicking on "link" in a table
                    if ($(e.target).is('.grid_edit a')) {
                        e.preventDefault();
                    }
                });

            $(g.t).find('td.data.click2')
                .click(function (e) {
                    $cell = $(this);
                    // In the case of relational link, We want single click on the link
                    // to goto the link and double click to start grid-editing.
                    var $link = $(e.target);
                    if ($link.is('.grid_edit.relation a')) {
                        e.preventDefault();
                        // get the click count and increase
                        var clicks = $cell.data('clicks');
                        clicks = (typeof clicks === 'undefined') ? 1 : clicks + 1;

                        if (clicks == 1) {
                            // if there are no previous clicks,
                            // start the single click timer
                            timer = setTimeout(function () {
                                // temporarily remove ajax class so the page loader will not handle it,
                                // submit and then add it back
                                $link.removeClass('ajax');
                                AJAX.requestHandler.call($link[0]);
                                $link.addClass('ajax');
                                $cell.data('clicks', 0);
                            }, 700);
                            $cell.data('clicks', clicks);
                            $cell.data('timer', timer);
                        } else {
                            // this is a double click, cancel the single click timer
                            // and make the click count 0
                            clearTimeout($cell.data('timer'));
                            $cell.data('clicks', 0);
                            // start grid-editing
                            startGridEditing(e, this);
                        }
                    }
                })
                .dblclick(function (e) {
                    if ($(e.target).is('.grid_edit a')) {
                        e.preventDefault();
                    } else {
                        startGridEditing(e, this);
                    }
                });

            $(g.cEditStd).find('.edit_box').focus(function (e) {
                g.showEditArea();
            });
            $(g.cEditStd).on('keydown', '.edit_box, select', function (e) {
                if (e.which == 13) {
                    // post on pressing "Enter"
                    e.preventDefault();
                    g.saveOrPostEditedCell();
                }
            });
            $(g.cEditStd).keydown(function (e) {
                if (!g.isEditCellTextEditable) {
                    // prevent text editing
                    e.preventDefault();
                }
            });
            $(g.cEditTextarea).find('.edit_box').focus(function (e) {
                g.showEditArea();
            });
            $(g.cEditTextarea).on('keydown', '.edit_box, select', function (e) {
                if (e.which == 13 && !e.shiftKey) {
                    // post on pressing "Enter"
                    e.preventDefault();
                    g.saveOrPostEditedCell();
                }
            });
            $(g.cEditTextarea).keydown(function (e) {
                if (!g.isEditCellTextEditable) {
                    // prevent text editing
                    e.preventDefault();
                }
            });
            $('html').click(function (e) {
                // hide edit cell if the click is not fromDat edit area
                if ($(e.target).parents().index($(g.cEdit)) == -1 &&
                    !$(e.target).parents('.ui-datepicker-header').length &&
                    !$('.browse_foreign_modal.ui-dialog:visible').length
                ) {
                    g.hideEditCell();
                }
            }).keydown(function (e) {
                if (e.which == 27 && g.isCellEditActive) {

                    // cancel on pressing "Esc"
                    g.hideEditCell(true);
                }
            });
            $(g.o).find('div.save_edited').click(function () {
                g.hideEditCell();
                g.postEditedCell();
            });
            $(window).bind('beforeunload', function (e) {
                if (g.isCellEdited) {
                    return g.saveCellWarning;
                }
            });

            // attach to global div
            $(g.gDiv).append(g.cEditStd);
            $(g.gDiv).append(g.cEditTextarea);

            // add hint for grid editing feature when hovering "Edit" link in each table row
            if (PMA_messages.strGridEditFeatureHint !== undefined) {
                PMA_tooltip(
                    $(g.t).find('.edit_row_anchor a'),
                    'a',
                    PMA_messages.strGridEditFeatureHint
                );
            }
        }
    };

    /******************
     * Initialize grid
     ******************/

    // wrap all data cells, except actions cell, with span
    $(t).find('th, td:not(:has(span))')
        .wrapInner('<span />');

    // create grid elements
    g.gDiv = document.createElement('div');     // create global div

    // initialize the table variable
    g.t = t;

    // enclosing .sqlqueryresults div
    g.o = $(t).parents('.sqlqueryresults');

    // get data columns in the first row of the table
    var $firstRowCols = $(t).find('tr:first th.draggable');

    // initialize visible headers count
    g.visibleHeadersCount = $firstRowCols.filter(':visible').length;

    // assign first column (actions) span
    if (! $(t).find('tr:first th:first').hasClass('draggable')) {  // action header exist
        g.actionSpan = $(t).find('tr:first th:first').prop('colspan');
    } else {
        g.actionSpan = 0;
    }

    // assign table create time
    // table_create_time will only available if we are in "Browse" tab
    g.tableCreateTime = $(t).find('.table_create_time').val();

    // assign the hints
    g.sortHint = PMA_messages.strSortHint;
    g.strMultiSortHint = PMA_messages.strMultiSortHint;
    g.markHint = PMA_messages.strColMarkHint;
    g.copyHint = PMA_messages.strColNameCopyHint;

    // assign common hidden inputs
    var $common_hidden_inputs = $(g.o).find('div.common_hidden_inputs');
    g.token = $common_hidden_inputs.find('input[name=token]').val();
    g.server = $common_hidden_inputs.find('input[name=server]').val();
    g.db = $common_hidden_inputs.find('input[name=db]').val();
    g.table = $common_hidden_inputs.find('input[name=table]').val();

    // add table class
    $(t).addClass('pma_table');

    // add relative position to global div so that resize handlers are correctly positioned
    $(g.gDiv).css('position', 'relative');

    // link the global div
    $(t).before(g.gDiv);
    $(g.gDiv).append(t);

    // FEATURES
    enableResize    = enableResize === undefined ? true : enableResize;
    enableReorder   = enableReorder === undefined ? true : enableReorder;
    enableVisib     = enableVisib === undefined ? true : enableVisib;
    enableGridEdit  = enableGridEdit === undefined ? true : enableGridEdit;
    if (enableResize) {
        g.initColResize();
    }
    if (enableReorder &&
        $(g.o).find('table.navigation').length > 0)    // disable reordering for result from EXPLAIN or SHOW syntax, which do not have a table navigation panel
    {
        g.initColReorder();
    }
    if (enableVisib) {
        g.initColVisib();
    }
    if (enableGridEdit &&
        $(t).is('.ajax'))   // make sure we have the ajax class
    {
        g.initGridEdit();
    }

    // create tooltip for each <th> with draggable class
    PMA_tooltip(
            $(t).find("th.draggable"),
            'th',
            g.updateHint()
    );

    // register events for hint tooltip (anchors inside draggable th)
    $(t).find('th.draggable a')
        .mouseenter(function (e) {
            g.showSortHint = true;
            g.showMultiSortHint = true;
            $(t).find("th.draggable").tooltip("option", {
                content: g.updateHint()
            });
        })
        .mouseleave(function (e) {
            g.showSortHint = false;
            g.showMultiSortHint = false;
            $(t).find("th.draggable").tooltip("option", {
                content: g.updateHint()
            });
        });

    // register events for dragging-related feature
    if (enableResize || enableReorder) {
        $(document).mousemove(function (e) {
            g.dragMove(e);
        });
        $(document).mouseup(function (e) {
            $(g.o).removeClass("turnOffSelect");
            g.dragEnd(e);
        });
    }

    // code highlighting for some transformation plugins
    PMA_highlightSQL($(g.gDiv));
    PMA_highlightJSON($(g.gDiv));

    // some adjustment
    $(t).removeClass('data');
    $(g.gDiv).addClass('data');
}<|MERGE_RESOLUTION|>--- conflicted
+++ resolved
@@ -250,16 +250,11 @@
             $(g.t).find('table.pma_table').find('thead th:first').removeClass('before-condition');
             for (var n = 0, l = $firstRowCols.length; n < l; n++) {
                 var $col = $($firstRowCols[n]);
-<<<<<<< HEAD
-                if ($.browser.safari) var colWidth = $col.outerWidth();
-                else var colWidth = $col.outerWidth(true);
-=======
                 if ($.browser.safari) {
                     var colWidth = $col.outerWidth();
                 } else {
                     var colWidth = $col.outerWidth(true);
                 }
->>>>>>> c2a8f96a
                 $($resizeHandles[n]).css('left', $col.position().left + colWidth)
                    .show();
                 if ($col.hasClass('condition')) {
