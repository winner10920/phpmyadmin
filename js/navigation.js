/* vim: set expandtab sw=4 ts=4 sts=4: */
/**
 * function used in or for navigation panel
 *
 * @package phpMyAdmin-Navigation
 */

/**
 * Executed on page load
 */
$(function () {
    if (! $('#pma_navigation').length) {
        // Don't bother running any code if the navigation is not even on the page
        return;
    }

    // Do not let the page reload on submitting the fast filter
    $(document).on('submit', '.fast_filter', function (event) {
        event.preventDefault();
    });

    // Fire up the resize handlers
    new ResizeHandler();

    /**
     * opens/closes (hides/shows) tree elements
     * loads data via ajax
     */
    $('#pma_navigation_tree a.expander').live('click', function (event) {
        event.preventDefault();
        event.stopImmediatePropagation();
        var $icon = $(this).find('img');
        if ($icon.is('.ic_b_plus')) {
            expandTreeNode($(this));
        } else {
            collapseTreeNode($(this));
        }
    });

    /**
     * Register event handler for click on the reload
     * navigation icon at the top of the panel
     */
    $('#pma_navigation_reload').live('click', function (event) {
        event.preventDefault();
        // reload icon object
        var $icon = $(this).find('img');
        // source of the hidden throbber icon
        var icon_throbber_src = $('#pma_navigation .throbber').attr('src');
        // source of the reload icon
        var icon_reload_src = $icon.attr('src');
        // replace the source of the reload icon with the one for throbber
        $icon.attr('src', icon_throbber_src);
        PMA_reloadNavigation();
        // after one second, put back the reload icon
        setTimeout(function () {
            $icon.attr('src', icon_reload_src);
        }, 1000);
    });

    /**
     * Bind all "fast filter" events
     */
    $('#pma_navigation_tree li.fast_filter span')
        .live('click', PMA_fastFilter.events.clear);
    $('#pma_navigation_tree li.fast_filter input.searchClause')
        .live('focus', PMA_fastFilter.events.focus)
        .live('blur', PMA_fastFilter.events.blur)
        .live('keyup', PMA_fastFilter.events.keyup);

    /**
     * Ajax handler for pagination
     */
    $('#pma_navigation_tree div.pageselector a.ajax').live('click', function (event) {
        event.preventDefault();
        PMA_navigationTreePagination($(this));
    });

    /**
     * Node highlighting
     */
    $('#pma_navigation_tree.highlight li:not(.fast_filter)').live(
        'mouseover',
        function () {
            if ($('li:visible', this).length === 0) {
                $(this).addClass('activePointer');
            }
        }
    );
    $('#pma_navigation_tree.highlight li:not(.fast_filter)').live(
        'mouseout',
        function () {
            $(this).removeClass('activePointer');
        }
    );

    /**
     * Jump to recent table
     */
    $('#recentTable').live('change', function () {
        if (this.value !== '') {
            var arr = jQuery.parseJSON(this.value);
            var $form = $(this).closest('form');
            $form.find('input[name=db]').val(arr.db);
            $form.find('input[name=table]').val(arr.table);
            $form.submit();
        }
    });

    /** Create a Routine, Trigger or Event */
    $('li.new_procedure a.ajax, li.new_function a.ajax').live('click', function (event) {
        event.preventDefault();
        var dialog = new RTE.object('routine');
        dialog.editorDialog(1, $(this));
    });
    $('li.new_trigger a.ajax').live('click', function (event) {
        event.preventDefault();
        var dialog = new RTE.object('trigger');
        dialog.editorDialog(1, $(this));
    });
    $('li.new_event a.ajax').live('click', function (event) {
        event.preventDefault();
        var dialog = new RTE.object('event');
        dialog.editorDialog(1, $(this));
    });

    /** Edit Routines, Triggers and Events */
    $('li.procedure > a.ajax, li.function > a.ajax').live('click', function (event) {
        event.preventDefault();
        var dialog = new RTE.object('routine');
        dialog.editorDialog(0, $(this));
    });
    $('li.trigger > a.ajax').live('click', function (event) {
        event.preventDefault();
        var dialog = new RTE.object('trigger');
        dialog.editorDialog(0, $(this));
    });
    $('li.event > a.ajax').live('click', function (event) {
        event.preventDefault();
        var dialog = new RTE.object('event');
        dialog.editorDialog(0, $(this));
    });

    /** Export Routines, Triggers and Events */
    $('li.procedure div:eq(1) a.ajax img,' +
        ' li.function div:eq(1) a.ajax img,' +
        ' li.trigger div:eq(1) a.ajax img,' +
        ' li.event div:eq(1) a.ajax img'
        ).live('click', function (event) {
        event.preventDefault();
        var dialog = new RTE.object();
        dialog.exportDialog($(this).parent());
    });

    /** New index */
    $('li.new_index a.ajax').live('click', function (event) {
        event.preventDefault();
        var url = $(this).attr('href').substr(
            $(this).attr('href').indexOf('?') + 1
        ) + '&ajax_request=true';
        var title = PMA_messages.strAddIndex;
        indexEditorDialog(url, title);
    });

    /** Edit index */
    $('li.index a.ajax').live('click', function (event) {
        event.preventDefault();
        var url = $(this).attr('href').substr(
            $(this).attr('href').indexOf('?') + 1
        ) + '&ajax_request=true';
        var title = PMA_messages.strEditIndex;
        indexEditorDialog(url, title);
    });

    /** New view */
    $('li.new_view a.ajax').live('click', function (event) {
        event.preventDefault();
        PMA_createViewDialog($(this));
    });

    /** Hide navigation tree item */
    $('a.hideNavItem.ajax').live('click', function (event) {
        event.preventDefault();
        $.ajax({
            url: $(this).attr('href') + '&ajax_request=true',
            success: function (data) {
                if (data.success === true) {
                    PMA_reloadNavigation();
                } else {
                    PMA_ajaxShowMessage(data.error);
                }
            }
        });
    });

    /** Display a dialog to choose hidden navigation items to show */
    $('a.showUnhide.ajax').live('click', function (event) {
        event.preventDefault();
        var $msg = PMA_ajaxShowMessage();
        $.get($(this).attr('href') + '&ajax_request=1', function (data) {
            if (data.success === true) {
                PMA_ajaxRemoveMessage($msg);
                var buttonOptions = {};
                buttonOptions[PMA_messages.strClose] = function () {
                    $(this).dialog("close");
                };
                $('<div/>')
                    .attr('id', 'unhideNavItemDialog')
                    .append(data.message)
                    .dialog({
                        width: 400,
                        minWidth: 200,
                        modal: true,
                        buttons: buttonOptions,
                        title: PMA_messages.strUnhideNavItem,
                        close: function () {
                            $(this).remove();
                        }
                    });
            } else {
                PMA_ajaxShowMessage(data.error);
            }
        });
    });

    /** Show a hidden navigation tree item */
    $('a.unhideNavItem.ajax').live('click', function (event) {
        event.preventDefault();
        var $tr = $(this).parents('tr');
        var $msg = PMA_ajaxShowMessage();
        $.ajax({
            url: $(this).attr('href') + '&ajax_request=true',
            success: function (data) {
                PMA_ajaxRemoveMessage($msg);
                if (data.success === true) {
                    $tr.remove();
                    PMA_reloadNavigation();
                } else {
                    PMA_ajaxShowMessage(data.error);
                }
            }
        });
    });

    PMA_showCurrentNavigation();
});

/**
 * Expands a node in navigation tree.
 *
 * @param $expandElem expander
 * @param callback    callback function
 *
 * @returns void
 */
function expandTreeNode($expandElem, callback) {
    var $children = $expandElem.closest('li').children('div.list_container');
    var $icon = $expandElem.find('img');
    if ($expandElem.hasClass('loaded')) {
        if ($icon.is('.ic_b_plus')) {
            $icon.removeClass('ic_b_plus').addClass('ic_b_minus');
            $children.show('fast');
        }
        if (callback && typeof callback == 'function') {
            callback.call();
        }
    } else {
        var $throbber = $('#pma_navigation .throbber')
            .first()
            .clone()
            .css({visibility: 'visible', display: 'block'})
            .click(false);
        $icon.hide();
        $throbber.insertBefore($icon);

        loadChildNodes($expandElem, function (data) {
            if (data.success === true) {
                var $destination = $expandElem.closest('li');
                $icon.removeClass('ic_b_plus').addClass('ic_b_minus');
                $destination
                    .children('div.list_container')
                    .show('fast');
                if ($destination.find('ul > li').length == 1) {
                    $destination.find('ul > li')
                        .find('a.expander.container')
                        .click();
                }
                if (callback && typeof callback == 'function') {
                    callback.call();
                }
            } else {
                PMA_ajaxShowMessage(data.error, false);
            }
            $icon.show();
            $throbber.remove();
        });
    }
    $expandElem.blur();
}

/**
 * Auto-scrolls the newly chosen database
 *
 * @param  object   $element    The element to set to view
 * @param  boolean  $forceToTop Whether to force scroll to top
 *
 */
function scrollToView($element, $forceToTop) {
    var $container = $('#pma_navigation_tree_content');
    var elemTop = $element.offset().top - $container.offset().top;
    var textHeight = 20;
    var scrollPadding = 20; // extra padding from top of bottom when scrolling to view
    if (elemTop < 0 || $forceToTop) {
        $container.stop().animate({
            scrollTop: elemTop + $container.scrollTop() - scrollPadding
        });
    } else if (elemTop + textHeight > $container.height()) {
        $container.stop().animate({
            scrollTop: elemTop + textHeight - $container.height() + $container.scrollTop() + scrollPadding
        });
    }
}

/**
 * Collapses a node in navigation tree.
 *
 * @param $expandElem expander
 *
 * @returns void
 */
function collapseTreeNode($expandElem) {
    var $children = $expandElem.closest('li').children('div.list_container');
    var $icon = $expandElem.find('img');
    if ($expandElem.hasClass('loaded')) {
        if ($icon.is('.ic_b_minus')) {
            $icon.removeClass('ic_b_minus').addClass('ic_b_plus');
            $children.hide('fast');
        }
    }
    $expandElem.blur();
}

/**
 * Loads child items of a node and executes a given callback
 *
 * @param $expandElem expander
 * @param callback    callback function
 *
 * @returns void
 */
function loadChildNodes($expandElem, callback) {
    var $destination = $expandElem.closest('li');

    var searchClause = PMA_fastFilter.getSearchClause();
    var searchClause2 = PMA_fastFilter.getSearchClause2($expandElem);

    var params = {
        aPath: $expandElem.find('span.aPath').text(),
        vPath: $expandElem.find('span.vPath').text(),
        pos: $expandElem.find('span.pos').text(),
        pos2_name: $expandElem.find('span.pos2_name').text(),
        pos2_value: $expandElem.find('span.pos2_value').text(),
        searchClause: searchClause,
        searchClause2: searchClause2
    };

    var url = $('#pma_navigation').find('a.navigation_url').attr('href');
    $.get(url, params, function (data) {
        if (data.success === true) {
            $expandElem.addClass('loaded');
            $destination.find('div.list_container').remove(); // FIXME: Hack, there shouldn't be a list container there
            $destination.append(data.message);
            if (callback && typeof callback == 'function') {
                callback(data);
            }
        }
    });
}

/**
 * Expand the navigation and highlight the current database or table/view
 *
 * @returns void
 */
function PMA_showCurrentNavigation() {
    var db = PMA_commonParams.get('db');
    var table = PMA_commonParams.get('table');
    $('#pma_navigation_tree')
        .find('li.selected')
        .removeClass('selected');
    if (db) {
        var $dbItem = findLoadedItem(
            $('#pma_navigation_tree > div'), db, 'database', !table
        );
        if ($dbItem) {
            var $expander = $dbItem.children('div:first').children('a.expander');
            // if not loaded or loaded but collapsed
            if (! $expander.hasClass('loaded') ||
                $expander.find('img').is('.ic_b_plus')
            ) {
                expandTreeNode($expander, function () {
                    handleTableOrDb(table, $dbItem);
                });
            } else {
                handleTableOrDb(table, $dbItem);
            }
        }
    }

    function handleTableOrDb(table, $dbItem) {
        if (table) {
            loadAndHighlightTableOrView($dbItem, table);
        } else {
            var $container = $dbItem.children('div.list_container');
            var $tableContainer = $container.children('ul').children('li.tableContainer');
            if ($tableContainer.length > 0) {
                var $expander = $tableContainer.children('div:first').children('a.expander');
                expandTreeNode($expander, function () {
                    scrollToView($dbItem, true);
                });
            } else {
                scrollToView($dbItem, true);
            }
        }
    }

    function findLoadedItem($container, name, clazz, doSelect) {
        var ret = false;
        $container.children('ul').children('li').each(function () {
            var $li = $(this);
            // this is a navigation group, recurse
            if ($li.is('.navGroup')) {
                var $container = $li.children('div.list_container');
                var $childRet = findLoadedItem(
                    $container, name, clazz, doSelect
                );
                if ($childRet) {
                    ret = $childRet;
                    return false;
                }
            } else { // this is a real navigation item
                // name and class matches
                if (((clazz && $li.is('.' + clazz)) || ! clazz) &&
                        $li.children('a').text() == name) {
                    if (doSelect) {
                        $li.addClass('selected');
                    }
                    // taverse up and expand and parent navigation groups
                    $li.parents('.navGroup').each(function () {
                        $cont = $(this).children('div.list_container');
                        if (! $cont.is(':visible')) {
                            $(this)
                                .children('div:first')
                                .children('a.expander')
                                .click();
                        }
                    });
                    ret = $li;
                    return false;
                }
            }
        });
        return ret;
    }

    function loadAndHighlightTableOrView($dbItem, table) {
        var $container = $dbItem.children('div.list_container');
        var $tableContainer = $container
            .children('ul')
            .children('li.tableContainer');
        var $viewContainer = $container
            .children('ul')
            .children('li.viewContainer');

        if ($tableContainer.length > 0) {
            var $expander = $tableContainer
                .children('div:first')
                .children('a.expander');

            if (! $expander.hasClass('loaded')) {
                loadChildNodes($expander, function (data) {
                    highlightTableOrView($tableContainer, $viewContainer, table);
                });
            } else {
                highlightTableOrView($tableContainer, $viewContainer, table);
            }
        } else if ($viewContainer.length > 0) {
            highlightView($viewContainer, table);
        } else {
            // no containers, highlight the item
            var $tableOrView = findLoadedItem($container, table, null, true);
            if ($tableOrView){
                scrollToView($tableOrView, false);
            }
        }
    }

    function highlightTableOrView($tableContainer, $viewContainer, table) {
        if (isItemInContainer($tableContainer, table, 'table')) {
            var $expander = $tableContainer
                .children('div:first')
                .children('a.expander');
            if ($expander.find('img').is('.ic_b_plus')) {
                expandTreeNode($expander);
            }
            var $table = findLoadedItem(
                $tableContainer.children('div.list_container'),
                table, 'table', true
            );
            if ($table) {
                scrollToView($table, false);
            }
        } else if ($viewContainer.length > 0) {
            highlightView($viewContainer, table);
        }
    }

    function isItemInContainer($container, name, clazz) {
        $items = $container.find('li.' + clazz);
        var found = false;
        $items.each(function () {
            if ($(this).children('a').text() == name) {
                found = true;
                return false;
            }
        });
        return found;
    }

    function highlightView($viewContainer, view) {
        var $expander = $viewContainer
            .children('div:first')
            .children('a.expander');
        if (! $expander.hasClass('loaded') ||
            $expander.find('img').is('.ic_b_plus')
        ) {
            expandTreeNode($expander, function () {
                var $view = findLoadedItem(
                    $viewContainer.children('div.list_container'),
                    view, 'view', true
                );
                if ($view) {
                    scrollToView($view, false);
                }
            });
        } else {
            var $view = findLoadedItem(
                $viewContainer.children('div.list_container'),
                view, 'view', true
            );
            if ($view) {
                scrollToView($view, false);
            }
        }
    }
}

/**
 * Reloads the whole navigation tree while preserving its state
 *
 * @param  function     the callback function
 * @return void
 */
function PMA_reloadNavigation(callback) {
<<<<<<< HEAD
    $('#pma_navigation .throbber')
        .first()
        .css({
            'visibility' : 'visible',
            'display' : 'block'
        });
=======
>>>>>>> c1d8d80f
    var params = {
        reload: true,
        pos: $('#pma_navigation_tree').find('a.expander:first > span.pos').text()
    };
    // Traverse the navigation tree backwards to generate all the actual
    // and virtual paths, as well as the positions in the pagination at
    // various levels, if necessary.
    var count = 0;
    $('#pma_navigation_tree').find('a.expander:visible').each(function () {
        if ($(this).find('img').is('.ic_b_minus') &&
            $(this).closest('li').find('div.list_container .ic_b_minus').length === 0
        ) {
            params['n' + count + '_aPath'] = $(this).find('span.aPath').text();
            params['n' + count + '_vPath'] = $(this).find('span.vPath').text();

            var pos2_name = $(this).find('span.pos2_name').text();
            if (! pos2_name) {
                pos2_name = $(this)
                    .parent()
                    .parent()
                    .find('span.pos2_name:last')
                    .text();
            }
            var pos2_value = $(this).find('span.pos2_value').text();
            if (! pos2_value) {
                pos2_value = $(this)
                    .parent()
                    .parent()
                    .find('span.pos2_value:last')
                    .text();
            }

            params['n' + count + '_pos2_name'] = pos2_name;
            params['n' + count + '_pos2_value'] = pos2_value;

            params['n' + count + '_pos3_name'] = $(this).find('span.pos3_name').text();
            params['n' + count + '_pos3_value'] = $(this).find('span.pos3_value').text();
            count++;
        }
    });
    var url = $('#pma_navigation').find('a.navigation_url').attr('href');
    $.post(url, params, function (data) {
        if (data.success) {
            $('#pma_navigation_tree').html(data.message).children('div').show();
            PMA_showCurrentNavigation();
            // Fire the callback, if any
            if (typeof callback === 'function') {
                callback.call();
            }
        } else {
            PMA_ajaxShowMessage(data.error);
        }
    });
}

/**
 * Handles any requests to change the page in a branch of a tree
 *
 * This can be called from link click or select change event handlers
 *
 * @param object $this A jQuery object that points to the element that
 * initiated the action of changing the page
 *
 * @return void
 */
function PMA_navigationTreePagination($this) {
    var $msgbox = PMA_ajaxShowMessage();
    var isDbSelector = $this.closest('div.pageselector').is('.dbselector');
    var url, params;
    if ($this[0].tagName == 'A') {
        url = $this.attr('href');
        params = 'ajax_request=true';
    } else { // tagName == 'SELECT'
        url = 'navigation.php';
        params = $this.closest("form").serialize() + '&ajax_request=true';
    }
    var searchClause = PMA_fastFilter.getSearchClause();
    if (searchClause) {
        params += '&searchClause=' + encodeURIComponent(searchClause);
    }
    if (isDbSelector) {
        params += '&full=true';
    } else {
        var searchClause2 = PMA_fastFilter.getSearchClause2($this);
        if (searchClause2) {
            params += '&searchClause2=' + encodeURIComponent(searchClause2);
        }
    }
    $.post(url, params, function (data) {
        PMA_ajaxRemoveMessage($msgbox);
        if (data.success) {
            if (isDbSelector) {
                var val = PMA_fastFilter.getSearchClause();
                $('#pma_navigation_tree')
                    .html(data.message)
                    .children('div')
                    .show();
                if (val) {
                    $('#pma_navigation_tree')
                        .find('li.fast_filter input.searchClause')
                        .val(val);
                }
            } else {
                var $parent = $this.closest('div.list_container').parent();
                var val = PMA_fastFilter.getSearchClause2($this);
                $this.closest('div.list_container').html(
                    $(data.message).children().show()
                );
                if (val) {
                    $parent.find('li.fast_filter input.searchClause').val(val);
                }
                $parent.find('span.pos2_value:first').text(
                    $parent.find('span.pos2_value:last').text()
                );
                $parent.find('span.pos3_value:first').text(
                    $parent.find('span.pos3_value:last').text()
                );
            }
        } else {
            PMA_ajaxShowMessage(data.error);
        }
    });
}

/**
 * @var ResizeHandler Custom object that manages the resizing of the navigation
 *
 * XXX: Must only be ever instanciated once
 * XXX: Inside event handlers the 'this' object is accessed as 'event.data.resize_handler'
 */
var ResizeHandler = function () {
    /**
     * Whether the user has initiated a resize operation
     */
    this.active = false;
    /**
     * @var int panel_width Used by the collapser to know where to go
     *                      back to when uncollapsing the panel
     */
    this.panel_width = 0;
    /**
     * @var string left Used to provide support for RTL languages
     */
    this.left = $('html').attr('dir') == 'ltr' ? 'left' : 'right';
    /**
     * Adjusts the width of the navigation panel to the specified value
     *
     * @param int pos Navigation width in pixels
     *
     * @return void
     */
    this.setWidth = function (pos) {
        var $resizer = $('#pma_navigation_resizer');
        var resizer_width = $resizer.width();
        var $collapser = $('#pma_navigation_collapser');
        $('#pma_navigation').width(pos);
        $('body').css('margin-' + this.left, pos + 'px');
        $("#floating_menubar")
            .css('margin-' + this.left, (pos + resizer_width) + 'px');
        $resizer.css(this.left, pos + 'px');
        if (pos === 0) {
            $collapser
                .css(this.left, pos + resizer_width)
                .html(this.getSymbol(pos))
                .prop('title', PMA_messages.strShowPanel);
        } else {
            $collapser
                .css(this.left, pos)
                .html(this.getSymbol(pos))
                .prop('title', PMA_messages.strHidePanel);
        }
        setTimeout(function () {
            $(window).trigger('resize');
        }, 4);
    };
    /**
     * Returns the horizontal position of the mouse,
     * relative to the outer side of the navigation panel
     *
     * @param int pos Navigation width in pixels
     *
     * @return void
     */
    this.getPos = function (event) {
        var pos = event.pageX;
        var windowWidth = $(window).width();
        var windowScroll = $(window).scrollLeft();
        pos = pos - windowScroll;
        if (this.left != 'left') {
            pos = windowWidth - event.pageX;
        }
        if (pos < 0) {
            pos = 0;
        } else if (pos + 100 >= windowWidth) {
            pos = windowWidth - 100;
        } else {
            this.panel_width = 0;
        }
        return pos;
    };
    /**
     * Returns the HTML code for the arrow symbol used in the collapser
     *
     * @param int width The width of the panel
     *
     * @return string
     */
    this.getSymbol = function (width) {
        if (this.left == 'left') {
            if (width === 0) {
                return '&rarr;';
            } else {
                return '&larr;';
            }
        } else {
            if (width === 0) {
                return '&larr;';
            } else {
                return '&rarr;';
            }
        }
    };
    /**
     * Event handler for initiating a resize of the panel
     *
     * @param object e Event data (contains a reference to resizeHandler)
     *
     * @return void
     */
    this.mousedown = function (event) {
        event.preventDefault();
        event.data.resize_handler.active = true;
        $('body').css('cursor', 'col-resize');
    };
    /**
     * Event handler for terminating a resize of the panel
     *
     * @param object e Event data (contains a reference to resizeHandler)
     *
     * @return void
     */
    this.mouseup = function (event) {
        if (event.data.resize_handler.active) {
            event.data.resize_handler.active = false;
            $('body').css('cursor', '');
            $.cookie('pma_navi_width', event.data.resize_handler.getPos(event));
            $('#topmenu').menuResizer('resize');
        }
    };
    /**
     * Event handler for updating the panel during a resize operation
     *
     * @param object e Event data (contains a reference to resizeHandler)
     *
     * @return void
     */
    this.mousemove = function (event) {
        if (event.data && event.data.resize_handler && event.data.resize_handler.active) {
            event.preventDefault();
            var pos = event.data.resize_handler.getPos(event);
            event.data.resize_handler.setWidth(pos);
        }
        if($('#sticky_columns').length !== 0) {
            handleStickyColumns();
        }
    };
    /**
     * Event handler for collapsing the panel
     *
     * @param object e Event data (contains a reference to resizeHandler)
     *
     * @return void
     */
    this.collapse = function (event) {
        event.preventDefault();
        event.data.active = false;
        var panel_width = event.data.resize_handler.panel_width;
        var width = $('#pma_navigation').width();
        if (width === 0 && panel_width === 0) {
            panel_width = 240;
        }
        event.data.resize_handler.setWidth(panel_width);
        event.data.resize_handler.panel_width = width;
    };
    /**
     * Event handler for resizing the navigation tree height on window resize
     *
     * @return void
     */
    this.treeResize = function (event) {
        var $nav        = $("#pma_navigation"),
            $nav_tree   = $("#pma_navigation_tree"),
            $nav_header = $("#pma_navigation_header"),
            $nav_tree_content = $("#pma_navigation_tree_content");
        $nav_tree.height($nav.height() - $nav_header.height());
        $nav_tree_content.height($nav_tree.height() - $nav_tree_content.position().top);
    };
    /* Initialisation section begins here */
    if ($.cookie('pma_navi_width')) {
        // If we have a cookie, set the width of the panel to its value
        var pos = Math.abs(parseInt($.cookie('pma_navi_width'), 10) || 0);
        this.setWidth(pos);
        $('#topmenu').menuResizer('resize');
    }
    // Register the events for the resizer and the collapser
    $('#pma_navigation_resizer')
        .live('mousedown', {'resize_handler': this}, this.mousedown);
    $(document)
        .bind('mouseup', {'resize_handler': this}, this.mouseup)
        .bind('mousemove', {'resize_handler': this}, $.throttle(this.mousemove, 4));
    var $collapser = $('#pma_navigation_collapser');
    $collapser.live('click', {'resize_handler': this}, this.collapse);
    // Add the correct arrow symbol to the collapser
    $collapser.html(this.getSymbol($('#pma_navigation').width()));
    // Fix navigation tree height
    $(window).on('resize', this.treeResize);
    // need to call this now and then, browser might decide
    // to show/hide horizontal scrollbars depending on page content width
    setInterval(this.treeResize, 2000);
}; // End of ResizeHandler

/**
 * @var object PMA_fastFilter Handles the functionality that allows filtering
 *                            of the items in a branch of the navigation tree
 */
var PMA_fastFilter = {
    /**
     * Construct for the asynchronous fast filter functionality
     *
     * @param object $this        A jQuery object pointing to the list container
     *                            which is the nearest parent of the fast filter
     * @param string searchClause The query string for the filter
     *
     * @return new PMA_fastFilter.filter object
     */
    filter: function ($this, searchClause) {
        /**
         * @var object $this A jQuery object pointing to the list container
         *                   which is the nearest parent of the fast filter
         */
        this.$this = $this;
        /**
         * @var bool searchClause The query string for the filter
         */
        this.searchClause = searchClause;
        /**
         * @var object $clone A clone of the original contents
         *                    of the navigation branch before
         *                    the fast filter was applied
         */
        this.$clone = $this.clone();
        /**
         * @var bool swapped Whether the user clicked on the "N other results" link
         */
        this.swapped = false;
        /**
         * @var object xhr A reference to the ajax request that is currently running
         */
        this.xhr = null;
        /**
         * @var int timeout Used to delay the request for asynchronous search
         */
        this.timeout = null;

        var $filterInput = $this.find('li.fast_filter input.searchClause');
        if ($filterInput.length !== 0 &&
            $filterInput.val() !== '' &&
            $filterInput.val() != $filterInput[0].defaultValue
        ) {
            this.request();
        }
    },
    /**
     * Gets the query string from the database fast filter form
     *
     * @return string
     */
    getSearchClause: function () {
        var retval = '';
        var $input = $('#pma_navigation_tree')
            .find('li.fast_filter.db_fast_filter input.searchClause');
        if ($input.length && $input.val() != $input[0].defaultValue) {
            retval = $input.val();
        }
        return retval;
    },
    /**
     * Gets the query string from a second level item's fast filter form
     * The retrieval is done by trasversing the navigation tree backwards
     *
     * @return string
     */
    getSearchClause2: function ($this) {
        var $filterContainer = $this.closest('div.list_container');
        var $filterInput = $([]);
        while (1) {
            if ($filterContainer.find('li.fast_filter:not(.db_fast_filter) input.searchClause').length !== 0) {
                $filterInput = $filterContainer.find('li.fast_filter:not(.db_fast_filter) input.searchClause');
                break;
            } else if (! $filterContainer.is('div.list_container')) {
                break;
            }
            $filterContainer = $filterContainer
                .parent()
                .closest('div.list_container');
        }
        var searchClause2 = '';
        if ($filterInput.length !== 0 &&
            $filterInput.first().val() != $filterInput[0].defaultValue
        ) {
            searchClause2 = $filterInput.val();
        }
        return searchClause2;
    },
    /**
     * @var hash events A list of functions that are bound to DOM events
     *                  at the top of this file
     */
    events: {
        focus: function (event) {
            var $obj = $(this).closest('div.list_container');
            if (! $obj.data('fastFilter')) {
                $obj.data(
                    'fastFilter',
                    new PMA_fastFilter.filter($obj, $(this).val())
                );
            }
            if ($(this).val() == this.defaultValue) {
                $(this).val('');
            } else {
                $(this).select();
            }
        },
        blur: function (event) {
            if ($(this).val() === '') {
                $(this).val(this.defaultValue);
            }
            var $obj = $(this).closest('div.list_container');
            if ($(this).val() == this.defaultValue && $obj.data('fastFilter')) {
                $obj.data('fastFilter').restore();
            }
        },
        keyup: function (event) {
            var $obj = $(this).closest('div.list_container');
            var str = '';
            if ($(this).val() != this.defaultValue && $(this).val() !== '') {
                $obj.find('div.pageselector').hide();
                str = $(this).val();
            }

            /**
             * FIXME at the server level a value match is done while on
             * the client side it is a regex match. These two should be aligned
             */

            // regex used for filtering.
            var regex;
            try {
                regex = new RegExp(str, 'i');
            } catch (err) {
                return;
            }

            // this is the div that houses the items to be filtered by this filter.
            var outerContainer;
            if ($(this).closest('li.fast_filter').is('.db_fast_filter')) {
                outerContainer = $('#pma_navigation_tree_content');
            } else {
                outerContainer = $obj;
            }

            // filters items that are directly under the div as well as grouped in
            // groups. Does not filter child items (i.e. a database search does
            // not filter tables)
            var item_filter = function($curr) {
                $curr.children('ul').children('li.navGroup').each(function() {
                    $(this).children('div.list_container').each(function() {
                        item_filter($(this)); // recursive
                    });
                });
                $curr.children('ul').children('li').children('a').not('.container').each(function() {
                    if (regex.test($(this).text())) {
                        $(this).parent().show().removeClass('hidden');
                    } else {
                        $(this).parent().hide().addClass('hidden');
                    }
                });
            };
            item_filter(outerContainer);

            // hides containers that does not have any visible children
            var container_filter = function ($curr) {
                $curr.children('ul').children('li.navGroup').each(function() {
                    var $group = $(this);
                    $group.children('div.list_container').each(function() {
                        container_filter($(this)); // recursive
                    });
                    $group.show().removeClass('hidden');
                    if ($group.children('div.list_container').children('ul')
                            .children('li').not('.hidden').length === 0) {
                        $group.hide().addClass('hidden');
                    }
                });
            };
            container_filter(outerContainer);

            if ($(this).val() != this.defaultValue && $(this).val() !== '') {
                if (! $obj.data('fastFilter')) {
                    $obj.data(
                        'fastFilter',
                        new PMA_fastFilter.filter($obj, $(this).val())
                    );
                } else {
                    $obj.data('fastFilter').update($(this).val());
                }
            } else if ($obj.data('fastFilter')) {
                $obj.data('fastFilter').restore(true);
            }
        },
        clear: function (event) {
            event.stopPropagation();
            // Clear the input and apply the fast filter with empty input
            var filter = $(this).closest('div.list_container').data('fastFilter');
            if (filter) {
                filter.restore();
            }
            var value = $(this).prev()[0].defaultValue;
            $(this).prev().val(value).trigger('keyup');
        }
    }
};
/**
 * Handles a change in the search clause
 *
 * @param string searchClause The query string for the filter
 *
 * @return void
 */
PMA_fastFilter.filter.prototype.update = function (searchClause) {
    if (this.searchClause != searchClause) {
        this.searchClause = searchClause;
        this.$this.find('.moreResults').remove();
        this.request();
    }
};
/**
 * After a delay of 250mS, initiates a request to retrieve search results
 * Multiple calls to this function will always abort the previous request
 *
 * @return void
 */
PMA_fastFilter.filter.prototype.request = function () {
    var self = this;
    clearTimeout(self.timeout);
    if (self.$this.find('li.fast_filter').find('img.throbber').length === 0) {
        self.$this.find('li.fast_filter').append(
            $('<div class="throbber"></div>').append(
                $('#pma_navigation_content')
                    .find('img.throbber')
                    .clone()
                    .css({visibility: 'visible', display: 'block'})
            )
        );
    }
    self.timeout = setTimeout(function () {
        if (self.xhr) {
            self.xhr.abort();
        }
        var url = $('#pma_navigation').find('a.navigation_url').attr('href');
        var results = self.$this.find('li:not(.hidden):not(.fast_filter):not(.navGroup)').not('[class^=new]').length;
        var params = self.$this.find('> ul > li > form.fast_filter').first().serialize() + "&results=" + results;
        if (self.$this.find('> ul > li > form.fast_filter:first input[name=searchClause]').length === 0) {
            var $input = $('#pma_navigation_tree').find('li.fast_filter.db_fast_filter input.searchClause');
            if ($input.length && $input.val() != $input[0].defaultValue) {
                params += '&searchClause=' + encodeURIComponent($input.val());
            }
        }
        self.xhr = $.ajax({
            url: url,
            type: 'post',
            dataType: 'json',
            data: params,
            complete: function (jqXHR) {
                var data = $.parseJSON(jqXHR.responseText);
                self.$this.find('li.fast_filter').find('div.throbber').remove();
                if (data && data.results) {
                    var $listItem = $('<li />', {'class': 'moreResults'})
                        .appendTo(self.$this.find('li.fast_filter'));
                    $('<a />', {href: '#'})
                        .text(data.results)
                        .appendTo($listItem)
                        .click(function (event) {
                            event.preventDefault();
                            self.swap.apply(self, [data.message]);
                        });
                }
            }
        });
    }, 250);
};
/**
 * Replaces the contents of the navigation branch with the search results
 *
 * @param string list The search results
 *
 * @return void
 */
PMA_fastFilter.filter.prototype.swap = function (list) {
    this.swapped = true;
    this.$this
        .html($(list).html())
        .children()
        .show()
        .end()
        .find('li.fast_filter input.searchClause')
        .val(this.searchClause);
    this.$this.data('fastFilter', this);
};
/**
 * Restores the navigation to the original state after the fast filter is cleared
 *
 * @param bool focus Whether to also focus the input box of the fast filter
 *
 * @return void
 */
PMA_fastFilter.filter.prototype.restore = function (focus) {
    if (this.swapped) {
        this.swapped = false;
        this.$this.html(this.$clone.html()).children().show();
        this.$this.data('fastFilter', this);
        if (focus) {
            this.$this.find('li.fast_filter input.searchClause').focus();
        }
    }
    this.searchClause = '';
    this.$this.find('.moreResults').remove();
    this.$this.find('div.pageselector').show();
    this.$this.find('div.throbber').remove();
};<|MERGE_RESOLUTION|>--- conflicted
+++ resolved
@@ -562,15 +562,6 @@
  * @return void
  */
 function PMA_reloadNavigation(callback) {
-<<<<<<< HEAD
-    $('#pma_navigation .throbber')
-        .first()
-        .css({
-            'visibility' : 'visible',
-            'display' : 'block'
-        });
-=======
->>>>>>> c1d8d80f
     var params = {
         reload: true,
         pos: $('#pma_navigation_tree').find('a.expander:first > span.pos').text()
