--- conflicted
+++ resolved
@@ -101,33 +101,19 @@
             } else {
                 str += '<img src="' + pmaThemeImage + 'designer/and_icon.png" onclick="DesignerHistory.andOr(' + i + ')" title="AND"></td>';
             }
-<<<<<<< HEAD
-            str += '<td style="padding-left: 5px;" class="right">' + Functions.getImage('b_sbrowse', 'column name') + '</td>' +
-                '<td width="175" style="padding-left: 5px">' + historyArray[i].getColumnName() + '<td>';
+            str += '<td style="padding-left: 5px;" class="right">' + Functions.getImage('b_sbrowse', Messages.strColumnName) + '</td>' +
+                '<td width="175" style="padding-left: 5px">' + $('<div/>').text(historyArray[i].getColumnName()).html() + '<td>';
             if (historyArray[i].getType() === 'GroupBy' || historyArray[i].getType() === 'OrderBy') {
+                var detailDescGroupBy = $('<div/>').text(DesignerHistory.detail(i)).html();
                 str += '<td class="center">' + Functions.getImage('s_info', DesignerHistory.detail(i)) + '</td>' +
-                    '<td title="' + DesignerHistory.detail(i) + '">' + historyArray[i].getType() + '</td>' +
+                    '<td title="' + detailDescGroupBy + '">' + historyArray[i].getType() + '</td>' +
                     '<td onclick=DesignerHistory.historyDelete(' + i + ')>' + Functions.getImage('b_drop', Messages.strDelete) + '</td>';
             } else {
+                var detailDesc = $('<div/>').text(DesignerHistory.detail(i)).html();
                 str += '<td class="center">' + Functions.getImage('s_info', DesignerHistory.detail(i)) + '</td>' +
-                    '<td title="' + DesignerHistory.detail(i) + '">' + historyArray[i].getType() + '</td>' +
+                    '<td title="' + detailDesc + '">' + historyArray[i].getType() + '</td>' +
                     '<td onclick=DesignerHistory.historyEdit(' + i + ')>' + Functions.getImage('b_edit', Messages.strEdit) + '</td>' +
                     '<td onclick=DesignerHistory.historyDelete(' + i + ')>' + Functions.getImage('b_drop', Messages.strDelete) + '</td>';
-=======
-            str += '<td style="padding-left: 5px;" class="right">' + PMA_getImage('b_sbrowse', PMA_messages.strColumnName) + '</td>' +
-                '<td width="175" style="padding-left: 5px">' + $('<div/>').text(history_array[i].get_column_name()).html() + '<td>';
-            if (history_array[i].get_type() === 'GroupBy' || history_array[i].get_type() === 'OrderBy') {
-                var detailDesc = $('<div/>').text(detail(i)).html();
-                str += '<td class="center">' + PMA_getImage('s_info', detail(i)) + '</td>' +
-                    '<td title="' + detailDesc + '">' + history_array[i].get_type() + '</td>' +
-                    '<td onclick=history_delete(' + i + ')>' + PMA_getImage('b_drop', PMA_messages.strDelete) + '</td>';
-            } else {
-                var detailDesc = $('<div/>').text(detail(i)).html();
-                str += '<td class="center">' + PMA_getImage('s_info', detail(i)) + '</td>' +
-                    '<td title="' + detailDesc + '">' + history_array[i].get_type() + '</td>' +
-                    '<td onclick=history_edit(' + i + ')>' + PMA_getImage('b_edit', PMA_messages.strEdit) + '</td>' +
-                    '<td onclick=history_delete(' + i + ')>' + PMA_getImage('b_drop', PMA_messages.strDelete) + '</td>';
->>>>>>> 348904fc
             }
             str += '</tr></thead>';
             i++;
