/* vim: set expandtab sw=4 ts=4 sts=4: */
/**
 * @fileoverview    functions used on the database structure page
 * @name            Database Structure
 *
 * @requires    jQuery
 * @requires    jQueryUI
 * @required    js/functions.js
 */

/**
 * AJAX scripts for db_structure.php
 *
 * Actions ajaxified here:
 * Drop Database
 * Truncate Table
 * Drop Table
 *
 */

/**
 * Adjust number of rows and total size in the summary
 * when truncating, creating, dropping or inserting into a table
 */
function PMA_adjustTotals() {
    var byteUnits = new Array(
        PMA_messages['strB'],
        PMA_messages['strKiB'],
        PMA_messages['strMiB'],
        PMA_messages['strGiB'],
        PMA_messages['strTiB'],
        PMA_messages['strPiB'],
        PMA_messages['strEiB']
    );
    /**
     * @var $allTr jQuery object that references all the rows in the list of tables
     */
    var $allTr = $("#tablesForm table.data tbody:first tr");
    // New summary values for the table
    var tableSum = $allTr.size();
    var rowsSum = 0;
    var sizeSum = 0;
    var overheadSum = 0;
    var rowSumApproximated = false;
    
    $allTr.each(function () {
        var $this = $(this);
        // Get the number of rows for this SQL table
        var strRows = $this.find('.tbl_rows').text();
        // If the value is approximated
        if (strRows.indexOf('~') == 0) {
            rowSumApproximated = true;
            // The approximated value contains a preceding ~ and a following 2 (Eg 100 --> ~1002)
            strRows = strRows.substring(1, strRows.length - 1);
        }
        strRows = strRows.replace(/[,.]/g , '');
        var intRow = parseInt(strRows, 10);
        if (! isNaN(intRow)) {
            rowsSum += intRow;
        }
        // Extract the size and overhead
        var valSize         = 0;
        var valOverhead     = 0;
        var strSize         = $.trim($this.find('.tbl_size span:not(.unit)').text());
        var strSizeUnit     = $.trim($this.find('.tbl_size span.unit').text());
        var strOverhead     = $.trim($this.find('.tbl_overhead span:not(.unit)').text());
        var strOverheadUnit = $.trim($this.find('.tbl_overhead span.unit').text());
        // Given a value and a unit, such as 100 and KiB, for the table size
        // and overhead calculate their numeric values in bytes, such as 102400
        for (var i = 0; i < byteUnits.length; i++) {
            if (strSizeUnit == byteUnits[i]) {
                var tmpVal = parseFloat(strSize);
                valSize = tmpVal * Math.pow(1024, i);
                break;
            }
        }
        for (var i = 0; i < byteUnits.length; i++) {
            if (strOverheadUnit == byteUnits[i]) {
                var tmpVal = parseFloat(strOverhead);
                valOverhead = tmpVal * Math.pow(1024, i);
                break;
            }
        }
        sizeSum += valSize;
        overheadSum += valOverhead;
    });
    // Add some commas for readablility:
    // 1000000 becomes 1,000,000
    var strRowSum = rowsSum + "";
    var regex = /(\d+)(\d{3})/;
    while (regex.test(strRowSum)) {
        strRowSum = strRowSum.replace(regex, '$1' + ',' + '$2');
    }
    // If approximated total value add ~ in front
    if (rowSumApproximated) {
        strRowSum = "~" + strRowSum;
    }
    // Calculate the magnitude for the size and overhead values
    var size_magnitude = 0, overhead_magnitude = 0;
    while (sizeSum >= 1024) {
        sizeSum /= 1024;
        size_magnitude++;
    }
    while (overheadSum >= 1024) {
        overheadSum /= 1024;
        overhead_magnitude++;
    }

    sizeSum = Math.round(sizeSum * 10) / 10;
    overheadSum = Math.round(overheadSum * 10) / 10;

    // Update summary with new data
    var $summary = $("#tbl_summary_row");
    $summary.find('.tbl_num').text($.sprintf(PMA_messages['strTables'], tableSum));
    $summary.find('.tbl_rows').text(strRowSum);
    $summary.find('.tbl_size').text(sizeSum + " " + byteUnits[size_magnitude]);
    $summary.find('.tbl_overhead').text(overheadSum + " " + byteUnits[overhead_magnitude]);
}

$(document).ready(function() {
    /**
     * Ajax Event handler for 'Insert Table'
     *
     * @uses    PMA_ajaxShowMessage()
     * @see     $cfg['AjaxEnable']
     */
    var current_insert_table;
    $("td.insert_table a.ajax").live('click', function(event){
        event.preventDefault();
        current_insert_table = $(this);
        var $url = $(this).attr("href");
        if ($url.substring(0, 15) == "tbl_change.php?") {
            $url = $url.substring(15);
        }

        if ($("#insert_table_dialog").length > 0) {
            $("#insert_table_dialog").remove();
        }
           var $div = $('<div id="insert_table_dialog"></div>');
           var target = "tbl_change.php";

        /**
         *  @var    button_options  Object that stores the options passed to jQueryUI
         *                          dialog
         */
        var button_options = {};
        // in the following function we need to use $(this)
        button_options[PMA_messages['strCancel']] = function() {$(this).dialog('close').remove();}

        var button_options_error = {};
        button_options_error[PMA_messages['strOK']] = function() {$(this).dialog('close').remove();}

        var $msgbox = PMA_ajaxShowMessage();

        $.get( target , $url+"&ajax_request=true" ,  function(data) {
            //in the case of an error, show the error message returned.
            if (data.success != undefined && data.success == false) {
                $div
                .append(data.error)
                .dialog({
                    title: PMA_messages['strInsertTable'],
                    height: 230,
                    width: 900,
                    modal: true,
                    open: PMA_verifyColumnsProperties,
                    buttons : button_options_error
                })// end dialog options
            } else {
                var $dialog = $div
                    .append(data)
                    .dialog({
                        title: PMA_messages['strInsertTable'],
                        height: 600,
                        width: 900,
                        modal: true,
                        open: PMA_verifyColumnsProperties,
                        buttons : button_options
                    });// end dialog options
                //Remove the top menu container from the dialog
                $dialog.find("#topmenucontainer").hide();
                //Adding the datetime pikers for the dialog
                $dialog.find('.datefield, .datetimefield').each(function () {
                    PMA_addDatepicker($(this));
                });
                $(".insertRowTable").addClass("ajax");
                $("#buttonYes").addClass("ajax");
                $div = $("#insert_table_dialog");
                PMA_convertFootnotesToTooltips($div);
            }
            PMA_ajaxRemoveMessage($msgbox);
        }) // end $.get()

    });

    $("#insertForm .insertRowTable.ajax input[type=submit]").live('click', function(event) {
        event.preventDefault();
        /**
         *  @var    the_form    object referring to the insert form
         */
        var $form = $("#insertForm");
        $("#result_query").remove();
        PMA_prepareForAjaxRequest($form);
        //User wants to submit the form
        $.post($form.attr('action'), $form.serialize() , function(data) {
            if(data.success == true) {
                PMA_ajaxShowMessage(data.message);
            } else {
                PMA_ajaxShowMessage(data.error, false);
            }
            if ($("#insert_table_dialog").length > 0) {
                $("#insert_table_dialog").dialog("close").remove();
            }
            /**Update the row count at the tableForm*/
            current_insert_table.closest('tr').find('.value.tbl_rows').html(data.row_count);
            PMA_adjustTotals();
        }) // end $.post()
    }) // end insert table button "Go"

    $("#buttonYes.ajax").live('click', function(event){
        event.preventDefault();
        /**
         *  @var    the_form    object referring to the insert form
         */
        var $form = $("#insertForm");
        /**Get the submit type and the after insert type in the form*/
        var selected_submit_type = $("#insertForm").find("#actions_panel .control_at_footer option:selected").attr('value');
        var selected_after_insert = $("#insertForm").find("#actions_panel select[name=after_insert] option:selected").attr('value');
        $("#result_query").remove();
        PMA_prepareForAjaxRequest($form);
        //User wants to submit the form
        $.post($form.attr('action'), $form.serialize() , function(data) {
            if(data.success == true) {
                PMA_ajaxShowMessage(data.message);
                if (selected_submit_type == "showinsert") {
                    $(data.sql_query).insertAfter("#floating_menubar");
                    $("#result_query .notice").remove();
                    $("#result_query").prepend((data.message));
                }
                if (selected_after_insert == "new_insert") {
                    /**Trigger the insert dialog for new_insert option*/
                    current_insert_table.trigger('click');
                }

            } else {
                PMA_ajaxShowMessage(data.error, false);
            }
            if ($("#insert_table_dialog").length > 0) {
                $("#insert_table_dialog").dialog("close").remove();
            }
            /**Update the row count at the tableForm*/
            current_insert_table.closest('tr').find('.value.tbl_rows').html(data.row_count);
            PMA_adjustTotals();
        }) // end $.post()
    });

    /**
     * Ajax Event handler for 'Truncate Table'
     *
     * @uses    $.PMA_confirm()
     * @uses    PMA_ajaxShowMessage()
     * @see     $cfg['AjaxEnable']
     */
    $(".truncate_table_anchor").live('click', function(event) {
        event.preventDefault();

        /**
         * @var $this_anchor Object  referring to the anchor clicked
         */
        var $this_anchor = $(this);

        //extract current table name and build the question string
        /**
         * @var curr_table_name String containing the name of the table to be truncated
         */
        var curr_table_name = $this_anchor.parents('tr').children('th').children('a').text();
        /**
         * @var question    String containing the question to be asked for confirmation
         */
        var question = 'TRUNCATE ' + escapeHtml(curr_table_name);

        $this_anchor.PMA_confirm(question, $this_anchor.attr('href'), function(url) {

            PMA_ajaxShowMessage(PMA_messages['strProcessingRequest']);

            $.get(url, {'is_js_confirmed' : 1, 'ajax_request' : true}, function(data) {
                if (data.success == true) {
                    PMA_ajaxShowMessage(data.message);
                    // Adjust table statistics
                    var $tr = $this_anchor.closest('tr');
                    $tr.find('.tbl_rows').text('0');
                    $tr.find('.tbl_size, .tbl_overhead').text('-');
                    //Fetch inner span of this anchor
                    //and replace the icon with its disabled version
                    var span = $this_anchor.html().replace(/b_empty/, 'bd_empty');
                    //To disable further attempts to truncate the table,
                    //replace the a element with its inner span (modified)
                    $this_anchor
                        .replaceWith(span)
                        .removeClass('truncate_table_anchor');
                    PMA_adjustTotals();
                } else {
                    PMA_ajaxShowMessage(PMA_messages['strErrorProcessingRequest'] + " : " + data.error, false);
                }
            }) // end $.get()
        }) //end $.PMA_confirm()
    }); //end of Truncate Table Ajax action

    /**
     * Ajax Event handler for 'Drop Table' or 'Drop View'
     *
     * @uses    $.PMA_confirm()
     * @uses    PMA_ajaxShowMessage()
     * @see     $cfg['AjaxEnable']
     */
    $(".drop_table_anchor").live('click', function(event) {
        event.preventDefault();

        var $this_anchor = $(this);

        //extract current table name and build the question string
        /**
         * @var $curr_row    Object containing reference to the current row
         */
        var $curr_row = $this_anchor.parents('tr');
        /**
         * @var curr_table_name String containing the name of the table to be truncated
         */
        var curr_table_name = $curr_row.children('th').children('a').text();
        /**
         * @var question    String containing the question to be asked for confirmation
         */
<<<<<<< HEAD
        var question = 'DROP ';
        if ($this_anchor.hasClass('view')) {
            question += 'VIEW';
        } else {
            question += 'TABLE';
        }
        question += ' ' + curr_table_name;
=======
        var question = 'DROP TABLE ' + escapeHtml(curr_table_name);
>>>>>>> cc97d82f

        $this_anchor.PMA_confirm(question, $this_anchor.attr('href'), function(url) {

            PMA_ajaxShowMessage(PMA_messages['strProcessingRequest']);

            $.get(url, {'is_js_confirmed' : 1, 'ajax_request' : true}, function(data) {
                if (data.success == true) {
                    PMA_ajaxShowMessage(data.message);
                    toggleRowColors($curr_row.next());
                    $curr_row.hide("medium").remove();
                    PMA_adjustTotals();

                    if (window.parent && window.parent.frame_navigation) {
                        window.parent.frame_navigation.location.reload();
                    }
                } else {
                    PMA_ajaxShowMessage(PMA_messages['strErrorProcessingRequest'] + " : " + data.error, false);
                }
            }); // end $.get()
        }); // end $.PMA_confirm()
    }); //end of Drop Table Ajax action

    /**
     * Ajax Event handler for 'Drop tracking'
     *
     * @uses    $.PMA_confirm()
     * @uses    PMA_ajaxShowMessage()
     * @see     $cfg['AjaxEnable']
     */
    $('.drop_tracking_anchor').live('click', function(event) {
        event.preventDefault();

        var $anchor = $(this);

        /**
         * @var curr_tracking_row   Object containing reference to the current tracked table's row
         */
        var $curr_tracking_row = $anchor.parents('tr');
         /**
         * @var question    String containing the question to be asked for confirmation
         */
        var question = PMA_messages['strDeleteTrackingData'];

        $anchor.PMA_confirm(question, $anchor.attr('href'), function(url) {

            PMA_ajaxShowMessage(PMA_messages['strDeletingTrackingData']);

            $.get(url, {'is_js_confirmed': 1, 'ajax_request': true}, function(data) {
                if(data.success == true) {
                    var $tracked_table = $curr_tracking_row.parents('table');
                    var table_name = $curr_tracking_row.find('td:nth-child(2)').text();

                    // Check how many rows will be left after we remove
                    if ($tracked_table.find('tbody tr').length === 1) {
                        // We are removing the only row it has
                        $('#tracked_tables').hide("slow").remove();
                    } else {
                        // There are more rows left after the deletion
                        toggleRowColors($curr_tracking_row.next());
                        $curr_tracking_row.hide("slow", function() {
                            $(this).remove();
                        });
                    }

                    // Make the removed table visible in the list of 'Untracked tables'.
                    $untracked_table = $('table#noversions');

                    // This won't work if no untracked tables are there.
                    if ($untracked_table.length > 0) {
                        var $rows = $untracked_table.find('tbody tr');

                        $rows.each(function(index) {
                            var $row = $(this);
                            var tmp_tbl_name = $row.find('td:first-child').text();
                            var is_last_iteration = (index == ($rows.length - 1));

                            if (tmp_tbl_name > table_name || is_last_iteration) {
                                var $cloned = $row.clone();

                                // Change the table name of the cloned row.
                                $cloned.find('td:first-child').text(table_name);

                                // Change the link of the cloned row.
                                var new_url = $cloned
                                    .find('td:nth-child(2) a')
                                    .attr('href')
                                    .replace('table=' + tmp_tbl_name, 'table=' + encodeURIComponent(table_name));
                                $cloned.find('td:nth-child(2) a').attr('href', new_url);

                                // Insert the cloned row in an appropriate location.
                                if (tmp_tbl_name > table_name) {
                                    $cloned.insertBefore($row);
                                    toggleRowColors($row);
                                    return false;
                                } else {
                                    $cloned.insertAfter($row);
                                    toggleRowColors($cloned);
                                }
                            }
                        });
                    }

                    PMA_ajaxShowMessage(data.message);
                } else {
                    PMA_ajaxShowMessage(PMA_messages['strErrorProcessingRequest'] + " : " + data.error, false);
                }
            }); // end $.get()
        }); // end $.PMA_confirm()
    }); //end Drop Tracking

    //Calculate Real End for InnoDB
    /**
     * Ajax Event handler for calculatig the real end for a InnoDB table
     *
     * @uses    $.PMA_confirm
     */
    $('#real_end_input').live('click', function(event) {
        event.preventDefault();

        /**
         * @var question    String containing the question to be asked for confirmation
         */
        var question = PMA_messages['strOperationTakesLongTime'];

        $(this).PMA_confirm(question, '', function() {
            return true;
        })
        return false;
    }) //end Calculate Real End for InnoDB

}, 'top.frame_content'); // end $(document).ready()<|MERGE_RESOLUTION|>--- conflicted
+++ resolved
@@ -329,7 +329,6 @@
         /**
          * @var question    String containing the question to be asked for confirmation
          */
-<<<<<<< HEAD
         var question = 'DROP ';
         if ($this_anchor.hasClass('view')) {
             question += 'VIEW';
@@ -337,9 +336,6 @@
             question += 'TABLE';
         }
         question += ' ' + curr_table_name;
-=======
-        var question = 'DROP TABLE ' + escapeHtml(curr_table_name);
->>>>>>> cc97d82f
 
         $this_anchor.PMA_confirm(question, $this_anchor.attr('href'), function(url) {
 
