/* vim: set expandtab sw=4 ts=4 sts=4: */
$(function() {
    // Show tab links
    $('div#statustabs_charting div.tabLinks').show();
    $('div#statustabs_charting img#loadingMonitorIcon').remove();
    // Codemirror is loaded on demand so we might need to initialize it
    if (! codemirror_editor) {
        var elm = $('#sqlquery');
        if (elm.length > 0 && typeof CodeMirror != 'undefined') {
            codemirror_editor = CodeMirror.fromTextArea(elm[0], { lineNumbers: true, matchBrackets: true, indentUnit: 4, mode: "text/x-mysql" });
        }
    }
    // Timepicker is loaded on demand so we need to initialize datetime fields from the 'load log' dialog
    $('div#logAnalyseDialog .datetimefield').each(function() {
        PMA_addDatepicker($(this));
    });
    
    /**** Monitor charting implementation ****/
    /* Saves the previous ajax response for differential values */
    var oldChartData = null;
    // Holds about to created chart
    var newChart = null;
    var chartSpacing;
    
    // Whenever the monitor object (runtime.charts) or the settings object (monitorSettings) 
    // changes in a way incompatible to the previous version, increase this number
    // It will reset the users monitor and settings object in his localStorage to the default configuration
    var monitorProtocolVersion = '1.0';

    // Runtime parameter of the monitor, is being fully set in initGrid()
    var runtime = {
        // Holds all visible charts in the grid
        charts: null,
        // Stores the timeout handler so it can be cleared
        refreshTimeout: null,
        // Stores the GET request to refresh the charts
        refreshRequest: null,
        // Chart auto increment
        chartAI: 0,
        // To play/pause the monitor
        redrawCharts: false,
        // Object that contains a list of nodes that need to be retrieved from the server for chart updates
        dataList: [],
        // Current max points per chart (needed for auto calculation)
        gridMaxPoints: 20,
        // displayed time frame
        xmin: -1,
        xmax: -1
    };
    
    var monitorSettings = null;

    var defaultMonitorSettings = {
        columns: 3,
        chartSize: { width: 295, height: 250 },
        // Max points in each chart. Settings it to 'auto' sets gridMaxPoints to (chartwidth - 40) / 12
        gridMaxPoints: 'auto',
        /* Refresh rate of all grid charts in ms */
        gridRefresh: 5000
    };

    // Allows drag and drop rearrange and print/edit icons on charts
    var editMode = false;
    
    /* List of preconfigured charts that the user may select */
    var presetCharts = {
        // Query cache efficiency
        'qce': {
            title: PMA_messages['strQueryCacheEfficiency'],
            series: [ {
                label: PMA_messages['strQueryCacheEfficiency']
            } ],
            nodes: [ {
                dataPoints: [{type: 'statusvar', name: 'Qcache_hits'}, {type: 'statusvar', name: 'Com_select'}],
                transformFn: 'qce'
             } ],
            maxYLabel: []
        },
        // Query cache usage
        'qcu': {
            title: PMA_messages['strQueryCacheUsage'],
            series: [ {
                label: PMA_messages['strQueryCacheUsed']
            } ],
            nodes: [ {
                dataPoints: [{type: 'statusvar', name: 'Qcache_free_memory'}, {type: 'servervar', name: 'query_cache_size'}],
                transformFn: 'qcu'
             } ],
            maxYLabel: []
        }
    };

    // time span selection
    var selectionTimeDiff = new Array();
    var selectionStartX, selectionStartY, selectionEndX, selectionEndY;
    
    /* Add OS specific system info charts to the preset chart list */
    switch(server_os) {
    case 'WINNT': 
        $.extend(presetCharts, { 
            'cpu': {
                title: PMA_messages['strSystemCPUUsage'],
                series: [ { 
                    label: PMA_messages['strAverageLoad']
                } ],
                nodes: [ {
                    dataPoints: [{ type: 'cpu', name: 'loadavg'}]
                 } ],
                maxYLabel: []
            },
            
            'memory': {
                title: PMA_messages['strSystemMemory'],
                series: [ {
                    label: PMA_messages['strTotalMemory'],
                    fill:true,
                    stackSeries: true
                }, {
                    dataType: 'memory',
                    label: PMA_messages['strUsedMemory'],
                    fill:true,
                    stackSeries: true
                } ],
                nodes: [{ dataPoints: [{ type: 'memory', name: 'MemTotal' }], valueDivisor: 1024 },
                        { dataPoints: [{ type: 'memory', name: 'MemUsed' }], valueDivisor: 1024 }
                ],
                maxYLabel: []
            },
            
            'swap': {
                title: PMA_messages['strSystemSwap'],
                series: [ {
                    label: PMA_messages['strTotalSwap'],
                    fill:true,
                    stackSeries: true
                }, {
                    label: PMA_messages['strUsedSwap'],
                    fill:true,
                    stackSeries: true
                } ],
                nodes: [{ dataPoints: [{ type: 'memory', name: 'SwapTotal' }]},
                        { dataPoints: [{ type: 'memory', name: 'SwapUsed' }]}
                ],
                maxYLabel: []
            }
        });
        break;
        
    case 'Linux':
        $.extend(presetCharts, {
            'cpu': {
                title: PMA_messages['strSystemCPUUsage'],
                series: [ {
                    label: PMA_messages['strAverageLoad']
                } ],
                nodes: [{ dataPoints: [{ type: 'cpu', name: 'irrelevant' }], transformFn: 'cpu-linux'}],
                maxYLabel: []
            },
            'memory': {
                title: PMA_messages['strSystemMemory'],
                series: [
                    { label: PMA_messages['strUsedMemory'], fill:true, stackSeries: true},
                    { label: PMA_messages['strCachedMemory'], fill:true, stackSeries: true},
                    { label: PMA_messages['strBufferedMemory'], fill:true, stackSeries: true},
                    { label: PMA_messages['strFreeMemory'], fill:true, stackSeries: true}
                ],
                nodes: [
                    { dataPoints: [{ type: 'memory', name: 'MemUsed' }], valueDivisor: 1024 },
                    { dataPoints: [{ type: 'memory', name: 'Cached' }],  valueDivisor: 1024 },
                    { dataPoints: [{ type: 'memory', name: 'Buffers' }], valueDivisor: 1024 },
                    { dataPoints: [{ type: 'memory', name: 'MemFree' }], valueDivisor: 1024 }
                ],
                maxYLabel: []
             },
            'swap': {
                title: PMA_messages['strSystemSwap'],
                series: [
                    { label: PMA_messages['strUsedSwap'], fill:true, stackSeries: true},
                    { label: PMA_messages['strCachedSwap'], fill:true, stackSeries: true},
                    { label: PMA_messages['strFreeSwap'], fill:true, stackSeries: true}
                ],
                nodes: [
                    { dataPoints: [{ type: 'memory', name: 'SwapUsed' }], valueDivisor: 1024 },
                    { dataPoints: [{ type: 'memory', name: 'SwapCached' }], valueDivisor: 1024 },
                    { dataPoints: [{ type: 'memory', name: 'SwapFree' }], valueDivisor: 1024 }
                ],
                maxYLabel: []
            }
        });
        break;
        
    case 'SunOS':
        $.extend(presetCharts, {
            'cpu': {
                title: PMA_messages['strSystemCPUUsage'],
                series: [ { 
                    label: PMA_messages['strAverageLoad']
                } ],
                nodes: [ {
                    dataPoints: [{ type: 'cpu', name: 'loadavg'}]
                 } ],
                maxYLabel: []
            },
            'memory': {
                title: PMA_messages['strSystemMemory'],
                series: [
                    { label: PMA_messages['strUsedMemory'], fill:true, stackSeries: true},
                    { label: PMA_messages['strFreeMemory'], fill:true, stackSeries: true}
                ],
                nodes: [
                    { dataPoints: [{ type: 'memory', name: 'MemUsed' }], valueDivisor: 1024 },
                    { dataPoints: [{ type: 'memory', name: 'MemFree' }], valueDivisor: 1024 }
                ],
                maxYLabel: []
             },
            'swap': {
                title: PMA_messages['strSystemSwap'],
                series: [
                    { label: PMA_messages['strUsedSwap'], fill:true, stackSeries: true},
                    { label: PMA_messages['strFreeSwap'], fill:true, stackSeries: true}
                ],
                nodes: [
                    { dataPoints: [{ type: 'memory', name: 'SwapUsed' }], valueDivisor: 1024 },
                    { dataPoints: [{ type: 'memory', name: 'SwapFree' }], valueDivisor: 1024 }
                ],
                maxYLabel: []
            }
        });
        break;
    }

    // Default setting for the chart grid
    defaultChartGrid = {
        'c0': {  title: PMA_messages['strQuestions'],
                 series: [{label: PMA_messages['strQuestions']}],
                 nodes: [{dataPoints: [{ type: 'statusvar', name: 'Questions' }], display: 'differential' }],
                maxYLabel: []
        },
        'c1': {
                 title: PMA_messages['strChartConnectionsTitle'],
                 series: [ { label: PMA_messages['strConnections']},
                          { label: PMA_messages['strProcesses']} ],
                 nodes: [ { dataPoints: [{ type: 'statusvar', name: 'Connections' }], display: 'differential' },
                          { dataPoints: [{ type: 'proc', name: 'processes' }] }
                ],
                maxYLabel: []
        },
        'c2': {
                 title: PMA_messages['strTraffic'],
                 series: [
                    { label: PMA_messages['strBytesSent']},
                    { label: PMA_messages['strBytesReceived']}
                 ],
                 nodes: [
                    { dataPoints: [{ type: 'statusvar', name: 'Bytes_sent' }], display: 'differential', valueDivisor: 1024 },
                    { dataPoints: [{ type: 'statusvar', name: 'Bytes_received' }], display: 'differential', valueDivisor: 1024 }
                ],
                maxYLabel: []
         }
    };

    // Server is localhost => We can add cpu/memory/swap to the default chart
    if (server_db_isLocal) {
        defaultChartGrid['c3'] = presetCharts['cpu'];
        defaultChartGrid['c4'] = presetCharts['memory'];
        defaultChartGrid['c5'] = presetCharts['swap'];
    }

    /* Buttons that are on the top right corner of each chart */
    var gridbuttons = {
        cogButton: {
            //enabled: true,
            symbol: 'url(' + pmaThemeImage  + 's_cog.png)',
            x: -36,
            symbolFill: '#B5C9DF',
            hoverSymbolFill: '#779ABF',
            _titleKey: 'settings',
            menuName: 'gridsettings',
            menuItems: [{
                textKey: 'editChart',
                onclick: function() {
                    editChart(this);
                }
            }, {
                textKey: 'removeChart',
                onclick: function() {
                    removeChart(this);
                }
            }]
        }
    };

    Highcharts.setOptions({
        lang: {
            settings:    PMA_messages['strSettings'],
            removeChart: PMA_messages['strRemoveChart'],
            editChart:   PMA_messages['strEditChart']
        }
    });

    $('a[href="#rearrangeCharts"], a[href="#endChartEditMode"]').click(function() {
        editMode = !editMode;
        if ($(this).attr('href') == '#endChartEditMode') {
            editMode = false;
        }

        // Icon graphics have zIndex 19, 20 and 21. Let's just hope nothing else has the same zIndex
        $('table#chartGrid div svg').find('*[zIndex=20], *[zIndex=21], *[zIndex=19]').toggle(editMode)

        $('a[href="#endChartEditMode"]').toggle(editMode);

        if (editMode) {
            // Close the settings popup
            $('#statustabs_charting .popupContent').hide().removeClass('openedPopup');

            $("#chartGrid").sortableTable({
                ignoreRect: {
                    top: 8,
                    left: chartSize().width - 63,
                    width: 54,
                    height: 24
                },
                events: {
                    // Drop event. The drag child element is moved into the drop element
                    // and vice versa. So the parameters are switched.
                    drop: function(drag, drop, pos) {
                        var dragKey, dropKey, dropRender;
                        var dragRender = $(drag).children().first().attr('id');

                        if ($(drop).children().length > 0) {
                            dropRender = $(drop).children().first().attr('id');
                        }

                        // Find the charts in the array
                        $.each(runtime.charts, function(key, value) {
                            if (value.chart.options.chart.renderTo == dragRender) {
                                dragKey = key;
                            }
                            if (dropRender && value.chart.options.chart.renderTo == dropRender) {
                                dropKey = key;
                            }
                        });

                        // Case 1: drag and drop are charts -> Switch keys
                        if (dropKey) {
                            if (dragKey) {
                                dragChart = runtime.charts[dragKey];
                                runtime.charts[dragKey] = runtime.charts[dropKey];
                                runtime.charts[dropKey] = dragChart;
                            } else {
                                // Case 2: drop is a empty cell => just completely rebuild the ids
                                var keys = [];
                                var dropKeyNum = parseInt(dropKey.substr(1));
                                var insertBefore = pos.col + pos.row * monitorSettings.columns;
                                var values = [];
                                var newChartList = {};
                                var c = 0;

                                $.each(runtime.charts, function(key, value) {
                                    if (key != dropKey) {
                                        keys.push(key);
                                    }
                                });

                                keys.sort();

                                // Rebuilds all ids, with the dragged chart correctly inserted
                                for (var i = 0; i<keys.length; i++) {
                                    if (keys[i] == insertBefore) {
                                        newChartList['c' + (c++)] = runtime.charts[dropKey];
                                        insertBefore = -1; // Insert ok
                                    }
                                    newChartList['c' + (c++)] = runtime.charts[keys[i]];
                                }

                                // Not inserted => put at the end
                                if (insertBefore != -1) {
                                    newChartList['c' + (c++)] = runtime.charts[dropKey];
                                }

                                runtime.charts = newChartList;
                            }

                            saveMonitor();
                        }
                    }
                }
            });

        } else {
            $("#chartGrid").sortableTable('destroy');
            saveMonitor(); // Save settings
        }

        return false;
    });

    // global settings
    $('div#statustabs_charting div.popupContent select[name="chartColumns"]').change(function() {
        monitorSettings.columns = parseInt(this.value);

        var newSize = chartSize();

        // Empty cells should keep their size so you can drop onto them
        $('table#chartGrid tr td').css('width', newSize.width + 'px');

        /* Reorder all charts that it fills all column cells */
        var numColumns;
        var $tr = $('table#chartGrid tr:first');
        var row = 0;
        while($tr.length != 0) {
            numColumns = 1;
            // To many cells in one row => put into next row
            $tr.find('td').each(function() {
                if (numColumns > monitorSettings.columns) {
                    if ($tr.next().length == 0) { 
                        $tr.after('<tr></tr>');
                    }
                    $tr.next().prepend($(this));
                }
                numColumns++;
            });

            // To little cells in one row => for each cell to little, move all cells backwards by 1
            if ($tr.next().length > 0) {
                var cnt = monitorSettings.columns - $tr.find('td').length;
                for (var i = 0; i < cnt; i++) {
                    $tr.append($tr.next().find('td:first'));
                    $tr.nextAll().each(function() {
                        if ($(this).next().length != 0) {
                            $(this).append($(this).next().find('td:first'));
                        }
                    });
                }
            }

            $tr = $tr.next();
            row++;
        }

        /* Apply new chart size to all charts */
        $.each(runtime.charts, function(key, value) {
            value.chart.setSize(
                newSize.width,
                newSize.height,
                false
            );
        });

        if (monitorSettings.gridMaxPoints == 'auto') {
            runtime.gridMaxPoints = Math.round((newSize.width - 40) / 12);
        }

        runtime.xmin = new Date().getTime() - server_time_diff - runtime.gridMaxPoints * monitorSettings.gridRefresh;
        runtime.xmax = new Date().getTime() - server_time_diff + monitorSettings.gridRefresh;

        if (editMode) {
            $("#chartGrid").sortableTable('refresh');
        }

        saveMonitor(); // Save settings
    });

    $('div#statustabs_charting div.popupContent select[name="gridChartRefresh"]').change(function() {
        monitorSettings.gridRefresh = parseInt(this.value) * 1000;
        clearTimeout(runtime.refreshTimeout);

        if (runtime.refreshRequest) {
            runtime.refreshRequest.abort();
        }

        runtime.xmin = new Date().getTime() - server_time_diff - runtime.gridMaxPoints * monitorSettings.gridRefresh;
        runtime.xmax = new Date().getTime() - server_time_diff + monitorSettings.gridRefresh;

        $.each(runtime.charts, function(key, value) {
            value.chart['axes']['xaxis']['max'] = runtime.xmax;
            value.chart['axes']['xaxis']['min'] = runtime.xmin;
        });

        runtime.refreshTimeout = setTimeout(refreshChartGrid, monitorSettings.gridRefresh);

        saveMonitor(); // Save settings
    });

    $('a[href="#addNewChart"]').click(function() {
        var dlgButtons = { };

        dlgButtons[PMA_messages['strAddChart']] = function() {
            var type = $('input[name="chartType"]:checked').val();

            if (type == 'preset') {
                newChart = presetCharts[$('div#addChartDialog select[name="presetCharts"]').prop('value')];
            } else {
                // If user builds his own chart, it's being set/updated each time he adds a series
                // So here we only warn if he didn't add a series yet
                if (! newChart || ! newChart.nodes || newChart.nodes.length == 0) {
                    alert(PMA_messages['strAddOneSeriesWarning']);
                    return;
                }
            }

            newChart.title = $('input[name="chartTitle"]').attr('value');
            // Add a cloned object to the chart grid
            addChart($.extend(true, {}, newChart));

            newChart = null;

            saveMonitor(); // Save settings

            $(this).dialog("close");
        };
        
        dlgButtons[PMA_messages['strClose']] = function() {
            newChart = null;
            $('span#clearSeriesLink').hide();
            $('#seriesPreview').html('');
            $(this).dialog("close");
        };
        
        var $presetList = $('div#addChartDialog select[name="presetCharts"]');
        if ($presetList.html().length == 0) {
            $.each(presetCharts, function(key, value) {
                $presetList.append('<option value="' + key + '">' + value.title + '</option>');
            });
            $presetList.change(function() {
                $('input#chartPreset').trigger('click');
                $('input[name="chartTitle"]').attr('value', presetCharts[$(this).prop('value')].title);
            });
        }
        
        $('div#addChartDialog').dialog({
            width: 'auto',
            height: 'auto',
            buttons: dlgButtons
        });

        $('div#addChartDialog #seriesPreview').html('<i>' + PMA_messages['strNone'] + '</i>');

        return false;
    });
    
    $('a[href="#exportMonitorConfig"]').click(function() {
        var gridCopy = {};

        $.each(runtime.charts, function(key, elem) {
            gridCopy[key] = {};
            gridCopy[key].nodes = elem.nodes;
            gridCopy[key].settings = elem.settings;
            gridCopy[key].title = elem.title;
        });
        
        var exportData = {
            monitorCharts: gridCopy,
            monitorSettings: monitorSettings
        };
        var $form;
        
        $('body').append($form = $('<form method="post" action="file_echo.php?' + url_query + '&filename=1" style="display:none;"></form>'));
        
        $form.append('<input type="hidden" name="monitorconfig" value="' + encodeURI($.toJSON(exportData)) + '">');
        $form.submit();
        $form.remove();
    });

    $('a[href="#importMonitorConfig"]').click(function() {
        $('div#emptyDialog').dialog({title: PMA_messages['strImportDialogTitle']});
        $('div#emptyDialog').html(PMA_messages['strImportDialogMessage'] + ':<br/><form action="file_echo.php?' + url_query + '&import=1" method="post" enctype="multipart/form-data">' +
            '<input type="file" name="file"> <input type="hidden" name="import" value="1"> </form>');
        
        var dlgBtns = {};
        
        dlgBtns[PMA_messages['strImport']] = function() {
            var $iframe, $form;
            $('body').append($iframe = $('<iframe id="monitorConfigUpload" style="display:none;"></iframe>'));
            var d = $iframe[0].contentWindow.document;
            d.open(); d.close();
            mew = d;
            
            $iframe.load(function() {
                var json;

                // Try loading config
                try {
                    var data = $('body', $('iframe#monitorConfigUpload')[0].contentWindow.document).html();
                    // Chrome wraps around '<pre style="word-wrap: break-word; white-space: pre-wrap;">' to any text content -.-
                    json = $.secureEvalJSON(data.substring(data.indexOf("{"), data.lastIndexOf("}") + 1));
                } catch (err) {
                    alert(PMA_messages['strFailedParsingConfig']);
                    $('div#emptyDialog').dialog('close');
                    return;
                }
            
                // Basic check, is this a monitor config json?
                if (!json || ! json.monitorCharts || ! json.monitorCharts) {
                    alert(PMA_messages['strFailedParsingConfig']);
                    $('div#emptyDialog').dialog('close');
                    return;
                }
                
                // If json ok, try applying config
                try {
                    window.localStorage['monitorCharts'] = $.toJSON(json.monitorCharts);
                    window.localStorage['monitorSettings'] = $.toJSON(json.monitorSettings);
                    rebuildGrid();
                } catch(err) {
                    alert(PMA_messages['strFailedBuildingGrid']);
                    // If an exception is thrown, load default again
                    window.localStorage.removeItem('monitorCharts');
                    window.localStorage.removeItem('monitorSettings');
                    rebuildGrid();
                }
                
                $('div#emptyDialog').dialog('close');
            });
            
            $("body", d).append($form = $('div#emptyDialog').find('form'));
            $form.submit();
            $('div#emptyDialog').append('<img class="ajaxIcon" src="' + pmaThemeImage + 'ajax_clock_small.gif" alt="">');
        };
        
        dlgBtns[PMA_messages['strCancel']] = function() {
            $(this).dialog('close');
        }
        
        
        $('div#emptyDialog').dialog({
            width: 'auto',
            height: 'auto',
            buttons: dlgBtns
        });
    });

    $('a[href="#clearMonitorConfig"]').click(function() {
        window.localStorage.removeItem('monitorCharts');
        window.localStorage.removeItem('monitorSettings');
        window.localStorage.removeItem('monitorVersion');
        $(this).hide();
        rebuildGrid();
    });

    $('a[href="#pauseCharts"]').click(function() {
        runtime.redrawCharts = ! runtime.redrawCharts;
        if (! runtime.redrawCharts) {
            $(this).html(PMA_getImage('play.png') + ' ' + PMA_messages['strResumeMonitor']);
        } else {
            $(this).html(PMA_getImage('pause.png') + ' ' + PMA_messages['strPauseMonitor']);
            if (! runtime.charts) {
                initGrid();
                $('a[href="#settingsPopup"]').show();
            }
        }
        return false;
    });
    
    $('a[href="#monitorInstructionsDialog"]').click(function() {
        var $dialog = $('div#monitorInstructionsDialog');

        $dialog.dialog({
            width: 595,
            height: 'auto'
        }).find('img.ajaxIcon').show();

        var loadLogVars = function(getvars) {
            vars = { ajax_request: true, logging_vars: true };
            if (getvars) {
                $.extend(vars, getvars);
            }

            $.get('server_status.php?' + url_query, vars,
                function(data) {
                    var logVars = $.parseJSON(data),
                        icon = PMA_getImage('s_success.png'), msg='', str='';

                    if (logVars['general_log'] == 'ON') {
                        if (logVars['slow_query_log'] == 'ON') {
                            msg = PMA_messages['strBothLogOn'];
                        } else {
                            msg = PMA_messages['strGenLogOn'];
                        }
                    }

                    if (msg.length == 0 && logVars['slow_query_log'] == 'ON') {
                        msg = PMA_messages['strSlowLogOn'];
                    }

                    if (msg.length == 0) {
                        icon = PMA_getImage('s_error.png');
                        msg = PMA_messages['strBothLogOff'];
                    }

                    str = '<b>' + PMA_messages['strCurrentSettings'] + '</b><br><div class="smallIndent">';
                    str += icon + msg + '<br />';

                    if (logVars['log_output'] != 'TABLE') {
                        str += PMA_getImage('s_error.png') + ' ' + PMA_messages['strLogOutNotTable'] + '<br />';
                    } else {
                        str += PMA_getImage('s_success.png') + ' ' + PMA_messages['strLogOutIsTable'] + '<br />';
                    }

                    if (logVars['slow_query_log'] == 'ON') {
                        if (logVars['long_query_time'] > 2) {
                            str += PMA_getImage('s_attention.png') + ' '
                                + $.sprintf(PMA_messages['strSmallerLongQueryTimeAdvice'], logVars['long_query_time'])
                                + '<br />';
                        }
                        
                        if (logVars['long_query_time'] < 2) {
                            str += PMA_getImage('s_success.png') + ' '
                                + $.sprintf(PMA_messages['strLongQueryTimeSet'], logVars['long_query_time'])
                                + '<br />';
                        }
                    }

                    str += '</div>';

                    if (is_superuser) {
                        str += '<p></p><b>' + PMA_messages['strChangeSettings'] + '</b>';
                        str += '<div class="smallIndent">';
                        str += PMA_messages['strSettingsAppliedGlobal'] + '<br/>';

                        var varValue = 'TABLE';
                        if (logVars['log_output'] == 'TABLE') {
                            varValue = 'FILE';
                        }
                        
                        str += '- <a class="set" href="#log_output-' + varValue + '">'
                            + $.sprintf(PMA_messages['strSetLogOutput'], varValue)
                            + ' </a><br />';

                        if (logVars['general_log'] != 'ON') {
                            str += '- <a class="set" href="#general_log-ON">'
                                + $.sprintf(PMA_messages['strEnableVar'], 'general_log')
                                + ' </a><br />';
                        } else {
                            str += '- <a class="set" href="#general_log-OFF">'
                                + $.sprintf(PMA_messages['strDisableVar'], 'general_log')
                                + ' </a><br />';
                        }

                        if (logVars['slow_query_log'] != 'ON') {
                            str += '- <a class="set" href="#slow_query_log-ON">'
                                +  $.sprintf(PMA_messages['strEnableVar'], 'slow_query_log')
                                + ' </a><br />';
                        } else {
                            str += '- <a class="set" href="#slow_query_log-OFF">'
                                +  $.sprintf(PMA_messages['strDisableVar'], 'slow_query_log')
                                + ' </a><br />';
                        }

                        varValue = 5;
                        if (logVars['long_query_time'] > 2) {
                            varValue = 1;
                        }

                        str += '- <a class="set" href="#long_query_time-' + varValue + '">'
                            + $.sprintf(PMA_messages['setSetLongQueryTime'], varValue)
                            + ' </a><br />';

                    } else {
                        str += PMA_messages['strNoSuperUser'] + '<br/>';
                    }

                    str += '</div>';

                    $dialog.find('div.monitorUse').toggle(
                        logVars['log_output'] == 'TABLE' && (logVars['slow_query_log'] == 'ON' || logVars['general_log'] == 'ON')
                    );

                    $dialog.find('div.ajaxContent').html(str);
                    $dialog.find('img.ajaxIcon').hide();
                    $dialog.find('a.set').click(function() {
                        var nameValue = $(this).attr('href').split('-');
                        loadLogVars({ varName: nameValue[0].substr(1), varValue: nameValue[1]});
                        $dialog.find('img.ajaxIcon').show();
                    });
                }
            );
        };
        
        
        loadLogVars();

        return false;
    });

    $('input[name="chartType"]').change(function() {
        $('#chartVariableSettings').toggle(this.checked && this.value == 'variable');
        var title = $('input[name="chartTitle"]').attr('value');
        if (title == PMA_messages['strChartTitle'] 
           || title == $('label[for="' + $('input[name="chartTitle"]').data('lastRadio') + '"]').text()
        ) {
            $('input[name="chartTitle"]')
                .data('lastRadio', $(this).attr('id'))
                .attr('value', $('label[for="' + $(this).attr('id') + '"]').text());
        }

    });

    $('input[name="useDivisor"]').change(function() {
        $('span.divisorInput').toggle(this.checked);
    });
    $('input[name="useUnit"]').change(function() {
        $('span.unitInput').toggle(this.checked);
    });

    $('select[name="varChartList"]').change(function () {
        if (this.selectedIndex != 0) {
            $('#variableInput').attr('value', this.value);
        }
    });

    $('a[href="#kibDivisor"]').click(function() {
        $('input[name="valueDivisor"]').attr('value', 1024);
        $('input[name="valueUnit"]').attr('value', PMA_messages['strKiB']);
        $('span.unitInput').toggle(true);
        $('input[name="useUnit"]').prop('checked', true);
        return false;
    });

    $('a[href="#mibDivisor"]').click(function() {
        $('input[name="valueDivisor"]').attr('value', 1024*1024);
        $('input[name="valueUnit"]').attr('value', PMA_messages['strMiB']);
        $('span.unitInput').toggle(true);
        $('input[name="useUnit"]').prop('checked', true);
        return false;
    });

    $('a[href="#submitClearSeries"]').click(function() {
        $('#seriesPreview').html('<i>' + PMA_messages['strNone'] + '</i>');
        newChart = null;
        $('span#clearSeriesLink').hide();
    });

    $('a[href="#submitAddSeries"]').click(function() {
        if ($('input#variableInput').attr('value').length == 0) {
            return false;
        }
        
        if (newChart == null) {
            $('#seriesPreview').html('');

            newChart = {
                title: $('input[name="chartTitle"]').attr('value'),
                nodes: []
            };
        }

        var serie = {
            dataPoints: [{ type: 'statusvar', name: $('input#variableInput').attr('value') }],
            name: $('input#variableInput').attr('value'),
            display: $('input[name="differentialValue"]').attr('checked') ? 'differential' : ''
        };

        if (serie.dataPoint == 'Processes') {
            serie.dataType='proc';
        }

        if ($('input[name="useDivisor"]').attr('checked')) {
            serie.valueDivisor = parseInt($('input[name="valueDivisor"]').attr('value'));
        }

        if ($('input[name="useUnit"]').attr('checked')) {
            serie.unit = $('input[name="valueUnit"]').attr('value');
        }

        var str = serie.display == 'differential' ? ', ' + PMA_messages['strDifferential'] : '';
        str += serie.valueDivisor ? (', ' + $.sprintf(PMA_messages['strDividedBy'], serie.valueDivisor)) : '';
        str += serie.unit ? (', ' + PMA_messages['strUnit'] + ': ' + serie.unit) : '';

        $('#seriesPreview').append('- ' + serie.name + str + '<br>');

        newChart.nodes.push(serie);

        $('input#variableInput').attr('value', '');
        $('input[name="differentialValue"]').attr('checked', true);
        $('input[name="useDivisor"]').attr('checked', false);
        $('input[name="useUnit"]').attr('checked', false);
        $('input[name="useDivisor"]').trigger('change');
        $('input[name="useUnit"]').trigger('change');
        $('select[name="varChartList"]').get(0).selectedIndex = 0;

        $('span#clearSeriesLink').show();

        return false;
    });

    $("input#variableInput").autocomplete({
            source: variableNames
    });

    /* Initializes the monitor, called only once */
    function initGrid() {

        /* Apply default values & config */
        if (window.localStorage) {
            if (window.localStorage['monitorCharts']) {
                runtime.charts = $.parseJSON(window.localStorage['monitorCharts']);
            }
            if (window.localStorage['monitorSettings']) {
                monitorSettings = $.parseJSON(window.localStorage['monitorSettings']);
            }

            $('a[href="#clearMonitorConfig"]').toggle(runtime.charts != null);

            if (runtime.charts != null && monitorProtocolVersion != window.localStorage['monitorVersion']) {
                $('div#emptyDialog').dialog({title: PMA_messages['strIncompatibleMonitorConfig']});
                $('div#emptyDialog').html(PMA_messages['strIncompatibleMonitorConfigDescription']);

                var dlgBtns = {};
                dlgBtns[PMA_messages['strClose']] = function() { $(this).dialog('close'); };

                $('div#emptyDialog').dialog({ 
                    width: 400,
                    buttons: dlgBtns 
                });
            }            
        }

        if (runtime.charts == null) {
            runtime.charts = defaultChartGrid;
        }
        if (monitorSettings == null) {
            monitorSettings = defaultMonitorSettings;
        }

        $('select[name="gridChartRefresh"]').attr('value', monitorSettings.gridRefresh / 1000);
        $('select[name="chartColumns"]').attr('value', monitorSettings.columns);

        if (monitorSettings.gridMaxPoints == 'auto') {
            runtime.gridMaxPoints = Math.round((monitorSettings.chartSize.width - 40) / 12);
        } else {
            runtime.gridMaxPoints = monitorSettings.gridMaxPoints;
        }

        runtime.xmin = new Date().getTime() - server_time_diff - runtime.gridMaxPoints * monitorSettings.gridRefresh;
        runtime.xmax = new Date().getTime() - server_time_diff + monitorSettings.gridRefresh;

        /* Calculate how much spacing there is between each chart */
        $('table#chartGrid').html('<tr><td></td><td></td></tr><tr><td></td><td></td></tr>');
        chartSpacing = {
            width: $('table#chartGrid td:nth-child(2)').offset().left 
                    - $('table#chartGrid td:nth-child(1)').offset().left,
            height: $('table#chartGrid tr:nth-child(2) td:nth-child(2)').offset().top 
                    - $('table#chartGrid tr:nth-child(1) td:nth-child(1)').offset().top
        }
        $('table#chartGrid').html('');
        
        /* Add all charts - in correct order */
        var keys = [];
        $.each(runtime.charts, function(key, value) {
            keys.push(key);
        });
        keys.sort();
        for (var i = 0; i<keys.length; i++)
            addChart(runtime.charts[keys[i]], true);

        /* Fill in missing cells */
        var numCharts = $('table#chartGrid .monitorChart').length;
        var numMissingCells = (monitorSettings.columns - numCharts % monitorSettings.columns) % monitorSettings.columns;
        for (var i = 0; i < numMissingCells; i++) {
            $('table#chartGrid tr:last').append('<td></td>');
        }

        // Empty cells should keep their size so you can drop onto them
        $('table#chartGrid tr td').css('width', chartSize().width + 'px');
        
        buildRequiredDataList();
        refreshChartGrid();
    }
    
    /* Destroys all monitor related resources */
    function destroyGrid() {
        if (runtime.charts) {
            $.each(runtime.charts, function(key, value) {
                try {
                    value.chart.destroy();
                } catch(err) {}
            });
        }
        
        try {
            runtime.refreshRequest.abort();
        } catch(err) {}
        try {    
            clearTimeout(runtime.refreshTimeout);
        } catch(err) {}
            
        $('table#chartGrid').html('');

        runtime.charts = null;
        runtime.chartAI = 0;
        monitorSettings = null;
    }
    
    /* Calls destroyGrid() and initGrid(), but before doing so it saves the chart 
     * data from each chart and restores it after the monitor is initialized again */
    function rebuildGrid() {
        var oldData = null;
        if (runtime.charts) {
            oldData = {};
            $.each(runtime.charts, function(key, chartObj) {
                for (var i = 0; i < chartObj.nodes.length; i++) {
                    oldData[chartObj.nodes[i].dataPoint] = [];
                    for (var j = 0; j < chartObj.chart.series[i].data.length; j++)
                        oldData[chartObj.nodes[i].dataPoint].push([chartObj.chart.series[i].data[j].x, chartObj.chart.series[i].data[j].y]);
                }
            });
        }
        
        destroyGrid();
        initGrid();
        
        if (oldData) {
            $.each(runtime.charts, function(key, chartObj) {
                for (var j = 0; j < chartObj.nodes.length; j++) {
                    if (oldData[chartObj.nodes[j].dataPoint]) {
                        chartObj.chart.series[j].setData(oldData[chartObj.nodes[j].dataPoint]);
                    }
                }
            });
        }      
    }

    /* Calculactes the dynamic chart size that depends on the column width */
    function chartSize() {
        var wdt = $('div#logTable').innerWidth() / monitorSettings.columns - (monitorSettings.columns - 1) * chartSpacing.width;
        return {
            width: wdt,
            height: 0.75 * wdt
        }
    }

    /* Adds a chart to the chart grid */
    function addChart(chartObj, initialize) {
/*        series = [];
        for (var j = 0; j<chartObj.nodes.length; j++)
            series.push(chartObj.nodes[j]);

        settings = {
            chart: {
                renderTo: 'gridchart' + runtime.chartAI,
                width: chartSize().width,
                height: chartSize().height,
                marginRight: 5,
                zoomType: 'x',
                events: {
                    selection: function(event) {
                        if (editMode || $('#logAnalyseDialog').length == 0) {
                            return false;
                        }

                        var extremesObject = event.xAxis[0],
                            min = extremesObject.min,
                            max = extremesObject.max;

                        $('#logAnalyseDialog input[name="dateStart"]')
                            .attr('value', Highcharts.dateFormat('%Y-%m-%d %H:%M:%S', new Date(min)));
                        $('#logAnalyseDialog input[name="dateEnd"]')
                            .attr('value', Highcharts.dateFormat('%Y-%m-%d %H:%M:%S', new Date(max)));

                        var dlgBtns = { };

                        dlgBtns[PMA_messages['strFromSlowLog']] = function() {
                            loadLog('slow');
                            $(this).dialog("close");
                        };
                        
                        dlgBtns[PMA_messages['strFromGeneralLog']] = function() {
                            loadLog('general');
                            $(this).dialog("close");
                        };
                        
                        function loadLog(type) {
                            var dateStart = Date.parse($('#logAnalyseDialog input[name="dateStart"]').prop('value')) || min;
                            var dateEnd = Date.parse($('#logAnalyseDialog input[name="dateEnd"]').prop('value')) || max;

                            loadLogStatistics({
                                src: type,
                                start: dateStart,
                                end: dateEnd,
                                removeVariables: $('input#removeVariables').prop('checked'),
                                limitTypes: $('input#limitTypes').prop('checked')
                            });
                        }
                        
                        $('#logAnalyseDialog').dialog({
                            width: 'auto',
                            height: 'auto',
                            buttons: dlgBtns
                        });

                        return false;
                    }
                }
            },
            xAxis: {
                min: runtime.xmin,
                max: runtime.xmax
            },

            yAxis: {
                title: {
                    text: ''
                }
            },
            tooltip: {
                formatter: function() {
                        var s = '<b>' + Highcharts.dateFormat('%H:%M:%S', this.x) + '</b>';

                        $.each(this.points, function(i, point) {
                            s += '<br/><span style="color:' + point.series.color + '">' + point.series.name + ':</span> ' +
                                ((parseInt(point.y) == point.y) ? point.y : Highcharts.numberFormat(this.y, 2)) + ' ' + (point.series.options.unit || '');
                        });

                        return s;
                },
                shared: true
            },
            legend: {
                enabled: false
            },
            series: series,
            buttons: gridbuttons,
            title: { text: chartObj.title }
        };
*/

        var settings = {
            title: chartObj.title,
            grid: {
                drawBorder: false,
                shadow: false,
                background: 'rgba(0,0,0,0)'
            },
            axes: {
                xaxis: {
                    renderer: $.jqplot.DateAxisRenderer,
                    tickOptions: {
                        formatString: '%H:%M:%S',
                        showGridline: false
                    },
                    min: runtime.xmin,
                    max: runtime.xmax
                },
                yaxis: {
                    min:0,
                    max:100,
                    tickInterval: 20
                }
            },
            seriesDefaults: {
                rendererOptions: {
                    smooth: true
                }
            },
            highlighter: {
            show: true,
            showTooltip: false
            }
        };

        settings.series = chartObj.series;

        if ($('#' + 'gridchart' + runtime.chartAI).length == 0) {
            var numCharts = $('table#chartGrid .monitorChart').length;

            if (numCharts == 0 || !( numCharts % monitorSettings.columns)) {
                $('table#chartGrid').append('<tr></tr>');
            }

            $('table#chartGrid tr:last').append('<td><div class="ui-state-default monitorChart" id="' + 'gridchart' + runtime.chartAI + '"></div></td>');
        }

        var series = [];
        for(i in chartObj.series){
            series.push([[,]]);
        }

        chartObj.chart = $.jqplot('gridchart' + runtime.chartAI, series, settings);
        chartObj.numPoints = 0;

        if (initialize != true) {
            runtime.charts['c' + runtime.chartAI] = chartObj;
            buildRequiredDataList();
        }

        // time span selection
        $('#gridchart' + runtime.chartAI).bind('jqplotMouseDown', function(ev, gridpos, datapos, neighbor, plot) {
		    selectionTimeDiff.push(datapos.xaxis);
            $('#selection_box').remove();
            selectionBox = $('<div style="z-index:1000;height:250px;border:1px solid; position:absolute;background-color:#87CEEB;opacity:0.4;filter:alpha(opacity=40);">');
            $(document.body).append(selectionBox);
            selectionStartX = ev.pageX;
            selectionStartY = ev.pageY;
            selectionBox
                .attr({id: 'selection_box'})
                .css({
                    top: selectionStartY-gridpos.y,
                    left: selectionStartX
                })
                .fadeIn();
	    });

        $('#gridchart' + runtime.chartAI).bind('jqplotMouseUp', function(ev, gridpos, datapos, neighbor, plot) {
		    selectionTimeDiff.push(datapos.xaxis);
            $('#selection_box').attr({ id: '' });
            //get date from timestamp
<<<<<<< HEAD
            //alert(new Date(Math.ceil(selectionTimeDiff[0])) + " \n to \n " + new Date(Math.ceil(selectionTimeDiff[1])));
            selectionTimeDiff = [];
            $('#selection_box').attr({ id: '' });
            selectionBox.remove();
=======
            var min = new Date(Math.ceil(selectionTimeDiff[0]));
            var max = new Date(Math.ceil(selectionTimeDiff[1]));
            PMA_getLogAnalyseDialog(min, max);
            selectionTimeDiff = [];
>>>>>>> 423aae4c
	    });

        $('#gridchart' + runtime.chartAI).bind('jqplotMouseMove', function(ev, gridpos, datapos, neighbor, plot) {
            if (selectionStartX != undefined) {
                $('#selection_box')
                    .css({
                        width: Math.abs(ev.pageX - selectionStartX)
                    })
                    .fadeIn();
            }
	    });

        $(document.body).mouseup(function() {
            selectionBox.remove();
	    });

        // Edit, Print icon only in edit mode
        $('table#chartGrid div svg').find('*[zIndex=20], *[zIndex=21], *[zIndex=19]').toggle(editMode)

        runtime.chartAI++;
    }

    /* Opens a dialog that allows one to edit the title and series labels of the supplied chart */
    function editChart(chartObj) {
        var htmlnode = chartObj.options.chart.renderTo;
        if (! htmlnode ) {
            return;
        }
        
        var chart = null;
        var chartKey = null;
        $.each(runtime.charts, function(key, value) {
            if (value.chart.options.chart.renderTo == htmlnode) {
                chart = value;
                chartKey = key;
                return false;
            }
        });
        
        if (chart == null) {
            return;
        }

        var htmlStr = '<p><b>' + PMA_messages['strChartTitle'] + ': </b> <br/> <input type="text" size="35" name="chartTitle" value="' + chart.title + '" />';
        htmlStr += '</p><p><b>' + PMA_messages['strSeries'] + ':</b> </p><ol>';
        for (var i = 0; i<chart.nodes.length; i++) {
            htmlStr += '<li><i>' + chart.nodes[i].dataPoints[0].name  + ': </i><br/><input type="text" name="chartSerie-' + i + '" value="' + chart.nodes[i].name + '" /></li>';
        }
        
        dlgBtns = {};
        dlgBtns[PMA_messages['strSave']] = function() {
            runtime.charts[chartKey].title = $('div#emptyDialog input[name="chartTitle"]').attr('value');
            runtime.charts[chartKey].chart.setTitle({ text: runtime.charts[chartKey].title });
            
            $('div#emptyDialog input[name*="chartSerie"]').each(function() {
                var idx = $(this).attr('name').split('-')[1];
                runtime.charts[chartKey].nodes[idx].name = $(this).attr('value');
                runtime.charts[chartKey].chart.series[idx].name = $(this).attr('value');
            });
            
            $(this).dialog('close');
            saveMonitor();
        };
        dlgBtns[PMA_messages['strCancel']] = function() {
            $(this).dialog('close');
        };

        $('div#emptyDialog').html(htmlStr + '</ol>');
        $('div#emptyDialog').dialog({
            title: PMA_messages['strChartEdit'],
            width: 'auto',
            height: 'auto',
            buttons: dlgBtns
        });
    }

    function PMA_getLogAnalyseDialog(min, max) {
        $('#logAnalyseDialog input[name="dateStart"]')
            .attr('value', formatDate(min, 'yyyy-MM-dd HH:mm:ss'));
        $('#logAnalyseDialog input[name="dateEnd"]')
            .attr('value', formatDate(max, 'yyyy-MM-dd HH:mm:ss'));

        var dlgBtns = { };

        dlgBtns[PMA_messages['strFromSlowLog']] = function() {
            loadLog('slow', min, max);
            $(this).dialog("close");
        };
                        
        dlgBtns[PMA_messages['strFromGeneralLog']] = function() {
            loadLog('general', min, max);
            $(this).dialog("close");
        };

        $('#logAnalyseDialog').dialog({
            width: 'auto',
            height: 'auto',
            buttons: dlgBtns
        });
    }

    function loadLog(type, min, max) {
        var dateStart = Date.parse($('#logAnalyseDialog input[name="dateStart"]').prop('value')) || min;
        var dateEnd = Date.parse($('#logAnalyseDialog input[name="dateEnd"]').prop('value')) || max;

        loadLogStatistics({
            src: type,
            start: dateStart,
            end: dateEnd,
            removeVariables: $('input#removeVariables').prop('checked'),
            limitTypes: $('input#limitTypes').prop('checked')
        });
    }
                        
    
    /* Removes a chart from the grid */
    function removeChart(chartObj) {
        var htmlnode = chartObj.options.chart.renderTo;
        if (! htmlnode ) {
            return;
        }
        
        $.each(runtime.charts, function(key, value) {
            if (value.chart.options.chart.renderTo == htmlnode) {
                delete runtime.charts[key];
                return false;
            }
        });

        buildRequiredDataList();

        // Using settimeout() because clicking the remove link fires an onclick event
        // which throws an error when the chart is destroyed
        setTimeout(function() {
            chartObj.destroy();
            $('div#' + htmlnode).remove();
        }, 10);

        saveMonitor(); // Save settings
    }

    /* Called in regular intervalls, this function updates the values of each chart in the grid */
    function refreshChartGrid() {
        /* Send to server */
        runtime.refreshRequest = $.post('server_status.php?' + url_query, {
            ajax_request: true, 
            chart_data: 1, 
            type: 'chartgrid', 
            requiredData: $.toJSON(runtime.dataList) 
        }, function(data) {
            var chartData;
            try {
                chartData = $.parseJSON(data);
            } catch(err) {
                return serverResponseError();
            }
            var value, i = 0;
            var diff;
            
            /* Update values in each graph */
            $.each(runtime.charts, function(orderKey, elem) {
                var key = elem.chartID;
                var maxVal = 1;
                // If newly added chart, we have no data for it yet
                if (! chartData[key]) {
                    return;
                }
                // Draw all series
                for (var j = 0; j < elem.nodes.length; j++) {
                    // Update x-axis
                    if (i == 0 && j == 0) {
                        if (oldChartData == null) {
                            diff = chartData.x - runtime.xmax;
                        } else {
                            diff = parseInt(chartData.x - oldChartData.x);
                        }

                        runtime.xmin += diff;
                        runtime.xmax += diff;
                    }

                    //elem.chart.xAxis[0].setExtremes(runtime.xmin, runtime.xmax, false);
                    /* Calculate y value */
                    
                    // If transform function given, use it
                    if (elem.nodes[j].transformFn) {
                        value = chartValueTransform(
                            elem.nodes[j].transformFn,
                            chartData[key][j],
                            // Check if first iteration (oldChartData==null), or if newly added chart oldChartData[key]==null
                            (oldChartData == null || oldChartData[key] == null ? null : oldChartData[key][j])
                        );

                    // Otherwise use original value and apply differential and divisor if given,
                    // in this case we have only one data point per series - located at chartData[key][j][0]
                    } else {
                        value = parseFloat(chartData[key][j][0].value);

                        if (elem.nodes[j].display == 'differential') {
                            if (oldChartData == null || oldChartData[key] == null) { 
                                continue;
                            }
                            value -= oldChartData[key][j][0].value;
                        }

                        if (elem.nodes[j].valueDivisor) {
                            value = value / elem.nodes[j].valueDivisor;
                        }
                    }
                    
                    // Set y value, if defined
                    if (value != undefined) {
                        elem.chart.series[j].data.push([chartData.x, value]);
                        maxVal = (maxVal > value) ? maxVal : value;
                    }
                }
                if(elem.maxYLabel.length == 0) {
                    elem.maxYLabel.push([runtime.xmax, 1]);
                }

                if(maxVal > elem.maxYLabel[elem.maxYLabel.length - 1][1]) {
                    elem.maxYLabel.push([chartData.x, (Math.ceil(maxVal*1.2))]);
                } else if(maxVal > elem.maxYLabel[0][1]) {
                    elem.maxYLabel.splice(1,0,[chartData.x, (Math.ceil(maxVal*1.2))]);
                }

                if(elem.maxYLabel.length > 1
                    && elem.maxYLabel[elem.maxYLabel.length - 1][0] < runtime.xmin
                ) {
                    elem.maxYLabel.pop();
                    elem.maxYLabel.sort(function(a,b){return a[1]-b[1]});
                }
                // update chart options
                elem.chart['axes']['xaxis']['max'] = runtime.xmax;
                elem.chart['axes']['xaxis']['min'] = runtime.xmin;
                elem.chart['axes']['yaxis']['max'] = elem.maxYLabel[elem.maxYLabel.length - 1][1];
                elem.chart['axes']['yaxis']['tickInterval'] = elem.maxYLabel[elem.maxYLabel.length - 1][1]/5;
                i++;
                runtime.charts[orderKey].numPoints++;
                if (runtime.redrawCharts) {
                    elem.chart.replot();
                }
            });

            oldChartData = chartData;

            runtime.refreshTimeout = setTimeout(refreshChartGrid, monitorSettings.gridRefresh);
        });
    }
    
    /* Function that supplies special value transform functions for chart values */
    function chartValueTransform(name, cur, prev) {        
        switch(name) {
        case 'cpu-linux':
            if (prev == null) {
                return undefined;
            }
            // cur and prev are datapoint arrays, but containing only 1 element for cpu-linux
            cur = cur[0], prev = prev[0];

            var diff_total = cur.busy + cur.idle - (prev.busy + prev.idle);
            var diff_idle = cur.idle - prev.idle;
            return 100 * (diff_total - diff_idle) / diff_total;

        // Query cache efficiency (%)
        case 'qce':
            if (prev == null) {
                return undefined;
            }
            // cur[0].value is Qcache_hits, cur[1].value is Com_select
            var diffQHits = cur[0].value - prev[0].value;
            // No NaN please :-)
            if (cur[1].value - prev[1].value == 0) return 0;

            return diffQHits / (cur[1].value - prev[1].value + diffQHits) * 100;

        // Query cache usage (%)
        case 'qcu':
            if (cur[1].value == 0) return 0;
            // cur[0].value is Qcache_free_memory, cur[1].value is query_cache_size
            return 100 - cur[0].value / cur[1].value * 100;

        }
        return undefined;
    }

    /* Build list of nodes that need to be retrieved from server.
     * It creates something like a stripped down version of the runtime.charts object.
     */
    function buildRequiredDataList() {
        runtime.dataList = {};
        // Store an own id, because the property name is subject of reordering, 
        // thus destroying our mapping with runtime.charts <=> runtime.dataList
        var chartID = 0;
        $.each(runtime.charts, function(key, chart) {
            runtime.dataList[chartID] = [];
            for(var i=0; i < chart.nodes.length; i++) {
                runtime.dataList[chartID][i] = chart.nodes[i].dataPoints;
            }
            runtime.charts[key].chartID = chartID;
            chartID++;
        });
    }

    /* Loads the log table data, generates the table and handles the filters */
    function loadLogStatistics(opts) {
        var tableStr = '';
        var logRequest = null;

        if (! opts.removeVariables) {
            opts.removeVariables = false;
        }
        if (! opts.limitTypes) {
            opts.limitTypes = false;
        }
        
        $('#emptyDialog').dialog({title: PMA_messages['strAnalysingLogsTitle']});
        $('#emptyDialog').html(PMA_messages['strAnalysingLogs'] + 
                                ' <img class="ajaxIcon" src="' + pmaThemeImage + 
                                'ajax_clock_small.gif" alt="">');
        var dlgBtns = {};

        dlgBtns[PMA_messages['strCancelRequest']] = function() {
            if (logRequest != null) {
                logRequest.abort();
            }

            $(this).dialog("close");
        }

        $('#emptyDialog').dialog({
            width: 'auto',
            height: 'auto',
            buttons: dlgBtns
        });


        logRequest = $.get('server_status.php?' + url_query,
            {   ajax_request: true,
                log_data: 1,
                type: opts.src,
                time_start: Math.round(opts.start / 1000),
                time_end: Math.round(opts.end / 1000),
                removeVariables: opts.removeVariables,
                limitTypes: opts.limitTypes
            },
            function(data) { 
                var logData;
                try {
                    logData = $.parseJSON(data);
                } catch(err) {
                    return serverResponseError();
                }
                
                if (logData.rows.length != 0) {
                    runtime.logDataCols = buildLogTable(logData);

                    /* Show some stats in the dialog */
                    $('#emptyDialog').dialog({title: PMA_messages['strLoadingLogs']});
                    $('#emptyDialog').html('<p>' + PMA_messages['strLogDataLoaded'] + '</p>');
                    $.each(logData.sum, function(key, value) {
                        key = key.charAt(0).toUpperCase() + key.slice(1).toLowerCase();
                        if (key == 'Total') {
                            key = '<b>' + key + '</b>';
                        }
                        $('#emptyDialog').append(key + ': ' + value + '<br/>');
                    });

                    /* Add filter options if more than a bunch of rows there to filter */
                    if (logData.numRows > 12) {
                        $('div#logTable').prepend(
                            '<fieldset id="logDataFilter">' +
                            '	<legend>' + PMA_messages['strFiltersForLogTable'] + '</legend>' +
                            '	<div class="formelement">' +
                            '		<label for="filterQueryText">' + PMA_messages['strFilterByWordRegexp'] + '</label>' +
                            '		<input name="filterQueryText" type="text" id="filterQueryText" style="vertical-align: baseline;" />' +
                            '	</div>' +
                            ((logData.numRows > 250) ? ' <div class="formelement"><button name="startFilterQueryText" id="startFilterQueryText">' + PMA_messages['strFilter'] + '</button></div>' : '') +
                            '	<div class="formelement">' +
                            '       <input type="checkbox" id="noWHEREData" name="noWHEREData" value="1" /> ' +
                            '       <label for="noWHEREData"> ' + PMA_messages['strIgnoreWhereAndGroup'] + '</label>' +
                            '   </div' +
                            '</fieldset>'
                        );

                        $('div#logTable input#noWHEREData').change(function() {
                            filterQueries(true);
                        });

                        if (logData.numRows > 250) {
                            $('div#logTable button#startFilterQueryText').click(filterQueries);
                        } else {
                            $('div#logTable input#filterQueryText').keyup(filterQueries);
                        }

                    }

                    var dlgBtns = {};
                    dlgBtns[PMA_messages['strJumpToTable']] = function() {
                        $(this).dialog("close");
                        $(document).scrollTop($('div#logTable').offset().top);
                    };
                    
                    $('#emptyDialog').dialog( "option", "buttons", dlgBtns);
                    
                } else {
                    $('#emptyDialog').dialog({title: PMA_messages['strNoDataFoundTitle']});
                    $('#emptyDialog').html('<p>' + PMA_messages['strNoDataFound'] + '</p>');
                    
                    var dlgBtns = {};
                    dlgBtns[PMA_messages['strClose']] = function() { 
                        $(this).dialog("close"); 
                    };
                    
                    $('#emptyDialog').dialog( "option", "buttons", dlgBtns );
                }
            }
        );

        /* Handles the actions performed when the user uses any of the log table filters 
         * which are the filter by name and grouping with ignoring data in WHERE clauses
         * 
         * @param boolean Should be true when the users enabled or disabled to group queries ignoring data in WHERE clauses
        */
        function filterQueries(varFilterChange) {
            var odd_row = false, cell, textFilter;
            var val = $('div#logTable input#filterQueryText').val();

            if (val.length == 0) {
                textFilter = null;
            } else {
                textFilter = new RegExp(val, 'i');
            }
            
            var rowSum = 0, totalSum = 0, i = 0, q;
            var noVars = $('div#logTable input#noWHEREData').attr('checked');
            var equalsFilter = /([^=]+)=(\d+|((\'|"|).*?[^\\])\4((\s+)|$))/gi;
            var functionFilter = /([a-z0-9_]+)\(.+?\)/gi;
            var filteredQueries = {}, filteredQueriesLines = {};
            var hide = false, rowData;
            var queryColumnName = runtime.logDataCols[runtime.logDataCols.length - 2];
            var sumColumnName = runtime.logDataCols[runtime.logDataCols.length - 1];
            var isSlowLog = opts.src == 'slow';
            var columnSums = {};
            
            // For the slow log we have to count many columns (query_time, lock_time, rows_examined, rows_sent, etc.)
            var countRow = function(query, row) {
                var cells = row.match(/<td>(.*?)<\/td>/gi);
                if (!columnSums[query]) {
                    columnSums[query] = [0, 0, 0, 0];
                }

                // lock_time and query_time and displayed in timespan format
                columnSums[query][0] += timeToSec(cells[2].replace(/(<td>|<\/td>)/gi, ''));
                columnSums[query][1] += timeToSec(cells[3].replace(/(<td>|<\/td>)/gi, ''));
                // rows_examind and rows_sent are just numbers
                columnSums[query][2] += parseInt(cells[4].replace(/(<td>|<\/td>)/gi, ''));
                columnSums[query][3] += parseInt(cells[5].replace(/(<td>|<\/td>)/gi, ''));
            };
            
            // We just assume the sql text is always in the second last column, and that the total count is right of it
            $('div#logTable table tbody tr td:nth-child(' + (runtime.logDataCols.length - 1) + ')').each(function() {
                // If query is a SELECT and user enabled or disabled to group queries ignoring data in where statements, we 
                // need to re-calculate the sums of each row
                if (varFilterChange && $(this).html().match(/^SELECT/i)) {
                    if (noVars) {
                        // Group on => Sum up identical columns, and hide all but 1
                        
                        q = $(this).text().replace(equalsFilter, '$1=...$6').trim();
                        q = q.replace(functionFilter, ' $1(...)');

                        // Js does not specify a limit on property name length, so we can abuse it as index :-)
                        if (filteredQueries[q]) {
                            filteredQueries[q] += parseInt($(this).next().text());
                            totalSum += parseInt($(this).next().text());
                            hide = true;
                        } else {
                            filteredQueries[q] = parseInt($(this).next().text());;
                            filteredQueriesLines[q] = i;
                            $(this).text(q);
                        }
                        if (isSlowLog) {
                            countRow(q, $(this).parent().html());
                        }

                    } else {
                        // Group off: Restore original columns

                        rowData = $(this).parent().data('query');
                        // Restore SQL text
                        $(this).text(rowData[queryColumnName]);
                        // Restore total count
                        $(this).next().text(rowData[sumColumnName]);
                        // Restore slow log columns
                        if (isSlowLog) {
                            $(this).parent().children('td:nth-child(3)').text(rowData['query_time']);
                            $(this).parent().children('td:nth-child(4)').text(rowData['lock_time']);
                            $(this).parent().children('td:nth-child(5)').text(rowData['rows_sent']);
                            $(this).parent().children('td:nth-child(6)').text(rowData['rows_examined']);
                        }
                    }
                }

                // If not required to be hidden, do we need to hide because of a not matching text filter?
                if (! hide && (textFilter != null && ! textFilter.exec($(this).text()))) {
                    hide = true;
                }

                // Now display or hide this column
                if (hide) {
                    $(this).parent().css('display', 'none');
                } else {
                    totalSum += parseInt($(this).next().text());
                    rowSum++;

                    odd_row = ! odd_row;
                    $(this).parent().css('display', '');
                    if (odd_row) {
                        $(this).parent().addClass('odd');
                        $(this).parent().removeClass('even');
                    } else {
                        $(this).parent().addClass('even');
                        $(this).parent().removeClass('odd');
                    }
                }

                hide = false;
                i++;
            });
                       
            // We finished summarizing counts => Update count values of all grouped entries
            if (varFilterChange) {
                if (noVars) {
                    var numCol, row, $table = $('div#logTable table tbody');
                    $.each(filteredQueriesLines, function(key, value) {
                        if (filteredQueries[key] <= 1) {
                            return;
                        }
                        
                        row =  $table.children('tr:nth-child(' + (value + 1) + ')');
                        numCol = row.children(':nth-child(' + (runtime.logDataCols.length) + ')');
                        numCol.text(filteredQueries[key]);
                        
                        if (isSlowLog) {
                            row.children('td:nth-child(3)').text(secToTime(columnSums[key][0]));
                            row.children('td:nth-child(4)').text(secToTime(columnSums[key][1]));
                            row.children('td:nth-child(5)').text(columnSums[key][2]);
                            row.children('td:nth-child(6)').text(columnSums[key][3]);
                        }
                    });
                }
                
                $('div#logTable table').trigger("update"); 
                setTimeout(function() {                    
                    $('div#logTable table').trigger('sorton', [[[runtime.logDataCols.length - 1, 1]]]);
                }, 0);
            }

            // Display some stats at the bottom of the table
            $('div#logTable table tfoot tr')
                .html('<th colspan="' + (runtime.logDataCols.length - 1) + '">' +
                      PMA_messages['strSumRows'] + ' ' + rowSum + '<span style="float:right">' +
                      PMA_messages['strTotal'] + '</span></th><th align="right">' + totalSum + '</th>');
        }
    }

    /* Turns a timespan (12:12:12) into a number */
    function timeToSec(timeStr) {
        var time = timeStr.split(':');
        return parseInt(time[0]*3600) + parseInt(time[1]*60) + parseInt(time[2]);
    }
    
    /* Turns a number into a timespan (100 into 00:01:40) */
    function secToTime(timeInt) {
        hours = Math.floor(timeInt / 3600);
        timeInt -= hours*3600;
        minutes = Math.floor(timeInt / 60);
        timeInt -= minutes*60;
        
        if (hours < 10) {
            hours = '0' + hours;
        }
        if (minutes < 10) {
            minutes = '0' + minutes;
        }
        if (timeInt < 10) {
            timeInt = '0' + timeInt;
        }
        
        return hours + ':' + minutes + ':' + timeInt;
    }
    
    /* Constructs the log table out of the retrieved server data */
    function buildLogTable(data) {
        var rows = data.rows;
        var cols = new Array();
        var $table = $('<table border="0" class="sortable"></table>');
        var $tBody, $tRow, $tCell;

        $('#logTable').html($table);

        var formatValue = function(name, value) {
            switch(name) {
                case 'user_host':
                    return value.replace(/(\[.*?\])+/g, '');
            }
            return value;
        };
        
        for (var i = 0; i < rows.length; i++) {
            if (i == 0) {
                $.each(rows[0], function(key, value) {
                    cols.push(key);
                });
                $table.append( '<thead>' +
                               '<tr><th class="nowrap">' + cols.join('</th><th class="nowrap">') + '</th></tr>' +
                               '</thead>');

                $table.append($tBody = $('<tbody></tbody>'));
            }

            $tBody.append($tRow = $('<tr class="noclick"></tr>'));
            var cl = '';
            for (var j = 0; j < cols.length; j++) {
                // Assuming the query column is the second last
                if (j == cols.length - 2 && rows[i][cols[j]].match(/^SELECT/i)) {
                    $tRow.append($tCell = $('<td class="linkElem">' + formatValue(cols[j], rows[i][cols[j]]) + '</td>'));
                    $tCell.click(openQueryAnalyzer);
                } else
                    $tRow.append('<td>' + formatValue(cols[j], rows[i][cols[j]]) + '</td>');


                $tRow.data('query', rows[i]);
            }
        }

        $table.append('<tfoot>' +
                    '<tr><th colspan="' + (cols.length - 1) + '">' + PMA_messages['strSumRows'] +
                    ' ' + data.numRows + '<span style="float:right">' + PMA_messages['strTotal'] +
                    '</span></th><th align="right">' + data.sum.TOTAL + '</th></tr></tfoot>');

        // Append a tooltip to the count column, if there exist one
        if ($('#logTable th:last').html() == '#') {
            $('#logTable th:last').append('&nbsp;' + PMA_getImage('b_docs.png', '', {'class': 'qroupedQueryInfoIcon'}));

            var qtipContent = PMA_messages['strCountColumnExplanation'];
            if (groupInserts) {
                qtipContent += '<p>' + PMA_messages['strMoreCountColumnExplanation'] + '</p>';
            }

            $('img.qroupedQueryInfoIcon').qtip({
                content: qtipContent,
                position: {
                    corner: {
                        target: 'bottomMiddle',
                        tooltip: 'topRight'
                    }

                },
                hide: { delay: 1000 }
            })
        }

        $('div#logTable table').tablesorter({
            sortList: [[cols.length - 1, 1]],
            widgets: ['fast-zebra']
        });

        $('div#logTable table thead th')
            .append('<img class="icon sortableIcon" src="themes/dot.gif" alt="">');

        return cols;
    }
        
    /* Opens the query analyzer dialog */
    function openQueryAnalyzer() {
        var rowData = $(this).parent().data('query');
        var query = rowData.argument || rowData.sql_text;

        query = PMA_SQLPrettyPrint(query);
        codemirror_editor.setValue(query);
        // Codemirror is bugged, it doesn't refresh properly sometimes. Following lines seem to fix that
        setTimeout(function() {
            codemirror_editor.refresh()
        },50);

        var profilingChart = null;
        var dlgBtns = {};
        
        dlgBtns[PMA_messages['strAnalyzeQuery']] = function() { 
            loadQueryAnalysis(rowData); 
        };
        dlgBtns[PMA_messages['strClose']] = function() { 
            if (profilingChart != null) {
                profilingChart.destroy();
            }
            $('div#queryAnalyzerDialog div.placeHolder').html('');
            codemirror_editor.setValue('');
            $(this).dialog("close");
        };

        $('div#queryAnalyzerDialog').dialog({
            width: 'auto',
            height: 'auto',
            resizable: false,
            buttons: dlgBtns
        });
    }
    
    /* Loads and displays the analyzed query data */
    function loadQueryAnalysis(rowData) {
        var db = rowData.db || '';
        
        $('div#queryAnalyzerDialog div.placeHolder').html(
            PMA_messages['strAnalyzing'] + ' <img class="ajaxIcon" src="' + 
            pmaThemeImage + 'ajax_clock_small.gif" alt="">');

        $.post('server_status.php?' + url_query, {
            ajax_request: true,
            query_analyzer: true,
            query: codemirror_editor.getValue(),
            database: db
        }, function(data) {
            data = $.parseJSON(data);
            var totalTime = 0;

            if (data.error) {
                $('div#queryAnalyzerDialog div.placeHolder').html('<div class="error">' + data.error + '</div>');
                return;
            }

            // Float sux, I'll use table :(
            $('div#queryAnalyzerDialog div.placeHolder')
                .html('<table width="100%" border="0"><tr><td class="explain"></td><td class="chart"></td></tr></table>');
            
            var explain = '<b>' + PMA_messages['strExplainOutput'] + '</b> ' + explain_docu;
            if (data.explain.length > 1) {
                explain += ' (';
                for (var i = 0; i < data.explain.length; i++) {
                    if (i > 0) {
                        explain += ', ';
                    }
                    explain += '<a href="#showExplain-' + i + '">' + i + '</a>';
                }
                explain += ')';
            }
            explain += '<p></p>';
            for (var i = 0; i < data.explain.length; i++) {
                explain += '<div class="explain-' + i + '"' + (i>0? 'style="display:none;"' : '' ) + '>';
                $.each(data.explain[i], function(key, value) {
                    value = (value == null)?'null':value;
                    
                    if (key == 'type' && value.toLowerCase() == 'all') {
                        value = '<span class="attention">' + value + '</span>';
                    }
                    if (key == 'Extra') {
                        value = value.replace(/(using (temporary|filesort))/gi, '<span class="attention">$1</span>');
                    }
                    explain += key + ': ' + value + '<br />';
                });
                explain += '</div>';
            }
            
            explain += '<p><b>' + PMA_messages['strAffectedRows'] + '</b> ' + data.affectedRows;

            $('div#queryAnalyzerDialog div.placeHolder td.explain').append(explain);
            
            $('div#queryAnalyzerDialog div.placeHolder a[href*="#showExplain"]').click(function() {
                var id = $(this).attr('href').split('-')[1];
                $(this).parent().find('div[class*="explain"]').hide();
                $(this).parent().find('div[class*="explain-' + id + '"]').show();
            });
            
            if (data.profiling) {
                var chartData = [];
                var numberTable = '<table class="queryNums"><thead><tr><th>' + PMA_messages['strStatus'] + '</th><th>' + PMA_messages['strTime'] + '</th></tr></thead><tbody>';
                var duration;

                for (var i = 0; i < data.profiling.length; i++) {
                    duration = parseFloat(data.profiling[i].duration);

                    chartData.push([data.profiling[i].state, duration]);
                    totalTime += duration;

                    numberTable += '<tr><td>' + data.profiling[i].state + ' </td><td> ' + PMA_prettyProfilingNum(duration, 2) + '</td></tr>';
                }
                numberTable += '<tr><td><b>' + PMA_messages['strTotalTime'] + '</b></td><td>' + PMA_prettyProfilingNum(totalTime, 2) + '</td></tr>';
                numberTable += '</tbody></table>';
                
                $('div#queryAnalyzerDialog div.placeHolder td.chart').append(
                    '<b>' + PMA_messages['strProfilingResults'] + ' ' + profiling_docu + '</b> ' +
                    '(<a href="#showNums">' + PMA_messages['strTable'] + '</a>, <a href="#showChart">' + PMA_messages['strChart'] + '</a>)<br/>' +
                    numberTable + ' <div id="queryProfiling"></div>');
                
                $('div#queryAnalyzerDialog div.placeHolder a[href="#showNums"]').click(function() {
                    $('div#queryAnalyzerDialog div#queryProfiling').hide();
                    $('div#queryAnalyzerDialog table.queryNums').show();
                    return false;
                });

                $('div#queryAnalyzerDialog div.placeHolder a[href="#showChart"]').click(function() {
                    $('div#queryAnalyzerDialog div#queryProfiling').show();
                    $('div#queryAnalyzerDialog table.queryNums').hide();
                    return false;
                });

                profilingChart = PMA_createProfilingChart(chartData, {
                    chart: {
                        renderTo: 'queryProfiling'
                    },
                    plotOptions: {
                        pie: {
                            size: '50%'
                        }
                    }
                });


                $('div#queryProfiling').resizable();
            }
        });
    }

    /* Saves the monitor to localstorage */
    function saveMonitor() {
        var gridCopy = {};

        $.each(runtime.charts, function(key, elem) {
            gridCopy[key] = {};
            gridCopy[key].nodes = elem.nodes;
            gridCopy[key].settings = elem.settings;
            gridCopy[key].title = elem.title;
        });

        if (window.localStorage) {
            window.localStorage['monitorCharts'] = $.toJSON(gridCopy);
            window.localStorage['monitorSettings'] = $.toJSON(monitorSettings);
            window.localStorage['monitorVersion'] = monitorProtocolVersion;
        }

        $('a[href="#clearMonitorConfig"]').show();
    }
});

// Run the monitor once loaded
$(function() {
    $('a[href="#pauseCharts"]').trigger('click');
});<|MERGE_RESOLUTION|>--- conflicted
+++ resolved
@@ -1205,17 +1205,10 @@
 		    selectionTimeDiff.push(datapos.xaxis);
             $('#selection_box').attr({ id: '' });
             //get date from timestamp
-<<<<<<< HEAD
-            //alert(new Date(Math.ceil(selectionTimeDiff[0])) + " \n to \n " + new Date(Math.ceil(selectionTimeDiff[1])));
-            selectionTimeDiff = [];
-            $('#selection_box').attr({ id: '' });
-            selectionBox.remove();
-=======
             var min = new Date(Math.ceil(selectionTimeDiff[0]));
             var max = new Date(Math.ceil(selectionTimeDiff[1]));
             PMA_getLogAnalyseDialog(min, max);
             selectionTimeDiff = [];
->>>>>>> 423aae4c
 	    });
 
         $('#gridchart' + runtime.chartAI).bind('jqplotMouseMove', function(ev, gridpos, datapos, neighbor, plot) {
