/* vim: set expandtab sw=4 ts=4 sts=4: */
$(function() {
    // Show tab links
    $('div#statustabs_charting div.tabLinks').show();
    $('div#statustabs_charting img#loadingMonitorIcon').remove();
    // Codemirror is loaded on demand so we might need to initialize it
    if (! codemirror_editor) {
        var $elm = $('#sqlquery');
        if ($elm.length > 0 && typeof CodeMirror != 'undefined') {
            codemirror_editor = CodeMirror.fromTextArea(
                $elm[0],
                {
                    lineNumbers: true,
                    matchBrackets: true,
                    indentUnit: 4,
                    mode: "text/x-mysql"
                }
            );
        }
    }
    // Timepicker is loaded on demand so we need to initialize datetime fields from the 'load log' dialog
    $('div#logAnalyseDialog .datetimefield').each(function() {
        PMA_addDatepicker($(this));
    });

    /**** Monitor charting implementation ****/
    /* Saves the previous ajax response for differential values */
    var oldChartData = null;
    // Holds about to created chart
    var newChart = null;
    var chartSpacing;

    // Whenever the monitor object (runtime.charts) or the settings object (monitorSettings)
    // changes in a way incompatible to the previous version, increase this number
    // It will reset the users monitor and settings object in his localStorage to the default configuration
    var monitorProtocolVersion = '1.0';

    // Runtime parameter of the monitor, is being fully set in initGrid()
    var runtime = {
        // Holds all visible charts in the grid
        charts: null,
        // Stores the timeout handler so it can be cleared
        refreshTimeout: null,
        // Stores the GET request to refresh the charts
        refreshRequest: null,
        // Chart auto increment
        chartAI: 0,
        // To play/pause the monitor
        redrawCharts: false,
        // Object that contains a list of nodes that need to be retrieved from the server for chart updates
        dataList: [],
        // Current max points per chart (needed for auto calculation)
        gridMaxPoints: 20,
        // displayed time frame
        xmin: -1,
        xmax: -1
    };

    var monitorSettings = null;

    var defaultMonitorSettings = {
        columns: 3,
        chartSize: { width: 295, height: 250 },
        // Max points in each chart. Settings it to 'auto' sets gridMaxPoints to (chartwidth - 40) / 12
        gridMaxPoints: 'auto',
        /* Refresh rate of all grid charts in ms */
        gridRefresh: 5000
    };

    // Allows drag and drop rearrange and print/edit icons on charts
    var editMode = false;

    /* List of preconfigured charts that the user may select */
    var presetCharts = {
        // Query cache efficiency
        'qce': {
            title: PMA_messages['strQueryCacheEfficiency'],
            series: [ {
                label: PMA_messages['strQueryCacheEfficiency']
            } ],
            nodes: [ {
                dataPoints: [{type: 'statusvar', name: 'Qcache_hits'}, {type: 'statusvar', name: 'Com_select'}],
                transformFn: 'qce'
             } ]
        },
        // Query cache usage
        'qcu': {
            title: PMA_messages['strQueryCacheUsage'],
            series: [ {
                label: PMA_messages['strQueryCacheUsed']
            } ],
            nodes: [ {
                dataPoints: [{type: 'statusvar', name: 'Qcache_free_memory'}, {type: 'servervar', name: 'query_cache_size'}],
                transformFn: 'qcu'
             } ]
        }
    };

    /* Add OS specific system info charts to the preset chart list */
    switch(server_os) {
    case 'WINNT':
        $.extend(presetCharts, {
            'cpu': {
                title: PMA_messages['strSystemCPUUsage'],
<<<<<<< HEAD
                nodes: [ {
                    name: PMA_messages['strAverageLoad'],
                    dataPoints: [{ type: 'cpu', name: 'loadavg'}],
                    unit: '%'
                } ]
=======
                series: [ { 
                    label: PMA_messages['strAverageLoad']
                } ],
                nodes: [ {
                    dataPoints: [{ type: 'cpu', name: 'loadavg'}]
                 } ]
>>>>>>> 2f88914b
            },

            'memory': {
                title: PMA_messages['strSystemMemory'],
                series: [ {
                    label: PMA_messages['strTotalMemory'],
                    fill:true,
                    stackSeries: true
                }, {
                    dataType: 'memory',
                    label: PMA_messages['strUsedMemory'],
                    fill:true,
                    stackSeries: true
                } ],
                nodes: [{ dataPoints: [{ type: 'memory', name: 'MemTotal' }], valueDivisor: 1024 },
                        { dataPoints: [{ type: 'memory', name: 'MemUsed' }], valueDivisor: 1024 }
                ]
            },

            'swap': {
                title: PMA_messages['strSystemSwap'],
                series: [ {
                    label: PMA_messages['strTotalSwap'],
                    fill:true,
                    stackSeries: true
                }, {
                    label: PMA_messages['strUsedSwap'],
                    fill:true,
                    stackSeries: true
                } ],
                nodes: [{ dataPoints: [{ type: 'memory', name: 'SwapTotal' }]},
                        { dataPoints: [{ type: 'memory', name: 'SwapUsed' }]}
                ]
            }
        });
        break;

    case 'Linux':
        $.extend(presetCharts, {
            'cpu': {
                title: PMA_messages['strSystemCPUUsage'],
                series: [ {
                    label: PMA_messages['strAverageLoad']
                } ],
                nodes: [{ dataPoints: [{ type: 'cpu', name: 'irrelevant' }], transformFn: 'cpu-linux'}]
            },
            'memory': {
                title: PMA_messages['strSystemMemory'],
                series: [
                    { label: PMA_messages['strUsedMemory'], fill:true, stackSeries: true},
                    { label: PMA_messages['strCachedMemory'], fill:true, stackSeries: true},
                    { label: PMA_messages['strBufferedMemory'], fill:true, stackSeries: true},
                    { label: PMA_messages['strFreeMemory'], fill:true, stackSeries: true}
                ],
                nodes: [
                    { dataPoints: [{ type: 'memory', name: 'MemUsed' }], valueDivisor: 1024 },
                    { dataPoints: [{ type: 'memory', name: 'Cached' }],  valueDivisor: 1024 },
                    { dataPoints: [{ type: 'memory', name: 'Buffers' }], valueDivisor: 1024 },
                    { dataPoints: [{ type: 'memory', name: 'MemFree' }], valueDivisor: 1024 }
                ]                
             },
            'swap': {
                title: PMA_messages['strSystemSwap'],
                series: [
                    { label: PMA_messages['strUsedSwap'], fill:true, stackSeries: true},
                    { label: PMA_messages['strCachedSwap'], fill:true, stackSeries: true},
                    { label: PMA_messages['strFreeSwap'], fill:true, stackSeries: true}
                ],
                nodes: [
                    { dataPoints: [{ type: 'memory', name: 'SwapUsed' }], valueDivisor: 1024 },
                    { dataPoints: [{ type: 'memory', name: 'SwapCached' }], valueDivisor: 1024 },
                    { dataPoints: [{ type: 'memory', name: 'SwapFree' }], valueDivisor: 1024 }
                ]
            }
        });
        break;
    }

    // Default setting for the chart grid
    defaultChartGrid = {
        'c0': {  title: PMA_messages['strQuestions'],
                 series: [{label: PMA_messages['strQuestions']}],
                 nodes: [{dataPoints: [{ type: 'statusvar', name: 'Questions' }], display: 'differential' }]
        },
        'c1': {
                 title: PMA_messages['strChartConnectionsTitle'],
                 series: [ { label: PMA_messages['strConnections']},
                          { label: PMA_messages['strProcesses']} ],
                 nodes: [ { dataPoints: [{ type: 'statusvar', name: 'Connections' }], display: 'differential' },
                          { dataPoints: [{ type: 'proc', name: 'processes' }] }
                ]
        },
        'c2': {
                 title: PMA_messages['strTraffic'],
                 series: [
                    { label: PMA_messages['strBytesSent']},
                    { label: PMA_messages['strBytesReceived']}
                 ],
                 nodes: [
                    { dataPoints: [{ type: 'statusvar', name: 'Bytes_sent' }], display: 'differential', valueDivisor: 1024 },
                    { dataPoints: [{ type: 'statusvar', name: 'Bytes_received' }], display: 'differential', valueDivisor: 1024 }
                ]
         }
    };

    // Server is localhost => We can add cpu/memory/swap to the default chart
    if (server_db_isLocal) {
        defaultChartGrid['c3'] = presetCharts['cpu'];
        defaultChartGrid['c4'] = presetCharts['memory'];
        defaultChartGrid['c5'] = presetCharts['swap'];
    }

    /* Buttons that are on the top right corner of each chart */
    var gridbuttons = {
        cogButton: {
            //enabled: true,
            symbol: 'url(' + pmaThemeImage  + 's_cog.png)',
            x: -36,
            symbolFill: '#B5C9DF',
            hoverSymbolFill: '#779ABF',
            _titleKey: 'settings',
            menuName: 'gridsettings',
            menuItems: [{
                textKey: 'editChart',
                onclick: function() {
                    editChart(this);
                }
            }, {
                textKey: 'removeChart',
                onclick: function() {
                    removeChart(this);
                }
            }]
        }
    };

    Highcharts.setOptions({
        lang: {
            settings:    PMA_messages['strSettings'],
            removeChart: PMA_messages['strRemoveChart'],
            editChart:   PMA_messages['strEditChart']
        }
    });

    $('a[href="#rearrangeCharts"], a[href="#endChartEditMode"]').click(function() {
        editMode = !editMode;
        if ($(this).attr('href') == '#endChartEditMode') {
            editMode = false;
        }

        // Icon graphics have zIndex 19, 20 and 21. Let's just hope nothing else has the same zIndex
        $('table#chartGrid div svg').find('*[zIndex=20], *[zIndex=21], *[zIndex=19]').toggle(editMode);

        $('a[href="#endChartEditMode"]').toggle(editMode);

        if (editMode) {
            // Close the settings popup
            $('#statustabs_charting .popupContent').hide().removeClass('openedPopup');

            $("#chartGrid").sortableTable({
                ignoreRect: {
                    top: 8,
                    left: chartSize().width - 63,
                    width: 54,
                    height: 24
                },
                events: {
                    // Drop event. The drag child element is moved into the drop element
                    // and vice versa. So the parameters are switched.
                    drop: function(drag, drop, pos) {
                        var dragKey, dropKey, dropRender;
                        var dragRender = $(drag).children().first().attr('id');

                        if ($(drop).children().length > 0) {
                            dropRender = $(drop).children().first().attr('id');
                        }

                        // Find the charts in the array
                        $.each(runtime.charts, function(key, value) {
                            if (value.chart.options.chart.renderTo == dragRender) {
                                dragKey = key;
                            }
                            if (dropRender && value.chart.options.chart.renderTo == dropRender) {
                                dropKey = key;
                            }
                        });

                        // Case 1: drag and drop are charts -> Switch keys
                        if (dropKey) {
                            if (dragKey) {
                                dragChart = runtime.charts[dragKey];
                                runtime.charts[dragKey] = runtime.charts[dropKey];
                                runtime.charts[dropKey] = dragChart;
                            } else {
                                // Case 2: drop is a empty cell => just completely rebuild the ids
                                var keys = [];
                                var dropKeyNum = parseInt(dropKey.substr(1));
                                var insertBefore = pos.col + pos.row * monitorSettings.columns;
                                var values = [];
                                var newChartList = {};
                                var c = 0;

                                $.each(runtime.charts, function(key, value) {
                                    if (key != dropKey) {
                                        keys.push(key);
                                    }
                                });

                                keys.sort();

                                // Rebuilds all ids, with the dragged chart correctly inserted
                                for (var i = 0; i<keys.length; i++) {
                                    if (keys[i] == insertBefore) {
                                        newChartList['c' + (c++)] = runtime.charts[dropKey];
                                        insertBefore = -1; // Insert ok
                                    }
                                    newChartList['c' + (c++)] = runtime.charts[keys[i]];
                                }

                                // Not inserted => put at the end
                                if (insertBefore != -1) {
                                    newChartList['c' + (c++)] = runtime.charts[dropKey];
                                }

                                runtime.charts = newChartList;
                            }

                            saveMonitor();
                        }
                    }
                }
            });

        } else {
            $("#chartGrid").sortableTable('destroy');
            saveMonitor(); // Save settings
        }

        return false;
    });

    // global settings
    $('div#statustabs_charting div.popupContent select[name="chartColumns"]').change(function() {
        monitorSettings.columns = parseInt(this.value);

        var newSize = chartSize();

        // Empty cells should keep their size so you can drop onto them
        $('table#chartGrid tr td').css('width', newSize.width + 'px');

        /* Reorder all charts that it fills all column cells */
        var numColumns;
        var $tr = $('table#chartGrid tr:first');
        var row = 0;
        while($tr.length != 0) {
            numColumns = 1;
            // To many cells in one row => put into next row
            $tr.find('td').each(function() {
                if (numColumns > monitorSettings.columns) {
                    if ($tr.next().length == 0) {
                        $tr.after('<tr></tr>');
                    }
                    $tr.next().prepend($(this));
                }
                numColumns++;
            });

            // To little cells in one row => for each cell to little, move all cells backwards by 1
            if ($tr.next().length > 0) {
                var cnt = monitorSettings.columns - $tr.find('td').length;
                for (var i = 0; i < cnt; i++) {
                    $tr.append($tr.next().find('td:first'));
                    $tr.nextAll().each(function() {
                        if ($(this).next().length != 0) {
                            $(this).append($(this).next().find('td:first'));
                        }
                    });
                }
            }

            $tr = $tr.next();
            row++;
        }

        /* Apply new chart size to all charts */
        $.each(runtime.charts, function(key, value) {
            value.chart.setSize(
                newSize.width,
                newSize.height,
                false
            );
        });

        if (monitorSettings.gridMaxPoints == 'auto') {
            runtime.gridMaxPoints = Math.round((newSize.width - 40) / 12);
        }

        runtime.xmin = new Date().getTime() - server_time_diff - runtime.gridMaxPoints * monitorSettings.gridRefresh;
        runtime.xmax = new Date().getTime() - server_time_diff + monitorSettings.gridRefresh;

        if (editMode) {
            $("#chartGrid").sortableTable('refresh');
        }

        saveMonitor(); // Save settings
    });

    $('div#statustabs_charting div.popupContent select[name="gridChartRefresh"]').change(function() {
        monitorSettings.gridRefresh = parseInt(this.value) * 1000;
        clearTimeout(runtime.refreshTimeout);

        if (runtime.refreshRequest) {
            runtime.refreshRequest.abort();
        }

        runtime.xmin = new Date().getTime() - server_time_diff - runtime.gridMaxPoints * monitorSettings.gridRefresh;
        runtime.xmax = new Date().getTime() - server_time_diff + monitorSettings.gridRefresh;

        $.each(runtime.charts, function(key, value) {
            value.chart.xAxis[0].setExtremes(runtime.xmin, runtime.xmax, false);
        });

        runtime.refreshTimeout = setTimeout(refreshChartGrid, monitorSettings.gridRefresh);

        saveMonitor(); // Save settings
    });

    $('a[href="#addNewChart"]').click(function() {
        var dlgButtons = { };

        dlgButtons[PMA_messages['strAddChart']] = function() {
            var type = $('input[name="chartType"]:checked').val();

            if (type == 'preset') {
                newChart = presetCharts[$('div#addChartDialog select[name="presetCharts"]').prop('value')];
            } else {
                // If user builds his own chart, it's being set/updated each time he adds a series
                // So here we only warn if he didn't add a series yet
                if (! newChart || ! newChart.nodes || newChart.nodes.length == 0) {
                    alert(PMA_messages['strAddOneSeriesWarning']);
                    return;
                }
            }

            newChart.title = $('input[name="chartTitle"]').val();
            // Add a cloned object to the chart grid
            addChart($.extend(true, {}, newChart));

            newChart = null;

            saveMonitor(); // Save settings

            $(this).dialog("close");
        };

        dlgButtons[PMA_messages['strClose']] = function() {
            newChart = null;
            $('span#clearSeriesLink').hide();
            $('#seriesPreview').html('');
            $(this).dialog("close");
        };

        var $presetList = $('div#addChartDialog select[name="presetCharts"]');
        if ($presetList.html().length == 0) {
            $.each(presetCharts, function(key, value) {
                $presetList.append('<option value="' + key + '">' + value.title + '</option>');
            });
            $presetList.change(function() {
                $('input#chartPreset').trigger('click');
                $('input[name="chartTitle"]').val(presetCharts[$(this).val()].title);
            });
        }

        $('div#addChartDialog').dialog({
            width: 'auto',
            height: 'auto',
            buttons: dlgButtons
        });

        $('div#addChartDialog #seriesPreview').html('<i>' + PMA_messages['strNone'] + '</i>');

        return false;
    });

    $('a[href="#exportMonitorConfig"]').click(function() {
        var gridCopy = {};

        $.each(runtime.charts, function(key, elem) {
            gridCopy[key] = {};
            gridCopy[key].nodes = elem.nodes;
            gridCopy[key].settings = elem.settings;
            gridCopy[key].title = elem.title;
        });

        var exportData = {
            monitorCharts: gridCopy,
            monitorSettings: monitorSettings
        };
        var $form;

        $('body').append($form = $('<form method="post" action="file_echo.php?' + url_query + '&filename=1" style="display:none;"></form>'));

        $form.append('<input type="hidden" name="monitorconfig" value="' + encodeURI($.toJSON(exportData)) + '">');
        $form.submit();
        $form.remove();
    });

    $('a[href="#importMonitorConfig"]').click(function() {
        $('div#emptyDialog').dialog({title: PMA_messages['strImportDialogTitle']});
        $('div#emptyDialog').html(PMA_messages['strImportDialogMessage'] + ':<br/><form action="file_echo.php?' + url_query + '&import=1" method="post" enctype="multipart/form-data">' +
            '<input type="file" name="file"> <input type="hidden" name="import" value="1"> </form>');

        var dlgBtns = {};

        dlgBtns[PMA_messages['strImport']] = function() {
            var $iframe, $form;
            $('body').append($iframe = $('<iframe id="monitorConfigUpload" style="display:none;"></iframe>'));
            var d = $iframe[0].contentWindow.document;
            d.open(); d.close();
            mew = d;

            $iframe.load(function() {
                var json;

                // Try loading config
                try {
                    var data = $('body', $('iframe#monitorConfigUpload')[0].contentWindow.document).html();
                    // Chrome wraps around '<pre style="word-wrap: break-word; white-space: pre-wrap;">' to any text content -.-
                    json = $.secureEvalJSON(data.substring(data.indexOf("{"), data.lastIndexOf("}") + 1));
                } catch (err) {
                    alert(PMA_messages['strFailedParsingConfig']);
                    $('div#emptyDialog').dialog('close');
                    return;
                }

                // Basic check, is this a monitor config json?
                if (!json || ! json.monitorCharts || ! json.monitorCharts) {
                    alert(PMA_messages['strFailedParsingConfig']);
                    $('div#emptyDialog').dialog('close');
                    return;
                }

                // If json ok, try applying config
                try {
                    window.localStorage['monitorCharts'] = $.toJSON(json.monitorCharts);
                    window.localStorage['monitorSettings'] = $.toJSON(json.monitorSettings);
                    rebuildGrid();
                } catch(err) {
                    alert(PMA_messages['strFailedBuildingGrid']);
                    // If an exception is thrown, load default again
                    window.localStorage.removeItem('monitorCharts');
                    window.localStorage.removeItem('monitorSettings');
                    rebuildGrid();
                }

                $('div#emptyDialog').dialog('close');
            });

            $("body", d).append($form = $('div#emptyDialog').find('form'));
            $form.submit();
            $('div#emptyDialog').append('<img class="ajaxIcon" src="' + pmaThemeImage + 'ajax_clock_small.gif" alt="">');
        };

        dlgBtns[PMA_messages['strCancel']] = function() {
            $(this).dialog('close');
        };


        $('div#emptyDialog').dialog({
            width: 'auto',
            height: 'auto',
            buttons: dlgBtns
        });
    });

    $('a[href="#clearMonitorConfig"]').click(function() {
        window.localStorage.removeItem('monitorCharts');
        window.localStorage.removeItem('monitorSettings');
        window.localStorage.removeItem('monitorVersion');
        $(this).hide();
        rebuildGrid();
    });

    $('a[href="#pauseCharts"]').click(function() {
        runtime.redrawCharts = ! runtime.redrawCharts;
        if (! runtime.redrawCharts) {
            $(this).html(PMA_getImage('play.png') + ' ' + PMA_messages['strResumeMonitor']);
        } else {
            $(this).html(PMA_getImage('pause.png') + ' ' + PMA_messages['strPauseMonitor']);
            if (! runtime.charts) {
                initGrid();
                $('a[href="#settingsPopup"]').show();
            }
        }
        return false;
    });

    $('a[href="#monitorInstructionsDialog"]').click(function() {
        var $dialog = $('div#monitorInstructionsDialog');

        $dialog.dialog({
            width: 595,
            height: 'auto'
        }).find('img.ajaxIcon').show();

        var loadLogVars = function(getvars) {
            vars = { ajax_request: true, logging_vars: true };
            if (getvars) {
                $.extend(vars, getvars);
            }

            $.get('server_status.php?' + url_query, vars,
                function(data) {
                    var logVars = $.parseJSON(data.message),
                        icon = PMA_getImage('s_success.png'), msg='', str='';

                    if (logVars['general_log'] == 'ON') {
                        if (logVars['slow_query_log'] == 'ON') {
                            msg = PMA_messages['strBothLogOn'];
                        } else {
                            msg = PMA_messages['strGenLogOn'];
                        }
                    }

                    if (msg.length == 0 && logVars['slow_query_log'] == 'ON') {
                        msg = PMA_messages['strSlowLogOn'];
                    }

                    if (msg.length == 0) {
                        icon = PMA_getImage('s_error.png');
                        msg = PMA_messages['strBothLogOff'];
                    }

                    str = '<b>' + PMA_messages['strCurrentSettings'] + '</b><br><div class="smallIndent">';
                    str += icon + msg + '<br />';

                    if (logVars['log_output'] != 'TABLE') {
                        str += PMA_getImage('s_error.png') + ' ' + PMA_messages['strLogOutNotTable'] + '<br />';
                    } else {
                        str += PMA_getImage('s_success.png') + ' ' + PMA_messages['strLogOutIsTable'] + '<br />';
                    }

                    if (logVars['slow_query_log'] == 'ON') {
                        if (logVars['long_query_time'] > 2) {
                            str += PMA_getImage('s_attention.png') + ' '
                                + $.sprintf(PMA_messages['strSmallerLongQueryTimeAdvice'], logVars['long_query_time'])
                                + '<br />';
                        }

                        if (logVars['long_query_time'] < 2) {
                            str += PMA_getImage('s_success.png') + ' '
                                + $.sprintf(PMA_messages['strLongQueryTimeSet'], logVars['long_query_time'])
                                + '<br />';
                        }
                    }

                    str += '</div>';

                    if (is_superuser) {
                        str += '<p></p><b>' + PMA_messages['strChangeSettings'] + '</b>';
                        str += '<div class="smallIndent">';
                        str += PMA_messages['strSettingsAppliedGlobal'] + '<br/>';

                        var varValue = 'TABLE';
                        if (logVars['log_output'] == 'TABLE') {
                            varValue = 'FILE';
                        }

                        str += '- <a class="set" href="#log_output-' + varValue + '">'
                            + $.sprintf(PMA_messages['strSetLogOutput'], varValue)
                            + ' </a><br />';

                        if (logVars['general_log'] != 'ON') {
                            str += '- <a class="set" href="#general_log-ON">'
                                + $.sprintf(PMA_messages['strEnableVar'], 'general_log')
                                + ' </a><br />';
                        } else {
                            str += '- <a class="set" href="#general_log-OFF">'
                                + $.sprintf(PMA_messages['strDisableVar'], 'general_log')
                                + ' </a><br />';
                        }

                        if (logVars['slow_query_log'] != 'ON') {
                            str += '- <a class="set" href="#slow_query_log-ON">'
                                +  $.sprintf(PMA_messages['strEnableVar'], 'slow_query_log')
                                + ' </a><br />';
                        } else {
                            str += '- <a class="set" href="#slow_query_log-OFF">'
                                +  $.sprintf(PMA_messages['strDisableVar'], 'slow_query_log')
                                + ' </a><br />';
                        }

                        varValue = 5;
                        if (logVars['long_query_time'] > 2) {
                            varValue = 1;
                        }

                        str += '- <a class="set" href="#long_query_time-' + varValue + '">'
                            + $.sprintf(PMA_messages['setSetLongQueryTime'], varValue)
                            + ' </a><br />';

                    } else {
                        str += PMA_messages['strNoSuperUser'] + '<br/>';
                    }

                    str += '</div>';

                    $dialog.find('div.monitorUse').toggle(
                        logVars['log_output'] == 'TABLE' && (logVars['slow_query_log'] == 'ON' || logVars['general_log'] == 'ON')
                    );

                    $dialog.find('div.ajaxContent').html(str);
                    $dialog.find('img.ajaxIcon').hide();
                    $dialog.find('a.set').click(function() {
                        var nameValue = $(this).attr('href').split('-');
                        loadLogVars({ varName: nameValue[0].substr(1), varValue: nameValue[1]});
                        $dialog.find('img.ajaxIcon').show();
                    });
                }
            );
        };


        loadLogVars();

        return false;
    });

    $('input[name="chartType"]').change(function() {
        $('#chartVariableSettings').toggle(this.checked && this.value == 'variable');
        var title = $('input[name="chartTitle"]').val();
        if (title == PMA_messages['strChartTitle']
           || title == $('label[for="' + $('input[name="chartTitle"]').data('lastRadio') + '"]').text()
        ) {
            $('input[name="chartTitle"]')
                .data('lastRadio', $(this).attr('id'))
                .val($('label[for="' + $(this).attr('id') + '"]').text());
        }

    });

    $('input[name="useDivisor"]').change(function() {
        $('span.divisorInput').toggle(this.checked);
    });
    $('input[name="useUnit"]').change(function() {
        $('span.unitInput').toggle(this.checked);
    });

    $('select[name="varChartList"]').change(function () {
        if (this.selectedIndex != 0) {
            $('#variableInput').val(this.value);
        }
    });

    $('a[href="#kibDivisor"]').click(function() {
        $('input[name="valueDivisor"]').val(1024);
        $('input[name="valueUnit"]').val(PMA_messages['strKiB']);
        $('span.unitInput').toggle(true);
        $('input[name="useUnit"]').prop('checked', true);
        return false;
    });

    $('a[href="#mibDivisor"]').click(function() {
        $('input[name="valueDivisor"]').val(1024*1024);
        $('input[name="valueUnit"]').val(PMA_messages['strMiB']);
        $('span.unitInput').toggle(true);
        $('input[name="useUnit"]').prop('checked', true);
        return false;
    });

    $('a[href="#submitClearSeries"]').click(function() {
        $('#seriesPreview').html('<i>' + PMA_messages['strNone'] + '</i>');
        newChart = null;
        $('span#clearSeriesLink').hide();
    });

    $('a[href="#submitAddSeries"]').click(function() {
        if ($('input#variableInput').val() == "") {
            return false;
        }

        if (newChart == null) {
            $('#seriesPreview').html('');

            newChart = {
                title: $('input[name="chartTitle"]').val(),
                nodes: []
            };
        }

        var serie = {
            dataPoints: [{ type: 'statusvar', name: $('input#variableInput').val() }],
            name: $('input#variableInput').val(),
            display: $('input[name="differentialValue"]').prop('checked') ? 'differential' : ''
        };

        if (serie.dataPoint == 'Processes') {
            serie.dataType='proc';
        }

        if ($('input[name="useDivisor"]').prop('checked')) {
            serie.valueDivisor = parseInt($('input[name="valueDivisor"]').val());
        }

        if ($('input[name="useUnit"]').prop('checked')) {
            serie.unit = $('input[name="valueUnit"]').val();
        }

        var str = serie.display == 'differential' ? ', ' + PMA_messages['strDifferential'] : '';
        str += serie.valueDivisor ? (', ' + $.sprintf(PMA_messages['strDividedBy'], serie.valueDivisor)) : '';
        str += serie.unit ? (', ' + PMA_messages['strUnit'] + ': ' + serie.unit) : '';

        $('#seriesPreview').append('- ' + serie.name + str + '<br>');

        newChart.nodes.push(serie);

        $('input#variableInput').val('');
        $('input[name="differentialValue"]').prop('checked', true);
        $('input[name="useDivisor"]').prop('checked', false);
        $('input[name="useUnit"]').prop('checked', false);
        $('input[name="useDivisor"]').trigger('change');
        $('input[name="useUnit"]').trigger('change');
        $('select[name="varChartList"]').get(0).selectedIndex = 0;

        $('span#clearSeriesLink').show();

        return false;
    });

    $("input#variableInput").autocomplete({
            source: variableNames
    });

    /* Initializes the monitor, called only once */
    function initGrid() {
        var settings;
        var series;

        /* Apply default values & config */
        if (window.localStorage) {
            if (window.localStorage['monitorCharts']) {
                runtime.charts = $.parseJSON(window.localStorage['monitorCharts']);
            }
            if (window.localStorage['monitorSettings']) {
                monitorSettings = $.parseJSON(window.localStorage['monitorSettings']);
            }

            $('a[href="#clearMonitorConfig"]').toggle(runtime.charts != null);

            if (runtime.charts != null && monitorProtocolVersion != window.localStorage['monitorVersion']) {
                $('div#emptyDialog').dialog({title: PMA_messages['strIncompatibleMonitorConfig']});
                $('div#emptyDialog').html(PMA_messages['strIncompatibleMonitorConfigDescription']);

                var dlgBtns = {};
                dlgBtns[PMA_messages['strClose']] = function() { $(this).dialog('close'); };

                $('div#emptyDialog').dialog({
                    width: 400,
                    buttons: dlgBtns
                });
            }
        }

        if (runtime.charts == null) {
            runtime.charts = defaultChartGrid;
        }
        if (monitorSettings == null) {
            monitorSettings = defaultMonitorSettings;
        }

        $('select[name="gridChartRefresh"]').val(monitorSettings.gridRefresh / 1000);
        $('select[name="chartColumns"]').val(monitorSettings.columns);

        if (monitorSettings.gridMaxPoints == 'auto') {
            runtime.gridMaxPoints = Math.round((monitorSettings.chartSize.width - 40) / 12);
        } else {
            runtime.gridMaxPoints = monitorSettings.gridMaxPoints;
        }

        runtime.xmin = new Date().getTime() - server_time_diff - runtime.gridMaxPoints * monitorSettings.gridRefresh;
        runtime.xmax = new Date().getTime() - server_time_diff + monitorSettings.gridRefresh;

        /* Calculate how much spacing there is between each chart */
        $('table#chartGrid').html('<tr><td></td><td></td></tr><tr><td></td><td></td></tr>');
        chartSpacing = {
            width: $('table#chartGrid td:nth-child(2)').offset().left
                    - $('table#chartGrid td:nth-child(1)').offset().left,
            height: $('table#chartGrid tr:nth-child(2) td:nth-child(2)').offset().top
                    - $('table#chartGrid tr:nth-child(1) td:nth-child(1)').offset().top
        };
        $('table#chartGrid').html('');

        /* Add all charts - in correct order */
        var keys = [];
        $.each(runtime.charts, function(key, value) {
            keys.push(key);
        });
        keys.sort();
        for (var i = 0; i < keys.length; i++) {
            addChart(runtime.charts[keys[i]], true);
        }

        /* Fill in missing cells */
        var numCharts = $('table#chartGrid .monitorChart').length;
        var numMissingCells = (monitorSettings.columns - numCharts % monitorSettings.columns) % monitorSettings.columns;
        for (var i = 0; i < numMissingCells; i++) {
            $('table#chartGrid tr:last').append('<td></td>');
        }

        // Empty cells should keep their size so you can drop onto them
        $('table#chartGrid tr td').css('width', chartSize().width + 'px');

        buildRequiredDataList();
        refreshChartGrid();
    }

    /* Destroys all monitor related resources */
    function destroyGrid() {
        if (runtime.charts) {
            $.each(runtime.charts, function(key, value) {
                try {
                    value.chart.destroy();
                } catch(err) {}
            });
        }

        try {
            runtime.refreshRequest.abort();
        } catch(err) {}
        try {
            clearTimeout(runtime.refreshTimeout);
        } catch(err) {}

        $('table#chartGrid').html('');

        runtime.charts = null;
        runtime.chartAI = 0;
        monitorSettings = null;
    }

    /* Calls destroyGrid() and initGrid(), but before doing so it saves the chart
     * data from each chart and restores it after the monitor is initialized again */
    function rebuildGrid() {
        var oldData = null;
        if (runtime.charts) {
            oldData = {};
            $.each(runtime.charts, function(key, chartObj) {
                for (var i = 0, l = chartObj.nodes.length; i < l; i++) {
                    oldData[chartObj.nodes[i].dataPoint] = [];
                    for (var j = 0, ll = chartObj.chart.series[i].data.length; j < ll; j++) {
                        oldData[chartObj.nodes[i].dataPoint].push([chartObj.chart.series[i].data[j].x, chartObj.chart.series[i].data[j].y]);
                    }
                }
            });
        }

        destroyGrid();
        initGrid();

        if (oldData) {
            $.each(runtime.charts, function(key, chartObj) {
                for (var j = 0, l = chartObj.nodes.length; j < l; j++) {
                    if (oldData[chartObj.nodes[j].dataPoint]) {
                        chartObj.chart.series[j].setData(oldData[chartObj.nodes[j].dataPoint]);
                    }
                }
            });
        }
    }

    /* Calculactes the dynamic chart size that depends on the column width */
    function chartSize() {
        var wdt = $('div#logTable').innerWidth() / monitorSettings.columns - (monitorSettings.columns - 1) * chartSpacing.width;
        return {
            width: wdt,
            height: 0.75 * wdt
        };
    }

    /* Adds a chart to the chart grid */
    function addChart(chartObj, initialize) {
<<<<<<< HEAD
        series = [];
        for (var j = 0, l = chartObj.nodes.length; j < l; j++) {
=======
/*        series = [];
        for (var j = 0; j<chartObj.nodes.length; j++)
>>>>>>> 2f88914b
            series.push(chartObj.nodes[j]);
        }

        settings = {
            chart: {
                renderTo: 'gridchart' + runtime.chartAI,
                width: chartSize().width,
                height: chartSize().height,
                marginRight: 5,
                zoomType: 'x',
                events: {
                    selection: function(event) {
                        if (editMode || $('#logAnalyseDialog').length == 0) {
                            return false;
                        }

                        var extremesObject = event.xAxis[0],
                            min = extremesObject.min,
                            max = extremesObject.max;

                        $('#logAnalyseDialog input[name="dateStart"]')
                            .val(Highcharts.dateFormat('%Y-%m-%d %H:%M:%S', new Date(min)));
                        $('#logAnalyseDialog input[name="dateEnd"]')
                            .val(Highcharts.dateFormat('%Y-%m-%d %H:%M:%S', new Date(max)));

                        var dlgBtns = { };

                        dlgBtns[PMA_messages['strFromSlowLog']] = function() {
                            loadLog('slow');
                            $(this).dialog("close");
                        };

                        dlgBtns[PMA_messages['strFromGeneralLog']] = function() {
                            loadLog('general');
                            $(this).dialog("close");
                        };

                        function loadLog(type) {
                            var dateStart = Date.parse($('#logAnalyseDialog input[name="dateStart"]').prop('value')) || min;
                            var dateEnd = Date.parse($('#logAnalyseDialog input[name="dateEnd"]').prop('value')) || max;

                            loadLogStatistics({
                                src: type,
                                start: dateStart,
                                end: dateEnd,
                                removeVariables: $('input#removeVariables').prop('checked'),
                                limitTypes: $('input#limitTypes').prop('checked')
                            });
                        }

                        $('#logAnalyseDialog').dialog({
                            width: 'auto',
                            height: 'auto',
                            buttons: dlgBtns
                        });

                        return false;
                    }
                }
            },
            xAxis: {
                min: runtime.xmin,
                max: runtime.xmax
            },

            yAxis: {
                title: {
                    text: ''
                }
            },
            tooltip: {
                formatter: function() {
                        var s = '<b>' + Highcharts.dateFormat('%H:%M:%S', this.x) + '</b>';

                        $.each(this.points, function(i, point) {
                            s += '<br/><span style="color:' + point.series.color + '">' + point.series.name + ':</span> ' +
                                ((parseInt(point.y) == point.y) ? point.y : Highcharts.numberFormat(this.y, 2)) + ' ' + (point.series.options.unit || '');
                        });

                        return s;
                },
                shared: true
            },
            legend: {
                enabled: false
            },
            series: series,
            buttons: gridbuttons,
            title: { text: chartObj.title }
        };
*/

        settings = {
            title: chartObj.title,
            axes: {
                xaxis: {
                    renderer: $.jqplot.DateAxisRenderer,
                    tickOptions: {
                        formatString: '%H:%M:%S',
                        showGridline: false
                    },
                    min: runtime.xmin,
                    max: runtime.xmax
                },
                yaxis: {
                    min:0,
                    max:500,
                    numberTicks:6
                }
            },
            seriesDefaults: {
                rendererOptions: {
                    smooth: true
                }
            },
            highlighter: {
            show: true,
            showTooltip: false
            }
        };

        settings.series = chartObj.series;

        if ($('#' + 'gridchart' + runtime.chartAI).length == 0) {
            var numCharts = $('table#chartGrid .monitorChart').length;

            if (numCharts == 0 || !( numCharts % monitorSettings.columns)) {
                $('table#chartGrid').append('<tr></tr>');
            }

            $('table#chartGrid tr:last').append('<td><div class="ui-state-default monitorChart" id="' + 'gridchart' + runtime.chartAI + '"></div></td>');
        }

        chartObj.chart = $.jqplot('gridchart' + runtime.chartAI, [[,]], settings);
        chartObj.numPoints = 0;

        if (initialize != true) {
            runtime.charts['c' + runtime.chartAI] = chartObj;
            buildRequiredDataList();
        }

        // Edit, Print icon only in edit mode
        $('table#chartGrid div svg').find('*[zIndex=20], *[zIndex=21], *[zIndex=19]').toggle(editMode);

        runtime.chartAI++;
    }

    /* Opens a dialog that allows one to edit the title and series labels of the supplied chart */
    function editChart(chartObj) {
        var htmlnode = chartObj.options.chart.renderTo;
        if (! htmlnode ) {
            return;
        }

        var chart = null;
        var chartKey = null;
        $.each(runtime.charts, function(key, value) {
            if (value.chart.options.chart.renderTo == htmlnode) {
                chart = value;
                chartKey = key;
                return false;
            }
        });

        if (chart == null) {
            return;
        }

        var htmlStr = '<p><b>' + PMA_messages['strChartTitle'] + ': </b> <br/> <input type="text" size="35" name="chartTitle" value="' + chart.title + '" />';
        htmlStr += '</p><p><b>' + PMA_messages['strSeries'] + ':</b> </p><ol>';
        for (var i = 0; i<chart.nodes.length; i++) {
            htmlStr += '<li><i>' + chart.nodes[i].dataPoints[0].name  + ': </i><br/><input type="text" name="chartSerie-' + i + '" value="' + chart.nodes[i].name + '" /></li>';
        }

        dlgBtns = {};
        dlgBtns[PMA_messages['strSave']] = function() {
            runtime.charts[chartKey].title = $('div#emptyDialog input[name="chartTitle"]').val();
            runtime.charts[chartKey].chart.setTitle({ text: runtime.charts[chartKey].title });

            $('div#emptyDialog input[name*="chartSerie"]').each(function() {
                var $t = $(this);
                var idx = $t.attr('name').split('-')[1];
                runtime.charts[chartKey].nodes[idx].name = $t.val();
                runtime.charts[chartKey].chart.series[idx].name = $t.val();
            });

            $(this).dialog('close');
            saveMonitor();
        };
        dlgBtns[PMA_messages['strCancel']] = function() {
            $(this).dialog('close');
        };

        $('div#emptyDialog').html(htmlStr + '</ol>');
        $('div#emptyDialog').dialog({
            title: PMA_messages['strChartEdit'],
            width: 'auto',
            height: 'auto',
            buttons: dlgBtns
        });
    }

    /* Removes a chart from the grid */
    function removeChart(chartObj) {
        var htmlnode = chartObj.options.chart.renderTo;
        if (! htmlnode ) {
            return;
        }

        $.each(runtime.charts, function(key, value) {
            if (value.chart.options.chart.renderTo == htmlnode) {
                delete runtime.charts[key];
                return false;
            }
        });

        buildRequiredDataList();

        // Using settimeout() because clicking the remove link fires an onclick event
        // which throws an error when the chart is destroyed
        setTimeout(function() {
            chartObj.destroy();
            $('div#' + htmlnode).remove();
        }, 10);

        saveMonitor(); // Save settings
    }

    /* Called in regular intervalls, this function updates the values of each chart in the grid */
    function refreshChartGrid() {
        /* Send to server */
        runtime.refreshRequest = $.post('server_status.php?' + url_query, {
            ajax_request: true,
            chart_data: 1,
            type: 'chartgrid',
            requiredData: $.toJSON(runtime.dataList)
        }, function(data) {
            var chartData;
            try {
                chartData = $.parseJSON(data.message);
            } catch(err) {
                return serverResponseError();
            }
            var value, i = 0;
            var diff;

            /* Update values in each graph */
            $.each(runtime.charts, function(orderKey, elem) {
                var key = elem.chartID;
                // If newly added chart, we have no data for it yet
                if (! chartData[key]) {
                    return;
                }
                // Draw all series
<<<<<<< HEAD
                for (var j = 0, l = elem.nodes.length; j < l; j++) {
=======
                for (var j = 0; j < elem.chart.series.length; j++) {
>>>>>>> 2f88914b
                    // Update x-axis
                    if (i == 0 && j == 0) {
                        if (oldChartData == null) {
                            diff = chartData.x - runtime.xmax;
                        } else {
                            diff = parseInt(chartData.x - oldChartData.x);
                        }

                        runtime.xmin += diff;
                        runtime.xmax += diff;
                    }

                    //elem.chart.xAxis[0].setExtremes(runtime.xmin, runtime.xmax, false);
                    /* Calculate y value */

                    // If transform function given, use it
                    if (elem.nodes[j].transformFn) {
                        value = chartValueTransform(
                            elem.nodes[j].transformFn,
                            chartData[key][j],
                            // Check if first iteration (oldChartData==null), or if newly added chart oldChartData[key]==null
                            (oldChartData == null || oldChartData[key] == null ? null : oldChartData[key][j])
                        );

                    // Otherwise use original value and apply differential and divisor if given,
                    // in this case we have only one data point per series - located at chartData[key][j][0]
                    } else {
                        value = parseFloat(chartData[key][j][0].value);

                        if (elem.nodes[j].display == 'differential') {
                            if (oldChartData == null || oldChartData[key] == null) {
                                continue;
                            }
                            value -= oldChartData[key][j][0].value;
                        }

                        if (elem.nodes[j].valueDivisor) {
                            value = value / elem.nodes[j].valueDivisor;
                        }
                    }

                    // Set y value, if defined
                    if (value != undefined) {
                        /*elem.chart.series[j].addPoint(
                            { x: chartData.x, y: value },
                            false,
                            elem.numPoints >= runtime.gridMaxPoints
                        );*/
                        elem.chart.series[j].data.push([chartData.x, value]);
                    }
                }

                // update chart options
                elem.chart['axes']['xaxis']['max'] = runtime.xmax;
                elem.chart['axes']['xaxis']['min'] = runtime.xmin;
                i++;
                runtime.charts[orderKey].numPoints++;
                if (runtime.redrawCharts) {
                    elem.chart.replot();
                }
            });

            oldChartData = chartData;

            runtime.refreshTimeout = setTimeout(refreshChartGrid, monitorSettings.gridRefresh);
        });
    }

    /* Function that supplies special value transform functions for chart values */
    function chartValueTransform(name, cur, prev) {
        switch(name) {
        case 'cpu-linux':
            if (prev == null) {
                return undefined;
            }
            // cur and prev are datapoint arrays, but containing only 1 element for cpu-linux
            cur = cur[0];
            prev = prev[0];

            var diff_total = cur.busy + cur.idle - (prev.busy + prev.idle);
            var diff_idle = cur.idle - prev.idle;
            return 100 * (diff_total - diff_idle) / diff_total;

        // Query cache efficiency (%)
        case 'qce':
            if (prev == null) {
                return undefined;
            }
            // cur[0].value is Qcache_hits, cur[1].value is Com_select
            var diffQHits = cur[0].value - prev[0].value;
            // No NaN please :-)
            if (cur[1].value - prev[1].value == 0) {
                return 0;
            }

            return diffQHits / (cur[1].value - prev[1].value + diffQHits) * 100;

        // Query cache usage (%)
        case 'qcu':
            if (cur[1].value == 0) {
                return 0;
            }
            // cur[0].value is Qcache_free_memory, cur[1].value is query_cache_size
            return 100 - cur[0].value / cur[1].value * 100;

        }
        return undefined;
    }

    /* Build list of nodes that need to be retrieved from server.
     * It creates something like a stripped down version of the runtime.charts object.
     */
    function buildRequiredDataList() {
        runtime.dataList = {};
        // Store an own id, because the property name is subject of reordering,
        // thus destroying our mapping with runtime.charts <=> runtime.dataList
        var chartID = 0;
        $.each(runtime.charts, function(key, chart) {
            runtime.dataList[chartID] = [];
            for(var i=0, l=chart.nodes.length; i < l; i++) {
                runtime.dataList[chartID][i] = chart.nodes[i].dataPoints;
            }
            runtime.charts[key].chartID = chartID;
            chartID++;
        });
    }

    /* Loads the log table data, generates the table and handles the filters */
    function loadLogStatistics(opts) {
        var tableStr = '';
        var logRequest = null;

        if (! opts.removeVariables) {
            opts.removeVariables = false;
        }
        if (! opts.limitTypes) {
            opts.limitTypes = false;
        }

        $('#emptyDialog').dialog({title: PMA_messages['strAnalysingLogsTitle']});
        $('#emptyDialog').html(PMA_messages['strAnalysingLogs'] +
                                ' <img class="ajaxIcon" src="' + pmaThemeImage +
                                'ajax_clock_small.gif" alt="">');
        var dlgBtns = {};

        dlgBtns[PMA_messages['strCancelRequest']] = function() {
            if (logRequest != null) {
                logRequest.abort();
            }

            $(this).dialog("close");
        };

        $('#emptyDialog').dialog({
            width: 'auto',
            height: 'auto',
            buttons: dlgBtns
        });


        logRequest = $.get('server_status.php?' + url_query,
            {   ajax_request: true,
                log_data: 1,
                type: opts.src,
                time_start: Math.round(opts.start / 1000),
                time_end: Math.round(opts.end / 1000),
                removeVariables: opts.removeVariables,
                limitTypes: opts.limitTypes
            },
            function(data) {
                var logData;
                try {
                    logData = $.parseJSON(data.message);
                } catch(err) {
                    return serverResponseError();
                }

                if (logData.rows.length != 0) {
                    runtime.logDataCols = buildLogTable(logData);

                    /* Show some stats in the dialog */
                    $('#emptyDialog').dialog({title: PMA_messages['strLoadingLogs']});
                    $('#emptyDialog').html('<p>' + PMA_messages['strLogDataLoaded'] + '</p>');
                    $.each(logData.sum, function(key, value) {
                        key = key.charAt(0).toUpperCase() + key.slice(1).toLowerCase();
                        if (key == 'Total') {
                            key = '<b>' + key + '</b>';
                        }
                        $('#emptyDialog').append(key + ': ' + value + '<br/>');
                    });

                    /* Add filter options if more than a bunch of rows there to filter */
                    if (logData.numRows > 12) {
                        $('div#logTable').prepend(
                            '<fieldset id="logDataFilter">' +
                            '	<legend>' + PMA_messages['strFiltersForLogTable'] + '</legend>' +
                            '	<div class="formelement">' +
                            '		<label for="filterQueryText">' + PMA_messages['strFilterByWordRegexp'] + '</label>' +
                            '		<input name="filterQueryText" type="text" id="filterQueryText" style="vertical-align: baseline;" />' +
                            '	</div>' +
                            ((logData.numRows > 250) ? ' <div class="formelement"><button name="startFilterQueryText" id="startFilterQueryText">' + PMA_messages['strFilter'] + '</button></div>' : '') +
                            '	<div class="formelement">' +
                            '       <input type="checkbox" id="noWHEREData" name="noWHEREData" value="1" /> ' +
                            '       <label for="noWHEREData"> ' + PMA_messages['strIgnoreWhereAndGroup'] + '</label>' +
                            '   </div' +
                            '</fieldset>'
                        );

                        $('div#logTable input#noWHEREData').change(function() {
                            filterQueries(true);
                        });

                        if (logData.numRows > 250) {
                            $('div#logTable button#startFilterQueryText').click(filterQueries);
                        } else {
                            $('div#logTable input#filterQueryText').keyup(filterQueries);
                        }

                    }

                    var dlgBtns = {};
                    dlgBtns[PMA_messages['strJumpToTable']] = function() {
                        $(this).dialog("close");
                        $(document).scrollTop($('div#logTable').offset().top);
                    };

                    $('#emptyDialog').dialog( "option", "buttons", dlgBtns);

                } else {
                    $('#emptyDialog').dialog({title: PMA_messages['strNoDataFoundTitle']});
                    $('#emptyDialog').html('<p>' + PMA_messages['strNoDataFound'] + '</p>');

                    var dlgBtns = {};
                    dlgBtns[PMA_messages['strClose']] = function() {
                        $(this).dialog("close");
                    };

                    $('#emptyDialog').dialog( "option", "buttons", dlgBtns );
                }
            }
        );

        /* Handles the actions performed when the user uses any of the log table filters
         * which are the filter by name and grouping with ignoring data in WHERE clauses
         *
         * @param boolean Should be true when the users enabled or disabled to group queries ignoring data in WHERE clauses
        */
        function filterQueries(varFilterChange) {
            var odd_row = false, cell, textFilter;
            var val = $('div#logTable input#filterQueryText').val();

            if (val.length == 0) {
                textFilter = null;
            } else {
                textFilter = new RegExp(val, 'i');
            }

            var rowSum = 0, totalSum = 0, i = 0, q;
            var noVars = $('div#logTable input#noWHEREData').prop('checked');
            var equalsFilter = /([^=]+)=(\d+|((\'|"|).*?[^\\])\4((\s+)|$))/gi;
            var functionFilter = /([a-z0-9_]+)\(.+?\)/gi;
            var filteredQueries = {}, filteredQueriesLines = {};
            var hide = false, rowData;
            var queryColumnName = runtime.logDataCols[runtime.logDataCols.length - 2];
            var sumColumnName = runtime.logDataCols[runtime.logDataCols.length - 1];
            var isSlowLog = opts.src == 'slow';
            var columnSums = {};

            // For the slow log we have to count many columns (query_time, lock_time, rows_examined, rows_sent, etc.)
            var countRow = function(query, row) {
                var cells = row.match(/<td>(.*?)<\/td>/gi);
                if (!columnSums[query]) {
                    columnSums[query] = [0, 0, 0, 0];
                }

                // lock_time and query_time and displayed in timespan format
                columnSums[query][0] += timeToSec(cells[2].replace(/(<td>|<\/td>)/gi, ''));
                columnSums[query][1] += timeToSec(cells[3].replace(/(<td>|<\/td>)/gi, ''));
                // rows_examind and rows_sent are just numbers
                columnSums[query][2] += parseInt(cells[4].replace(/(<td>|<\/td>)/gi, ''));
                columnSums[query][3] += parseInt(cells[5].replace(/(<td>|<\/td>)/gi, ''));
            };

            // We just assume the sql text is always in the second last column, and that the total count is right of it
            $('div#logTable table tbody tr td:nth-child(' + (runtime.logDataCols.length - 1) + ')').each(function() {
                var $t = $(this);
                // If query is a SELECT and user enabled or disabled to group queries ignoring data in where statements, we
                // need to re-calculate the sums of each row
                if (varFilterChange && $t.html().match(/^SELECT/i)) {
                    if (noVars) {
                        // Group on => Sum up identical columns, and hide all but 1

                        q = $t.text().replace(equalsFilter, '$1=...$6').trim();
                        q = q.replace(functionFilter, ' $1(...)');

                        // Js does not specify a limit on property name length, so we can abuse it as index :-)
                        if (filteredQueries[q]) {
                            filteredQueries[q] += parseInt($t.next().text());
                            totalSum += parseInt($t.next().text());
                            hide = true;
                        } else {
                            filteredQueries[q] = parseInt($t.next().text());
                            filteredQueriesLines[q] = i;
                            $t.text(q);
                        }
                        if (isSlowLog) {
                            countRow(q, $t.parent().html());
                        }

                    } else {
                        // Group off: Restore original columns

                        rowData = $t.parent().data('query');
                        // Restore SQL text
                        $t.text(rowData[queryColumnName]);
                        // Restore total count
                        $t.next().text(rowData[sumColumnName]);
                        // Restore slow log columns
                        if (isSlowLog) {
                            $t.parent().children('td:nth-child(3)').text(rowData['query_time']);
                            $t.parent().children('td:nth-child(4)').text(rowData['lock_time']);
                            $t.parent().children('td:nth-child(5)').text(rowData['rows_sent']);
                            $t.parent().children('td:nth-child(6)').text(rowData['rows_examined']);
                        }
                    }
                }

                // If not required to be hidden, do we need to hide because of a not matching text filter?
                if (! hide && (textFilter != null && ! textFilter.exec($t.text()))) {
                    hide = true;
                }

                // Now display or hide this column
                if (hide) {
                    $t.parent().css('display', 'none');
                } else {
                    totalSum += parseInt($t.next().text());
                    rowSum++;

                    odd_row = ! odd_row;
                    $t.parent().css('display', '');
                    if (odd_row) {
                        $t.parent().addClass('odd');
                        $t.parent().removeClass('even');
                    } else {
                        $t.parent().addClass('even');
                        $t.parent().removeClass('odd');
                    }
                }

                hide = false;
                i++;
            });

            // We finished summarizing counts => Update count values of all grouped entries
            if (varFilterChange) {
                if (noVars) {
                    var numCol, row, $table = $('div#logTable table tbody');
                    $.each(filteredQueriesLines, function(key, value) {
                        if (filteredQueries[key] <= 1) {
                            return;
                        }

                        row =  $table.children('tr:nth-child(' + (value + 1) + ')');
                        numCol = row.children(':nth-child(' + (runtime.logDataCols.length) + ')');
                        numCol.text(filteredQueries[key]);

                        if (isSlowLog) {
                            row.children('td:nth-child(3)').text(secToTime(columnSums[key][0]));
                            row.children('td:nth-child(4)').text(secToTime(columnSums[key][1]));
                            row.children('td:nth-child(5)').text(columnSums[key][2]);
                            row.children('td:nth-child(6)').text(columnSums[key][3]);
                        }
                    });
                }

                $('div#logTable table').trigger("update");
                setTimeout(function() {
                    $('div#logTable table').trigger('sorton', [[[runtime.logDataCols.length - 1, 1]]]);
                }, 0);
            }

            // Display some stats at the bottom of the table
            $('div#logTable table tfoot tr')
                .html('<th colspan="' + (runtime.logDataCols.length - 1) + '">' +
                      PMA_messages['strSumRows'] + ' ' + rowSum + '<span style="float:right">' +
                      PMA_messages['strTotal'] + '</span></th><th class="right">' + totalSum + '</th>');
        }
    }

    /* Turns a timespan (12:12:12) into a number */
    function timeToSec(timeStr) {
        var time = timeStr.split(':');
        return parseInt(time[0]*3600) + parseInt(time[1]*60) + parseInt(time[2]);
    }

    /* Turns a number into a timespan (100 into 00:01:40) */
    function secToTime(timeInt) {
        var hours = Math.floor(timeInt / 3600);
        timeInt -= hours*3600;
        var minutes = Math.floor(timeInt / 60);
        timeInt -= minutes*60;

        if (hours < 10) {
            hours = '0' + hours;
        }
        if (minutes < 10) {
            minutes = '0' + minutes;
        }
        if (timeInt < 10) {
            timeInt = '0' + timeInt;
        }

        return hours + ':' + minutes + ':' + timeInt;
    }

    /* Constructs the log table out of the retrieved server data */
    function buildLogTable(data) {
        var rows = data.rows;
        var cols = new Array();
        var $table = $('<table class="sortable"></table>');
        var $tBody, $tRow, $tCell;

        $('#logTable').html($table);

        var formatValue = function(name, value) {
            switch(name) {
                case 'user_host':
                    return value.replace(/(\[.*?\])+/g, '');
            }
            return value;
        };

        for (var i = 0, l = rows.length; i < l; i++) {
            if (i == 0) {
                $.each(rows[0], function(key, value) {
                    cols.push(key);
                });
                $table.append( '<thead>' +
                               '<tr><th class="nowrap">' + cols.join('</th><th class="nowrap">') + '</th></tr>' +
                               '</thead>');

                $table.append($tBody = $('<tbody></tbody>'));
            }

            $tBody.append($tRow = $('<tr class="noclick"></tr>'));
            var cl = '';
            for (var j = 0, ll = cols.length; j < ll; j++) {
                // Assuming the query column is the second last
                if (j == cols.length - 2 && rows[i][cols[j]].match(/^SELECT/i)) {
                    $tRow.append($tCell = $('<td class="linkElem">' + formatValue(cols[j], rows[i][cols[j]]) + '</td>'));
                    $tCell.click(openQueryAnalyzer);
                } else {
                    $tRow.append('<td>' + formatValue(cols[j], rows[i][cols[j]]) + '</td>');
                }

                $tRow.data('query', rows[i]);
            }
        }

        $table.append('<tfoot>' +
                    '<tr><th colspan="' + (cols.length - 1) + '">' + PMA_messages['strSumRows'] +
                    ' ' + data.numRows + '<span style="float:right">' + PMA_messages['strTotal'] +
                    '</span></th><th class="right">' + data.sum.TOTAL + '</th></tr></tfoot>');

        // Append a tooltip to the count column, if there exist one
        if ($('#logTable th:last').html() == '#') {
            $('#logTable th:last').append('&nbsp;' + PMA_getImage('b_docs.png', '', {'class': 'qroupedQueryInfoIcon'}));

            var qtipContent = PMA_messages['strCountColumnExplanation'];
            if (groupInserts) {
                qtipContent += '<p>' + PMA_messages['strMoreCountColumnExplanation'] + '</p>';
            }

            $('img.qroupedQueryInfoIcon').qtip({
                content: qtipContent,
                position: {
                    corner: {
                        target: 'bottomMiddle',
                        tooltip: 'topRight'
                    }

                },
                hide: { delay: 1000 }
            });
        }

        $('div#logTable table').tablesorter({
            sortList: [[cols.length - 1, 1]],
            widgets: ['fast-zebra']
        });

        $('div#logTable table thead th')
            .append('<img class="icon sortableIcon" src="themes/dot.gif" alt="">');

        return cols;
    }

    /* Opens the query analyzer dialog */
    function openQueryAnalyzer() {
        var rowData = $(this).parent().data('query');
        var query = rowData.argument || rowData.sql_text;

        if (codemirror_editor) {
            query = PMA_SQLPrettyPrint(query);
            codemirror_editor.setValue(query);
            // Codemirror is bugged, it doesn't refresh properly sometimes. Following lines seem to fix that
            setTimeout(function() {
                codemirror_editor.refresh();
            },50);
        }
        else {
            $('#sqlquery').val(query);
        }

        var profilingChart = null;
        var dlgBtns = {};

        dlgBtns[PMA_messages['strAnalyzeQuery']] = function() {
            loadQueryAnalysis(rowData);
        };
        dlgBtns[PMA_messages['strClose']] = function() {
            if (profilingChart != null) {
                profilingChart.destroy();
            }
            $('div#queryAnalyzerDialog div.placeHolder').html('');
            if (codemirror_editor) {
                codemirror_editor.setValue('');
            }
            else {
                $('#sqlquery').val('');
            }
            $(this).dialog("close");
        };

        $('div#queryAnalyzerDialog').dialog({
            width: 'auto',
            height: 'auto',
            resizable: false,
            buttons: dlgBtns
        });
    }

    /* Loads and displays the analyzed query data */
    function loadQueryAnalysis(rowData) {
        var db = rowData.db || '';

        $('div#queryAnalyzerDialog div.placeHolder').html(
            PMA_messages['strAnalyzing'] + ' <img class="ajaxIcon" src="' +
            pmaThemeImage + 'ajax_clock_small.gif" alt="">');

        $.post('server_status.php?' + url_query, {
            ajax_request: true,
            query_analyzer: true,
            query: codemirror_editor ? codemirror_editor.getValue() : $('#sqlquery').val(),
            database: db
        }, function(data) {
            data = $.parseJSON(data.message);
            var totalTime = 0;

            if (data.error) {
                $('div#queryAnalyzerDialog div.placeHolder').html('<div class="error">' + data.error + '</div>');
                return;
            }

            // Float sux, I'll use table :(
            $('div#queryAnalyzerDialog div.placeHolder')
                .html('<table width="100%" border="0"><tr><td class="explain"></td><td class="chart"></td></tr></table>');

            var explain = '<b>' + PMA_messages['strExplainOutput'] + '</b> ' + explain_docu;
            if (data.explain.length > 1) {
                explain += ' (';
                for (var i = 0; i < data.explain.length; i++) {
                    if (i > 0) {
                        explain += ', ';
                    }
                    explain += '<a href="#showExplain-' + i + '">' + i + '</a>';
                }
                explain += ')';
            }
            explain += '<p></p>';
            for (var i = 0, l = data.explain.length; i < l; i++) {
                explain += '<div class="explain-' + i + '"' + (i>0? 'style="display:none;"' : '' ) + '>';
                $.each(data.explain[i], function(key, value) {
                    value = (value == null)?'null':value;

                    if (key == 'type' && value.toLowerCase() == 'all') {
                        value = '<span class="attention">' + value + '</span>';
                    }
                    if (key == 'Extra') {
                        value = value.replace(/(using (temporary|filesort))/gi, '<span class="attention">$1</span>');
                    }
                    explain += key + ': ' + value + '<br />';
                });
                explain += '</div>';
            }

            explain += '<p><b>' + PMA_messages['strAffectedRows'] + '</b> ' + data.affectedRows;

            $('div#queryAnalyzerDialog div.placeHolder td.explain').append(explain);

            $('div#queryAnalyzerDialog div.placeHolder a[href*="#showExplain"]').click(function() {
                var id = $(this).attr('href').split('-')[1];
                $(this).parent().find('div[class*="explain"]').hide();
                $(this).parent().find('div[class*="explain-' + id + '"]').show();
            });

            if (data.profiling) {
                var chartData = [];
                var numberTable = '<table class="queryNums"><thead><tr><th>' + PMA_messages['strStatus'] + '</th><th>' + PMA_messages['strTime'] + '</th></tr></thead><tbody>';
                var duration;

                for (var i = 0, l = data.profiling.length; i < l; i++) {
                    duration = parseFloat(data.profiling[i].duration);

                    chartData.push([data.profiling[i].state, duration]);
                    totalTime += duration;

                    numberTable += '<tr><td>' + data.profiling[i].state + ' </td><td> ' + PMA_prettyProfilingNum(duration, 2) + '</td></tr>';
                }
                numberTable += '<tr><td><b>' + PMA_messages['strTotalTime'] + '</b></td><td>' + PMA_prettyProfilingNum(totalTime, 2) + '</td></tr>';
                numberTable += '</tbody></table>';

                $('div#queryAnalyzerDialog div.placeHolder td.chart').append(
                    '<b>' + PMA_messages['strProfilingResults'] + ' ' + profiling_docu + '</b> ' +
                    '(<a href="#showNums">' + PMA_messages['strTable'] + '</a>, <a href="#showChart">' + PMA_messages['strChart'] + '</a>)<br/>' +
                    numberTable + ' <div id="queryProfiling"></div>');

                $('div#queryAnalyzerDialog div.placeHolder a[href="#showNums"]').click(function() {
                    $('div#queryAnalyzerDialog div#queryProfiling').hide();
                    $('div#queryAnalyzerDialog table.queryNums').show();
                    return false;
                });

                $('div#queryAnalyzerDialog div.placeHolder a[href="#showChart"]').click(function() {
                    $('div#queryAnalyzerDialog div#queryProfiling').show();
                    $('div#queryAnalyzerDialog table.queryNums').hide();
                    return false;
                });

                profilingChart = PMA_createProfilingChart(chartData, {
                    chart: {
                        renderTo: 'queryProfiling'
                    },
                    plotOptions: {
                        pie: {
                            size: '50%'
                        }
                    }
                });


                $('div#queryProfiling').resizable();
            }
        });
    }

    /* Saves the monitor to localstorage */
    function saveMonitor() {
        var gridCopy = {};

        $.each(runtime.charts, function(key, elem) {
            gridCopy[key] = {};
            gridCopy[key].nodes = elem.nodes;
            gridCopy[key].settings = elem.settings;
            gridCopy[key].title = elem.title;
        });

        if (window.localStorage) {
            window.localStorage['monitorCharts'] = $.toJSON(gridCopy);
            window.localStorage['monitorSettings'] = $.toJSON(monitorSettings);
            window.localStorage['monitorVersion'] = monitorProtocolVersion;
        }

        $('a[href="#clearMonitorConfig"]').show();
    }
});

// Run the monitor once loaded
$(function() {
    $('a[href="#pauseCharts"]').trigger('click');
});<|MERGE_RESOLUTION|>--- conflicted
+++ resolved
@@ -102,20 +102,12 @@
         $.extend(presetCharts, {
             'cpu': {
                 title: PMA_messages['strSystemCPUUsage'],
-<<<<<<< HEAD
-                nodes: [ {
-                    name: PMA_messages['strAverageLoad'],
-                    dataPoints: [{ type: 'cpu', name: 'loadavg'}],
-                    unit: '%'
-                } ]
-=======
                 series: [ { 
                     label: PMA_messages['strAverageLoad']
                 } ],
                 nodes: [ {
                     dataPoints: [{ type: 'cpu', name: 'loadavg'}]
                  } ]
->>>>>>> 2f88914b
             },
 
             'memory': {
@@ -997,13 +989,8 @@
 
     /* Adds a chart to the chart grid */
     function addChart(chartObj, initialize) {
-<<<<<<< HEAD
-        series = [];
-        for (var j = 0, l = chartObj.nodes.length; j < l; j++) {
-=======
 /*        series = [];
         for (var j = 0; j<chartObj.nodes.length; j++)
->>>>>>> 2f88914b
             series.push(chartObj.nodes[j]);
         }
 
@@ -1258,11 +1245,7 @@
                     return;
                 }
                 // Draw all series
-<<<<<<< HEAD
-                for (var j = 0, l = elem.nodes.length; j < l; j++) {
-=======
                 for (var j = 0; j < elem.chart.series.length; j++) {
->>>>>>> 2f88914b
                     // Update x-axis
                     if (i == 0 && j == 0) {
                         if (oldChartData == null) {
