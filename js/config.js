--- conflicted
+++ resolved
@@ -734,17 +734,10 @@
             submit_get_json: true
         },
         success: function (data) {
-<<<<<<< HEAD
-            if (data.success === true) {
+            if (typeof data !== 'undefined' && data.success === true) {
                 window.localStorage.config = data.prefs;
                 window.localStorage.config_mtime = data.mtime;
                 window.localStorage.config_mtime_local = (new Date()).toUTCString();
-=======
-            if (typeof data !== 'undefined' && data.success === true) {
-                window.localStorage['config'] = data.prefs;
-                window.localStorage['config_mtime'] = data.mtime;
-                window.localStorage['config_mtime_local'] = (new Date()).toUTCString();
->>>>>>> a020eac1
                 updatePrefsDate();
                 $('div.localStorage-empty').hide();
                 $('div.localStorage-exists').show();
