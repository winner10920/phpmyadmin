--- conflicted
+++ resolved
@@ -1683,201 +1683,6 @@
 
 }
 
-<<<<<<< HEAD
-/**
- * Creates a highcharts chart in the given container
- *
- * @param var     settings    object with highcharts properties that should be applied. (See also http://www.highcharts.com/ref/)
- *                              requires at least settings.chart.renderTo and settings.series to be set.
- *                              In addition there may be an additional property object 'realtime' that allows for realtime charting:
- *                              realtime: {
- *                                  url: adress to get the data from (will always add token, ajax_request=1 and chart_data=1 to the GET request)
- *                                  type: the GET request will also add type=[value of the type property] to the request
- *                                  callback: Callback function that should draw the point, it's called with 4 parameters in this order:
- *                                      - the chart object
- *                                      - the current response value of the GET request, JSON parsed
- *                                      - the previous response value of the GET request, JSON parsed
- *                                      - the number of added points
- *                                  error: Callback function when the get request fails. TODO: Apply callback on timeouts aswell
- *                              }
- *
- * @return object   The created highcharts instance
- */
-function PMA_createChart(passedSettings)
-{
-    var container = passedSettings.chart.renderTo;
-
-    var settings = {
-        chart: {
-            type: 'spline',
-            marginRight: 10,
-            backgroundColor: 'none',
-            events: {
-                /* Live charting support */
-                load: function() {
-                    var thisChart = this;
-                    var lastValue = null, curValue = null;
-                    var numLoadedPoints = 0, otherSum = 0;
-                    var diff;
-
-                    // No realtime updates for graphs that are being exported, and disabled when realtime is not set
-                    // Also don't do live charting if we don't have the server time
-                    if (thisChart.options.chart.forExport == true ||
-                        ! thisChart.options.realtime ||
-                        ! thisChart.options.realtime.callback ||
-                        ! server_time_diff) {
-                        return;
-                    }
-
-                    thisChart.options.realtime.timeoutCallBack = function() {
-                        thisChart.options.realtime.postRequest = $.post(
-                            thisChart.options.realtime.url,
-                            thisChart.options.realtime.postData,
-                            function(data) {
-                                try {
-                                    curValue = jQuery.parseJSON(data.message);
-                                } catch (err) {
-                                    if (thisChart.options.realtime.error) {
-                                        thisChart.options.realtime.error(err);
-                                    }
-                                    return;
-                                }
-
-                                if (lastValue==null) {
-                                    diff = curValue.x - thisChart.xAxis[0].getExtremes().max;
-                                } else {
-                                    diff = parseInt(curValue.x - lastValue.x);
-                                }
-
-                                thisChart.xAxis[0].setExtremes(
-                                    thisChart.xAxis[0].getExtremes().min+diff,
-                                    thisChart.xAxis[0].getExtremes().max+diff,
-                                    false
-                                );
-
-                                thisChart.options.realtime.callback(thisChart, curValue, lastValue, numLoadedPoints);
-
-                                lastValue = curValue;
-                                numLoadedPoints++;
-
-                                // Timeout has been cleared => don't start a new timeout
-                                if (chart_activeTimeouts[container] == null) {
-                                    return;
-                                }
-
-                                chart_activeTimeouts[container] = setTimeout(
-                                    thisChart.options.realtime.timeoutCallBack,
-                                    thisChart.options.realtime.refreshRate
-                                );
-                        });
-                    };
-
-                    chart_activeTimeouts[container] = setTimeout(thisChart.options.realtime.timeoutCallBack, 5);
-                }
-            }
-        },
-        plotOptions: {
-            series: {
-                marker: {
-                    radius: 3
-                }
-            }
-        },
-        credits: {
-            enabled:false
-        },
-        xAxis: {
-            type: 'datetime'
-        },
-        yAxis: {
-            min: 0,
-            title: {
-                text: PMA_messages['strTotalCount']
-            },
-            plotLines: [{
-                value: 0,
-                width: 1,
-                color: '#808080'
-            }]
-        },
-        tooltip: {
-            formatter: function() {
-                    return '<b>' + this.series.name +'</b><br/>' +
-                    Highcharts.dateFormat('%Y-%m-%d %H:%M:%S', this.x) + '<br/>' +
-                    Highcharts.numberFormat(this.y, 2);
-            }
-        },
-        exporting: {
-            enabled: true
-        },
-        series: []
-    };
-
-    /* Set/Get realtime chart default values */
-    if (passedSettings.realtime) {
-        if (!passedSettings.realtime.refreshRate) {
-            passedSettings.realtime.refreshRate = 5000;
-        }
-
-        if (!passedSettings.realtime.numMaxPoints) {
-            passedSettings.realtime.numMaxPoints = 30;
-        }
-
-        // Allow custom POST vars to be added
-        passedSettings.realtime.postData = $.extend(false, { ajax_request: true, chart_data: 1, type: passedSettings.realtime.type }, passedSettings.realtime.postData);
-
-        if (server_time_diff) {
-            settings.xAxis.min = new Date().getTime() - server_time_diff - passedSettings.realtime.numMaxPoints * passedSettings.realtime.refreshRate;
-            settings.xAxis.max = new Date().getTime() - server_time_diff + passedSettings.realtime.refreshRate;
-        }
-    }
-
-    // Overwrite/Merge default settings with passedsettings
-    $.extend(true, settings, passedSettings);
-
-    return new Highcharts.Chart(settings);
-}
-
-
-/*
- * Creates a Profiling Chart. Used in server_status_monitor.js
- */
-function PMA_createProfilingChart(data, options)
-{
-    return PMA_createChart($.extend(true, {
-        chart: {
-            renderTo: 'profilingchart',
-            type: 'pie'
-        },
-        title: { text:'', margin:0 },
-        series: [{
-            type: 'pie',
-            name: PMA_messages['strQueryExecutionTime'],
-            data: data
-        }],
-        plotOptions: {
-            pie: {
-                allowPointSelect: true,
-                cursor: 'pointer',
-                dataLabels: {
-                    enabled: true,
-                    distance: 35,
-                    formatter: function() {
-                        return '<b>'+ this.point.name +'</b><br/>'+ Highcharts.numberFormat(this.percentage, 2) +' %';
-                   }
-                }
-            }
-        },
-        tooltip: {
-            formatter: function() {
-                return '<b>'+ this.point.name +'</b><br/>'+PMA_prettyProfilingNum(this.y)+'<br/>('+Highcharts.numberFormat(this.percentage, 2) +' %)';
-            }
-        }
-    }, options));
-}
-
-=======
->>>>>>> 787a0aa5
 /*
  * Creates a Profiling Chart with jqplot. Used in sql.js
  * and in server_status_monitor.js
@@ -1924,9 +1729,9 @@
 /**
  * Formats a profiling duration nicely (in us and ms time). Used in server_status.js
  *
- * @param integer     Number to be formatted, should be in the range of microsecond to second
- * @param integer     Acuracy, how many numbers right to the comma should be
- * @return string      The formatted number
+ * @param  integer    Number to be formatted, should be in the range of microsecond to second
+ * @param  integer    Accuracy, how many numbers right to the comma should be
+ * @return string     The formatted number
  */
 function PMA_prettyProfilingNum(num, acc)
 {
