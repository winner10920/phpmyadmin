--- conflicted
+++ resolved
@@ -1434,14 +1434,14 @@
 function refreshLayout() {
     var elm = $('#pdflayout')
     var orientation = $('#orientation_opt').val();
-	if($('#paper_opt').length==1)
-	{
-	var paper = $('#paper_opt').val();		
-	}
-	else
-	{
-		var paper = 'A4';
-		}
+    if($('#paper_opt').length==1)
+    {
+    var paper = $('#paper_opt').val();        
+    }
+    else
+    {
+        var paper = 'A4';
+        }
     if (orientation == 'P') {
         posa = 'x';
         posb = 'y';
@@ -1731,27 +1731,21 @@
         insertQuery(evt.target.id);
         return false;
     });
-<<<<<<< HEAD
-	
-	$("#export_type").change(function(){
-						
-						if($("#export_type").val()!='pdf')
-						{
-							$("#show_grid_opt").attr("disabled","disabled");
-							$("#orientation_opt").attr("disabled","disabled");
-							$("#with_doc").attr("disabled","disabled");
-							$(this).css("background-color","yellow");
-
-							}
-						if($("#export_type").val()=='pdf')
-						{
-							$("#show_grid_opt").removeAttr("disabled");
-							$("#orientation_opt").removeAttr("disabled");
-							$("#with_doc").removeAttr("disabled","disabled");
-							}	
-						
-						});
-=======
+
+    $("#export_type").change(function(){
+        if($("#export_type").val()!='pdf'){
+            $("#show_grid_opt").attr("disabled","disabled");
+            $("#orientation_opt").attr("disabled","disabled");
+            $("#with_doc").attr("disabled","disabled");
+            $(this).css("background-color","yellow");
+        }
+        if($("#export_type").val()=='pdf'){
+            $("#show_grid_opt").removeAttr("disabled");
+            $("#orientation_opt").removeAttr("disabled");
+            $("#with_doc").removeAttr("disabled","disabled");
+        }
+    });
+
     $('#sqlquery').focus();
     if ($('#input_username')) {
         if ($('#input_username').val() == '') {
@@ -1760,5 +1754,4 @@
             $('#input_password').focus();
         }
     }
->>>>>>> 873ad99e
 });
