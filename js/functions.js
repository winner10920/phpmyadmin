--- conflicted
+++ resolved
@@ -3162,7 +3162,6 @@
     }
 }
 
-<<<<<<< HEAD
 /* Loads a js file, an array may be passed as well */
 loadJavascript=function(file) {
     if($.isArray(file)) {
@@ -3208,7 +3207,7 @@
         return true;
     });
 });
-=======
+
 /**
  * Clear text selection
  */
@@ -3220,5 +3219,4 @@
         if(sel.empty) sel.empty();
         if(sel.removeAllRanges) sel.removeAllRanges();
     }
-}
->>>>>>> 7b7f01cd
+}