--- conflicted
+++ resolved
@@ -172,24 +172,15 @@
             $row = $(this);
             if (textFilter === null ||
                 textFilter.exec($row.find('.name').text())
-<<<<<<< HEAD
             ) {
                 $row.css('display', '');
                 databasesCount += 1;
+                $row.find('input.checkall').removeClass('row-hidden').trigger('change');
             } else {
                 $row.css('display', 'none');
+                $row.find('input.checkall').addClass('row-hidden').prop('checked', false).trigger('change');
+                $row.removeClass('marked');
             }
-=======
-               ) {
-                   $row.css('display', '');
-                   databasesCount += 1;
-                   $row.find('input.checkall').removeClass('row-hidden').trigger('change');
-               } else {
-                   $row.css('display', 'none');
-                   $row.find('input.checkall').addClass('row-hidden').prop('checked', false).trigger('change');
-                   $row.removeClass('marked');
-               }
->>>>>>> 7a17da0f
             $('#databases_count').html(databasesCount);
         });
     }
