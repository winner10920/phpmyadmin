--- conflicted
+++ resolved
@@ -1,9 +1,5 @@
 <?xml version="1.0" encoding="UTF-8"?>
-<<<<<<< HEAD
-<files psalm-version="4.3.2@57b53ff26237074fdf5cbcb034f7da5172be4524">
-=======
-<files psalm-version="4.4.0@ef4afd72bca50a0aff61599d3e433c9ee64287ac">
->>>>>>> 2ef5d3b5
+<files psalm-version="4.4.1@9fd7a7d885b3a216cff8dec9d8c21a132f275224">
   <file src="libraries/classes/Bookmark.php">
     <RedundantCastGivenDocblockType occurrences="1">
       <code>(int) $this-&gt;id</code>
@@ -628,10 +624,6 @@
     </RedundantPropertyInitializationCheck>
   </file>
   <file src="libraries/classes/Database/Routines.php">
-    <PossiblyInvalidArgument occurrences="2">
-      <code>$routine['item_returntype']</code>
-      <code>$routine['item_type_toggle']</code>
-    </PossiblyInvalidArgument>
     <PossiblyNullArgument occurrences="5">
       <code>$create_routine</code>
       <code>$itemReturnType</code>
@@ -938,12 +930,6 @@
     <InvalidPropertyAssignmentValue occurrences="1">
       <code>$this-&gt;handle</code>
     </InvalidPropertyAssignmentValue>
-    <InvalidReturnStatement occurrences="1">
-      <code>gzread($this-&gt;handle, $size)</code>
-    </InvalidReturnStatement>
-    <InvalidReturnType occurrences="1">
-      <code>string</code>
-    </InvalidReturnType>
     <PossiblyInvalidArgument occurrences="1">
       <code>$_FILES['fields_upload']</code>
     </PossiblyInvalidArgument>
@@ -1583,15 +1569,6 @@
       <code>$cell_attrs</code>
       <code>$text</code>
     </InvalidArgument>
-<<<<<<< HEAD
-    <UndefinedMethod occurrences="4">
-      <code>$attr</code>
-      <code>$attr</code>
-      <code>$tbl_attr</code>
-      <code>$tbl_attr</code>
-    </UndefinedMethod>
-=======
->>>>>>> 2ef5d3b5
     <UndefinedPropertyFetch occurrences="1">
       <code>$xml-&gt;children('office', true)-&gt;{'body'}</code>
     </UndefinedPropertyFetch>
@@ -1615,25 +1592,6 @@
       <code>attributes</code>
       <code>attributes</code>
     </PossiblyNullReference>
-<<<<<<< HEAD
-    <TypeDoesNotContainNull occurrences="2">
-      <code>$db_name === null</code>
-      <code>$db_name === null</code>
-    </TypeDoesNotContainNull>
-    <UndefinedMethod occurrences="10">
-      <code>$attrs</code>
-      <code>$db_attr</code>
-      <code>$db_attr</code>
-      <code>$db_attr</code>
-      <code>$db_attr</code>
-      <code>$row_attr</code>
-      <code>$row_attr</code>
-      <code>$tbl_attr</code>
-      <code>$tbl_attr</code>
-      <code>$tbl_attr</code>
-    </UndefinedMethod>
-=======
->>>>>>> 2ef5d3b5
     <UndefinedPropertyFetch occurrences="1"/>
   </file>
   <file src="libraries/classes/Plugins/Import/ShapeFileImport.php">
