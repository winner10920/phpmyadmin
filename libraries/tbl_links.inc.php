--- conflicted
+++ resolved
@@ -91,22 +91,6 @@
     $tabs['operation']['icon'] = 'b_tblops.png';
     $tabs['operation']['link'] = 'tbl_operations.php';
     $tabs['operation']['text'] = __('Operations');
-<<<<<<< HEAD
-
-    $tabs['empty']['link']  = 'sql.php';
-    $tabs['empty']['args']['reload']    = 1;
-    $tabs['empty']['args']['sql_query'] = 'TRUNCATE TABLE ' . PMA_backquote($table);
-    $tabs['empty']['args']['zero_rows'] = sprintf(__('Table %s has been emptied'), htmlspecialchars($table));
-    $tabs['empty']['id'] = 'empty_table_anchor';
-    $tabs['empty']['args']['goto'] = 'tbl_structure.php';
-    $tabs['empty']['class'] = 'caution';
-    $tabs['empty']['icon'] = 'b_empty.png';
-    $tabs['empty']['text'] = __('Empty');
-    if ($table_info_num_rows == 0) {
-        $tabs['empty']['warning'] = __('Table seems to be empty!');
-    }
-=======
->>>>>>> d0fc397f
 }
 
 /**
@@ -118,28 +102,6 @@
     $tabs['operation']['text'] = __('Operations');
 }
 
-<<<<<<< HEAD
-/**
- * no drop in information_schema
- */
-if (! (isset($db_is_information_schema) && $db_is_information_schema)) {
-    $tabs['drop']['icon'] = 'b_deltbl.png';
-    $tabs['drop']['link'] = 'sql.php';
-    $tabs['drop']['url_params'] = array('table' => NULL);
-    $tabs['drop']['text'] = __('Drop');
-    $tabs['drop']['args']['reload']     = 1;
-    $tabs['drop']['args']['purge']      = 1;
-    $drop_command = 'DROP ' . ($tbl_is_view ? 'VIEW' : 'TABLE');
-    $tabs['drop']['args']['sql_query']  = $drop_command . ' ' . PMA_backquote($table);
-    $tabs['drop']['args']['goto']       = 'db_structure.php';
-    $tabs['drop']['args']['zero_rows']  = sprintf(($tbl_is_view ? __('View %s has been dropped') : __('Table %s has been dropped')), htmlspecialchars($table));
-    $tabs['drop']['id'] = 'drop_table_anchor';
-    unset($drop_command);
-    $tabs['drop']['class'] = 'caution';
-}
-
-=======
->>>>>>> d0fc397f
 if ($table_info_num_rows == 0 && !$tbl_is_view) {
     $tabs['browse']['warning'] = __('Table seems to be empty!');
     $tabs['search']['warning'] = __('Table seems to be empty!');
