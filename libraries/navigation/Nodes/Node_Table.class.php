--- conflicted
+++ resolved
@@ -103,14 +103,15 @@
             );
             break;
         case 'triggers':
-<<<<<<< HEAD
             if (! $GLOBALS['cfg']['Server']['DisableIS']) {
                 $db     = PMA_Util::sqlAddSlashes($db);
                 $table  = PMA_Util::sqlAddSlashes($table);
                 $query  = "SELECT COUNT(*) ";
                 $query .= "FROM `INFORMATION_SCHEMA`.`TRIGGERS` ";
-                $query .= "WHERE `EVENT_OBJECT_SCHEMA`='$db' ";
-                $query .= "AND `EVENT_OBJECT_TABLE`='$table'";
+                $query .= "WHERE `EVENT_OBJECT_SCHEMA` "
+                    . PMA_Util::getCollateForIS() . "='$db' ";
+                $query .= "AND `EVENT_OBJECT_TABLE` "
+                    . PMA_Util::getCollateForIS() . "='$table'";
                 $retval = (int)$GLOBALS['dbi']->fetchValue($query);
             } else {
                 $db     = PMA_Util::backquote($db);
@@ -120,17 +121,6 @@
                     $GLOBALS['dbi']->tryQuery($query)
                 );
             }
-=======
-            $db     = PMA_Util::sqlAddSlashes($db);
-            $table  = PMA_Util::sqlAddSlashes($table);
-            $query  = "SELECT COUNT(*) ";
-            $query .= "FROM `INFORMATION_SCHEMA`.`TRIGGERS` ";
-            $query .= "WHERE `EVENT_OBJECT_SCHEMA` "
-                . PMA_Util::getCollateForIS() . "='$db' ";
-            $query .= "AND `EVENT_OBJECT_TABLE` "
-                . PMA_Util::getCollateForIS() . "='$table'";
-            $retval = (int)$GLOBALS['dbi']->fetchValue($query);
->>>>>>> f3fe7ca5
             break;
         default:
             break;
@@ -204,14 +194,15 @@
             }
             break;
         case 'triggers':
-<<<<<<< HEAD
             if (! $GLOBALS['cfg']['Server']['DisableIS']) {
                 $db     = PMA_Util::sqlAddSlashes($db);
                 $table  = PMA_Util::sqlAddSlashes($table);
                 $query  = "SELECT `TRIGGER_NAME` AS `name` ";
                 $query .= "FROM `INFORMATION_SCHEMA`.`TRIGGERS` ";
-                $query .= "WHERE `EVENT_OBJECT_SCHEMA`='$db' ";
-                $query .= "AND `EVENT_OBJECT_TABLE`='$table' ";
+                $query .= "WHERE `EVENT_OBJECT_SCHEMA` "
+                    . PMA_Util::getCollateForIS() . "='$db' ";
+                $query .= "AND `EVENT_OBJECT_TABLE` "
+                    . PMA_Util::getCollateForIS() . "='$table' ";
                 $query .= "ORDER BY `TRIGGER_NAME` ASC ";
                 $query .= "LIMIT " . intval($pos) . ", $maxItems";
                 $retval = $GLOBALS['dbi']->fetchResult($query);
@@ -231,19 +222,6 @@
                     }
                 }
             }
-=======
-            $db     = PMA_Util::sqlAddSlashes($db);
-            $table  = PMA_Util::sqlAddSlashes($table);
-            $query  = "SELECT `TRIGGER_NAME` AS `name` ";
-            $query .= "FROM `INFORMATION_SCHEMA`.`TRIGGERS` ";
-            $query .= "WHERE `EVENT_OBJECT_SCHEMA` "
-                . PMA_Util::getCollateForIS() . "='$db' ";
-            $query .= "AND `EVENT_OBJECT_TABLE` "
-                . PMA_Util::getCollateForIS() . "='$table' ";
-            $query .= "ORDER BY `TRIGGER_NAME` ASC ";
-            $query .= "LIMIT " . intval($pos) . ", $maxItems";
-            $retval = $GLOBALS['dbi']->fetchResult($query);
->>>>>>> f3fe7ca5
             break;
         default:
             break;
