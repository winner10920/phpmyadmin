--- conflicted
+++ resolved
@@ -466,19 +466,6 @@
         }
 
         return $retval;
-    }
-<<<<<<< HEAD
-
-
-    /**
-     * Returns the comment associated with node
-     * This method should be overridden by specific type of nodes
-     *
-     * @return string
-     */
-    public function getComment()
-    {
-        return PMA_getDbComment($this->real_name);
     }
 
     /**
@@ -515,8 +502,6 @@
         }
         return $ret;
     }
-=======
->>>>>>> 1084e4df
 }
 
 ?>