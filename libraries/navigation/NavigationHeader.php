<?php
/* vim: set expandtab sw=4 ts=4 sts=4: */
/**
 * Header for the navigation panel
 *
 * @package PhpMyAdmin-Navigation
 */
namespace PMA\libraries\navigation;

use PMA;
use PMA\libraries\Template;

/**
 * This class renders the logo, links, server selection,
 * which are then displayed at the top of the navigation panel
 *
 * @package PhpMyAdmin-Navigation
 */
class NavigationHeader
{
    /**
     * Renders the navigation
     *
     * @return String HTML
     */
    public function getDisplay()
    {
        if (empty($GLOBALS['url_query'])) {
            $GLOBALS['url_query'] = PMA_URL_getCommon();
        }
        $link_url = PMA_URL_getCommon(
            array(
                'ajax_request' => true,
            )
        );
        $class = ' class="list_container';
        if ($GLOBALS['cfg']['NavigationLinkWithMainPanel']) {
            $class .= ' synced';
        }
        if ($GLOBALS['cfg']['NavigationTreePointerEnable']) {
            $class .= ' highlight';
        }
        $class .= '"';
        $buffer = '<div id="pma_navigation">';
        $buffer .= '<div id="pma_navigation_resizer"></div>';
        $buffer .= '<div id="pma_navigation_collapser"></div>';
        $buffer .= '<div id="pma_navigation_content">';
        $buffer .= '<div id="pma_navigation_header">';
        $buffer .= sprintf(
            '<a class="hide navigation_url" href="navigation.php%s"></a>',
            $link_url
        );
        $buffer .= $this->_logo();
        $buffer .= $this->_links();
        $buffer .= $this->_serverChoice();
        $buffer .= PMA\libraries\Util::getImage(
            'ajax_clock_small.gif',
            __('Loading…'),
            array(
                'style' => 'visibility: hidden; display:none',
                'class' => 'throbber',
            )
        );
        $buffer .= '</div>'; // pma_navigation_header
        $buffer .= '<div id="pma_navigation_tree"' . $class . '>';

        return $buffer;
    }

    /**
     * Create the code for displaying the phpMyAdmin
     * logo based on configuration settings
     *
     * @return string HTML code for the logo
     */
    private function _logo()
    {
        // display Logo, depending on $GLOBALS['cfg']['NavigationDisplayLogo']
        if (!$GLOBALS['cfg']['NavigationDisplayLogo']) {
            return Template::get('navigation/logo')
                ->render(array('displayLogo' => false));
        }

        $logo = 'phpMyAdmin';
        if (@file_exists($GLOBALS['pmaThemeImage'] . 'logo_left.png')) {
            $logo = '<img src="' . $GLOBALS['pmaThemeImage'] . 'logo_left.png" '
                . 'alt="' . $logo . '" id="imgpmalogo" />';
        } elseif (@file_exists($GLOBALS['pmaThemeImage'] . 'pma_logo2.png')) {
            $logo = '<img src="' . $GLOBALS['pmaThemeImage'] . 'pma_logo2.png" '
                . 'alt="' . $logo . '" id="imgpmalogo" />';
        }

        if (!$GLOBALS['cfg']['NavigationLogoLink']) {
            return Template::get('navigation/logo')
                ->render(
                    array(
                        'displayLogo' => true,
                        'useLogoLink' => false,
                        'logo'        => $logo,
                    )
                );
        }

        $useLogoLink = true;
        $linkAttriks = null;
        $logoLink = trim(
            htmlspecialchars($GLOBALS['cfg']['NavigationLogoLink'])
        );
<<<<<<< HEAD
        $parsed = parse_url($logoLink);
        /* Allow only links with http/https */
        if (! isset($parsed['scheme']) || ! in_array(strtolower($parsed['scheme']), array('http', 'https'))) {
=======
        // prevent XSS, see PMASA-2013-9
        // if link has protocol, allow only http and https
        if (! PMA_checkLink($logoLink, true)) {
>>>>>>> cbd6137c
            $logoLink = 'index.php';
        }
        switch ($GLOBALS['cfg']['NavigationLogoLinkWindow']) {
        case 'new':
            $linkAttriks = 'target="_blank" rel="noopener noreferrer"';
            break;
        case 'main':
            // do not add our parameters for an external link
            $host = parse_url(
                $GLOBALS['cfg']['NavigationLogoLink'],
                PHP_URL_HOST
            );
            if (empty($host)) {
                $logoLink .= PMA_URL_getCommon();
            } else {
                $linkAttriks = 'target="_blank" rel="noopener noreferrer"';
            }
        }

        return Template::get('navigation/logo')
            ->render(
                array(
                    'displayLogo' => true,
                    'useLogoLink' => $useLogoLink,
                    'logoLink'    => $logoLink,
                    'linkAttribs' => $linkAttriks,
                    'logo'        => $logo,
                )
            );
    }

    /**
     * Creates the code for displaying the links
     * at the top of the navigation panel
     *
     * @return string HTML code for the links
     */
    private function _links()
    {
        // always iconic
        $showIcon = true;
        $showText = false;

        $retval = '<!-- LINKS START -->';
        $retval .= '<div id="navipanellinks">';
        $retval .= PMA\libraries\Util::getNavigationLink(
            'index.php' . PMA_URL_getCommon(),
            $showText,
            __('Home'),
            $showIcon,
            'b_home.png'
        );
        // if we have chosen server
        if ($GLOBALS['server'] != 0) {
            // Logout for advanced authentication
            if ($GLOBALS['cfg']['Server']['auth_type'] != 'config') {
                $text = __('Log out');
            } else {
                $text = __('Empty session data');
            }
            $link = 'logout.php' . $GLOBALS['url_query'];
            $retval .= PMA\libraries\Util::getNavigationLink(
                $link,
                $showText,
                $text,
                $showIcon,
                's_loggoff.png',
                '',
                true
            );
        }
        $retval .= PMA\libraries\Util::getNavigationLink(
            PMA\libraries\Util::getDocuLink('index'),
            $showText,
            __('phpMyAdmin documentation'),
            $showIcon,
            'b_docs.png',
            '',
            false,
            'documentation'
        );
        $retval .= PMA\libraries\Util::getNavigationLink(
            PMA\libraries\Util::getMySQLDocuURL('', ''),
            $showText,
            __('Documentation'),
            $showIcon,
            'b_sqlhelp.png',
            '',
            false,
            'mysql_doc'
        );
        $retval .= PMA\libraries\Util::getNavigationLink(
            '#',
            $showText,
            __('Navigation panel settings'),
            $showIcon,
            's_cog.png',
            'pma_navigation_settings_icon',
            false,
            '',
            defined('PMA_DISABLE_NAVI_SETTINGS') ? array('hide') : array()
        );
        $retval .= PMA\libraries\Util::getNavigationLink(
            '#',
            $showText,
            __('Reload navigation panel'),
            $showIcon,
            's_reload.png',
            'pma_navigation_reload'
        );
        $retval .= '</div>';
        $retval .= '<!-- LINKS ENDS -->';

        return $retval;
    }

    /**
     * Displays the MySQL servers choice form
     *
     * @return string HTML code for the MySQL servers choice
     */
    private function _serverChoice()
    {
        $retval = '';
        if ($GLOBALS['cfg']['NavigationDisplayServers']
            && count($GLOBALS['cfg']['Servers']) > 1
        ) {
            include_once './libraries/select_server.lib.php';
            $retval .= '<!-- SERVER CHOICE START -->';
            $retval .= '<div id="serverChoice">';
            $retval .= PMA_selectServer(true, true);
            $retval .= '</div>';
            $retval .= '<!-- SERVER CHOICE END -->';
        }

        return $retval;
    }
}<|MERGE_RESOLUTION|>--- conflicted
+++ resolved
@@ -106,15 +106,9 @@
         $logoLink = trim(
             htmlspecialchars($GLOBALS['cfg']['NavigationLogoLink'])
         );
-<<<<<<< HEAD
-        $parsed = parse_url($logoLink);
-        /* Allow only links with http/https */
-        if (! isset($parsed['scheme']) || ! in_array(strtolower($parsed['scheme']), array('http', 'https'))) {
-=======
         // prevent XSS, see PMASA-2013-9
         // if link has protocol, allow only http and https
         if (! PMA_checkLink($logoLink, true)) {
->>>>>>> cbd6137c
             $logoLink = 'index.php';
         }
         switch ($GLOBALS['cfg']['NavigationLogoLinkWindow']) {
