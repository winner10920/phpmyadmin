--- conflicted
+++ resolved
@@ -213,12 +213,6 @@
      * Gets fields properties
      */
     PMA_DBI_select_db($db);
-<<<<<<< HEAD
-    $local_query = PMA_DBI_get_columns_sql($db, $table);
-    $result      = PMA_DBI_query($local_query);
-    $fields_cnt  = PMA_DBI_num_rows($result);
-=======
->>>>>>> 1b569165
 
     // Check if we can use Relations
     if ($do_relation && ! empty($cfgRelation['relation'])) {
