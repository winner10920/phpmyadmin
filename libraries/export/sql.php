<?php
/* vim: set expandtab sw=4 ts=4 sts=4: */
/**
 * Set of functions used to build SQL dumps of tables
 *
 * @package phpMyAdmin-Export-SQL
 * @version $Id$
 */
if (! defined('PHPMYADMIN')) {
    exit;
}

/**
 *
 */
if (isset($plugin_list)) {
    $hide_sql       = false;
    $hide_structure = false;
    if ($plugin_param['export_type'] == 'table' && !$plugin_param['single_table']) {
        $hide_structure = true;
        $hide_sql       = true;
    }
    if (!$hide_sql) {
        $plugin_list['sql'] = array(
            'text' => __('SQL'),
            'extension' => 'sql',
            'mime_type' => 'text/x-sql',
            'options' => array());

<<<<<<< HEAD
=======
        $plugin_list['sql']['options'][] = array('type' => 'begin_group', 'name' => 'general_opts');

>>>>>>> 27bc09c9
        /* comments */
        $plugin_list['sql']['options'][] =
            array('type' => 'begin_subgroup', 'subgroup_header' => array('type' => 'bool', 'name' => 'include_comments', 'text' => __('Display comments <i>(includes info such as export timestamp, PHP version, and server version)</i>')));
        $plugin_list['sql']['options'][] =
            array('type' => 'text', 'name' => 'header_comment', 'text' => __('Additional custom header comment (\n splits lines):'));
        $plugin_list['sql']['options'][] =
            array('type' => 'bool', 'name' => 'dates', 'text' => __('Include a timestamp of when databases were created, last updated, and last checked'));
        if (!empty($GLOBALS['cfgRelation']['relation'])) {
            $plugin_list['sql']['options'][] =
<<<<<<< HEAD
                array('type' => 'bool', 'name' => 'relation', 'text' => __('Foreign key relationships'));
        }
        if (!empty($GLOBALS['cfgRelation']['mimework'])) {
            $plugin_list['sql']['options'][] =
                array('type' => 'bool', 'name' => 'mime', 'text' => __('MIME types'));
=======
                array('type' => 'bool', 'name' => 'relation', 'text' => __('Display foreign key relationships'));
        }
        if (!empty($GLOBALS['cfgRelation']['mimework'])) {
            $plugin_list['sql']['options'][] =
                array('type' => 'bool', 'name' => 'mime', 'text' => __('Display MIME types'));
>>>>>>> 27bc09c9
        }
        $plugin_list['sql']['options'][] = array('type' => 'end_subgroup');
        /* end comments */

        /* enclose in a transaction */
<<<<<<< HEAD
        $plugin_list['sql']['options'][] = array('type' => 'bool', 'name' => 'use_transaction', 'text' => __('Enclose export in a transaction'));

        /* disable foreign key checks */
        $plugin_list['sql']['options'][] = array('type' => 'bool', 'name' => 'disable_fk', 'text' => __('Disable foreign key checks'));
=======
        $plugin_list['sql']['options'][] = array('type' => 'bool', 'name' => 'use_transaction', 'text' => __('Enclose export in a transaction'), 'doc' => array('programs', 'mysqldump', 'option_mysqldump_single-transaction'));

        /* disable foreign key checks */
        $plugin_list['sql']['options'][] = array('type' => 'bool', 'name' => 'disable_fk', 'text' => __('Disable foreign key checks'), 'doc' => array('manual_MySQL_Database_Administration', 'server-system-variables', 'sysvar_foreign_key_checks'));
>>>>>>> 27bc09c9

        $plugin_list['sql']['options_text'] = __('Options');

        /* compatibility maximization */
        $compats = PMA_DBI_getCompatibilities();
        if (count($compats) > 0) {
            $values = array();
            foreach($compats as $val) {
                $values[$val] = $val;
            }
            $plugin_list['sql']['options'][] =
                array('type' => 'select', 'name' => 'compatibility', 'text' => __('Database system or older MySQL server to maximize output compatibility with:'), 'values' => $values, 'doc' => array('manual_MySQL_Database_Administration', 'Server_SQL_mode'));
            unset($values);
        }

        /* server export options */
        if ($plugin_param['export_type'] == 'server') {
        $plugin_list['sql']['options'][] =
                array('type' => 'bool', 'name' => 'drop_database', 'text' => sprintf(__('Add %s statement'), '<code>DROP DATABASE</code>'));
         }

        /* what to dump (structure/data/both) */
        $plugin_list['sql']['options'][] =
            array('type' => 'begin_subgroup', 'subgroup_header' => array('type' => 'message_only', 'text' => __('Dump table')));
        $plugin_list['sql']['options'][] =
            array('type' => 'radio', 'name' => 'structure_or_data', 'values' => array('structure' => __('structure'), 'data' => __('data'), 'structure_and_data' => __('structure and data')));
        $plugin_list['sql']['options'][] = array('type' => 'end_subgroup');

<<<<<<< HEAD
=======
        $plugin_list['sql']['options'][] = array('type' => 'end_group');
        
>>>>>>> 27bc09c9
        /* begin Structure options */
         if (!$hide_structure) {
            $plugin_list['sql']['options'][] =
                array('type' => 'begin_group', 'name' => 'structure', 'text' => __('Object creation options'), 'force' => 'data');

            /* begin SQL Statements */
            $plugin_list['sql']['options'][] =
                array('type' => 'begin_subgroup', 'subgroup_header' => array('type' => 'message_only', 'name' => 'add_statements', 'text' => __('Add statements:')));
             if ($plugin_param['export_type'] == 'table') {
                if (PMA_Table::isView($GLOBALS['db'], $GLOBALS['table'])) {
                    $drop_clause = '<code>DROP VIEW</code>';
                } else {
                    $drop_clause = '<code>DROP TABLE</code>';
                }
            } else {
                $drop_clause = '<code>DROP TABLE / VIEW / PROCEDURE / FUNCTION</code>';
                if (PMA_MYSQL_INT_VERSION > 50100) {
                    $drop_clause .= '<code> / EVENT</code>';
                }
            }
            $plugin_list['sql']['options'][] =
                array('type' => 'bool', 'name' => 'drop_table', 'text' => sprintf(__('%s'), $drop_clause));
            $plugin_list['sql']['options'][] =
                array('type' => 'bool', 'name' => 'procedure_function', 'text' => sprintf(__('%s'), '<code>CREATE PROCEDURE / FUNCTION' . (PMA_MYSQL_INT_VERSION > 50100 ? ' / EVENT</code>' : '</code>')));

            /* begin CREATE TABLE statements*/
            $plugin_list['sql']['options'][] =
                array('type' => 'begin_subgroup', 'subgroup_header' => array('type' => 'bool', 'name' => 'create_table_statements', 'text' => __('<code>CREATE TABLE</code> options:')));
                $plugin_list['sql']['options'][] =
                array('type' => 'bool', 'name' => 'if_not_exists', 'text' => __('<code>IF NOT EXISTS</code>'));
            $plugin_list['sql']['options'][] =
                array('type' => 'bool', 'name' => 'auto_increment', 'text' => __('<code>AUTO_INCREMENT</code>'));
            $plugin_list['sql']['options'][] = array('type' => 'end_subgroup');
            /* end CREATE TABLE statements */

            $plugin_list['sql']['options'][] = array('type' => 'end_subgroup');
            /* end SQL statements */

            $plugin_list['sql']['options'][] =
                array('type' => 'bool', 'name' => 'backquotes', 'text' => __('Enclose table and field names with backquotes <i>(Protects field and table names formed with special characters)</i>'));

            $plugin_list['sql']['options'][] =
                array('type' => 'end_group');
        }
        /* end Structure options */

        /* begin Data options */
         $plugin_list['sql']['options'][] =
            array('type' => 'begin_group', 'name' => 'data', 'text' => __('Data dump options'), 'force' => 'structure');

        /* begin SQL statements */
        $plugin_list['sql']['options'][] =
<<<<<<< HEAD
            array('type' => 'begin_subgroup', 'subgroup_header' => array('type' => 'message_only', 'text' => __('Add statements:')));        
        $plugin_list['sql']['options'][] =
            array('type' => 'bool', 'name' => 'delayed', 'text' => __('<code>INSERT DELAYED</code>'));
        $plugin_list['sql']['options'][] =
            array('type' => 'bool', 'name' => 'ignore', 'text' => __('<code>INSERT IGNORE</code>'));
=======
            array('type' => 'begin_subgroup', 'subgroup_header' => array('type' => 'message_only', 'text' => __('Instead of <code>INSERT</code> statements, use:')));        
        $plugin_list['sql']['options'][] =
            array('type' => 'bool', 'name' => 'delayed', 'text' => __('<code>INSERT DELAYED</code> statements'), 'doc' => array('manual_MySQL_Database_Administration', 'insert_delayed'));
        $plugin_list['sql']['options'][] =
            array('type' => 'bool', 'name' => 'ignore', 'text' => __('<code>INSERT IGNORE</code> statements'), 'doc' => array('manual_MySQL_Database_Administration', 'insert'));
>>>>>>> 27bc09c9
        $plugin_list['sql']['options'][] =
            array('type' => 'end_subgroup');
        /* end SQL statements */

        /* Function to use when dumping data */
        $plugin_list['sql']['options'][] =
            array('type' => 'select', 'name' => 'type', 'text' => __('Function to use when dumping data:'), 'values' => array('INSERT' => 'INSERT', 'UPDATE' => 'UPDATE', 'REPLACE' => 'REPLACE'));

        /* Syntax to use when inserting data */
        $plugin_list['sql']['options'][] =
            array('type' => 'begin_subgroup', 'subgroup_header' => array('type' => 'message_only', 'text' => __('Syntax to use when inserting data:')));
        $plugin_list['sql']['options'][] =
            array('type' => 'radio', 'name' => 'insert_syntax', 'values' => array(
<<<<<<< HEAD
                'complete' => __('include column names in every <code>INSERT</code> statement <br> &nbsp; &nbsp; &nbsp; Example: <code>INSERT INTO tbl_name (col_A,col_B,col_C) VALUES (1,2,3)</code>'), 
                'extended' => __('insert multiple rows in every <code>INSERT</code> statement<br> &nbsp; &nbsp; &nbsp; Example: <code>INSERT INTO tbl_name VALUES (1,2,3), (4,5,6), (7,8,9)</code>'), 
                'both' => __('both of the above<br> &nbsp; &nbsp; &nbsp; Example: <code>INSERT INTO tbl_name (col_A,col_B) VALUES (1,2,3), (4,5,6), (7,8,9)</code>'), 
                'none' => __('neither of the above<br> &nbsp; &nbsp; &nbsp; Example: <code>INSERT INTO tbl_name VALUES (1,2,3)</code>')));  
=======
                'complete' => __('include column names in every <code>INSERT</code> statement <br /> &nbsp; &nbsp; &nbsp; Example: <code>INSERT INTO tbl_name (col_A,col_B,col_C) VALUES (1,2,3)</code>'), 
                'extended' => __('insert multiple rows in every <code>INSERT</code> statement<br /> &nbsp; &nbsp; &nbsp; Example: <code>INSERT INTO tbl_name VALUES (1,2,3), (4,5,6), (7,8,9)</code>'), 
                'both' => __('both of the above<br /> &nbsp; &nbsp; &nbsp; Example: <code>INSERT INTO tbl_name (col_A,col_B) VALUES (1,2,3), (4,5,6), (7,8,9)</code>'), 
                'none' => __('neither of the above<br /> &nbsp; &nbsp; &nbsp; Example: <code>INSERT INTO tbl_name VALUES (1,2,3)</code>')));  
>>>>>>> 27bc09c9
          $plugin_list['sql']['options'][] =
            array('type' => 'end_subgroup');

        /* Max length of query */
        $plugin_list['sql']['options'][] =
            array('type' => 'text', 'name' => 'max_query_size', 'text' => __('Maximal length of created query'));

        /* Dump binary columns in hexadecimal */
        $plugin_list['sql']['options'][] =
            array('type' => 'bool', 'name' => 'hex_for_blob', 'text' => __('Dump binary columns in hexadecimal notation <i>(for example, "abc" becomes 0x616263)</i>'));

        /* Dump time in UTC */
        $plugin_list['sql']['options'][] =
            array('type' => 'bool', 'name' => 'utc_time', 'text' => __('Dump TIMESTAMP columns in UTC <i>(enables TIMESTAMP columns to be dumped and reloaded between servers in different time zones)</i>'));

        $plugin_list['sql']['options'][] = array('type' => 'end_group');
         /* end Data options */
    }
} else {

/**
 * Avoids undefined variables, use NULL so isset() returns false
 */
if (! isset($sql_backquotes)) {
    $sql_backquotes = null;
}

/**
 * Possibly outputs comment
 *
 * @param   string      Text of comment
 *
 * @return  string      The formatted comment
 */
function PMA_exportComment($text = '')
{
    if (isset($GLOBALS['sql_include_comments']) && $GLOBALS['sql_include_comments']) {
        // see http://dev.mysql.com/doc/refman/5.0/en/ansi-diff-comments.html
        return '--' . (empty($text) ? '' : ' ') . $text . $GLOBALS['crlf'];
    } else {
        return '';
    }
}

/**
 * Possibly outputs CRLF
 *
 * @return  string  $crlf or nothing
 */
function PMA_possibleCRLF()
{

    if (isset($GLOBALS['sql_include_comments']) && $GLOBALS['sql_include_comments']) {
        return $GLOBALS['crlf'];
    } else {
        return '';
    }
}

/**
 * Outputs export footer
 *
 * @return  bool        Whether it suceeded
 *
 * @access  public
 */
function PMA_exportFooter()
{
    global $crlf;
    global $mysql_charset_map;

    $foot = '';

    if (isset($GLOBALS['sql_disable_fk'])) {
        $foot .=  'SET FOREIGN_KEY_CHECKS=1;' . $crlf;
    }

    if (isset($GLOBALS['sql_use_transaction'])) {
        $foot .=  'COMMIT;' . $crlf;
    }

    // restore connection settings
    // (not set if $cfg['AllowAnywhereRecoding'] is false)
    $charset_of_file = isset($GLOBALS['charset_of_file']) ? $GLOBALS['charset_of_file'] : '';
    if (!empty($GLOBALS['asfile']) && isset($mysql_charset_map[$charset_of_file])) {
        $foot .=  $crlf
               . '/*!40101 SET CHARACTER_SET_CLIENT=@OLD_CHARACTER_SET_CLIENT */;' . $crlf
               . '/*!40101 SET CHARACTER_SET_RESULTS=@OLD_CHARACTER_SET_RESULTS */;' . $crlf
               . '/*!40101 SET COLLATION_CONNECTION=@OLD_COLLATION_CONNECTION */;' . $crlf;
    }

    /* Restore timezone */
    if ($GLOBALS['sql_utc_time']) {
        PMA_DBI_query('SET time_zone = "' . $GLOBALS['old_tz'] . '"');
    }

    return PMA_exportOutputHandler($foot);
}

/**
 * Outputs export header
 *
 * @return  bool        Whether it suceeded
 *
 * @access  public
 */
function PMA_exportHeader()
{
    global $crlf;
    global $cfg;
    global $mysql_charset_map;

    if (isset($GLOBALS['sql_compatibility'])) {
        $tmp_compat = $GLOBALS['sql_compatibility'];
        if ($tmp_compat == 'NONE') {
            $tmp_compat = '';
        }
        PMA_DBI_try_query('SET SQL_MODE="' . $tmp_compat . '"');
        unset($tmp_compat);
    }
    $head  =  PMA_exportComment('phpMyAdmin SQL Dump')
           .  PMA_exportComment('version ' . PMA_VERSION)
           .  PMA_exportComment('http://www.phpmyadmin.net')
           .  PMA_exportComment();
    $head .= empty($cfg['Server']['port']) ? PMA_exportComment(__('Host') . ': ' . $cfg['Server']['host']) : PMA_exportComment(__('Host') . ': ' .  $cfg['Server']['host'] . ':' . $cfg['Server']['port']);
    $head .=  PMA_exportComment(__('Generation Time')
           . ': ' .  PMA_localisedDate())
           .  PMA_exportComment(__('Server version') . ': ' . substr(PMA_MYSQL_INT_VERSION, 0, 1) . '.' . (int) substr(PMA_MYSQL_INT_VERSION, 1, 2) . '.' . (int) substr(PMA_MYSQL_INT_VERSION, 3))
           .  PMA_exportComment(__('PHP Version') . ': ' . phpversion())
           .  PMA_possibleCRLF();

    if (isset($GLOBALS['sql_header_comment']) && !empty($GLOBALS['sql_header_comment'])) {
        // '\n' is not a newline (like "\n" would be), it's the characters
        // backslash and n, as explained on the export interface
        $lines = explode('\n', $GLOBALS['sql_header_comment']);
        $head .= PMA_exportComment();
        foreach($lines as $one_line) {
            $head .= PMA_exportComment($one_line);
        }
        $head .= PMA_exportComment();
    }

    if (isset($GLOBALS['sql_disable_fk'])) {
        $head .=  'SET FOREIGN_KEY_CHECKS=0;' . $crlf;
    }

    /* We want exported AUTO_INCREMENT fields to have still same value, do this only for recent MySQL exports */
    if (!isset($GLOBALS['sql_compatibility']) || $GLOBALS['sql_compatibility'] == 'NONE') {
        $head .=  'SET SQL_MODE="NO_AUTO_VALUE_ON_ZERO";' . $crlf;
    }

    if (isset($GLOBALS['sql_use_transaction'])) {
        $head .=  'SET AUTOCOMMIT=0;' . $crlf
                . 'START TRANSACTION;' . $crlf;
    }


    /* Change timezone if we should export timestamps in UTC */
    if ($GLOBALS['sql_utc_time']) {
        $head .= 'SET time_zone = "+00:00";' . $crlf;
        $GLOBALS['old_tz'] = PMA_DBI_fetch_value('SELECT @@session.time_zone');
        PMA_DBI_query('SET time_zone = "+00:00"');
    }

    $head .= PMA_possibleCRLF();

    if (! empty($GLOBALS['asfile'])) {
        // we are saving as file, therefore we provide charset information
        // so that a utility like the mysql client can interpret
        // the file correctly
        if (isset($GLOBALS['charset_of_file']) && isset($mysql_charset_map[$GLOBALS['charset_of_file']])) {
            // $cfg['AllowAnywhereRecoding'] was true so we got a charset from
            // the export dialog
            $set_names = $mysql_charset_map[$GLOBALS['charset_of_file']];
        } else {
            // by default we use the connection charset
            $set_names = $mysql_charset_map[$GLOBALS['charset']];
        }
        $head .=  $crlf
               . '/*!40101 SET @OLD_CHARACTER_SET_CLIENT=@@CHARACTER_SET_CLIENT */;' . $crlf
               . '/*!40101 SET @OLD_CHARACTER_SET_RESULTS=@@CHARACTER_SET_RESULTS */;' . $crlf
               . '/*!40101 SET @OLD_COLLATION_CONNECTION=@@COLLATION_CONNECTION */;' . $crlf
               . '/*!40101 SET NAMES ' . $set_names . ' */;' . $crlf . $crlf;
    }

    return PMA_exportOutputHandler($head);
}

/**
 * Outputs CREATE DATABASE database
 *
 * @param   string      Database name
 *
 * @return  bool        Whether it suceeded
 *
 * @access  public
 */
function PMA_exportDBCreate($db)
{
    global $crlf;
    if (isset($GLOBALS['sql_drop_database'])) {
        if (!PMA_exportOutputHandler('DROP DATABASE ' . (isset($GLOBALS['sql_backquotes']) ? PMA_backquote($db) : $db) . ';' . $crlf)) {
            return FALSE;
        }
    }
    $create_query = 'CREATE DATABASE ' . (isset($GLOBALS['sql_backquotes']) ? PMA_backquote($db) : $db);
    $collation = PMA_getDbCollation($db);
    if (strpos($collation, '_')) {
        $create_query .= ' DEFAULT CHARACTER SET ' . substr($collation, 0, strpos($collation, '_')) . ' COLLATE ' . $collation;
    } else {
        $create_query .= ' DEFAULT CHARACTER SET ' . $collation;
    }
    $create_query .= ';' . $crlf;
    if (!PMA_exportOutputHandler($create_query)) {
        return FALSE;
    }
    if (isset($GLOBALS['sql_backquotes']) && isset($GLOBALS['sql_compatibility']) && $GLOBALS['sql_compatibility'] == 'NONE') {
        return PMA_exportOutputHandler('USE ' . PMA_backquote($db) . ';' . $crlf);
    }
    return PMA_exportOutputHandler('USE ' . $db . ';' . $crlf);
}

/**
 * Outputs database header
 *
 * @param   string      Database name
 *
 * @return  bool        Whether it suceeded
 *
 * @access  public
 */
function PMA_exportDBHeader($db)
{
    $head = PMA_exportComment()
          . PMA_exportComment(__('Database') . ': ' . (isset($GLOBALS['sql_backquotes']) ? PMA_backquote($db) : '\'' . $db . '\''))
          . PMA_exportComment();
    return PMA_exportOutputHandler($head);
}

/**
 * Outputs database footer
 *
 * @param   string      Database name
 *
 * @return  bool        Whether it suceeded
 *
 * @access  public
 */
function PMA_exportDBFooter($db)
{
    global $crlf;

    $result = TRUE;
    if (isset($GLOBALS['sql_constraints'])) {
        $result = PMA_exportOutputHandler($GLOBALS['sql_constraints']);
        unset($GLOBALS['sql_constraints']);
    }

    if (isset($GLOBALS['sql_structure']) && isset($GLOBALS['sql_procedure_function'])) {
        $text = '';
        $delimiter = '$$';

        $procedure_names = PMA_DBI_get_procedures_or_functions($db, 'PROCEDURE');
        $function_names = PMA_DBI_get_procedures_or_functions($db, 'FUNCTION');

        if (PMA_MYSQL_INT_VERSION > 50100) {
            $event_names = PMA_DBI_fetch_result('SELECT EVENT_NAME FROM information_schema.EVENTS WHERE EVENT_SCHEMA= \'' . PMA_sqlAddslashes($db,true) . '\';');
        } else {
            $event_names = array();
        }

        if ($procedure_names || $function_names || $event_names) {
            $text .= $crlf
              . 'DELIMITER ' . $delimiter . $crlf;
        }

        if ($procedure_names) {
            $text .=
                PMA_exportComment()
              . PMA_exportComment(__('Procedures'))
              . PMA_exportComment();

            foreach($procedure_names as $procedure_name) {
                if (! empty($GLOBALS['sql_drop_table'])) {
            $text .= 'DROP PROCEDURE IF EXISTS ' . PMA_backquote($procedure_name) . $delimiter . $crlf;
                }
                $text .= PMA_DBI_get_definition($db, 'PROCEDURE', $procedure_name) . $delimiter . $crlf . $crlf;
            }
        }

        if ($function_names) {
            $text .=
                PMA_exportComment()
              . PMA_exportComment(__('Functions'))
              . PMA_exportComment();

            foreach($function_names as $function_name) {
                if (! empty($GLOBALS['sql_drop_table'])) {
            $text .= 'DROP FUNCTION IF EXISTS ' . PMA_backquote($function_name) . $delimiter . $crlf;
                }
                $text .= PMA_DBI_get_definition($db, 'FUNCTION', $function_name) . $delimiter . $crlf . $crlf;
            }
        }

        if ($event_names) {
            $text .=
                PMA_exportComment()
              . PMA_exportComment(__('Events'))
              . PMA_exportComment();

            foreach($event_names as $event_name) {
                if (! empty($GLOBALS['sql_drop_table'])) {
            $text .= 'DROP EVENT ' . PMA_backquote($event_name) . $delimiter . $crlf;
                }
                $text .= PMA_DBI_get_definition($db, 'EVENT', $event_name) . $delimiter . $crlf . $crlf;
            }
        }
        if ($procedure_names || $function_names || $event_names) {
            $text .= 'DELIMITER ;' . $crlf;
        }

        if (! empty($text)) {
            $result = PMA_exportOutputHandler($text);
        }
    }
    return $result;
}


/**
 * Returns a stand-in CREATE definition to resolve view dependencies
 *
 * @param   string   the database name
 * @param   string   the vew name
 * @param   string   the end of line sequence
 *
 * @return  string   resulting definition
 *
 * @access  public
 */
function PMA_getTableDefStandIn($db, $view, $crlf) {
    $create_query = '';
    if (! empty($GLOBALS['sql_drop_table'])) {
        $create_query .= 'DROP VIEW IF EXISTS ' . PMA_backquote($view) . ';' . $crlf;
    }

    $create_query .= 'CREATE TABLE ';

    if (isset($GLOBALS['sql_if_not_exists']) && $GLOBALS['sql_if_not_exists']) {
        $create_query .= 'IF NOT EXISTS ';
    }
    $create_query .= PMA_backquote($view) . ' (' . $crlf;
    $tmp = array();
    $columns = PMA_DBI_get_columns_full($db, $view);
    foreach($columns as $column_name => $definition) {
        $tmp[] = PMA_backquote($column_name) . ' ' . $definition['Type'] . $crlf;
    }
    $create_query .= implode(',', $tmp) . ');';
    return($create_query);
}

/**
 * Returns $table's CREATE definition
 *
 * @param   string   the database name
 * @param   string   the table name
 * @param   string   the end of line sequence
 * @param   string   the url to go back in case of error
 * @param   boolean  whether to include creation/update/check dates
 * @param   boolean  whether to add semicolon and end-of-line at the end
 * @param   boolean  whether we're handling view
 *
 * @return  string   resulting schema
 *
 * @global  boolean  whether to add 'drop' statements or not
 * @global  boolean  whether to use backquotes to allow the use of special
 *                   characters in database, table and fields names or not
 *
 * @access  public
 */
function PMA_getTableDef($db, $table, $crlf, $error_url, $show_dates = false, $add_semicolon = true, $view = false)
{
    global $sql_drop_table;
    global $sql_backquotes;
    global $cfgRelation;
    global $sql_constraints;
    global $sql_constraints_query; // just the text of the query
    global $sql_drop_foreign_keys;

    $schema_create = '';
    $auto_increment = '';
    $new_crlf = $crlf;

    // need to use PMA_DBI_QUERY_STORE with PMA_DBI_num_rows() in mysqli
    $result = PMA_DBI_query('SHOW TABLE STATUS FROM ' . PMA_backquote($db) . ' LIKE \'' . PMA_sqlAddslashes($table) . '\'', null, PMA_DBI_QUERY_STORE);
    if ($result != FALSE) {
        if (PMA_DBI_num_rows($result) > 0) {
            $tmpres        = PMA_DBI_fetch_assoc($result);
            // Here we optionally add the AUTO_INCREMENT next value,
            // but starting with MySQL 5.0.24, the clause is already included
            // in SHOW CREATE TABLE so we'll remove it below
            if (isset($GLOBALS['sql_auto_increment']) && !empty($tmpres['Auto_increment'])) {
                $auto_increment .= ' AUTO_INCREMENT=' . $tmpres['Auto_increment'] . ' ';
            }

            if ($show_dates && isset($tmpres['Create_time']) && !empty($tmpres['Create_time'])) {
                $schema_create .= PMA_exportComment(__('Creation') . ': ' . PMA_localisedDate(strtotime($tmpres['Create_time'])));
                $new_crlf = PMA_exportComment() . $crlf;
            }

            if ($show_dates && isset($tmpres['Update_time']) && !empty($tmpres['Update_time'])) {
                $schema_create .= PMA_exportComment(__('Last update') . ': ' . PMA_localisedDate(strtotime($tmpres['Update_time'])));
                $new_crlf = PMA_exportComment() . $crlf;
            }

            if ($show_dates && isset($tmpres['Check_time']) && !empty($tmpres['Check_time'])) {
                $schema_create .= PMA_exportComment(__('Last check') . ': ' . PMA_localisedDate(strtotime($tmpres['Check_time'])));
                $new_crlf = PMA_exportComment() . $crlf;
            }
        }
        PMA_DBI_free_result($result);
    }

    $schema_create .= $new_crlf;

    // no need to generate a DROP VIEW here, it was done earlier
    if (! empty($sql_drop_table) && ! PMA_Table::isView($db,$table)) {
        $schema_create .= 'DROP TABLE IF EXISTS ' . PMA_backquote($table, $sql_backquotes) . ';' . $crlf;
    }

    // Complete table dump,
    // Whether to quote table and fields names or not
    if ($sql_backquotes) {
        PMA_DBI_query('SET SQL_QUOTE_SHOW_CREATE = 1');
    } else {
        PMA_DBI_query('SET SQL_QUOTE_SHOW_CREATE = 0');
    }

    // I don't see the reason why this unbuffered query could cause problems,
    // because SHOW CREATE TABLE returns only one row, and we free the
    // results below. Nonetheless, we got 2 user reports about this
    // (see bug 1562533) so I remove the unbuffered mode.
    //$result = PMA_DBI_query('SHOW CREATE TABLE ' . PMA_backquote($db) . '.' . PMA_backquote($table), null, PMA_DBI_QUERY_UNBUFFERED);
    //
    // Note: SHOW CREATE TABLE, at least in MySQL 5.1.23, does not
    // produce a displayable result for the default value of a BIT
    // field, nor does the mysqldump command. See MySQL bug 35796
    $result = PMA_DBI_try_query('SHOW CREATE TABLE ' . PMA_backquote($db) . '.' . PMA_backquote($table));
    // an error can happen, for example the table is crashed
    $tmp_error = PMA_DBI_getError();
    if ($tmp_error) {
        return PMA_exportComment(__('in use') . '(' . $tmp_error . ')');
    }

    if ($result != FALSE && ($row = PMA_DBI_fetch_row($result))) {
        $create_query = $row[1];
        unset($row);

        // Convert end of line chars to one that we want (note that MySQL doesn't return query it will accept in all cases)
        if (strpos($create_query, "(\r\n ")) {
            $create_query = str_replace("\r\n", $crlf, $create_query);
        } elseif (strpos($create_query, "(\n ")) {
            $create_query = str_replace("\n", $crlf, $create_query);
        } elseif (strpos($create_query, "(\r ")) {
            $create_query = str_replace("\r", $crlf, $create_query);
        }

        /*
         * Drop database name from VIEW creation.
         *
         * This is a bit tricky, but we need to issue SHOW CREATE TABLE with
         * database name, but we don't want name to show up in CREATE VIEW
         * statement.
         */
        if ($view) {
            $create_query = preg_replace('/' . PMA_backquote($db) . '\./', '', $create_query);
        }

        // Should we use IF NOT EXISTS?
        if (isset($GLOBALS['sql_if_not_exists'])) {
            $create_query     = preg_replace('/^CREATE TABLE/', 'CREATE TABLE IF NOT EXISTS', $create_query);
        }

        // are there any constraints to cut out?
        if (preg_match('@CONSTRAINT|FOREIGN[\s]+KEY@', $create_query)) {

            // Split the query into lines, so we can easily handle it. We know lines are separated by $crlf (done few lines above).
            $sql_lines = explode($crlf, $create_query);
            $sql_count = count($sql_lines);

            // lets find first line with constraints
            for ($i = 0; $i < $sql_count; $i++) {
                if (preg_match('@^[\s]*(CONSTRAINT|FOREIGN[\s]+KEY)@', $sql_lines[$i])) {
                    break;
                }
            }

            // If we really found a constraint
            if ($i != $sql_count) {

                // remove , from the end of create statement
                $sql_lines[$i - 1] = preg_replace('@,$@', '', $sql_lines[$i - 1]);

                // prepare variable for constraints
                if (!isset($sql_constraints)) {
                    if (isset($GLOBALS['no_constraints_comments'])) {
                        $sql_constraints = '';
                    } else {
                        $sql_constraints = $crlf
                                         . PMA_exportComment()
                                         . PMA_exportComment(__('Constraints for dumped tables'))
                                         . PMA_exportComment();
                    }
                }

                // comments for current table
                if (!isset($GLOBALS['no_constraints_comments'])) {
                    $sql_constraints .= $crlf
                                     . PMA_exportComment()
                                     . PMA_exportComment(__('Constraints for table') . ' ' . PMA_backquote($table))
                                     . PMA_exportComment();
                }

                // let's do the work
                $sql_constraints_query .= 'ALTER TABLE ' . PMA_backquote($table) . $crlf;
                $sql_constraints .= 'ALTER TABLE ' . PMA_backquote($table) . $crlf;
                $sql_drop_foreign_keys .= 'ALTER TABLE ' . PMA_backquote($db) . '.' . PMA_backquote($table) . $crlf;

                $first = TRUE;
                for ($j = $i; $j < $sql_count; $j++) {
                    if (preg_match('@CONSTRAINT|FOREIGN[\s]+KEY@', $sql_lines[$j])) {
                        if (!$first) {
                            $sql_constraints .= $crlf;
                        }
                        if (strpos($sql_lines[$j], 'CONSTRAINT') === FALSE) {
                            $tmp_str = preg_replace('/(FOREIGN[\s]+KEY)/', 'ADD \1', $sql_lines[$j]);
                            $sql_constraints_query .= $tmp_str;
                            $sql_constraints .= $tmp_str;
                        } else {
                            $tmp_str = preg_replace('/(CONSTRAINT)/', 'ADD \1', $sql_lines[$j]);
                            $sql_constraints_query .= $tmp_str;
                            $sql_constraints .= $tmp_str;
                            preg_match('/(CONSTRAINT)([\s])([\S]*)([\s])/', $sql_lines[$j], $matches);
                            if (! $first) {
                                $sql_drop_foreign_keys .= ', ';
                            }
                            $sql_drop_foreign_keys .= 'DROP FOREIGN KEY ' . $matches[3];
                        }
                        $first = FALSE;
                    } else {
                        break;
                    }
                }
                $sql_constraints .= ';' . $crlf;
                $sql_constraints_query .= ';';

                $create_query = implode($crlf, array_slice($sql_lines, 0, $i)) . $crlf . implode($crlf, array_slice($sql_lines, $j, $sql_count - 1));
                unset($sql_lines);
            }
        }
        $schema_create .= $create_query;
    }

    // remove a possible "AUTO_INCREMENT = value" clause
    // that could be there starting with MySQL 5.0.24
    $schema_create = preg_replace('/AUTO_INCREMENT\s*=\s*([0-9])+/', '', $schema_create);

    $schema_create .= $auto_increment;

    PMA_DBI_free_result($result);
    return $schema_create . ($add_semicolon ? ';' . $crlf : '');
} // end of the 'PMA_getTableDef()' function


/**
 * Returns $table's comments, relations etc.
 *
 * @param   string   the database name
 * @param   string   the table name
 * @param   string   the end of line sequence
 * @param   boolean  whether to include relation comments
 * @param   boolean  whether to include mime comments
 *
 * @return  string   resulting comments
 *
 * @access  public
 */
function PMA_getTableComments($db, $table, $crlf, $do_relation = false,  $do_mime = false)
{
    global $cfgRelation;
    global $sql_backquotes;
    global $sql_constraints;

    $schema_create = '';

    // Check if we can use Relations (Mike Beck)
    if ($do_relation && !empty($cfgRelation['relation'])) {
        // Find which tables are related with the current one and write it in
        // an array
        $res_rel = PMA_getForeigners($db, $table);

        if ($res_rel && count($res_rel) > 0) {
            $have_rel = TRUE;
        } else {
            $have_rel = FALSE;
        }
    } else {
           $have_rel = FALSE;
    } // end if

    if ($do_mime && $cfgRelation['mimework']) {
        if (!($mime_map = PMA_getMIME($db, $table, true))) {
            unset($mime_map);
        }
    }

    if (isset($mime_map) && count($mime_map) > 0) {
        $schema_create .= PMA_possibleCRLF()
                       . PMA_exportComment()
                       . PMA_exportComment(__('MIME TYPES FOR TABLE'). ' ' . PMA_backquote($table, $sql_backquotes) . ':');
        @reset($mime_map);
        foreach ($mime_map AS $mime_field => $mime) {
            $schema_create .= PMA_exportComment('  ' . PMA_backquote($mime_field, $sql_backquotes))
                            . PMA_exportComment('      ' . PMA_backquote($mime['mimetype'], $sql_backquotes));
        }
        $schema_create .= PMA_exportComment();
    }

    if ($have_rel) {
        $schema_create .= PMA_possibleCRLF()
                       . PMA_exportComment()
                       . PMA_exportComment(__('RELATIONS FOR TABLE'). ' ' . PMA_backquote($table, $sql_backquotes) . ':');
        foreach ($res_rel AS $rel_field => $rel) {
            $schema_create .= PMA_exportComment('  ' . PMA_backquote($rel_field, $sql_backquotes))
                            . PMA_exportComment('      ' . PMA_backquote($rel['foreign_table'], $sql_backquotes)
                            . ' -> ' . PMA_backquote($rel['foreign_field'], $sql_backquotes));
        }
        $schema_create .= PMA_exportComment();
    }

    return $schema_create;

} // end of the 'PMA_getTableComments()' function

/**
 * Outputs table's structure
 *
 * @param   string   the database name
 * @param   string   the table name
 * @param   string   the end of line sequence
 * @param   string   the url to go back in case of error
 * @param   boolean  whether to include relation comments
 * @param   boolean  whether to include the pmadb-style column comments
 *                   as comments in the structure; this is deprecated
 *                   but the parameter is left here because export.php
 *                   calls PMA_exportStructure() also for other export
 *                   types which use this parameter
 * @param   boolean  whether to include mime comments
 * @param   string   'stand_in', 'create_table', 'create_view'
 * @param   string   'server', 'database', 'table'
 *
 * @return  bool     Whether it suceeded
 *
 * @access  public
 */
function PMA_exportStructure($db, $table, $crlf, $error_url, $relation = FALSE, $comments = FALSE, $mime = FALSE, $dates = FALSE, $export_mode, $export_type)
{
    $formatted_table_name = (isset($GLOBALS['sql_backquotes']))
                          ? PMA_backquote($table)
                          : '\'' . $table . '\'';
    $dump = PMA_possibleCRLF()
          . PMA_exportComment(str_repeat('-', 56))
          . PMA_possibleCRLF()
          . PMA_exportComment();

    switch($export_mode) {
        case 'create_table':
            $dump .=  PMA_exportComment(__('Table structure for table') . ' ' . $formatted_table_name)
                  . PMA_exportComment();
            $dump .= PMA_getTableDef($db, $table, $crlf, $error_url, $dates);
            $dump .= PMA_getTableComments($db, $table, $crlf, $relation, $mime);
            break;
        case 'triggers':
            $dump = '';
            $triggers = PMA_DBI_get_triggers($db, $table);
            if ($triggers) {
                $dump .=  PMA_possibleCRLF()
                      . PMA_exportComment()
                      . PMA_exportComment(__('Triggers') . ' ' . $formatted_table_name)
                      . PMA_exportComment();
                $delimiter = '//';
                foreach ($triggers as $trigger) {
                    $dump .= $trigger['drop'] . ';' . $crlf;
                    $dump .= 'DELIMITER ' . $delimiter . $crlf;
                    $dump .= $trigger['create'];
                    $dump .= 'DELIMITER ;' . $crlf;
                }
            }
            break;
        case 'create_view':
            $dump .= PMA_exportComment(__('Structure for view') . ' ' . $formatted_table_name)
                  .  PMA_exportComment();
            // delete the stand-in table previously created (if any)
            if ($export_type != 'table') {
                $dump .= 'DROP TABLE IF EXISTS ' . PMA_backquote($table) . ';' . $crlf;
            }
            $dump .= PMA_getTableDef($db, $table, $crlf, $error_url, $dates, true, true);
            break;
        case 'stand_in':
            $dump .=  PMA_exportComment(__('Stand-in structure for view') . ' ' . $formatted_table_name)
                  .  PMA_exportComment();
            // export a stand-in definition to resolve view dependencies
            $dump .= PMA_getTableDefStandIn($db, $table, $crlf);
    } // end switch

    // this one is built by PMA_getTableDef() to use in table copy/move
    // but not in the case of export
    unset($GLOBALS['sql_constraints_query']);

    return PMA_exportOutputHandler($dump);
}

/**
 * Dispatches between the versions of 'getTableContent' to use depending
 * on the php version
 *
 * @param   string      the database name
 * @param   string      the table name
 * @param   string      the end of line sequence
 * @param   string      the url to go back in case of error
 * @param   string      SQL query for obtaining data
 *
 * @return  bool        Whether it suceeded
 *
 * @global  boolean  whether to use backquotes to allow the use of special
 *                   characters in database, table and fields names or not
 * @global  integer  the number of records
 * @global  integer  the current record position
 *
 * @access  public
 *
 * @see     PMA_getTableContentFast(), PMA_getTableContentOld()
 *
 */
function PMA_exportData($db, $table, $crlf, $error_url, $sql_query)
{
    global $sql_backquotes;
    global $rows_cnt;
    global $current_row;

    $formatted_table_name = (isset($GLOBALS['sql_backquotes']))
                          ? PMA_backquote($table)
                          : '\'' . $table . '\'';

    // Do not export data for a VIEW
    // (For a VIEW, this is called only when exporting a single VIEW)
    if (PMA_Table::isView($db, $table)) {
        $head = PMA_possibleCRLF()
          . PMA_exportComment()
          . PMA_exportComment('VIEW ' . ' ' . $formatted_table_name)
          . PMA_exportComment(__('Data') . ': ' . __('None'))
          . PMA_exportComment()
          . PMA_possibleCRLF();

        if (! PMA_exportOutputHandler($head)) {
            return FALSE;
        }
        return true;
    }

    // it's not a VIEW
    $head = PMA_possibleCRLF()
          . PMA_exportComment()
          . PMA_exportComment(__('Dumping data for table') . ' ' . $formatted_table_name)
          . PMA_exportComment();

    if (! PMA_exportOutputHandler($head)) {
        return FALSE;
    }

    $buffer = '';

    // analyze the query to get the true column names, not the aliases
    // (this fixes an undefined index, also if Complete inserts
    //  are used, we did not get the true column name in case of aliases)
    $analyzed_sql = PMA_SQP_analyze(PMA_SQP_parse($sql_query));

    $result      = PMA_DBI_try_query($sql_query, null, PMA_DBI_QUERY_UNBUFFERED);
    // a possible error: the table has crashed
    $tmp_error = PMA_DBI_getError();
    if ($tmp_error) {
        return PMA_exportOutputHandler(PMA_exportComment(__('in use') . ' (' . $tmp_error . ')'));
    }

    if ($result != FALSE) {
        // emit a single CRLF before the first data statement (produces
        // an unintended CRLF when there is no data, but I don't see how it
        // can be avoided, as we are in UNBUFFERED mode)
        if (! PMA_exportOutputHandler($crlf)) {
            return FALSE;
        }

        $fields_cnt     = PMA_DBI_num_fields($result);

        // Get field information
        $fields_meta    = PMA_DBI_get_fields_meta($result);
        $field_flags    = array();
        for ($j = 0; $j < $fields_cnt; $j++) {
            $field_flags[$j] = PMA_DBI_field_flags($result, $j);
        }

        for ($j = 0; $j < $fields_cnt; $j++) {
            if (isset($analyzed_sql[0]['select_expr'][$j]['column'])) {
                $field_set[$j] = PMA_backquote($analyzed_sql[0]['select_expr'][$j]['column'], $sql_backquotes);
            } else {
                $field_set[$j] = PMA_backquote($fields_meta[$j]->name, $sql_backquotes);
            }
        }

        if (isset($GLOBALS['sql_type']) && $GLOBALS['sql_type'] == 'UPDATE') {
            // update
            $schema_insert  = 'UPDATE ';
            if (isset($GLOBALS['sql_ignore'])) {
                $schema_insert .= 'IGNORE ';
            }
            // avoid EOL blank
            $schema_insert .= PMA_backquote($table, $sql_backquotes) . ' SET';
        } else {
            // insert or replace
            if (isset($GLOBALS['sql_type']) && $GLOBALS['sql_type'] == 'REPLACE') {
                $sql_command    = 'REPLACE';
            } else {
                $sql_command    = 'INSERT';
            }

            // delayed inserts?
            if (isset($GLOBALS['sql_delayed'])) {
                $insert_delayed = ' DELAYED';
            } else {
                $insert_delayed = '';
            }

            // insert ignore?
            if (isset($GLOBALS['sql_type']) && $GLOBALS['sql_type'] == 'INSERT' && isset($GLOBALS['sql_ignore'])) {
                $insert_delayed .= ' IGNORE';
            }

            // scheme for inserting fields
            if ($GLOBALS['sql_insert_syntax'] == 'complete' || $GLOBALS['sql_insert_syntax'] == 'both') {
                $fields        = implode(', ', $field_set);
                $schema_insert = $sql_command . $insert_delayed .' INTO ' . PMA_backquote($table, $sql_backquotes)
            // avoid EOL blank
                               . ' (' . $fields . ') VALUES';
            } else {
                $schema_insert = $sql_command . $insert_delayed .' INTO ' . PMA_backquote($table, $sql_backquotes)
                               . ' VALUES';
            }
        }

        $search       = array("\x00", "\x0a", "\x0d", "\x1a"); //\x08\\x09, not required
        $replace      = array('\0', '\n', '\r', '\Z');
        $current_row  = 0;
        $query_size   = 0;
        if (($GLOBALS['sql_insert_syntax'] == 'extended' || $GLOBALS['sql_insert_syntax'] == 'both') && (!isset($GLOBALS['sql_type']) || $GLOBALS['sql_type'] != 'UPDATE')) {
            $separator    = ',';
            $schema_insert .= $crlf;
        } else {
            $separator    = ';';
        }

        while ($row = PMA_DBI_fetch_row($result)) {
            $current_row++;
            for ($j = 0; $j < $fields_cnt; $j++) {
                // NULL
                if (!isset($row[$j]) || is_null($row[$j])) {
                    $values[]     = 'NULL';
                // a number
                // timestamp is numeric on some MySQL 4.1, BLOBs are sometimes numeric
                } elseif ($fields_meta[$j]->numeric && $fields_meta[$j]->type != 'timestamp'
                        && ! $fields_meta[$j]->blob) {
                    $values[] = $row[$j];
                // a true BLOB
                // - mysqldump only generates hex data when the --hex-blob
                //   option is used, for fields having the binary attribute
                //   no hex is generated
                // - a TEXT field returns type blob but a real blob
                //   returns also the 'binary' flag
                } elseif (stristr($field_flags[$j], 'BINARY')
                        && $fields_meta[$j]->blob
                        && isset($GLOBALS['sql_hex_for_blob'])) {
                    // empty blobs need to be different, but '0' is also empty :-(
                    if (empty($row[$j]) && $row[$j] != '0') {
                        $values[] = '\'\'';
                    } else {
                        $values[] = '0x' . bin2hex($row[$j]);
                    }
                // detection of 'bit' works only on mysqli extension
                } elseif ($fields_meta[$j]->type == 'bit') {
                    $values[] = "b'" . PMA_sqlAddslashes(PMA_printable_bit_value($row[$j], $fields_meta[$j]->length)) . "'";
                // something else -> treat as a string
                } else {
                    $values[] = '\'' . str_replace($search, $replace, PMA_sqlAddslashes($row[$j])) . '\'';
                } // end if
            } // end for

            // should we make update?
            if (isset($GLOBALS['sql_type']) && $GLOBALS['sql_type'] == 'UPDATE') {

                $insert_line = $schema_insert;
                for ($i = 0; $i < $fields_cnt; $i++) {
                    if (0 == $i) {
                        $insert_line .= ' ';
                    }
                    if ($i > 0) {
                        // avoid EOL blank
                        $insert_line .= ',';
                    }
                    $insert_line .= $field_set[$i] . ' = ' . $values[$i];
                }

                list($tmp_unique_condition, $tmp_clause_is_unique) = PMA_getUniqueCondition($result, $fields_cnt, $fields_meta, $row);
                $insert_line .= ' WHERE ' . $tmp_unique_condition;
                unset($tmp_unique_condition, $tmp_clause_is_unique);

            } else {

                // Extended inserts case
                if ($GLOBALS['sql_insert_syntax'] == 'extended' || $GLOBALS['sql_insert_syntax'] == 'both') {
                    if ($current_row == 1) {
                        $insert_line  = $schema_insert . '(' . implode(', ', $values) . ')';
                    } else {
                        $insert_line  = '(' . implode(', ', $values) . ')';
                        if (isset($GLOBALS['sql_max_query_size']) && $GLOBALS['sql_max_query_size'] > 0 && $query_size + strlen($insert_line) > $GLOBALS['sql_max_query_size']) {
                            if (!PMA_exportOutputHandler(';' . $crlf)) {
                                return FALSE;
                            }
                            $query_size = 0;
                            $current_row = 1;
                            $insert_line = $schema_insert . $insert_line;
                        }
                    }
                    $query_size += strlen($insert_line);
                }
                // Other inserts case
                else {
                    $insert_line      = $schema_insert . '(' . implode(', ', $values) . ')';
                }
            }
            unset($values);

            if (!PMA_exportOutputHandler(($current_row == 1 ? '' : $separator . $crlf) . $insert_line)) {
                return FALSE;
            }

        } // end while
        if ($current_row > 0) {
            if (!PMA_exportOutputHandler(';' . $crlf)) {
                return FALSE;
            }
        }
    } // end if ($result != FALSE)
    PMA_DBI_free_result($result);

    return TRUE;
} // end of the 'PMA_exportData()' function
}
?><|MERGE_RESOLUTION|>--- conflicted
+++ resolved
@@ -27,11 +27,8 @@
             'mime_type' => 'text/x-sql',
             'options' => array());
 
-<<<<<<< HEAD
-=======
         $plugin_list['sql']['options'][] = array('type' => 'begin_group', 'name' => 'general_opts');
 
->>>>>>> 27bc09c9
         /* comments */
         $plugin_list['sql']['options'][] =
             array('type' => 'begin_subgroup', 'subgroup_header' => array('type' => 'bool', 'name' => 'include_comments', 'text' => __('Display comments <i>(includes info such as export timestamp, PHP version, and server version)</i>')));
@@ -41,35 +38,20 @@
             array('type' => 'bool', 'name' => 'dates', 'text' => __('Include a timestamp of when databases were created, last updated, and last checked'));
         if (!empty($GLOBALS['cfgRelation']['relation'])) {
             $plugin_list['sql']['options'][] =
-<<<<<<< HEAD
-                array('type' => 'bool', 'name' => 'relation', 'text' => __('Foreign key relationships'));
-        }
-        if (!empty($GLOBALS['cfgRelation']['mimework'])) {
-            $plugin_list['sql']['options'][] =
-                array('type' => 'bool', 'name' => 'mime', 'text' => __('MIME types'));
-=======
                 array('type' => 'bool', 'name' => 'relation', 'text' => __('Display foreign key relationships'));
         }
         if (!empty($GLOBALS['cfgRelation']['mimework'])) {
             $plugin_list['sql']['options'][] =
                 array('type' => 'bool', 'name' => 'mime', 'text' => __('Display MIME types'));
->>>>>>> 27bc09c9
         }
         $plugin_list['sql']['options'][] = array('type' => 'end_subgroup');
         /* end comments */
 
         /* enclose in a transaction */
-<<<<<<< HEAD
-        $plugin_list['sql']['options'][] = array('type' => 'bool', 'name' => 'use_transaction', 'text' => __('Enclose export in a transaction'));
-
-        /* disable foreign key checks */
-        $plugin_list['sql']['options'][] = array('type' => 'bool', 'name' => 'disable_fk', 'text' => __('Disable foreign key checks'));
-=======
         $plugin_list['sql']['options'][] = array('type' => 'bool', 'name' => 'use_transaction', 'text' => __('Enclose export in a transaction'), 'doc' => array('programs', 'mysqldump', 'option_mysqldump_single-transaction'));
 
         /* disable foreign key checks */
         $plugin_list['sql']['options'][] = array('type' => 'bool', 'name' => 'disable_fk', 'text' => __('Disable foreign key checks'), 'doc' => array('manual_MySQL_Database_Administration', 'server-system-variables', 'sysvar_foreign_key_checks'));
->>>>>>> 27bc09c9
 
         $plugin_list['sql']['options_text'] = __('Options');
 
@@ -98,11 +80,8 @@
             array('type' => 'radio', 'name' => 'structure_or_data', 'values' => array('structure' => __('structure'), 'data' => __('data'), 'structure_and_data' => __('structure and data')));
         $plugin_list['sql']['options'][] = array('type' => 'end_subgroup');
 
-<<<<<<< HEAD
-=======
         $plugin_list['sql']['options'][] = array('type' => 'end_group');
         
->>>>>>> 27bc09c9
         /* begin Structure options */
          if (!$hide_structure) {
             $plugin_list['sql']['options'][] =
@@ -155,19 +134,11 @@
 
         /* begin SQL statements */
         $plugin_list['sql']['options'][] =
-<<<<<<< HEAD
-            array('type' => 'begin_subgroup', 'subgroup_header' => array('type' => 'message_only', 'text' => __('Add statements:')));        
-        $plugin_list['sql']['options'][] =
-            array('type' => 'bool', 'name' => 'delayed', 'text' => __('<code>INSERT DELAYED</code>'));
-        $plugin_list['sql']['options'][] =
-            array('type' => 'bool', 'name' => 'ignore', 'text' => __('<code>INSERT IGNORE</code>'));
-=======
             array('type' => 'begin_subgroup', 'subgroup_header' => array('type' => 'message_only', 'text' => __('Instead of <code>INSERT</code> statements, use:')));        
         $plugin_list['sql']['options'][] =
             array('type' => 'bool', 'name' => 'delayed', 'text' => __('<code>INSERT DELAYED</code> statements'), 'doc' => array('manual_MySQL_Database_Administration', 'insert_delayed'));
         $plugin_list['sql']['options'][] =
             array('type' => 'bool', 'name' => 'ignore', 'text' => __('<code>INSERT IGNORE</code> statements'), 'doc' => array('manual_MySQL_Database_Administration', 'insert'));
->>>>>>> 27bc09c9
         $plugin_list['sql']['options'][] =
             array('type' => 'end_subgroup');
         /* end SQL statements */
@@ -181,17 +152,10 @@
             array('type' => 'begin_subgroup', 'subgroup_header' => array('type' => 'message_only', 'text' => __('Syntax to use when inserting data:')));
         $plugin_list['sql']['options'][] =
             array('type' => 'radio', 'name' => 'insert_syntax', 'values' => array(
-<<<<<<< HEAD
-                'complete' => __('include column names in every <code>INSERT</code> statement <br> &nbsp; &nbsp; &nbsp; Example: <code>INSERT INTO tbl_name (col_A,col_B,col_C) VALUES (1,2,3)</code>'), 
-                'extended' => __('insert multiple rows in every <code>INSERT</code> statement<br> &nbsp; &nbsp; &nbsp; Example: <code>INSERT INTO tbl_name VALUES (1,2,3), (4,5,6), (7,8,9)</code>'), 
-                'both' => __('both of the above<br> &nbsp; &nbsp; &nbsp; Example: <code>INSERT INTO tbl_name (col_A,col_B) VALUES (1,2,3), (4,5,6), (7,8,9)</code>'), 
-                'none' => __('neither of the above<br> &nbsp; &nbsp; &nbsp; Example: <code>INSERT INTO tbl_name VALUES (1,2,3)</code>')));  
-=======
                 'complete' => __('include column names in every <code>INSERT</code> statement <br /> &nbsp; &nbsp; &nbsp; Example: <code>INSERT INTO tbl_name (col_A,col_B,col_C) VALUES (1,2,3)</code>'), 
                 'extended' => __('insert multiple rows in every <code>INSERT</code> statement<br /> &nbsp; &nbsp; &nbsp; Example: <code>INSERT INTO tbl_name VALUES (1,2,3), (4,5,6), (7,8,9)</code>'), 
                 'both' => __('both of the above<br /> &nbsp; &nbsp; &nbsp; Example: <code>INSERT INTO tbl_name (col_A,col_B) VALUES (1,2,3), (4,5,6), (7,8,9)</code>'), 
                 'none' => __('neither of the above<br /> &nbsp; &nbsp; &nbsp; Example: <code>INSERT INTO tbl_name VALUES (1,2,3)</code>')));  
->>>>>>> 27bc09c9
           $plugin_list['sql']['options'][] =
             array('type' => 'end_subgroup');
 
