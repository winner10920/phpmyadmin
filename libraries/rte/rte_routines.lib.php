<?php
/* vim: set expandtab sw=4 ts=4 sts=4: */
/**
 * Functions for routine management.
 *
 * @package PhpMyAdmin
 */
if (! defined('PHPMYADMIN')) {
    exit;
}

/**
 * Sets required globals
 *
 * @return nothing
 */
function PMA_RTN_setGlobals()
{
    global $param_directions, $param_opts_num, $param_sqldataaccess;

    $param_directions    = array('IN',
                                 'OUT',
                                 'INOUT');
    $param_opts_num      = array('UNSIGNED',
                                 'ZEROFILL',
                                 'UNSIGNED ZEROFILL');
    $param_sqldataaccess = array('NO SQL',
                                 'CONTAINS SQL',
                                 'READS SQL DATA',
                                 'MODIFIES SQL DATA');
}

/**
 * Main function for the routines functionality
 *
 * @return nothing
 */
function PMA_RTN_main()
{
    global $db;

    PMA_RTN_setGlobals();
    /**
     * Process all requests
     */
    PMA_RTN_handleEditor();
    PMA_RTN_handleExecute();
    PMA_RTN_handleExport();
    /**
     * Display a list of available routines
     */
    $columns  = "`SPECIFIC_NAME`, `ROUTINE_NAME`, `ROUTINE_TYPE`, ";
    $columns .= "`DTD_IDENTIFIER`, `ROUTINE_DEFINITION`";
    $where    = "ROUTINE_SCHEMA='" . PMA_CommonFunctions::getInstance()->sqlAddSlashes($db) . "'";
    $items    = PMA_DBI_fetch_result(
        "SELECT $columns FROM `INFORMATION_SCHEMA`.`ROUTINES` WHERE $where;"
    );
    echo PMA_RTE_getList('routine', $items);
    /**
     * Display the form for adding a new routine, if the user has the privileges.
     */
    echo PMA_RTN_getFooterLinks();
    /**
     * Display a warning for users with PHP's old "mysql" extension.
     */
    if ($GLOBALS['cfg']['Server']['extension'] === 'mysql') {
        trigger_error(
            __(
                'You are using PHP\'s deprecated \'mysql\' extension, '
                . 'which is not capable of handling multi queries. '
                . '[strong]The execution of some stored routines may fail![/strong] '
                . 'Please use the improved \'mysqli\' extension to '
                . 'avoid any problems.'
            ),
            E_USER_WARNING
        );
    }
} // end PMA_RTN_main()

/**
 * This function parses a string containing one parameter of a routine,
 * as returned by PMA_RTN_parseAllParameters() and returns an array containing
 * the information about this parameter.
 *
 * @param string $value A string containing one parameter of a routine
 *
 * @return array             Parsed information about the input parameter
 */
function PMA_RTN_parseOneParameter($value)
{
    global $param_directions;

    $retval = array(0 => '',
                    1 => '',
                    2 => '',
                    3 => '',
                    4 => '');
    $parsed_param = PMA_SQP_parse($value);
    $pos = 0;
    if (in_array(strtoupper($parsed_param[$pos]['data']), $param_directions)) {
        $retval[0] = strtoupper($parsed_param[0]['data']);
        $pos++;
    }
    if ($parsed_param[$pos]['type'] == 'alpha_identifier'
        || $parsed_param[$pos]['type'] == 'quote_backtick'
    ) {
        $retval[1] = PMA_CommonFunctions::getInstance()->unQuote(
            $parsed_param[$pos]['data']
        );
        $pos++;
    }
    $depth = 0;
    $param_length = '';
    $param_opts = array();
    for ($i=$pos; $i<$parsed_param['len']; $i++) {
        if (($parsed_param[$i]['type'] == 'alpha_columnType'
            || $parsed_param[$i]['type'] == 'alpha_functionName') && $depth == 0 // "CHAR" seems to be mistaken for a function by the parser
        ) {
            $retval[2] = strtoupper($parsed_param[$i]['data']);
        } else if ($parsed_param[$i]['type'] == 'punct_bracket_open_round'
            && $depth == 0
        ) {
            $depth = 1;
        } else if ($parsed_param[$i]['type'] == 'punct_bracket_close_round'
            && $depth == 1
        ) {
            $depth = 0;
        } else if ($depth == 1) {
            $param_length .= $parsed_param[$i]['data'];
        } else if ($parsed_param[$i]['type'] == 'alpha_reservedWord'
            && strtoupper($parsed_param[$i]['data']) == 'CHARSET' && $depth == 0
        ) {
            if ($parsed_param[$i+1]['type'] == 'alpha_charset'
                || $parsed_param[$i+1]['type'] == 'alpha_identifier'
            ) {
                $param_opts[] = strtolower($parsed_param[$i+1]['data']);
            }
        } else if ($parsed_param[$i]['type'] == 'alpha_columnAttrib'
            && $depth == 0
        ) {
            $param_opts[] = strtoupper($parsed_param[$i]['data']);
        }
    }
    $retval[3] = $param_length;
    sort($param_opts);
    $retval[4] = implode(' ', $param_opts);

    return $retval;
} // end PMA_RTN_parseOneParameter()

/**
 * This function looks through the contents of a parsed
 * SHOW CREATE [PROCEDURE | FUNCTION] query and extracts
 * information about the routine's parameters.
 *
 * @param array  $parsed_query Parsed query, returned by by PMA_SQP_parse()
 * @param string $routine_type Routine type: 'PROCEDURE' or 'FUNCTION'
 *
 * @return array   Information about the parameteres of a routine.
 */
function PMA_RTN_parseAllParameters($parsed_query, $routine_type)
{
    $retval = array();
    $retval['num'] = 0;

    // First get the list of parameters from the query
    $buffer = '';
    $params = array();
    $fetching = false;
    $depth = 0;
    for ($i=0; $i<$parsed_query['len']; $i++) {
        if ($parsed_query[$i]['type'] == 'alpha_reservedWord'
            && $parsed_query[$i]['data'] == $routine_type
        ) {
            $fetching = true;
        } else if ($fetching == true
            && $parsed_query[$i]['type'] == 'punct_bracket_open_round'
        ) {
            $depth++;
            if ($depth > 1) {
                $buffer .= $parsed_query[$i]['data'] . ' ';
            }
        } else if ($fetching == true
            && $parsed_query[$i]['type'] == 'punct_bracket_close_round'
        ) {
            $depth--;
            if ($depth > 0) {
                $buffer .= $parsed_query[$i]['data'] . ' ';
            } else {
                break;
            }
        } else if ($parsed_query[$i]['type'] == 'punct_listsep' && $depth == 1) {
            $params[] = $buffer;
            $retval['num']++;
            $buffer = '';
        } else if ($fetching == true && $depth > 0) {
            $buffer .= $parsed_query[$i]['data'] . ' ';
        }
    }
    if (! empty($buffer)) {
        $params[] = $buffer;
        $retval['num']++;
    }
    // Now parse each parameter individually
    foreach ($params as $key => $value) {
        list($retval['dir'][],
             $retval['name'][],
             $retval['type'][],
             $retval['length'][],
             $retval['opts'][]) = PMA_RTN_parseOneParameter($value);
    }
    // Since some indices of $retval may be still undefined, we fill
    // them each with an empty array to avoid E_ALL errors in PHP.
    foreach (array('dir', 'name', 'type', 'length', 'opts') as $key => $index) {
        if (! isset($retval[$index])) {
            $retval[$index] = array();
        }
    }

    return $retval;
} // end PMA_RTN_parseAllParameters()

/**
 * This function looks through the contents of a parsed
 * SHOW CREATE [PROCEDURE | FUNCTION] query and extracts
 * information about the routine's definer.
 *
 * @param array $parsed_query Parsed query, returned by PMA_SQP_parse()
 *
 * @return string  The definer of a routine.
 */
function PMA_RTN_parseRoutineDefiner($parsed_query)
{
    $retval = '';
    $fetching = false;
    for ($i=0; $i<$parsed_query['len']; $i++) {
        if ($parsed_query[$i]['type'] == 'alpha_reservedWord'
            && $parsed_query[$i]['data'] == 'DEFINER'
        ) {
            $fetching = true;
        } else if ($fetching == true
            && $parsed_query[$i]['type'] != 'quote_backtick'
            && substr($parsed_query[$i]['type'], 0, 5) != 'punct'
        ) {
            break;
<<<<<<< HEAD
        } else if ($fetching == true && $parsed_query[$i]['type'] == 'quote_backtick') {
            $retval .= PMA_CommonFunctions::getInstance()->unQuote(
                $parsed_query[$i]['data']
            );
=======
        } else if ($fetching == true
            && $parsed_query[$i]['type'] == 'quote_backtick'
        ) {
            $retval .= PMA_unQuote($parsed_query[$i]['data']);
>>>>>>> 9d2a8ca6
        } else if ($fetching == true && $parsed_query[$i]['type'] == 'punct_user') {
            $retval .= $parsed_query[$i]['data'];
        }
    }
    return $retval;
} // end PMA_RTN_parseRoutineDefiner()

/**
 * Handles editor requests for adding or editing an item
 *
 * @return Does not return
 */
function PMA_RTN_handleEditor()
{
    global $_GET, $_POST, $_REQUEST, $GLOBALS, $db, $errors;
    
    $common_functions = PMA_CommonFunctions::getInstance();

    if (! empty($_REQUEST['editor_process_add'])
        || ! empty($_REQUEST['editor_process_edit'])
    ) {
        /**
         * Handle a request to create/edit a routine
         */
        $sql_query = '';
        $routine_query = PMA_RTN_getQueryFromRequest();
        if (! count($errors)) { // set by PMA_RTN_getQueryFromRequest()
            // Execute the created query
            if (! empty($_REQUEST['editor_process_edit'])) {
                if (! in_array($_REQUEST['item_original_type'], array('PROCEDURE', 'FUNCTION'))) {
                    $errors[] = sprintf(__('Invalid routine type: "%s"'), htmlspecialchars($_REQUEST['item_original_type']));
                } else {
                    // Backup the old routine, in case something goes wrong
                    $create_routine = PMA_DBI_get_definition($db, $_REQUEST['item_original_type'], $_REQUEST['item_original_name']);
                    $drop_routine = "DROP {$_REQUEST['item_original_type']} " . $common_functions->backquote($_REQUEST['item_original_name']) . ";\n";
                    $result = PMA_DBI_try_query($drop_routine);
                    if (! $result) {
                        $errors[] = sprintf(__('The following query has failed: "%s"'), $drop_routine) . '<br />'
                                          . __('MySQL said: ') . PMA_DBI_getError(null);
                    } else {
                        $result = PMA_DBI_try_query($routine_query);
                        if (! $result) {
                            $errors[] = sprintf(__('The following query has failed: "%s"'), $routine_query) . '<br />'
                                              . __('MySQL said: ') . PMA_DBI_getError(null);
                            // We dropped the old routine, but were unable to create the new one
                            // Try to restore the backup query
                            $result = PMA_DBI_try_query($create_routine);
                            if (! $result) {
                                // OMG, this is really bad! We dropped the query, failed to create a new one
                                // and now even the backup query does not execute!
                                // This should not happen, but we better handle this just in case.
                                $errors[] = __('Sorry, we failed to restore the dropped routine.') . '<br />'
                                                  . __('The backed up query was:') . "\"$create_routine\"" . '<br />'
                                                  . __('MySQL said: ') . PMA_DBI_getError(null);
                            }
                        } else {
                            $message = PMA_Message::success(__('Routine %1$s has been modified.'));
                            $message->addParam($common_functions->backquote($_REQUEST['item_name']));
                            $sql_query = $drop_routine . $routine_query;
                        }
                    }
                }
            } else {
                // 'Add a new routine' mode
                $result = PMA_DBI_try_query($routine_query);
                if (! $result) {
                    $errors[] = sprintf(
                        __('The following query has failed: "%s"'),
                        $routine_query
                    ) . '<br /><br />'
                        . __('MySQL said: ') . PMA_DBI_getError(null);
                } else {
<<<<<<< HEAD
                    $message = PMA_Message::success(__('Routine %1$s has been created.'));
                    $message->addParam($common_functions->backquote($_REQUEST['item_name']));
=======
                    $message = PMA_Message::success(
                        __('Routine %1$s has been created.')
                    );
                    $message->addParam(PMA_backquote($_REQUEST['item_name']));
>>>>>>> 9d2a8ca6
                    $sql_query = $routine_query;
                }
            }
        }

        if (count($errors)) {
            $message = PMA_Message::error(
                __('<b>One or more errors have occured while processing your request:</b>')
            );
            $message->addString('<ul>');
            foreach ($errors as $string) {
                $message->addString('<li>' . $string . '</li>');
            }
            $message->addString('</ul>');
        }

        $output = $common_functions->getMessage($message, $sql_query);
        if ($GLOBALS['is_ajax_request']) {
            $response = PMA_Response::getInstance();
            if ($message->isSuccess()) {
                $columns  = "`SPECIFIC_NAME`, `ROUTINE_NAME`, `ROUTINE_TYPE`, `DTD_IDENTIFIER`, `ROUTINE_DEFINITION`";
                $where    = "ROUTINE_SCHEMA='" . $common_functions->sqlAddSlashes($db) . "' "
                          . "AND ROUTINE_NAME='" . $common_functions->sqlAddSlashes($_REQUEST['item_name']) . "'"
                          . "AND ROUTINE_TYPE='" . $common_functions->sqlAddSlashes($_REQUEST['item_type']) . "'";
                $routine  = PMA_DBI_fetch_single_row("SELECT $columns FROM `INFORMATION_SCHEMA`.`ROUTINES` WHERE $where;");
                $response->addJSON('name', htmlspecialchars(strtoupper($_REQUEST['item_name'])));
                $response->addJSON('new_row', PMA_RTN_getRowForList($routine));
                $response->addJSON('insert', ! empty($routine));
                $response->addJSON('message', $output);
            } else {
                $response->isSuccess(false);
                $response->addJSON('message', $output);
            }
            exit;
        }
    }

    /**
     * Display a form used to add/edit a routine, if necessary
     */
    if (count($errors) || ( empty($_REQUEST['editor_process_add']) && empty($_REQUEST['editor_process_edit'])
        && (! empty($_REQUEST['add_item']) || ! empty($_REQUEST['edit_item'])
        || ! empty($_REQUEST['routine_addparameter']) || ! empty($_REQUEST['routine_removeparameter'])
        || ! empty($_REQUEST['routine_changetype']))) // FIXME: this must be simpler than that
    ) {
        // Handle requests to add/remove parameters and changing routine type
        // This is necessary when JS is disabled
        $operation = '';
        if (! empty($_REQUEST['routine_addparameter'])) {
            $operation = 'add';
        } else if (! empty($_REQUEST['routine_removeparameter'])) {
            $operation = 'remove';
        } else if (! empty($_REQUEST['routine_changetype'])) {
            $operation = 'change';
        }
        // Get the data for the form (if any)
        if (! empty($_REQUEST['add_item'])) {
            $title = PMA_RTE_getWord('add');
            $routine = PMA_RTN_getDataFromRequest();
            $mode = 'add';
        } else if (! empty($_REQUEST['edit_item'])) {
            $title = __("Edit routine");
            if (! $operation && ! empty($_REQUEST['item_name']) && empty($_REQUEST['editor_process_edit'])) {
                $routine = PMA_RTN_getDataFromName($_REQUEST['item_name'], $_REQUEST['item_type']);
                if ($routine !== false) {
                    $routine['item_original_name'] = $routine['item_name'];
                    $routine['item_original_type'] = $routine['item_type'];
                }
            } else {
                $routine = PMA_RTN_getDataFromRequest();
            }
            $mode = 'edit';
        }
        if ($routine !== false) {
            // Show form
            $editor = PMA_RTN_getEditorForm($mode, $operation, $routine);
            if ($GLOBALS['is_ajax_request']) {
                $response = PMA_Response::getInstance();
                $response->addJSON('message', $editor);
                $response->addJSON('title', $title);
                $response->addJSON('param_template', PMA_RTN_getParameterRow());
                $response->addJSON('type', $routine['item_type']);
            } else {
                echo "\n\n<h2>$title</h2>\n\n$editor";
            }
            exit;
        } else {
            $message  = __('Error in processing request') . ' : ';
            $message .= sprintf(
                PMA_RTE_getWord('not_found'),
                htmlspecialchars($common_functions->backquote($_REQUEST['item_name'])),
                htmlspecialchars($common_functions->backquote($db))
            );
            $message = PMA_message::error($message);
            if ($GLOBALS['is_ajax_request']) {
                $response->isSuccess(false);
                $response->addJSON('message', $message);
                exit;
            } else {
                $message->display();
            }
        }
    }
} // end PMA_RTN_handleEditor()

/**
 * This function will generate the values that are required to
 * complete the editor form. It is especially necessary to handle
 * the 'Add another parameter', 'Remove last parameter' and
 * 'Change routine type' functionalities when JS is disabled.
 *
 * @return array    Data necessary to create the routine editor.
 */
function PMA_RTN_getDataFromRequest()
{
    global $_REQUEST, $param_directions, $param_sqldataaccess;
    
    $common_functions = PMA_CommonFunctions::getInstance();

    $retval = array();
    $indices = array('item_name',
                     'item_original_name',
                     'item_returnlength',
                     'item_returnopts_num',
                     'item_returnopts_text',
                     'item_definition',
                     'item_comment',
                     'item_definer');
    foreach ($indices as $key => $index) {
        $retval[$index] = isset($_REQUEST[$index]) ? $_REQUEST[$index] : '';
    }

    $retval['item_type']         = 'PROCEDURE';
    $retval['item_type_toggle']  = 'FUNCTION';
    if (isset($_REQUEST['item_type']) && $_REQUEST['item_type'] == 'FUNCTION') {
        $retval['item_type']         = 'FUNCTION';
        $retval['item_type_toggle']  = 'PROCEDURE';
    }
    $retval['item_original_type'] = 'PROCEDURE';
    if (isset($_REQUEST['item_original_type'])
        && $_REQUEST['item_original_type'] == 'FUNCTION'
    ) {
        $retval['item_original_type'] = 'FUNCTION';
    }
    $retval['item_num_params']      = 0;
    $retval['item_param_dir']       = array();
    $retval['item_param_name']      = array();
    $retval['item_param_type']      = array();
    $retval['item_param_length']    = array();
    $retval['item_param_opts_num']  = array();
    $retval['item_param_opts_text'] = array();
    if (   isset($_REQUEST['item_param_name'])
        && isset($_REQUEST['item_param_type'])
        && isset($_REQUEST['item_param_length'])
        && isset($_REQUEST['item_param_opts_num'])
        && isset($_REQUEST['item_param_opts_text'])
        && is_array($_REQUEST['item_param_name'])
        && is_array($_REQUEST['item_param_type'])
        && is_array($_REQUEST['item_param_length'])
        && is_array($_REQUEST['item_param_opts_num'])
        && is_array($_REQUEST['item_param_opts_text'])
    ) {
        if ($_REQUEST['item_type'] == 'PROCEDURE') {
            $retval['item_param_dir'] = $_REQUEST['item_param_dir'];
            foreach ($retval['item_param_dir'] as $key => $value) {
                if (! in_array($value, $param_directions, true)) {
                    $retval['item_param_dir'][$key] = '';
                }
            }
        }
        $retval['item_param_name'] = $_REQUEST['item_param_name'];
        $retval['item_param_type'] = $_REQUEST['item_param_type'];
        foreach ($retval['item_param_type'] as $key => $value) {
            if (! in_array($value, $common_functions->getSupportedDatatypes(), true)) {
                $retval['item_param_type'][$key] = '';
            }
        }
        $retval['item_param_length']    = $_REQUEST['item_param_length'];
        $retval['item_param_opts_num']  = $_REQUEST['item_param_opts_num'];
        $retval['item_param_opts_text'] = $_REQUEST['item_param_opts_text'];
        $retval['item_num_params'] = max(
            count($retval['item_param_name']),
            count($retval['item_param_type']),
            count($retval['item_param_length']),
            count($retval['item_param_opts_num']),
            count($retval['item_param_opts_text'])
        );
    }
    $retval['item_returntype'] = '';
    if (isset($_REQUEST['item_returntype'])
        && in_array($_REQUEST['item_returntype'], $common_functions->getSupportedDatatypes())
    ) {
        $retval['item_returntype'] = $_REQUEST['item_returntype'];
    }

    $retval['item_isdeterministic'] = '';
    if (isset($_REQUEST['item_isdeterministic'])
        && strtolower($_REQUEST['item_isdeterministic']) == 'on'
    ) {
        $retval['item_isdeterministic'] = " checked='checked'";
    }
    $retval['item_securitytype_definer'] = '';
    $retval['item_securitytype_invoker'] = '';
    if (isset($_REQUEST['item_securitytype'])) {
        if ($_REQUEST['item_securitytype'] === 'DEFINER') {
            $retval['item_securitytype_definer'] = " selected='selected'";
        } else if ($_REQUEST['item_securitytype'] === 'INVOKER') {
            $retval['item_securitytype_invoker'] = " selected='selected'";
        }
    }
    $retval['item_sqldataaccess'] = '';
    if (isset($_REQUEST['item_sqldataaccess'])
        && in_array($_REQUEST['item_sqldataaccess'], $param_sqldataaccess, true)
    ) {
        $retval['item_sqldataaccess'] = $_REQUEST['item_sqldataaccess'];
    }

    return $retval;
} // end function PMA_RTN_getDataFromRequest()

/**
 * This function will generate the values that are required to complete
 * the "Edit routine" form given the name of a routine.
 *
 * @param string $name The name of the routine.
 * @param string $type Type of routine (ROUTINE|PROCEDURE)
 * @param bool   $all  Whether to return all data or just
 *                     the info about parameters.
 *
 * @return array    Data necessary to create the routine editor.
 */
function PMA_RTN_getDataFromName($name, $type, $all = true)
{
    global $db;

    $common_functions = PMA_CommonFunctions::getInstance();
    $retval  = array();

    // Build and execute the query
    $fields  = "SPECIFIC_NAME, ROUTINE_TYPE, DTD_IDENTIFIER, "
             . "ROUTINE_DEFINITION, IS_DETERMINISTIC, SQL_DATA_ACCESS, "
             . "ROUTINE_COMMENT, SECURITY_TYPE";
    $where   = "ROUTINE_SCHEMA='" . $common_functions->sqlAddSlashes($db) . "' "
             . "AND SPECIFIC_NAME='" . $common_functions->sqlAddSlashes($name) . "'"
             . "AND ROUTINE_TYPE='" . $common_functions->sqlAddSlashes($type) . "'";
    $query   = "SELECT $fields FROM INFORMATION_SCHEMA.ROUTINES WHERE $where;";

    $routine = PMA_DBI_fetch_single_row($query);

    if (! $routine) {
        return false;
    }

    // Get required data
    $retval['item_name'] = $routine['SPECIFIC_NAME'];
    $retval['item_type'] = $routine['ROUTINE_TYPE'];
    $parsed_query = PMA_SQP_parse(
        PMA_DBI_get_definition(
            $db,
            $routine['ROUTINE_TYPE'],
            $routine['SPECIFIC_NAME']
        )
    );
    $params = PMA_RTN_parseAllParameters($parsed_query, $routine['ROUTINE_TYPE']);
    $retval['item_num_params']      = $params['num'];
    $retval['item_param_dir']       = $params['dir'];
    $retval['item_param_name']      = $params['name'];
    $retval['item_param_type']      = $params['type'];
    $retval['item_param_length']    = $params['length'];
    $retval['item_param_opts_num']  = $params['opts'];
    $retval['item_param_opts_text'] = $params['opts'];

    // Get extra data
    if ($all) {
        if ($retval['item_type'] == 'FUNCTION') {
            $retval['item_type_toggle'] = 'PROCEDURE';
        } else {
            $retval['item_type_toggle'] = 'FUNCTION';
        }
        $retval['item_returntype']   = '';
        $retval['item_returnlength'] = '';
        $retval['item_returnopts_num']  = '';
        $retval['item_returnopts_text'] = '';
        if (! empty($routine['DTD_IDENTIFIER'])) {
            if (strlen($routine['DTD_IDENTIFIER']) > 63) {
                // If the DTD_IDENTIFIER string from INFORMATION_SCHEMA is
                // at least 64 characters, then it may actually have been
                // chopped because that column is a varchar(64), so we will
                // parse the output of SHOW CREATE query to get accurate
                // information about the return variable.
                $dtd = '';
                $fetching = false;
                for ($i=0; $i<$parsed_query['len']; $i++) {
                    if ($parsed_query[$i]['type'] == 'alpha_reservedWord'
                        && strtoupper($parsed_query[$i]['data']) == 'RETURNS'
                    ) {
                        $fetching = true;
                    } else if ($fetching == true
                        && $parsed_query[$i]['type'] == 'alpha_reservedWord'
                    ) {
                        // We will not be looking for options such as UNSIGNED
                        // or ZEROFILL because there is no way that a numeric
                        // field's DTD_IDENTIFIER can be longer than 64
                        // characters. We can safely assume that the return
                        // datatype is either ENUM or SET, so we only look
                        // for CHARSET.
                        $word = strtoupper($parsed_query[$i]['data']);
                        if ($word == 'CHARSET'
                            && ($parsed_query[$i+1]['type'] == 'alpha_charset'
                            || $parsed_query[$i+1]['type'] == 'alpha_identifier')
                        ) {
                            $dtd .= $word . ' ' . $parsed_query[$i+1]['data'];
                        }
                        break;
                    } else if ($fetching == true) {
                        $dtd .= $parsed_query[$i]['data'] . ' ';
                    }
                }
                $routine['DTD_IDENTIFIER'] = $dtd;
            }
            $returnparam = PMA_RTN_parseOneParameter($routine['DTD_IDENTIFIER']);
            $retval['item_returntype']      = $returnparam[2];
            $retval['item_returnlength']    = $returnparam[3];
            $retval['item_returnopts_num']  = $returnparam[4];
            $retval['item_returnopts_text'] = $returnparam[4];
        }
        $retval['item_definer'] = PMA_RTN_parseRoutineDefiner($parsed_query);
        $retval['item_definition'] = $routine['ROUTINE_DEFINITION'];
        $retval['item_isdeterministic'] = '';
        if ($routine['IS_DETERMINISTIC'] == 'YES') {
            $retval['item_isdeterministic'] = " checked='checked'";
        }
        $retval['item_securitytype_definer'] = '';
        $retval['item_securitytype_invoker'] = '';
        if ($routine['SECURITY_TYPE'] == 'DEFINER') {
            $retval['item_securitytype_definer'] = " selected='selected'";
        } else if ($routine['SECURITY_TYPE'] == 'INVOKER') {
            $retval['item_securitytype_invoker'] = " selected='selected'";
        }
        $retval['item_sqldataaccess'] = $routine['SQL_DATA_ACCESS'];
        $retval['item_comment']       = $routine['ROUTINE_COMMENT'];
    }

    return $retval;
} // PMA_RTN_getDataFromName()

/**
 * Creates one row for the parameter table used in the routine editor.
 *
 * @param array  $routine Data for the routine returned by
 *                        PMA_RTN_getDataFromRequest() or
 *                        PMA_RTN_getDataFromName()
 * @param mixed  $index   Either a numeric index of the row being processed
 *                        or NULL to create a template row for AJAX request
 * @param string $class   Class used to hide the direction column, if the
 *                        row is for a stored function.
 *
 * @return string    HTML code of one row of parameter table for the editor.
 */
function PMA_RTN_getParameterRow($routine = array(), $index = null, $class = '')
{
    global $param_directions, $param_opts_num, $titles;
    
    $common_functions = PMA_CommonFunctions::getInstance();

    if ($index === null) {
        // template row for AJAX request
        $i = 0;
        $index = '%s';
        $drop_class = '';
        $routine = array(
            'item_param_dir'       => array(0 => ''),
            'item_param_name'      => array(0 => ''),
            'item_param_type'      => array(0 => ''),
            'item_param_length'    => array(0 => ''),
            'item_param_opts_num'  => array(0 => ''),
            'item_param_opts_text' => array(0 => '')
        );
    } else if (! empty($routine)) {
        // regular row for routine editor
        $drop_class = ' hide';
        $i = $index;
    } else {
        // No input data. This shouldn't happen,
        // but better be safe than sorry.
        return '';
    }

    // Create the output
    $retval  = "";
    $retval .= "        <tr>\n";
    $retval .= "            <td class='routine_direction_cell$class'>\n";
    $retval .= "                <select name='item_param_dir[$index]'>\n";
    foreach ($param_directions as $key => $value) {
        $selected = "";
        if (! empty($routine['item_param_dir'][$i])
            && $routine['item_param_dir'][$i] == $value
        ) {
            $selected = " selected='selected'";
        }
        $retval .= "                    <option$selected>$value</option>\n";
    }
    $retval .= "                </select>\n";
    $retval .= "            </td>\n";
    $retval .= "            <td><input name='item_param_name[$index]' type='text'\n";
    $retval .= "                       value='{$routine['item_param_name'][$i]}' /></td>\n";
    $retval .= "            <td><select name='item_param_type[$index]'>";
    $retval .= $common_functions->getSupportedDatatypes(
        true, $routine['item_param_type'][$i]
    ) . "\n";
    $retval .= "            </select></td>\n";
    $retval .= "            <td>\n";
    $retval .= "                <input id='item_param_length_$index'\n";
    $retval .= "                       name='item_param_length[$index]' type='text'\n";
    $retval .= "                       value='{$routine['item_param_length'][$i]}' />\n";
    $retval .= "                <div class='enum_hint'>\n";
    $retval .= "                    <a href='#' class='open_enum_editor'>\n";
    $retval .= "                        " . $common_functions->getImage('b_edit', '', array('title'=>__('ENUM/SET editor'))) . "\n";
    $retval .= "                    </a>\n";
    $retval .= "                </div>\n";
    $retval .= "            </td>\n";
    $retval .= "            <td class='hide no_len'>---</td>\n";
    $retval .= "            <td class='routine_param_opts_text'>\n";
    $retval .= PMA_generateCharsetDropdownBox(
        PMA_CSDROPDOWN_CHARSET,
        "item_param_opts_text[$index]",
        null,
        $routine['item_param_opts_text'][$i]
    );
    $retval .= "            </td>\n";
    $retval .= "            <td class='hide no_opts'>---</td>\n";
    $retval .= "            <td class='routine_param_opts_num'>\n";
    $retval .= "                <select name='item_param_opts_num[$index]'>\n";
    $retval .= "                    <option value=''></option>";
    foreach ($param_opts_num as $key => $value) {
        $selected = "";
        if (! empty($routine['item_param_opts_num'][$i])
            && $routine['item_param_opts_num'][$i] == $value
        ) {
            $selected = " selected='selected'";
        }
        $retval .= "<option$selected>$value</option>";
    }
    $retval .= "\n                </select>\n";
    $retval .= "            </td>\n";
    $retval .= "            <td class='routine_param_remove$drop_class'>\n";
    $retval .= "                <a href='#' class='routine_param_remove_anchor'>\n";
    $retval .= "                    {$titles['Drop']}\n";
    $retval .= "                </a>\n";
    $retval .= "            </td>\n";
    $retval .= "        </tr>\n";

    return $retval;
} // end PMA_RTN_getParameterRow()

/**
 * Displays a form used to add/edit a routine
 *
 * @param string $mode      If the editor will be used edit a routine
 *                          or add a new one: 'edit' or 'add'.
 * @param string $operation If the editor was previously invoked with
 *                          JS turned off, this will hold the name of
 *                          the current operation
 * @param array  $routine   Data for the routine returned by
 *                          PMA_RTN_getDataFromRequest() or
 *                          PMA_RTN_getDataFromName()
 *
 * @return string   HTML code for the editor.
 */
function PMA_RTN_getEditorForm($mode, $operation, $routine)
{
    global $db, $errors, $param_sqldataaccess, $param_opts_num;

    // Escape special characters
    $need_escape = array(
        'item_original_name',
        'item_name',
        'item_returnlength',
        'item_definition',
        'item_definer',
        'item_comment'
    );
    foreach ($need_escape as $key => $index) {
        $routine[$index] = htmlentities($routine[$index], ENT_QUOTES);
    }
    for ($i=0; $i<$routine['item_num_params']; $i++) {
        $routine['item_param_name'][$i]   = htmlentities(
            $routine['item_param_name'][$i],
            ENT_QUOTES
        );
        $routine['item_param_length'][$i] = htmlentities(
            $routine['item_param_length'][$i],
            ENT_QUOTES
        );
    }

    // Handle some logic first
    if ($operation == 'change') {
        if ($routine['item_type'] == 'PROCEDURE') {
            $routine['item_type']        = 'FUNCTION';
            $routine['item_type_toggle'] = 'PROCEDURE';
        } else {
            $routine['item_type']        = 'PROCEDURE';
            $routine['item_type_toggle'] = 'FUNCTION';
        }
    } else if ($operation == 'add'
        || ($routine['item_num_params'] == 0 && $mode == 'add' && ! $errors)
    ) {
        $routine['item_param_dir'][]       = '';
        $routine['item_param_name'][]      = '';
        $routine['item_param_type'][]      = '';
        $routine['item_param_length'][]    = '';
        $routine['item_param_opts_num'][]  = '';
        $routine['item_param_opts_text'][] = '';
        $routine['item_num_params']++;
    } else if ($operation == 'remove') {
        unset($routine['item_param_dir'][$routine['item_num_params']-1]);
        unset($routine['item_param_name'][$routine['item_num_params']-1]);
        unset($routine['item_param_type'][$routine['item_num_params']-1]);
        unset($routine['item_param_length'][$routine['item_num_params']-1]);
        unset($routine['item_param_opts_num'][$routine['item_num_params']-1]);
        unset($routine['item_param_opts_text'][$routine['item_num_params']-1]);
        $routine['item_num_params']--;
    }
    $disable_remove_parameter = '';
    if (! $routine['item_num_params']) {
        $disable_remove_parameter = " color: gray;' disabled='disabled";
    }
    $original_routine = '';
    if ($mode == 'edit') {
        $original_routine = "<input name='item_original_name' "
                          . "type='hidden' "
                          . "value='{$routine['item_original_name']}'/>\n"
                          . "<input name='item_original_type' "
                          . "type='hidden' "
                          . "value='{$routine['item_original_type']}'/>\n";
    }
    $isfunction_class   = '';
    $isprocedure_class  = '';
    $isfunction_select  = '';
    $isprocedure_select = '';
    if ($routine['item_type'] == 'PROCEDURE') {
        $isfunction_class   = ' hide';
        $isprocedure_select = " selected='selected'";
    } else {
        $isprocedure_class = ' hide';
        $isfunction_select = " selected='selected'";
    }

    // Create the output
    $retval  = "";
    $retval .= "<!-- START " . strtoupper($mode) . " ROUTINE FORM -->\n\n";
    $retval .= "<form class='rte_form' action='db_routines.php' method='post'>\n";
    $retval .= "<input name='{$mode}_item' type='hidden' value='1' />\n";
    $retval .= $original_routine;
    $retval .= PMA_generate_common_hidden_inputs($db) . "\n";
    $retval .= "<fieldset>\n";
    $retval .= "<legend>" . __('Details') . "</legend>\n";
    $retval .= "<table class='rte_table' style='width: 100%'>\n";
    $retval .= "<tr>\n";
    $retval .= "    <td style='width: 20%;'>" . __('Routine name') . "</td>\n";
    $retval .= "    <td><input type='text' name='item_name' maxlength='64'\n";
    $retval .= "               value='{$routine['item_name']}' /></td>\n";
    $retval .= "</tr>\n";
    $retval .= "<tr>\n";
    $retval .= "    <td>" . __('Type') . "</td>\n";
    $retval .= "    <td>\n";
    if ($GLOBALS['is_ajax_request']) {
        $retval .= "        <select name='item_type'>\n";
        $retval .= "            <option value='PROCEDURE'$isprocedure_select>PROCEDURE</option>\n";
        $retval .= "            <option value='FUNCTION'$isfunction_select>FUNCTION</option>\n";
        $retval .= "        </select>\n";
    } else {
        $retval .= "        <input name='item_type' type='hidden' value='{$routine['item_type']}' />\n";
        $retval .= "        <div style='width: 49%; float: left; text-align: center; font-weight: bold;'>\n";
        $retval .= "            {$routine['item_type']}\n";
        $retval .= "        </div>\n";
        $retval .= "        <input style='width: 49%;' type='submit' name='routine_changetype'\n";
        $retval .= "               value='".sprintf(__('Change to %s'), $routine['item_type_toggle'])."' />\n";
    }
    $retval .= "    </td>\n";
    $retval .= "</tr>\n";
    $retval .= "<tr>\n";
    $retval .= "    <td>" . __('Parameters') . "</td>\n";
    $retval .= "    <td>\n";
    // parameter handling start
    $retval .= "        <table class='routine_params_table'>\n";
    $retval .= "        <tr>\n";
    $retval .= "            <th class='routine_direction_cell$isprocedure_class'>" . __('Direction') . "</th>\n";
    $retval .= "            <th>" . __('Name') . "</th>\n";
    $retval .= "            <th>" . __('Type') . "</th>\n";
    $retval .= "            <th>" . __('Length/Values') . "</th>\n";
    $retval .= "            <th colspan='2'>" . __('Options') . "</th>\n";
    $retval .= "            <th class='routine_param_remove hide'>&nbsp;</th>\n";
    $retval .= "        </tr>";
    for ($i=0; $i<$routine['item_num_params']; $i++) { // each parameter
        $retval .= PMA_RTN_getParameterRow($routine, $i, $isprocedure_class);
    }
    $retval .= "        </table>\n";
    $retval .= "    </td>\n";
    $retval .= "</tr>\n";
    $retval .= "<tr>\n";
    $retval .= "    <td>&nbsp;</td>\n";
    $retval .= "    <td>\n";
    $retval .= "        <input style='width: 49%;' type='submit' \n";
    $retval .= "               name='routine_addparameter'\n";
    $retval .= "               value='" . __('Add parameter') . "' />\n";
    $retval .= "        <input style='width: 49%;$disable_remove_parameter'\n";
    $retval .= "               type='submit' \n";
    $retval .= "               name='routine_removeparameter'\n";
    $retval .= "               value='" . __('Remove last parameter') . "' />\n";
    $retval .= "    </td>\n";
    $retval .= "</tr>\n";
    // parameter handling end
    $retval .= "<tr class='routine_return_row$isfunction_class'>\n";
    $retval .= "    <td>" . __('Return type') . "</td>\n";
    $retval .= "    <td><select name='item_returntype'>\n";
    $retval .= PMA_CommonFunctions::getInstance()
        ->getSupportedDatatypes(true, $routine['item_returntype']) . "\n";
    $retval .= "    </select></td>\n";
    $retval .= "</tr>\n";
    $retval .= "<tr class='routine_return_row$isfunction_class'>\n";
    $retval .= "    <td>" . __('Return length/values') . "</td>\n";
    $retval .= "    <td><input type='text' name='item_returnlength'\n";
    $retval .= "               value='{$routine['item_returnlength']}' /></td>\n";
    $retval .= "    <td class='hide no_len'>---</td>\n";
    $retval .= "</tr>\n";
    $retval .= "<tr class='routine_return_row$isfunction_class'>\n";
    $retval .= "    <td>" . __('Return options') . "</td>\n";
    $retval .= "    <td><div>\n";
    $retval .= PMA_generateCharsetDropdownBox(
        PMA_CSDROPDOWN_CHARSET,
        "item_returnopts_text",
        null,
        $routine['item_returnopts_text']
    );
    $retval .= "\n    </div>\n";
    $retval .= "    <div><select name='item_returnopts_num'>\n";
    $retval .= "        <option value=''></option>";
    foreach ($param_opts_num as $key => $value) {
        $selected = "";
        if (! empty($routine['item_returnopts_num'])
            && $routine['item_returnopts_num'] == $value
        ) {
            $selected = " selected='selected'";
        }
        $retval .= "<option$selected>$value</option>";
    }
    $retval .= "\n    </select></div>\n";
    $retval .= "    <div class='hide no_opts'>---</div>\n";
    $retval .= "</td>\n";
    $retval .= "</tr>\n";
    $retval .= "<tr>\n";
    $retval .= "    <td>" . __('Definition') . "</td>\n";
    $retval .= "    <td><textarea name='item_definition' rows='15' cols='40'>";
    $retval .= $routine['item_definition'];
    $retval .= "</textarea></td>\n";
    $retval .= "</tr>\n";
    $retval .= "<tr>\n";
    $retval .= "    <td>" . __('Is deterministic') . "</td>\n";
    $retval .= "    <td><input type='checkbox' name='item_isdeterministic'{$routine['item_isdeterministic']} /></td>\n";
    $retval .= "</tr>\n";
    $retval .= "<tr>\n";
    $retval .= "    <td>" . __('Definer') . "</td>\n";
    $retval .= "    <td><input type='text' name='item_definer'\n";
    $retval .= "               value='{$routine['item_definer']}' /></td>\n";
    $retval .= "</tr>\n";
    $retval .= "<tr>\n";
    $retval .= "    <td>" . __('Security type') . "</td>\n";
    $retval .= "    <td><select name='item_securitytype'>\n";
    $retval .= "        <option value='DEFINER'{$routine['item_securitytype_definer']}>DEFINER</option>\n";
    $retval .= "        <option value='INVOKER'{$routine['item_securitytype_invoker']}>INVOKER</option>\n";
    $retval .= "    </select></td>\n";
    $retval .= "</tr>\n";
    $retval .= "<tr>\n";
    $retval .= "    <td>" . __('SQL data access') . "</td>\n";
    $retval .= "    <td><select name='item_sqldataaccess'>\n";
    foreach ($param_sqldataaccess as $key => $value) {
        $selected = "";
        if ($routine['item_sqldataaccess'] == $value) {
            $selected = " selected='selected'";
        }
        $retval .= "        <option$selected>$value</option>\n";
    }
    $retval .= "    </select></td>\n";
    $retval .= "</tr>\n";
    $retval .= "<tr>\n";
    $retval .= "    <td>" . __('Comment') . "</td>\n";
    $retval .= "    <td><input type='text' name='item_comment' maxlength='64'\n";
    $retval .= "               value='{$routine['item_comment']}' /></td>\n";
    $retval .= "</tr>\n";
    $retval .= "</table>\n";
    $retval .= "</fieldset>\n";
    if ($GLOBALS['is_ajax_request']) {
        $retval .= "<input type='hidden' name='editor_process_{$mode}'\n";
        $retval .= "       value='true' />\n";
        $retval .= "<input type='hidden' name='ajax_request' value='true' />\n";
    } else {
        $retval .= "<fieldset class='tblFooters'>\n";
        $retval .= "    <input type='submit' name='editor_process_{$mode}'\n";
        $retval .= "           value='" . __('Go') . "' />\n";
        $retval .= "</fieldset>\n";
    }
    $retval .= "</form>\n\n";
    $retval .= "<!-- END " . strtoupper($mode) . " ROUTINE FORM -->\n\n";

    return $retval;
} // end PMA_RTN_getEditorForm()

/**
 * Composes the query necessary to create a routine from an HTTP request.
 *
 * @return string  The CREATE [ROUTINE | PROCEDURE] query.
 */
function PMA_RTN_getQueryFromRequest()
{
    global $_REQUEST, $errors, $param_sqldataaccess, $param_directions;

    $_REQUEST['item_type'] = isset($_REQUEST['item_type'])
        ? $_REQUEST['item_type'] : '';

    $query = 'CREATE ';
    if (! empty($_REQUEST['item_definer'])) {
        if (strpos($_REQUEST['item_definer'], '@') !== false) {
            $arr = explode('@', $_REQUEST['item_definer']);
            $query .= 'DEFINER=' . PMA_CommonFunctions::getInstance()->backquote($arr[0]);
            $query .= '@' . PMA_CommonFunctions::getInstance()->backquote($arr[1]) . ' ';
        } else {
            $errors[] = __('The definer must be in the "username@hostname" format');
        }
    }
    if ($_REQUEST['item_type'] == 'FUNCTION'
        || $_REQUEST['item_type'] == 'PROCEDURE'
    ) {
        $query .= $_REQUEST['item_type'] . ' ';
    } else {
        $errors[] = sprintf(
            __('Invalid routine type: "%s"'),
            htmlspecialchars($_REQUEST['item_type'])
        );
    }
    if (! empty($_REQUEST['item_name'])) {
        $query .= PMA_CommonFunctions::getInstance()->backquote($_REQUEST['item_name']);
    } else {
        $errors[] = __('You must provide a routine name');
    }
    $params = '';
    $warned_about_dir    = false;
    $warned_about_name   = false;
    $warned_about_length = false;
    if (   ! empty($_REQUEST['item_param_name'])
        && ! empty($_REQUEST['item_param_type'])
        && ! empty($_REQUEST['item_param_length'])
        && is_array($_REQUEST['item_param_name'])
        && is_array($_REQUEST['item_param_type'])
        && is_array($_REQUEST['item_param_length'])
    ) {
        for ($i=0; $i<count($_REQUEST['item_param_name']); $i++) {
            if (! empty($_REQUEST['item_param_name'][$i]) && ! empty($_REQUEST['item_param_type'][$i])) {
                if ($_REQUEST['item_type'] == 'PROCEDURE'
                    && ! empty($_REQUEST['item_param_dir'][$i])
                    && in_array($_REQUEST['item_param_dir'][$i], $param_directions)
                ) {
                    $params .= $_REQUEST['item_param_dir'][$i] . " " . PMA_CommonFunctions::getInstance()->backquote($_REQUEST['item_param_name'][$i]) . " "
                            . $_REQUEST['item_param_type'][$i];
                } else if ($_REQUEST['item_type'] == 'FUNCTION') {
                    $params .= PMA_CommonFunctions::getInstance()->backquote($_REQUEST['item_param_name'][$i]) . " " . $_REQUEST['item_param_type'][$i];
                } else if (! $warned_about_dir) {
                    $warned_about_dir = true;
                    $errors[] = sprintf(
                        __('Invalid direction "%s" given for parameter.'),
                        htmlspecialchars($_REQUEST['item_param_dir'][$i])
                    );
                }
                if ($_REQUEST['item_param_length'][$i] != ''
                    && !preg_match(
                        '@^(DATE|DATETIME|TIME|TINYBLOB|TINYTEXT|BLOB|TEXT|MEDIUMBLOB|MEDIUMTEXT|LONGBLOB|LONGTEXT|SERIAL|BOOLEAN)$@i',
                        $_REQUEST['item_param_type'][$i]
                    )
                ) {
                    $params .= "(" . $_REQUEST['item_param_length'][$i] . ")";
                } else if ($_REQUEST['item_param_length'][$i] == '' && preg_match('@^(ENUM|SET|VARCHAR|VARBINARY)$@i', $_REQUEST['item_param_type'][$i])) {
                    if (! $warned_about_length) {
                        $warned_about_length = true;
                        $errors[] = __('You must provide length/values for routine parameters of type ENUM, SET, VARCHAR and VARBINARY.');
                    }
                }
                if (! empty($_REQUEST['item_param_opts_text'][$i])) {
                    if ($GLOBALS['PMA_Types']->getTypeClass($_REQUEST['item_param_type'][$i]) == 'CHAR') {
                        $params .= ' CHARSET ' . strtolower($_REQUEST['item_param_opts_text'][$i]);
                    }
                }
                if (! empty($_REQUEST['item_param_opts_num'][$i])) {
                    if ($GLOBALS['PMA_Types']->getTypeClass($_REQUEST['item_param_type'][$i]) == 'NUMBER') {
                        $params .= ' ' . strtoupper($_REQUEST['item_param_opts_num'][$i]);
                    }
                }
                if ($i != count($_REQUEST['item_param_name'])-1) {
                    $params .= ", ";
                }
            } else if (! $warned_about_name) {
                $warned_about_name = true;
                $errors[] = __('You must provide a name and a type for each routine parameter.');
                break;
            }
        }
    }
    $query .= "(" . $params . ") ";
    if ($_REQUEST['item_type'] == 'FUNCTION') {
        if (! empty($_REQUEST['item_returntype'])
            && in_array($_REQUEST['item_returntype'], PMA_CommonFunctions::getInstance()->getSupportedDatatypes())
        ) {
            $query .= "RETURNS {$_REQUEST['item_returntype']}";
        } else {
            $errors[] = __('You must provide a valid return type for the routine.');
        }
        if (! empty($_REQUEST['item_returnlength'])
            && !preg_match(
                '@^(DATE|DATETIME|TIME|TINYBLOB|TINYTEXT|BLOB|TEXT|MEDIUMBLOB|MEDIUMTEXT|LONGBLOB|LONGTEXT|SERIAL|BOOLEAN)$@i',
                $_REQUEST['item_returntype']
            )
        ) {
            $query .= "(" . $_REQUEST['item_returnlength'] . ")";
        } else if (empty($_REQUEST['item_returnlength']) && preg_match('@^(ENUM|SET|VARCHAR|VARBINARY)$@i', $_REQUEST['item_returntype'])) {
            if (! $warned_about_length) {
                $warned_about_length = true;
                $errors[] = __('You must provide length/values for routine parameters of type ENUM, SET, VARCHAR and VARBINARY.');
            }
        }
        if (! empty($_REQUEST['item_returnopts_text'])) {
            if ($GLOBALS['PMA_Types']->getTypeClass($_REQUEST['item_returntype']) == 'CHAR') {
                $query .= ' CHARSET ' . strtolower($_REQUEST['item_returnopts_text']);
            }
        }
        if (! empty($_REQUEST['item_returnopts_num'])) {
            if ($GLOBALS['PMA_Types']->getTypeClass($_REQUEST['item_returntype']) == 'NUMBER') {
                $query .= ' ' . strtoupper($_REQUEST['item_returnopts_num']);
            }
        }
        $query .= ' ';
    }
    if (! empty($_REQUEST['item_comment'])) {
        $query .= "COMMENT '" . PMA_sqlAddslashes($_REQUEST['item_comment']) . "' ";
    }
    if (isset($_REQUEST['item_isdeterministic'])) {
        $query .= 'DETERMINISTIC ';
    } else {
        $query .= 'NOT DETERMINISTIC ';
    }
    if (! empty($_REQUEST['item_sqldataaccess']) && in_array($_REQUEST['item_sqldataaccess'], $param_sqldataaccess)) {
        $query .= $_REQUEST['item_sqldataaccess'] . ' ';
    }
    if (! empty($_REQUEST['item_securitytype'])) {
        if ($_REQUEST['item_securitytype'] == 'DEFINER' || $_REQUEST['item_securitytype'] == 'INVOKER') {
            $query .= 'SQL SECURITY ' . $_REQUEST['item_securitytype'] . ' ';
        }
    }
    if (! empty($_REQUEST['item_definition'])) {
        $query .= $_REQUEST['item_definition'];
    } else {
        $errors[] = __('You must provide a routine definition.');
    }

    return $query;
} // end PMA_RTN_getQueryFromRequest()

/**
 * Handles requests for executing a routine
 *
 * @return Does not return
 */
function PMA_RTN_handleExecute()
{
    global $_GET, $_POST, $_REQUEST, $GLOBALS, $db;
    
    $common_functions = PMA_CommonFunctions::getInstance();

    /**
     * Handle all user requests other than the default of listing routines
     */
    if (! empty($_REQUEST['execute_routine']) && ! empty($_REQUEST['item_name'])) {
        // Build the queries
        $routine = PMA_RTN_getDataFromName($_REQUEST['item_name'], $_REQUEST['item_type'], false);
        if ($routine !== false) {
            $queries   = array();
            $end_query = array();
            $args      = array();
            $all_functions = $GLOBALS['PMA_Types']->getAllFunctions();
            for ($i=0; $i<$routine['item_num_params']; $i++) {
                if (isset($_REQUEST['params'][$routine['item_param_name'][$i]])) {
                    $value = $_REQUEST['params'][$routine['item_param_name'][$i]];
                    if (is_array($value)) { // is SET type
                        $value = implode(',', $value);
                    }
                    $value = $common_functions->sqlAddSlashes($value);
                    if (! empty($_REQUEST['funcs'][$routine['item_param_name'][$i]])
                        && in_array($_REQUEST['funcs'][$routine['item_param_name'][$i]], $all_functions)
                    ) {
                        $queries[] = "SET @p$i={$_REQUEST['funcs'][$routine['item_param_name'][$i]]}('$value');\n";
                    } else {
                        $queries[] = "SET @p$i='$value';\n";
                    }
                    $args[] = "@p$i";
                } else {
                    $args[] = "@p$i";
                }
                if ($routine['item_type'] == 'PROCEDURE') {
                    if ($routine['item_param_dir'][$i] == 'OUT'
                        || $routine['item_param_dir'][$i] == 'INOUT'
                    ) {
                        $end_query[] = "@p$i AS " . $common_functions->backquote($routine['item_param_name'][$i]);
                    }
                }
            }
            if ($routine['item_type'] == 'PROCEDURE') {
                $queries[] = "CALL " . $common_functions->backquote($routine['item_name'])
                           . "(" . implode(', ', $args) . ");\n";
                if (count($end_query)) {
                    $queries[] = "SELECT " . implode(', ', $end_query) . ";\n";
                }
            } else {
                $queries[] = "SELECT " . $common_functions->backquote($routine['item_name'])
                           . "(" . implode(', ', $args) . ") "
                           . "AS " . $common_functions->backquote($routine['item_name']) . ";\n";
            }
            // Execute the queries
            $affected = 0;
            $result = null;
            $outcome = true;
            foreach ($queries as $query) {
                $resource = PMA_DBI_try_query($query);
                if ($resource === false) {
                    $outcome = false;
                    break;
                }
                while (true) {
                    if (! PMA_DBI_more_results()) {
                        break;
                    }
                    PMA_DBI_next_result();
                }
                if (substr($query, 0, 6) == 'SELECT') {
                    $result = $resource;
                } else if (substr($query, 0, 4) == 'CALL') {
                    $result = $resource ? $resource : $result;
                    $affected = PMA_DBI_affected_rows() - PMA_DBI_num_rows($resource);
                }
            }
            // Generate output
            if ($outcome) {
                $message = __('Your SQL query has been executed successfully');
                if ($routine['item_type'] == 'PROCEDURE') {
                    $message .= '<br />';
                    $message .= sprintf(
                        _ngettext(
                            '%d row affected by the last statement inside the procedure',
                            '%d rows affected by the last statement inside the procedure',
                            $affected
                        ),
                        $affected
                    );
                }
                $message = PMA_message::success($message);
                // Pass the SQL queries through the "pretty printer"
                $output  = '<code class="sql" style="margin-bottom: 1em;">';
                $output .= PMA_SQP_formatHtml(PMA_SQP_parse(implode($queries)));
                $output .= '</code>';
                // Display results
                if ($result) {
                    $output .= "<fieldset><legend>";
                    $output .= sprintf(
                        __('Execution results of routine %s'),
                        $common_functions->backquote(htmlspecialchars($routine['item_name']))
                    );
                    $output .= "</legend>";
                    $output .= "<table><tr>";
                    foreach (PMA_DBI_get_fields_meta($result) as $key => $field) {
                        $output .= "<th>";
                        $output .= htmlspecialchars($field->name);
                        $output .= "</th>";
                    }
                    $output .= "</tr>";
                    // Stored routines can only ever return ONE ROW.
                    $data = PMA_DBI_fetch_single_row($result);
                    foreach ($data as $key => $value) {
                        if ($value === null) {
                            $value = '<i>NULL</i>';
                        } else {
                            $value = htmlspecialchars($value);
                        }
                        $output .= "<td class='odd'>" . $value . "</td>";
                    }
                    $output .= "</table></fieldset>";
                } else {
                    $notice = __('MySQL returned an empty result set (i.e. zero rows).');
                    $output .= PMA_message::notice($notice)->getDisplay();
                }
            } else {
                $output = '';
                $message = PMA_message::error(
                    sprintf(
                        __('The following query has failed: "%s"'),
                        $query
                    )
                    . '<br /><br />'
                    . __('MySQL said: ') . PMA_DBI_getError(null)
                );
            }
            // Print/send output
            if ($GLOBALS['is_ajax_request']) {
                $response = PMA_Response::getInstance();
                $response->isSuccess($message->isSuccess());
                $response->addJSON('message', $message->getDisplay() . $output);
                $response->addJSON('dialog', false);
                exit;
            } else {
                echo $message->getDisplay() . $output;
                if ($message->isError()) {
                    // At least one query has failed, so shouldn't
                    // execute any more queries, so we quit.
                    exit;
                }
                unset($_POST);
                // Now deliberately fall through to displaying the routines list
            }
        } else {
            $message  = __('Error in processing request') . ' : ';
            $message .= sprintf(
                PMA_RTE_getWord('not_found'),
                htmlspecialchars($common_functions->backquote($_REQUEST['item_name'])),
                htmlspecialchars($common_functions->backquote($db))
            );
            $message = PMA_message::error($message);
            if ($GLOBALS['is_ajax_request']) {
                $response = PMA_Response::getInstance();
                $response->isSuccess(false);
                $response->addJSON('message', $message);
                exit;
            } else {
                echo $message->getDisplay();
                unset($_POST);
            }
        }
    } else if (! empty($_GET['execute_dialog']) && ! empty($_GET['item_name'])) {
        /**
         * Display the execute form for a routine.
         */
        $routine = PMA_RTN_getDataFromName($_GET['item_name'], $_GET['item_type'], true);
        if ($routine !== false) {
            $form = PMA_RTN_getExecuteForm($routine);
            if ($GLOBALS['is_ajax_request'] == true) {
                $title = __("Execute routine") . " " . $common_functions->backquote(
                    htmlentities($_GET['item_name'], ENT_QUOTES)
                );
                $response = PMA_Response::getInstance();
                $response->addJSON('message', $form);
                $response->addJSON('title', $title);
                $response->addJSON('dialog', true);
            } else {
                echo "\n\n<h2>" . __("Execute routine") . "</h2>\n\n";
                echo $form;
            }
            exit;
        } else if (($GLOBALS['is_ajax_request'] == true)) {
            $message  = __('Error in processing request') . ' : ';
            $message .= sprintf(
                PMA_RTE_getWord('not_found'),
                htmlspecialchars($common_functions->backquote($_REQUEST['item_name'])),
                htmlspecialchars($common_functions->backquote($db))
            );
            $message = PMA_message::error($message);

            $response = PMA_Response::getInstance();
            $response->isSuccess(false);
            $response->addJSON('message', $message);
            exit;
        }
    }
}

/**
 * Creates the HTML code that shows the routine execution dialog.
 *
 * @param array $routine Data for the routine returned by
 *                       PMA_RTN_getDataFromName()
 *
 * @return string   HTML code for the routine execution dialog.
 */
function PMA_RTN_getExecuteForm($routine)
{
    global $db, $cfg;

    // Escape special characters
    $routine['item_name'] = htmlentities($routine['item_name'], ENT_QUOTES);
    for ($i=0; $i<$routine['item_num_params']; $i++) {
        $routine['item_param_name'][$i] = htmlentities(
            $routine['item_param_name'][$i],
            ENT_QUOTES
        );
    }

    // Create the output
    $retval  = "";
    $retval .= "<!-- START ROUTINE EXECUTE FORM -->\n\n";
    $retval .= "<form action='db_routines.php' method='post' class='rte_form'>\n";
    $retval .= "<input type='hidden' name='item_name'\n";
    $retval .= "       value='{$routine['item_name']}' />\n";
    $retval .= "<input type='hidden' name='item_type'\n";
    $retval .= "       value='{$routine['item_type']}' />\n";
    $retval .= PMA_generate_common_hidden_inputs($db) . "\n";
    $retval .= "<fieldset>\n";
    if ($GLOBALS['is_ajax_request'] != true) {
        $retval .= "<legend>{$routine['item_name']}</legend>\n";
        $retval .= "<table class='rte_table'>\n";
        $retval .= "<caption class='tblHeaders'>\n";
        $retval .= __('Routine parameters');
        $retval .= "</caption>\n";
    } else {
        $retval .= "<legend>" . __('Routine parameters') . "</legend>\n";
        $retval .= "<table class='rte_table' style='width: 100%;'>\n";
    }
    $retval .= "<tr>\n";
    $retval .= "<th>" . __('Name') . "</th>\n";
    $retval .= "<th>" . __('Type') . "</th>\n";
    if ($cfg['ShowFunctionFields']) {
        $retval .= "<th>" . __('Function') . "</th>\n";
    }
    $retval .= "<th>" . __('Value')    . "</th>\n";
    $retval .= "</tr>\n";
    // Get a list of data types that are not yet supported.
    $no_support_types = PMA_CommonFunctions::getInstance()->unsupportedDatatypes();
    for ($i=0; $i<$routine['item_num_params']; $i++) { // Each parameter
        if ($routine['item_type'] == 'PROCEDURE'
            && $routine['item_param_dir'][$i] == 'OUT'
        ) {
            continue;
        }
        $rowclass = ($i % 2 == 0) ? 'even' : 'odd';
        $retval .= "\n<tr class='$rowclass'>\n";
        $retval .= "<td>{$routine['item_param_name'][$i]}</td>\n";
        $retval .= "<td>{$routine['item_param_type'][$i]}</td>\n";
        if ($cfg['ShowFunctionFields']) {
            $retval .= "<td>\n";
            if (stristr($routine['item_param_type'][$i], 'enum')
                || stristr($routine['item_param_type'][$i], 'set')
                || in_array(strtolower($routine['item_param_type'][$i]), $no_support_types)
            ) {
                $retval .= "--\n";
            } else {
                $field = array(
                    'True_Type'       => strtolower($routine['item_param_type'][$i]),
                    'Type'            => '',
                    'Key'             => '',
                    'Field'           => '',
                    'Default'         => '',
                    'first_timestamp' => false
                );
                $retval .= "<select name='funcs[{$routine['item_param_name'][$i]}]'>";
                $retval .= PMA_CommonFunctions::getInstance()
                    ->getFunctionsForField($field, false);
                $retval .= "</select>";
            }
            $retval .= "</td>\n";
        }
        // Append a class to date/time fields so that
        // jQuery can attach a datepicker to them
        $class = '';
        if ($routine['item_param_type'][$i] == 'DATETIME'
            || $routine['item_param_type'][$i] == 'TIMESTAMP'
        ) {
            $class = 'datetimefield';
        } else if ($routine['item_param_type'][$i] == 'DATE') {
            $class = 'datefield';
        }
        $retval .= "<td class='nowrap'>\n";
        if (in_array($routine['item_param_type'][$i], array('ENUM', 'SET'))) {
            $tokens = PMA_SQP_parse($routine['item_param_length'][$i]);
            if ($routine['item_param_type'][$i] == 'ENUM') {
                $input_type = 'radio';
            } else {
                $input_type = 'checkbox';
            }
            for ($j=0; $j<$tokens['len']; $j++) {
                if ($tokens[$j]['type'] != 'punct_listsep') {
                    $tokens[$j]['data'] = htmlentities(
                        PMA_unquote($tokens[$j]['data']),
                        ENT_QUOTES
                    );
                    $retval .= "<input name='params[{$routine['item_param_name'][$i]}][]' "
                             . "value='{$tokens[$j]['data']}' type='$input_type' />"
                             . "{$tokens[$j]['data']}<br />\n";
                }
            }
        } else if (in_array(strtolower($routine['item_param_type'][$i]), $no_support_types)) {
            $retval .= "\n";
        } else {
            $retval .= "<input class='$class' type='text' name='params[{$routine['item_param_name'][$i]}]' />\n";
        }
        $retval .= "</td>\n";
        $retval .= "</tr>\n";
    }
    $retval .= "\n</table>\n";
    if ($GLOBALS['is_ajax_request'] != true) {
        $retval .= "</fieldset>\n\n";
        $retval .= "<fieldset class='tblFooters'>\n";
        $retval .= "    <input type='submit' name='execute_routine'\n";
        $retval .= "           value='" . __('Go') . "' />\n";
        $retval .= "</fieldset>\n";
    } else {
        $retval .= "<input type='hidden' name='execute_routine' value='true' />";
        $retval .= "<input type='hidden' name='ajax_request' value='true' />";
    }
    $retval .= "</form>\n\n";
    $retval .= "<!-- END ROUTINE EXECUTE FORM -->\n\n";

    return $retval;
} // end PMA_RTN_getExecuteForm()

?><|MERGE_RESOLUTION|>--- conflicted
+++ resolved
@@ -243,17 +243,12 @@
             && substr($parsed_query[$i]['type'], 0, 5) != 'punct'
         ) {
             break;
-<<<<<<< HEAD
-        } else if ($fetching == true && $parsed_query[$i]['type'] == 'quote_backtick') {
+        } else if ($fetching == true
+            && $parsed_query[$i]['type'] == 'quote_backtick'
+        ) {
             $retval .= PMA_CommonFunctions::getInstance()->unQuote(
                 $parsed_query[$i]['data']
             );
-=======
-        } else if ($fetching == true
-            && $parsed_query[$i]['type'] == 'quote_backtick'
-        ) {
-            $retval .= PMA_unQuote($parsed_query[$i]['data']);
->>>>>>> 9d2a8ca6
         } else if ($fetching == true && $parsed_query[$i]['type'] == 'punct_user') {
             $retval .= $parsed_query[$i]['data'];
         }
@@ -326,15 +321,12 @@
                     ) . '<br /><br />'
                         . __('MySQL said: ') . PMA_DBI_getError(null);
                 } else {
-<<<<<<< HEAD
-                    $message = PMA_Message::success(__('Routine %1$s has been created.'));
-                    $message->addParam($common_functions->backquote($_REQUEST['item_name']));
-=======
                     $message = PMA_Message::success(
                         __('Routine %1$s has been created.')
                     );
-                    $message->addParam(PMA_backquote($_REQUEST['item_name']));
->>>>>>> 9d2a8ca6
+                    $message->addParam(
+                        $common_functions->backquote($_REQUEST['item_name'])
+                    );
                     $sql_query = $routine_query;
                 }
             }
