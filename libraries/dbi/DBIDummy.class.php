<?php
/* vim: set expandtab sw=4 ts=4 sts=4: */
/**
 * Fake database driver for testing purposes
 *
 * It has hardcoded results for given queries what makes easy to use it
 * in testsuite. Feel free to include other queries which your test will
 * need.
 *
 * @package    PhpMyAdmin-DBI
 * @subpackage Dummy
 */
if (! defined('PHPMYADMIN')) {
    exit;
}

require_once './libraries/dbi/DBIExtension.int.php';

/**
 * Array of queries this "driver" supports
 */
$GLOBALS['dummy_queries'] = array(
    array('query' => 'SELECT 1', 'result' => array(array('1'))),
    array(
        'query' => 'SELECT CURRENT_USER();',
        'result' => array(array('pma_test@localhost')),
    ),
    array(
        'query' => 'SELECT 1 FROM mysql.user LIMIT 1',
        'result' => array(array('1')),
    ),
    array(
        'query' => "SELECT 1 FROM `INFORMATION_SCHEMA`.`USER_PRIVILEGES`"
            . " WHERE `PRIVILEGE_TYPE` = 'CREATE USER'"
            . " AND '''pma_test''@''localhost''' LIKE `GRANTEE` LIMIT 1",
        'result' => array(array('1')),
    ),
    array(
        'query' => "SELECT 1 FROM (SELECT `GRANTEE`, `IS_GRANTABLE`"
            . " FROM `INFORMATION_SCHEMA`.`COLUMN_PRIVILEGES`"
            . " UNION SELECT `GRANTEE`, `IS_GRANTABLE`"
            . " FROM `INFORMATION_SCHEMA`.`TABLE_PRIVILEGES`"
            . " UNION SELECT `GRANTEE`, `IS_GRANTABLE`"
            . " FROM `INFORMATION_SCHEMA`.`SCHEMA_PRIVILEGES`"
            . " UNION SELECT `GRANTEE`, `IS_GRANTABLE`"
            . " FROM `INFORMATION_SCHEMA`.`USER_PRIVILEGES`) t"
            . " WHERE `IS_GRANTABLE` = 'YES'"
            . " AND '''pma_test''@''localhost''' LIKE `GRANTEE` LIMIT 1",
        'result' => array(array('1')),
    ),
    array(
        'query' => 'SHOW MASTER LOGS',
        'result' => false,
    ),
    array(
        'query' => 'SHOW STORAGE ENGINES',
        'result' => array(
            array(
                'Engine' => 'dummy',
                'Support' => 'YES',
                'Comment' => 'dummy comment'
            ),
            array(
                'Engine' => 'dummy2',
                'Support' => 'NO',
                'Comment' => 'dummy2 comment'
            ),
            array(
                'Engine' => 'FEDERATED',
                'Support' => 'NO',
                'Comment' => 'Federated MySQL storage engine'
            ),
        )
    ),
    array(
        'query' => 'SHOW STATUS WHERE Variable_name'
            . ' LIKE \'Innodb\\_buffer\\_pool\\_%\''
            . ' OR Variable_name = \'Innodb_page_size\';',
        'result' => array(
            array('Innodb_buffer_pool_pages_data', 0),
            array('Innodb_buffer_pool_pages_dirty', 0),
            array('Innodb_buffer_pool_pages_flushed', 0),
            array('Innodb_buffer_pool_pages_free', 0),
            array('Innodb_buffer_pool_pages_misc', 0),
            array('Innodb_buffer_pool_pages_total', 4096),
            array('Innodb_buffer_pool_read_ahead_rnd', 0),
            array('Innodb_buffer_pool_read_ahead', 0),
            array('Innodb_buffer_pool_read_ahead_evicted', 0),
            array('Innodb_buffer_pool_read_requests', 64),
            array('Innodb_buffer_pool_reads', 32),
            array('Innodb_buffer_pool_wait_free', 0),
            array('Innodb_buffer_pool_write_requests', 64),
            array('Innodb_page_size', 16384),
        )
    ),
    array(
        'query' => 'SHOW ENGINE INNODB STATUS;',
        'result' => false,
    ),
    array(
        'query' => 'SELECT @@innodb_version;',
        'result' => array(
            array('1.1.8'),
        )
    ),
    array(
        'query' => 'SHOW GLOBAL VARIABLES LIKE \'innodb_file_per_table\';',
        'result' => array(
            array('innodb_file_per_table', 'OFF'),
        )
    ),
    array(
        'query' => 'SHOW GLOBAL VARIABLES LIKE \'innodb_file_format\';',
        'result' => array(
            array('innodb_file_format', 'Antelope'),
        )
    ),
    array(
        'query' => 'SELECT @@collation_server',
        'result' => array(
            array('collation_server', 'utf8_general_ci'),
        )
    ),
    array(
<<<<<<< HEAD
        'query' => 'SELECT @@language;',
=======
        'query' => 'SELECT @@lc_messages;',
>>>>>>> 9642af4e
        'result' => array(),
    ),
    array(
        'query' => 'SHOW SESSION VARIABLES LIKE \'FOREIGN_KEY_CHECKS\';',
        'result' => array(
            array('foreign_key_checks', 'ON')
        ),
    ),
    array(
        'query' => 'SHOW TABLES FROM `pma_test`;',
        'result' => array(
            array('table1'),
            array('table2'),
        )
    ),
    array(
        'query' => 'SHOW TABLES FROM `pmadb`',
        'result' => array(
            array('column_info'),
        )
    ),
    array(
        'query' => 'SHOW COLUMNS FROM `pma_test`.`table1`',
        'columns' => array(
            'Field', 'Type', 'Null', 'Key', 'Default', 'Extra'
        ),
        'result' => array(
            array('i', 'int(11)', 'NO', 'PRI', 'NULL', 'auto_increment'),
            array('o', 'int(11)', 'NO', 'MUL', 'NULL', ''),
        )
    ),
    array(
        'query' => 'SHOW INDEXES FROM `pma_test`.`table1` WHERE (Non_unique = 0)',
        'result' => array(),
    ),
    array(
        'query' => 'SHOW COLUMNS FROM `pma_test`.`table2`',
        'columns' => array(
            'Field', 'Type', 'Null', 'Key', 'Default', 'Extra'
        ),
        'result' => array(
            array('i', 'int(11)', 'NO', 'PRI', 'NULL', 'auto_increment'),
            array('o', 'int(11)', 'NO', 'MUL', 'NULL', ''),
        )
    ),
    array(
        'query' => 'SHOW INDEXES FROM `pma_test`.`table1`',
        'result' => array(),
    ),
    array(
        'query' => 'SHOW INDEXES FROM `pma_test`.`table2`',
        'result' => array(),
    ),
    array(
        'query' => 'SHOW COLUMNS FROM `pma`.`table1`',
        'columns' => array(
            'Field', 'Type', 'Null', 'Key', 'Default', 'Extra',
            'Privileges', 'Comment'
        ),
        'result' => array(
            array(
                'i', 'int(11)', 'NO', 'PRI', 'NULL', 'auto_increment',
                'select,insert,update,references', ''
            ),
            array(
                'o', 'varchar(100)', 'NO', 'MUL', 'NULL', '',
                'select,insert,update,references', ''
            ),
        )
    ),
    array(
        'query' => 'SELECT * FROM information_schema.CHARACTER_SETS',
        'columns' => array(
            'CHARACTER_SET_NAME', 'DEFAULT_COLLATE_NAME', 'DESCRIPTION', 'MAXLEN'
        ),
        'result' => array(
            array('utf8', 'utf8_general_ci', 'UTF-8 Unicode', 3),
        )
    ),
    array(
        'query' => 'SELECT * FROM information_schema.COLLATIONS',
        'columns' => array(
            'COLLATION_NAME', 'CHARACTER_SET_NAME', 'ID', 'IS_DEFAULT',
            'IS_COMPILED', 'SORTLEN'
        ),
        'result' => array(
            array('utf8_general_ci', 'utf8', 33, 'Yes', 'Yes', 1),
            array('utf8_bin', 'utf8', 83, '', 'Yes', 1),
        )
    ),
    array(
        'query' => 'SELECT `TABLE_NAME` FROM `INFORMATION_SCHEMA`.`TABLES`'
            . ' WHERE `TABLE_SCHEMA`=\'pma_test\' AND `TABLE_TYPE`=\'BASE TABLE\'',
        'result' => array(),
    ),
    array(
        'query' => 'SELECT upper(plugin_name) f FROM data_dictionary.plugins'
            . ' WHERE plugin_name IN (\'MYSQL_PASSWORD\',\'ROT13\')'
            . ' AND plugin_type = \'Function\' AND is_active',
        'columns' => array('f'),
        'result' => array(array('ROT13')),
    ),
    array(
        'query' => 'SELECT `column_name`, `mimetype`, `transformation`,'
            . ' `transformation_options`, `input_transformation`,'
            . ' `input_transformation_options`'
            . ' FROM `pmadb`.`column_info`'
            . ' WHERE `db_name` = \'pma_test\' AND `table_name` = \'table1\''
            . ' AND ( `mimetype` != \'\' OR `transformation` != \'\''
            . ' OR `transformation_options` != \'\''
            . ' OR `input_transformation` != \'\''
            . ' OR `input_transformation_options` != \'\')',
        'columns' => array(
            'column_name', 'mimetype', 'transformation', 'transformation_options',
            'input_transformation', 'input_transformation_options'
        ),
        'result' => array(
            array('o', 'text/plain', 'sql', '', 'regex', '/pma/i'),
            array('col', 't', 'o/p', '', 'i/p', '')
        )
    ),
    array(
        'query' => 'SELECT TABLE_NAME FROM information_schema.VIEWS'
            . ' WHERE TABLE_SCHEMA = \'pma_test\' AND TABLE_NAME = \'table1\'',
        'result' => array(),
    ),
    array(
        'query' => 'SELECT *, `TABLE_SCHEMA` AS `Db`, `TABLE_NAME` AS `Name`,'
            . ' `TABLE_TYPE` AS `TABLE_TYPE`, `ENGINE` AS `Engine`,'
            . ' `ENGINE` AS `Type`, `VERSION` AS `Version`,'
            . ' `ROW_FORMAT` AS `Row_format`, `TABLE_ROWS` AS `Rows`,'
            . ' `AVG_ROW_LENGTH` AS `Avg_row_length`,'
            . ' `DATA_LENGTH` AS `Data_length`,'
            . ' `MAX_DATA_LENGTH` AS `Max_data_length`,'
            . ' `INDEX_LENGTH` AS `Index_length`, `DATA_FREE` AS `Data_free`,'
            . ' `AUTO_INCREMENT` AS `Auto_increment`,'
            . ' `CREATE_TIME` AS `Create_time`, `UPDATE_TIME` AS `Update_time`,'
            . ' `CHECK_TIME` AS `Check_time`, `TABLE_COLLATION` AS `Collation`,'
            . ' `CHECKSUM` AS `Checksum`, `CREATE_OPTIONS` AS `Create_options`,'
            . ' `TABLE_COMMENT` AS `Comment`'
            . ' FROM `information_schema`.`TABLES` t'
            . ' WHERE BINARY `TABLE_SCHEMA` IN (\'pma_test\')'
            . ' AND t.`TABLE_NAME` = \'table1\' ORDER BY Name ASC',
        'columns' => array(
            'TABLE_CATALOG', 'TABLE_SCHEMA', 'TABLE_NAME', 'TABLE_TYPE', 'ENGINE',
            'VERSION', 'ROW_FORMAT', 'TABLE_ROWS', 'AVG_ROW_LENGTH', 'DATA_LENGTH',
            'MAX_DATA_LENGTH', 'INDEX_LENGTH', 'DATA_FREE', 'AUTO_INCREMENT',
            'CREATE_TIME', 'UPDATE_TIME', 'CHECK_TIME', 'TABLE_COLLATION',
            'CHECKSUM', 'CREATE_OPTIONS', 'TABLE_COMMENT', 'Db', 'Name',
            'TABLE_TYPE', 'Engine', 'Type', 'Version', 'Row_format', 'Rows',
            'Avg_row_length', 'Data_length', 'Max_data_length', 'Index_length',
            'Data_free', 'Auto_increment', 'Create_time', 'Update_time',
            'Check_time', 'Collation', 'Checksum', 'Create_options', 'Comment'
        ),
        'result' => array(
            array(
                'def', 'smash', 'issues_issue', 'BASE TABLE', 'InnoDB', '10',
                'Compact', '9136', '862', '7880704', '0', '1032192', '420478976',
                '155862', '2012-08-29 13:28:28', 'NULL', 'NULL', 'utf8_general_ci',
                'NULL', '', '', 'smash', 'issues_issue', 'BASE TABLE', 'InnoDB',
                'InnoDB', '10', 'Compact', '9136', '862', '7880704', '0', '1032192',
                '420478976', '155862', '2012-08-29 13:28:28', 'NULL', 'NULL',
                'utf8_general_ci', 'NULL'
            ),
        ),
    ),
    array(
        'query' => 'SELECT *, `TABLE_SCHEMA` AS `Db`, `TABLE_NAME` AS `Name`,'
            . ' `TABLE_TYPE` AS `TABLE_TYPE`, `ENGINE` AS `Engine`,'
            . ' `ENGINE` AS `Type`, `VERSION` AS `Version`,'
            . ' `ROW_FORMAT` AS `Row_format`, `TABLE_ROWS` AS `Rows`,'
            . ' `AVG_ROW_LENGTH` AS `Avg_row_length`,'
            . ' `DATA_LENGTH` AS `Data_length`,'
            . ' `MAX_DATA_LENGTH` AS `Max_data_length`,'
            . ' `INDEX_LENGTH` AS `Index_length`, `DATA_FREE` AS `Data_free`,'
            . ' `AUTO_INCREMENT` AS `Auto_increment`,'
            . ' `CREATE_TIME` AS `Create_time`, `UPDATE_TIME` AS `Update_time`,'
            . ' `CHECK_TIME` AS `Check_time`, `TABLE_COLLATION` AS `Collation`,'
            . ' `CHECKSUM` AS `Checksum`, `CREATE_OPTIONS` AS `Create_options`,'
            . ' `TABLE_COMMENT` AS `Comment`'
            . ' FROM `information_schema`.`TABLES` t'
            . ' WHERE `TABLE_SCHEMA` IN (\'pma_test\')'
            . ' AND t.`TABLE_NAME` = \'table1\' ORDER BY Name ASC',
        'columns' => array('TABLE_CATALOG', 'TABLE_SCHEMA', 'TABLE_NAME',
            'TABLE_TYPE', 'ENGINE', 'VERSION', 'ROW_FORMAT', 'TABLE_ROWS',
            'AVG_ROW_LENGTH', 'DATA_LENGTH', 'MAX_DATA_LENGTH',
            'INDEX_LENGTH', 'DATA_FREE', 'AUTO_INCREMENT', 'CREATE_TIME',
            'UPDATE_TIME', 'CHECK_TIME', 'TABLE_COLLATION', 'CHECKSUM',
            'CREATE_OPTIONS', 'TABLE_COMMENT', 'Db', 'Name', 'TABLE_TYPE',
            'Engine', 'Type', 'Version', 'Row_format', 'Rows',
            'Avg_row_length', 'Data_length', 'Max_data_length',
            'Index_length', 'Data_free', 'Auto_increment', 'Create_time',
            'Update_time', 'Check_time', 'Collation', 'Checksum',
            'Create_options', 'Comment'),
        'result' => array(
            array('def', 'smash', 'issues_issue', 'BASE TABLE', 'InnoDB', '10',
                'Compact', '9136', '862', '7880704', '0', '1032192',
                '420478976', '155862', '2012-08-29 13:28:28', 'NULL', 'NULL',
                'utf8_general_ci', 'NULL', '', '', 'smash', 'issues_issue',
                'BASE TABLE', 'InnoDB', 'InnoDB', '10', 'Compact', '9136',
                '862', '7880704', '0', '1032192', '420478976', '155862',
                '2012-08-29 13:28:28', 'NULL', 'NULL', 'utf8_general_ci',
                'NULL'),
        ),
    ),
    array(
        'query' => 'SELECT COUNT(*) FROM `pma_test`.`table1`',
        'result' => array(array(0)),
    ),
    array(
        'query' => 'SELECT `PRIVILEGE_TYPE` FROM `INFORMATION_SCHEMA`.'
            . '`USER_PRIVILEGES`'
            . ' WHERE GRANTEE=\'\'\'pma_test\'\'@\'\'localhost\'\'\''
            . ' AND PRIVILEGE_TYPE=\'TRIGGER\'',
        'result' => array(),
    ),
    array(
        'query' => 'SELECT `PRIVILEGE_TYPE` FROM `INFORMATION_SCHEMA`.'
            . '`SCHEMA_PRIVILEGES`'
            . ' WHERE GRANTEE=\'\'\'pma_test\'\'@\'\'localhost\'\'\''
            . ' AND PRIVILEGE_TYPE=\'TRIGGER\' AND \'pma_test\''
            . ' LIKE `TABLE_SCHEMA`',
        'result' => array(),
    ),
    array(
        'query' => 'SELECT `PRIVILEGE_TYPE` FROM `INFORMATION_SCHEMA`.'
            . '`TABLE_PRIVILEGES`'
            . ' WHERE GRANTEE=\'\'\'pma_test\'\'@\'\'localhost\'\'\''
            . ' AND PRIVILEGE_TYPE=\'TRIGGER\' AND \'pma_test\''
            . ' LIKE `TABLE_SCHEMA` AND TABLE_NAME=\'table1\'',
        'result' => array(),
    ),
    array(
        'query' => 'SELECT `PRIVILEGE_TYPE` FROM `INFORMATION_SCHEMA`.'
            . '`USER_PRIVILEGES`'
            . ' WHERE GRANTEE=\'\'\'pma_test\'\'@\'\'localhost\'\'\''
            . ' AND PRIVILEGE_TYPE=\'EVENT\'',
        'result' => array(),
    ),
    array(
        'query' => 'SELECT `PRIVILEGE_TYPE` FROM `INFORMATION_SCHEMA`.'
            . '`SCHEMA_PRIVILEGES`'
            . ' WHERE GRANTEE=\'\'\'pma_test\'\'@\'\'localhost\'\'\''
            . ' AND PRIVILEGE_TYPE=\'EVENT\' AND \'pma_test\''
            . ' LIKE `TABLE_SCHEMA`',
        'result' => array(),
    ),
    array(
        'query' => 'SELECT `PRIVILEGE_TYPE` FROM `INFORMATION_SCHEMA`.'
            . '`TABLE_PRIVILEGES`'
            . ' WHERE GRANTEE=\'\'\'pma_test\'\'@\'\'localhost\'\'\''
            . ' AND PRIVILEGE_TYPE=\'EVENT\''
            . ' AND TABLE_SCHEMA=\'pma\\\\_test\' AND TABLE_NAME=\'table1\'',
        'result' => array(),
    ),
    array(
        'query' => 'RENAME TABLE `pma_test`.`table1` TO `pma_test`.`table3`;',
        'result' => array(),
    ),
    array(
        'query' => 'SELECT TRIGGER_SCHEMA, TRIGGER_NAME, EVENT_MANIPULATION,'
            . ' EVENT_OBJECT_TABLE, ACTION_TIMING, ACTION_STATEMENT, '
            . 'EVENT_OBJECT_SCHEMA, EVENT_OBJECT_TABLE, DEFINER'
            . ' FROM information_schema.TRIGGERS'
            . ' WHERE EVENT_OBJECT_SCHEMA= \'pma_test\''
            . ' AND EVENT_OBJECT_TABLE = \'table1\';',
        'result' => array(),
    ),
    array(
        'query' => 'SHOW TABLES FROM `pma`;',
        'result' => array(),
    ),
    array(
        'query' => "SELECT `PRIVILEGE_TYPE` FROM `INFORMATION_SCHEMA`."
            . "`SCHEMA_PRIVILEGES` WHERE GRANTEE='''pma_test''@''localhost'''"
            . " AND PRIVILEGE_TYPE='EVENT' AND TABLE_SCHEMA='pma'",
        'result' => array(),
    ),
    array(
        'query' => "SELECT `PRIVILEGE_TYPE` FROM `INFORMATION_SCHEMA`."
            . "`SCHEMA_PRIVILEGES` WHERE GRANTEE='''pma_test''@''localhost'''"
            . " AND PRIVILEGE_TYPE='TRIGGER' AND TABLE_SCHEMA='pma'",
        'result' => array(),
    ),
    array(
        'query' => 'SELECT DEFAULT_COLLATION_NAME FROM information_schema.SCHEMATA'
        . ' WHERE SCHEMA_NAME = \'pma_test\' LIMIT 1',
        'columns' => array('DEFAULT_COLLATION_NAME'),
        'result' => array(
            array('utf8_general_ci')
        )
    ),
    array(
        'query' => 'SELECT DEFAULT_COLLATION_NAME FROM data_dictionary.SCHEMAS'
            . ' WHERE SCHEMA_NAME = \'pma_test\' LIMIT 1',
        'columns' => array('DEFAULT_COLLATION_NAME'),
        'result' => array(
            array('utf8_general_ci_pma_drizzle')
        )
    ),
    array(
        'query' => 'SELECT @@collation_database',
        'columns' => array('variable_name', 'variable_value'),
        'result' => array(
            array('foo', 'bar'),
        )
    ),
    array(
        'query' => "SHOW TABLES FROM `phpmyadmin`",
        'result' => array(),
    ),
    array(
        'query' => "SELECT tracking_active FROM `pmadb`.`tracking`" .
            " WHERE db_name = 'pma_test_db'" .
            " AND table_name = 'pma_test_table'" .
            " ORDER BY version DESC",
        'columns' => array('tracking_active'),
        'result' => array(
                array(1)
            )
    ),
    array(
        'query' => "SELECT tracking_active FROM `pmadb`.`tracking`" .
            " WHERE db_name = 'pma_test_db'" .
            " AND table_name = 'pma_test_table2'" .
            " ORDER BY version DESC",
        'result' => array()
    ),
    array(
        'query' => "SHOW SLAVE STATUS",
        'result' => array(
            array(
                'Slave_IO_State' => 'running',
                'Master_Host' => 'locahost',
                'Master_User' => 'Master_User',
                'Master_Port' => '1002',
                'Connect_Retry' => 'Connect_Retry',
                'Master_Log_File' => 'Master_Log_File',
                'Read_Master_Log_Pos' => 'Read_Master_Log_Pos',
                'Relay_Log_File' => 'Relay_Log_File',
                'Relay_Log_Pos' => 'Relay_Log_Pos',
                'Relay_Master_Log_File' =>  'Relay_Master_Log_File',
                'Slave_IO_Running' => 'NO',
                'Slave_SQL_Running' => 'NO',
                'Replicate_Do_DB' => 'Replicate_Do_DB',
                'Replicate_Ignore_DB' => 'Replicate_Ignore_DB',
                'Replicate_Do_Table' => 'Replicate_Do_Table',
                'Replicate_Ignore_Table' => 'Replicate_Ignore_Table',
                'Replicate_Wild_Do_Table' => 'Replicate_Wild_Do_Table',
                'Replicate_Wild_Ignore_Table' => 'Replicate_Wild_Ignore_Table',
                'Last_Errno' => 'Last_Errno',
                'Last_Error' => 'Last_Error',
                'Skip_Counter' =>  'Skip_Counter',
                'Exec_Master_Log_Pos' => 'Exec_Master_Log_Pos',
                'Relay_Log_Space' => 'Relay_Log_Space',
                'Until_Condition' => 'Until_Condition',
                'Until_Log_File' => 'Until_Log_File',
                'Until_Log_Pos' => 'Until_Log_Pos',
                'Master_SSL_Allowed' => 'Master_SSL_Allowed',
                'Master_SSL_CA_File' => 'Master_SSL_CA_File',
                'Master_SSL_CA_Path' => 'Master_SSL_CA_Path',
                'Master_SSL_Cert' => 'Master_SSL_Cert',
                'Master_SSL_Cipher' => 'Master_SSL_Cipher',
                'Master_SSL_Key' => 'Master_SSL_Key',
                'Seconds_Behind_Master' => 'Seconds_Behind_Master',
            )
        )
    ),
    array(
        'query' => "SHOW MASTER STATUS",
        'result' => array(
            array(
                "File" => "master-bin.000030",
                "Position" => "107",
                "Binlog_Do_DB" => "Binlog_Do_DB",
                "Binlog_Ignore_DB" => "Binlog_Ignore_DB",
            )
        )
    ),
    array(
        'query' => "SHOW GRANTS",
        'result' => array()
    ),
    array(
        'query' => "SELECT `SCHEMA_NAME` FROM `INFORMATION_SCHEMA`.`SCHEMATA`, "
            . "(SELECT DB_first_level FROM ( SELECT DISTINCT "
            . "SUBSTRING_INDEX(SCHEMA_NAME, '_', 1) DB_first_level "
            . "FROM INFORMATION_SCHEMA.SCHEMATA WHERE TRUE ) t ORDER BY "
            . "DB_first_level ASC LIMIT 0, 100) t2 WHERE 1 = LOCATE("
            . "CONCAT(DB_first_level, '_'), CONCAT(SCHEMA_NAME, '_')) "
            . "ORDER BY SCHEMA_NAME ASC",
        'result' => array(
            "test",
        )
    ),
    array(
        'query' => "SELECT COUNT(*) FROM ( SELECT DISTINCT SUBSTRING_INDEX("
            . "SCHEMA_NAME, '_', 1) DB_first_level "
            . "FROM INFORMATION_SCHEMA.SCHEMATA WHERE TRUE ) t",
        'result' => array(
            array(1),
        )
    ),
    array(
        'query' => "SELECT `PARTITION_METHOD` "
            . "FROM `information_schema`.`PARTITIONS` "
            . "WHERE `TABLE_SCHEMA` = 'db' AND `TABLE_NAME` = 'table'",
        'result' => array()
    ),
    array(
        'query' => "SHOW PLUGINS",
        'result' => array(
            array('Name' => 'partition')
        )
    ),
    array(
        'query' => "SHOW FULL TABLES FROM `default` WHERE `Table_type`='BASE TABLE'",
        'result' => array(
            array("test1", "BASE TABLE"),
            array("test2", "BASE TABLE"),
        )
    ),
    array(
        'query' => "SHOW FULL TABLES FROM `default` "
            . "WHERE `Table_type`!='BASE TABLE'",
        'result' => array()
    ),
    array(
        'query' => "SHOW FUNCTION STATUS WHERE `Db`='default'",
        'result' => array(array("Name" => "testFunction"))
    ),
    array(
        'query' => "SHOW PROCEDURE STATUS WHERE `Db`='default'",
        'result' => array()
    ),
    array(
        'query' => "SHOW EVENTS FROM `default`",
        'result' => array()
    ),
    array(
        'query' => "FLUSH PRIVILEGES",
        'result' => array()
    ),
    array(
        'query' => "SELECT * FROM `mysql`.`db` LIMIT 1",
        'result' => array()
    ),
    array(
        'query' => "SELECT * FROM `mysql`.`columns_priv` LIMIT 1",
        'result' => array()
    ),
    array(
        'query' => "SELECT * FROM `mysql`.`tables_priv` LIMIT 1",
        'result' => array()
    ),
    array(
        'query' => "SELECT * FROM `mysql`.`procs_priv` LIMIT 1",
        'result' => array()
    ),
    array(
        'query' => 'DELETE FROM `mysql`.`db` WHERE `host` = "" '
            . 'AND `Db` = "" AND `User` = "" LIMIT 1',
        'result' => true
    ),
    array(
        'query' => 'DELETE FROM `mysql`.`columns_priv` WHERE '
            . '`host` = "" AND `Db` = "" AND `User` = "" LIMIT 1',
        'result' => true
    ),
    array(
        'query' => 'DELETE FROM `mysql`.`tables_priv` WHERE '
            . '`host` = "" AND `Db` = "" AND `User` = "" AND Table_name = "" '
            . 'LIMIT 1',
        'result' => true
    ),
    array(
        'query' => 'DELETE FROM `mysql`.`procs_priv` WHERE '
            . '`host` = "" AND `Db` = "" AND `User` = "" AND `Routine_name` = "" '
            . 'AND `Routine_type` = "" LIMIT 1',
        'result' => true
    ),
    array(
        'query' => 'SELECT `plugin` FROM `mysql`.`user` WHERE '
            . '`User` = "pma_username" AND `Host` = "pma_hostname" LIMIT 1',
        'result' => array()
    ),
    array(
        'query' => 'SELECT @@default_authentication_plugin',
        'result' => array(array('Variable_name' => 'mysql_native_password'))
    ),
    array(
        'query' => "SELECT TABLE_NAME FROM information_schema.VIEWS WHERE "
            . "TABLE_SCHEMA = 'db' AND TABLE_NAME = 'table'",
        'result' => array()
    ),
    array(
        'query' => "SELECT *, `TABLE_SCHEMA` AS `Db`, "
            . "`TABLE_NAME` AS `Name`, `TABLE_TYPE` AS `TABLE_TYPE`, "
            . "`ENGINE` AS `Engine`, `ENGINE` AS `Type`, "
            . "`VERSION` AS `Version`, `ROW_FORMAT` AS `Row_format`, "
            . "`TABLE_ROWS` AS `Rows`, `AVG_ROW_LENGTH` AS `Avg_row_length`, "
            . "`DATA_LENGTH` AS `Data_length`, "
            . "`MAX_DATA_LENGTH` AS `Max_data_length`, "
            . "`INDEX_LENGTH` AS `Index_length`, `DATA_FREE` AS `Data_free`, "
            . "`AUTO_INCREMENT` AS `Auto_increment`, "
            . "`CREATE_TIME` AS `Create_time`, "
            . "`UPDATE_TIME` AS `Update_time`, `CHECK_TIME` AS `Check_time`, "
            . "`TABLE_COLLATION` AS `Collation`, `CHECKSUM` AS `Checksum`, "
            . "`CREATE_OPTIONS` AS `Create_options`, "
            . "`TABLE_COMMENT` AS `Comment` "
            . "FROM `information_schema`.`TABLES` t "
            . "WHERE BINARY `TABLE_SCHEMA` IN ('db') "
            . "AND t.`TABLE_NAME` = 'table' ORDER BY Name ASC",
        'result' => array()
    ),
    array(
        'query' => "SHOW TABLE STATUS FROM `db` WHERE `Name` LIKE 'table%'",
        'result' => array()
    ),
    array(
        'query' => "SELECT @@have_partitioning;",
        'result' => array()
    )
);
/**
 * Current database.
 */
$GLOBALS['dummy_db'] = '';

/* Some basic setup for dummy driver */
$GLOBALS['userlink'] = 1;
$GLOBALS['controllink'] = 2;
$GLOBALS['cfg']['DBG']['sql'] = false;
if (! defined('PMA_DRIZZLE')) {
    define('PMA_DRIZZLE', 0);
}
if (! defined('PMA_MARIADB')) {
    define('PMA_MARIADB', 0);
}

/**
 * Fake database driver for testing purposes
 *
 * It has hardcoded results for given queries what makes easy to use it
 * in testsuite. Feel free to include other queries which your test will
 * need.
 *
 * @package    PhpMyAdmin-DBI
 * @subpackage Dummy
 */
class PMA_DBI_Dummy implements PMA_DBI_Extension
{
    /**
     * connects to the database server
     *
     * @param string $user                 mysql user name
     * @param string $password             mysql user password
     * @param bool   $is_controluser       whether this is a control user connection
     * @param array  $server               host/port/socket/persistent
     * @param bool   $auxiliary_connection (when true, don't go back to login if
     *                                     connection fails)
     *
     * @return mixed false on error or a mysqli object on success
     */
    public function connect(
        $user, $password, $is_controluser = false, $server = null,
        $auxiliary_connection = false
    ) {
        return true;
    }

    /**
     * selects given database
     *
     * @param string   $dbname name of db to select
     * @param resource $link   mysql link resource
     *
     * @return bool
     */
    public function selectDb($dbname, $link)
    {
        $GLOBALS['dummy_db'] = $dbname;
        return true;
    }

    /**
     * runs a query and returns the result
     *
     * @param string   $query   query to run
     * @param resource $link    mysql link resource
     * @param int      $options query options
     *
     * @return mixed
     */
    public function realQuery($query, $link = null, $options = 0)
    {
        $query = trim(preg_replace('/  */', ' ', str_replace("\n", ' ', $query)));
        for ($i = 0, $nb = count($GLOBALS['dummy_queries']); $i < $nb; $i++) {
            if ($GLOBALS['dummy_queries'][$i]['query'] != $query) {
                continue;
            }

            $GLOBALS['dummy_queries'][$i]['pos'] = 0;
            if (!is_array($GLOBALS['dummy_queries'][$i]['result'])) {
                return false;
            }

            return $i;
        }
        echo "Not supported query: $query\n";
        return false;
    }

    /**
     * Run the multi query and output the results
     *
     * @param resource $link  connection object
     * @param string   $query multi query statement to execute
     *
     * @return array|bool
     */
    public function realMultiQuery($link, $query)
    {
        return false;
    }

    /**
     * returns result data from $result
     *
     * @param object $result MySQL result
     *
     * @return array
     */
    public function fetchAny($result)
    {
        $query_data = $GLOBALS['dummy_queries'][$result];
        if ($query_data['pos'] >= count($query_data['result'])) {
            return false;
        }
        $ret = $query_data['result'][$query_data['pos']];
        $GLOBALS['dummy_queries'][$result]['pos'] += 1;
        return $ret;
    }

    /**
     * returns array of rows with associative and numeric keys from $result
     *
     * @param object $result result  MySQL result
     *
     * @return array
     */
    public function fetchArray($result)
    {
        $data = $this->fetchAny($result);
        if (!is_array($data)
            || !isset($GLOBALS['dummy_queries'][$result]['columns'])
        ) {
            return $data;
        }

        foreach ($data as $key => $val) {
            $data[$GLOBALS['dummy_queries'][$result]['columns'][$key]] = $val;
        }
        return $data;
    }

    /**
     * returns array of rows with associative keys from $result
     *
     * @param object $result MySQL result
     *
     * @return array
     */
    public function fetchAssoc($result)
    {
        $data = $this->fetchAny($result);
        if (!is_array($data)
            || !isset($GLOBALS['dummy_queries'][$result]['columns'])
        ) {
            return $data;
        }

        $ret = array();
        foreach ($data as $key => $val) {
            $ret[$GLOBALS['dummy_queries'][$result]['columns'][$key]] = $val;
        }
        return $ret;
    }

    /**
     * returns array of rows with numeric keys from $result
     *
     * @param object $result MySQL result
     *
     * @return array
     */
    public function fetchRow($result)
    {
        $data = $this->fetchAny($result);
        return $data;
    }

    /**
     * Adjusts the result pointer to an arbitrary row in the result
     *
     * @param object  $result database result
     * @param integer $offset offset to seek
     *
     * @return bool true on success, false on failure
     */
    public function dataSeek($result, $offset)
    {
        if ($offset > count($GLOBALS['dummy_queries'][$result]['result'])) {
            return false;
        }
        $GLOBALS['dummy_queries'][$result]['pos'] = $offset;
        return true;
    }

    /**
     * Frees memory associated with the result
     *
     * @param object $result database result
     *
     * @return void
     */
    public function freeResult($result)
    {
        return;
    }

    /**
     * Check if there are any more query results from a multi query
     *
     * @param resource $link the connection object
     *
     * @return bool false
     */
    public function moreResults($link)
    {
        return false;
    }

    /**
     * Prepare next result from multi_query
     *
     * @param resource $link the connection object
     *
     * @return boolean false
     */
    public function nextResult($link)
    {
        return false;
    }

    /**
     * Store the result returned from multi query
     *
     * @param resource $link the connection object
     *
     * @return mixed false when empty results / result set when not empty
     */
    public function storeResult($link)
    {
        return false;
    }

    /**
     * Returns a string representing the type of connection used
     *
     * @param resource $link mysql link
     *
     * @return string type of connection used
     */
    public function getHostInfo($link)
    {
        return '';
    }

    /**
     * Returns the version of the MySQL protocol used
     *
     * @param resource $link mysql link
     *
     * @return integer version of the MySQL protocol used
     */
    public function getProtoInfo($link)
    {
        return -1;
    }

    /**
     * returns a string that represents the client library version
     *
     * @return string MySQL client library version
     */
    public function getClientInfo()
    {
        return '';
    }

    /**
     * returns last error message or false if no errors occurred
     *
     * @param resource $link connection link
     *
     * @return string|bool $error or false
     */
    public function getError($link)
    {
        return false;
    }

    /**
     * returns the number of rows returned by last query
     *
     * @param object $result MySQL result
     *
     * @return string|int
     */
    public function numRows($result)
    {
        if (is_bool($result)) {
            return 0;
        }

        return count($GLOBALS['dummy_queries'][$result]['result']);
    }

    /**
     * returns the number of rows affected by last query
     *
     * @param resource $link           the mysql object
     * @param bool     $get_from_cache whether to retrieve from cache
     *
     * @return string|int
     */
    public function affectedRows($link = null, $get_from_cache = true)
    {
        return 0;
    }

    /**
     * returns metainfo for fields in $result
     *
     * @param object $result result set identifier
     *
     * @return array meta info for fields in $result
     */
    public function getFieldsMeta($result)
    {
        return array();
    }

    /**
     * return number of fields in given $result
     *
     * @param object $result MySQL result
     *
     * @return int  field count
     */
    public function numFields($result)
    {
        if (!isset($GLOBALS['dummy_queries'][$result]['columns'])) {
            return 0;
        }

        return count($GLOBALS['dummy_queries'][$result]['columns']);
    }

    /**
     * returns the length of the given field $i in $result
     *
     * @param object $result result set identifier
     * @param int    $i      field
     *
     * @return int length of field
     */
    public function fieldLen($result, $i)
    {
        return -1;
    }

    /**
     * returns name of $i. field in $result
     *
     * @param object $result result set identifier
     * @param int    $i      field
     *
     * @return string name of $i. field in $result
     */
    public function fieldName($result, $i)
    {
        return '';
    }

    /**
     * returns concatenated string of human readable field flags
     *
     * @param object $result result set identifier
     * @param int    $i      field
     *
     * @return string field flags
     */
    public function fieldFlags($result, $i)
    {
        return '';
    }
}<|MERGE_RESOLUTION|>--- conflicted
+++ resolved
@@ -122,11 +122,7 @@
         )
     ),
     array(
-<<<<<<< HEAD
-        'query' => 'SELECT @@language;',
-=======
         'query' => 'SELECT @@lc_messages;',
->>>>>>> 9642af4e
         'result' => array(),
     ),
     array(
