--- conflicted
+++ resolved
@@ -3293,11 +3293,7 @@
         $divider = strpos($link_relations['default_page'], '?') ? '&' : '?';
         if (empty($link_relations['link_dependancy_params'])) {
             return $link_relations['default_page']
-<<<<<<< HEAD
-                . URL::getCommon($linking_url_params, $divider);
-=======
-                . PMA_URL_getCommon($linking_url_params, 'raw', $divider);
->>>>>>> cbd6137c
+                . URL::getCommonRaw($linking_url_params, $divider);
         }
 
         foreach ($link_relations['link_dependancy_params'] as $new_param) {
@@ -3321,11 +3317,7 @@
         }
 
         return $link_relations['default_page']
-<<<<<<< HEAD
-            . URL::getCommon($linking_url_params, $divider);
-=======
-            . PMA_URL_getCommon($linking_url_params, 'raw', $divider);
->>>>>>> cbd6137c
+            . URL::getCommonRaw($linking_url_params, $divider);
     }
 
 
