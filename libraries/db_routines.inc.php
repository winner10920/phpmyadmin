--- conflicted
+++ resolved
@@ -79,13 +79,8 @@
                      </tr>',
                      ($ct%2 == 0) ? 'even' : 'odd',
                      $routine['ROUTINE_NAME'],
-<<<<<<< HEAD
-                     ! empty($definition) ? PMA_linkOrButton('db_sql.php?' . $url_query . '&amp;sql_query=' . urlencode($definition) . '&amp;show_query=1&amp;delimiter=' . urlencode($delimiter), $titles['Structure']) : '&nbsp;',
+                     ! empty($definition) ? PMA_linkOrButton('db_sql.php?' . $url_query . '&amp;sql_query=' . urlencode($definition) . '&amp;show_query=1&amp;db_query_force=1&amp;delimiter=' . urlencode($delimiter), $titles['Structure']) : '&nbsp;',
                      '<a class="drop_procedure_anchor" href="sql.php?' . $url_query . '&amp;sql_query=' . urlencode($sqlDropProc) . '" >' . $titles['Drop'] . '</a>',
-=======
-                     ! empty($definition) ? PMA_linkOrButton('db_sql.php?' . $url_query . '&amp;sql_query=' . urlencode($definition) . '&amp;show_query=1&amp;db_query_force=1&amp;delimiter=' . urlencode($delimiter), $titles['Structure']) : '&nbsp;',
-                     '<a href="sql.php?' . $url_query . '&amp;sql_query=' . urlencode($sqlDropProc) . '" onclick="return confirmLink(this, \'' . PMA_jsFormat($sqlDropProc, false) . '\')">' . $titles['Drop'] . '</a>',
->>>>>>> 8c34269e
                      $routine['ROUTINE_TYPE'],
                      $routine['DTD_IDENTIFIER'],
                     $sqlDropProc);
