<?php
/* vim: set expandtab sw=4 ts=4 sts=4: */
/**
 * Responsible for retrieving version information and notifiying about latest version
 *
 * @package PhpMyAdmin
 */
namespace PMA\libraries;

use PMA\libraries\Util;
use stdClass;

if (!defined('PHPMYADMIN')) {
    exit;
}

/**
 * Responsible for retrieving version information and notifiying about latest version
 *
 * @package PhpMyAdmin
 *
 */
class VersionInformation
{
    /**
     * Returns information with latest version from phpmyadmin.net
     *
     * @return object JSON decoded object with the data
     */
    public function getLatestVersion()
    {
        if (!$GLOBALS['cfg']['VersionCheck']) {
            return null;
        }

        // wait 3s at most for server response, it's enough to get information
        // from a working server
        $connection_timeout = 3;

        $response = '{}';
        // Get response text from phpmyadmin.net or from the session
        // Update cache every 6 hours
        if (isset($_SESSION['cache']['version_check'])
            && time() < $_SESSION['cache']['version_check']['timestamp'] + 3600 * 6
        ) {
            $save = false;
            $response = $_SESSION['cache']['version_check']['response'];
        } else {
            $save = true;
            if (! defined('TESTSUITE')) {
                session_write_close();
            }
            $file = 'https://www.phpmyadmin.net/home_page/version.json';
<<<<<<< HEAD
            if (function_exists('curl_init')) {
=======
            if (ini_get('allow_url_fopen')) {
                $context = array(
                    'http' => array(
                        'request_fulluri' => true,
                        'timeout' => $connection_timeout,
                    )
                );
                $context = Util::handleContext($context);
                $response = file_get_contents(
                    $file,
                    false,
                    stream_context_create($context)
                );
            } else if (function_exists('curl_init')) {
>>>>>>> 53af6a56
                $curl_handle = curl_init($file);
                if ($curl_handle === false) {
                    return null;
                }
                $curl_handle = Util::configureCurl($curl_handle);
                curl_setopt(
                    $curl_handle,
                    CURLOPT_HEADER,
                    false
                );
                curl_setopt(
                    $curl_handle,
                    CURLOPT_RETURNTRANSFER,
                    true
                );
                curl_setopt(
                    $curl_handle,
                    CURLOPT_TIMEOUT,
                    $connection_timeout
                );
                $response = curl_exec($curl_handle);
            } else if (ini_get('allow_url_fopen')) {
                $context = array(
                    'http' => array(
                        'request_fulluri' => true,
                        'timeout' => $connection_timeout,
                    )
                );
                $context = Util::handleContext($context);
                if (! defined('TESTSUITE')) {
                    session_write_close();
                }
                $response = file_get_contents(
                    $file,
                    false,
                    stream_context_create($context)
                );
            }
        }

        /* Parse response */
        $data = json_decode($response);

        /* Basic sanity checking */
        if (! is_object($data)
            || empty($data->version)
            || empty($data->releases)
            || empty($data->date)
        ) {
            return null;
        }

        if ($save) {
            if (! isset($_SESSION) && ! defined('TESTSUITE')) {
                session_start();
            }
            $_SESSION['cache']['version_check'] = array(
                'response' => $response,
                'timestamp' => time()
            );
        }
        return $data;
    }

    /**
     * Calculates numerical equivalent of phpMyAdmin version string
     *
     * @param string $version version
     *
     * @return mixed false on failure, integer on success
     */
    public function versionToInt($version)
    {
        $parts = explode('-', $version);
        if (count($parts) > 1) {
            $suffix = $parts[1];
        } else {
            $suffix = '';
        }
        $parts = explode('.', $parts[0]);

        $result = 0;

        if (count($parts) >= 1 && is_numeric($parts[0])) {
            $result += 1000000 * $parts[0];
        }

        if (count($parts) >= 2 && is_numeric($parts[1])) {
            $result += 10000 * $parts[1];
        }

        if (count($parts) >= 3 && is_numeric($parts[2])) {
            $result += 100 * $parts[2];
        }

        if (count($parts) >= 4 && is_numeric($parts[3])) {
            $result += 1 * $parts[3];
        }

        if (!empty($suffix)) {
            $matches = array();
            if (preg_match('/^(\D+)(\d+)$/', $suffix, $matches)) {
                $suffix = $matches[1];
                $result += intval($matches[2]);
            }
            switch ($suffix) {
            case 'pl':
                $result += 60;
                break;
            case 'rc':
                $result += 30;
                break;
            case 'beta':
                $result += 20;
                break;
            case 'alpha':
                $result += 10;
                break;
            case 'dev':
                $result += 0;
                break;
            }
        } else {
            $result += 50; // for final
        }

        return $result;
    }

    /**
     * Returns the version and date of the latest phpMyAdmin version compatible
     * with the available PHP and MySQL versions
     *
     * @param array $releases array of information related to each version
     *
     * @return array containing the version and date of latest compatible version
     */
    public function getLatestCompatibleVersion($releases)
    {
        foreach ($releases as $release) {
            $phpVersions = $release->php_versions;
            $phpConditions = explode(",", $phpVersions);
            foreach ($phpConditions as $phpCondition) {
                if (! $this->evaluateVersionCondition("PHP", $phpCondition)) {
                    continue 2;
                }
            }

            // We evalute MySQL version constraint if there are only
            // one server configured.
            if (count($GLOBALS['cfg']['Servers']) == 1) {
                $mysqlVersions = $release->mysql_versions;
                $mysqlConditions = explode(",", $mysqlVersions);
                foreach ($mysqlConditions as $mysqlCondition) {
                    if (!$this->evaluateVersionCondition('MySQL', $mysqlCondition)) {
                        continue 2;
                    }
                }
            }

            return array(
                'version' => $release->version,
                'date' => $release->date,
            );
        }

        // no compatible version
        return null;
    }

    /**
     * Checks whether PHP or MySQL version meets supplied version condition
     *
     * @param string $type      PHP or MySQL
     * @param string $condition version condition
     *
     * @return boolean whether the condition is met
     */
    public function evaluateVersionCondition($type, $condition)
    {
        $operator = null;
        $operators = array("<=", ">=", "!=", "<>", "<", ">", "="); // preserve order
        foreach ($operators as $oneOperator) {
            if (strpos($condition, $oneOperator) === 0) {
                $operator = $oneOperator;
                $version = substr($condition, strlen($oneOperator));
                break;
            }
        }

        $myVersion = null;
        if ($type == 'PHP') {
            $myVersion = $this->getPHPVersion();
        } elseif ($type == 'MySQL') {
            $myVersion = $this->getMySQLVersion();
        }

        if ($myVersion != null && $operator != null) {
            return version_compare($myVersion, $version, $operator);
        }
        return false;
    }

    /**
     * Returns the PHP version
     *
     * @return string PHP version
     */
    protected function getPHPVersion()
    {
        return PHP_VERSION;
    }

    /**
     * Returns the MySQL version
     *
     * @return string MySQL version
     */
    protected function getMySQLVersion()
    {
        return Util::cacheGet('PMA_MYSQL_STR_VERSION');
    }
}<|MERGE_RESOLUTION|>--- conflicted
+++ resolved
@@ -51,24 +51,7 @@
                 session_write_close();
             }
             $file = 'https://www.phpmyadmin.net/home_page/version.json';
-<<<<<<< HEAD
             if (function_exists('curl_init')) {
-=======
-            if (ini_get('allow_url_fopen')) {
-                $context = array(
-                    'http' => array(
-                        'request_fulluri' => true,
-                        'timeout' => $connection_timeout,
-                    )
-                );
-                $context = Util::handleContext($context);
-                $response = file_get_contents(
-                    $file,
-                    false,
-                    stream_context_create($context)
-                );
-            } else if (function_exists('curl_init')) {
->>>>>>> 53af6a56
                 $curl_handle = curl_init($file);
                 if ($curl_handle === false) {
                     return null;
@@ -98,9 +81,6 @@
                     )
                 );
                 $context = Util::handleContext($context);
-                if (! defined('TESTSUITE')) {
-                    session_write_close();
-                }
                 $response = file_get_contents(
                     $file,
                     false,
