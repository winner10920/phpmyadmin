--- conflicted
+++ resolved
@@ -223,17 +223,6 @@
                 . $GLOBALS['server'] . '" />';
         } // end if (server choice)
 
-<<<<<<< HEAD
-        // We already have one correct captcha.
-        $skip = false;
-        if (isset($_SESSION['last_valid_captcha'])
-            && $_SESSION['last_valid_captcha']
-        ) {
-            $skip = true;
-        }
-
-=======
->>>>>>> 785f4e27
         // Add captcha input field if reCaptcha is enabled
         if (!empty($GLOBALS['cfg']['CaptchaLoginPrivateKey'])
             && !empty($GLOBALS['cfg']['CaptchaLoginPublicKey'])
