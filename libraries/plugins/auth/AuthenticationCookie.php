<?php
/* vim: set expandtab sw=4 ts=4 sts=4: */
/**
 * Cookie Authentication plugin for phpMyAdmin
 *
 * @package    PhpMyAdmin-Authentication
 * @subpackage Cookie
 */
namespace PMA\libraries\plugins\auth;

use phpseclib\Crypt;
use PMA\libraries\Message;
use PMA\libraries\plugins\AuthenticationPlugin;
use PMA\libraries\Response;
use PMA\libraries\Util;
use ReCaptcha\ReCaptcha;
use PMA\libraries\URL;

/**
 * Remember where to redirect the user
 * in case of an expired session.
 */
if (! empty($_REQUEST['target'])) {
    $GLOBALS['target'] = $_REQUEST['target'];
} else if (PMA_getenv('SCRIPT_NAME')) {
    $GLOBALS['target'] = basename(PMA_getenv('SCRIPT_NAME'));
}

/**
 * Handles the cookie authentication method
 *
 * @package PhpMyAdmin-Authentication
 */
class AuthenticationCookie extends AuthenticationPlugin
{
    /**
     * IV for encryption
     */
    private $_cookie_iv = null;

    /**
     * Displays authentication form
     *
     * this function MUST exit/quit the application
     *
     * @global string $conn_error the last connection error
     *
     * @return boolean|void
     */
    public function auth()
    {
        global $conn_error;

        $response = Response::getInstance();
        if ($response->isAjax()) {
            $response->setRequestStatus(false);
            // redirect_flag redirects to the login page
            $response->addJSON('redirect_flag', '1');
            if (defined('TESTSUITE')) {
                return true;
            } else {
                exit;
            }
        }

        // No recall if blowfish secret is not configured as it would produce
        // garbage
        if ($GLOBALS['cfg']['LoginCookieRecall']
            && ! empty($GLOBALS['cfg']['blowfish_secret'])
        ) {
            $default_user   = $GLOBALS['PHP_AUTH_USER'];
            $default_server = $GLOBALS['pma_auth_server'];
            $autocomplete   = '';
        } else {
            $default_user   = '';
            $default_server = '';
            // skip the IE autocomplete feature.
            $autocomplete   = ' autocomplete="off"';
        }

        $response->getFooter()->setMinimal();
        $header = $response->getHeader();
        $header->setBodyId('loginform');
        $header->setTitle('phpMyAdmin');
        $header->disableMenuAndConsole();
        $header->disableWarnings();

        if (@file_exists(CUSTOM_HEADER_FILE)) {
            include CUSTOM_HEADER_FILE;
        }
        echo '
    <div class="container">
    <a href="';
        echo PMA_linkURL('https://www.phpmyadmin.net/');
        echo '" target="_blank" class="logo">';
        $logo_image = $GLOBALS['pmaThemeImage'] . 'logo_right.png';
        if (@file_exists($logo_image)) {
            echo '<img src="' , $logo_image
                , '" id="imLogo" name="imLogo" alt="phpMyAdmin" border="0" />';
        } else {
            echo '<img name="imLogo" id="imLogo" src="'
                , $GLOBALS['pmaThemeImage'] , 'pma_logo.png' , '" '
                , 'border="0" width="88" height="31" alt="phpMyAdmin" />';
        }
        echo '</a>
       <h1>';
        echo sprintf(
            __('Welcome to %s'),
            '<bdo dir="ltr" lang="en">phpMyAdmin</bdo>'
        );
        echo "</h1>";

        // Show error message
        if (! empty($conn_error)) {
            Message::rawError($conn_error)->display();
        } elseif (isset($_GET['session_expired'])
            && intval($_GET['session_expired']) == 1
        ) {
            Message::rawError(
                __('Your session has expired. Please log in again.')
            )->display();
        }

        echo "<noscript>\n";
        Message::error(
            __("Javascript must be enabled past this point!")
        )->display();
        echo "</noscript>\n";

        echo "<div class='hide js-show'>";
        // Displays the languages form
        if (empty($GLOBALS['cfg']['Lang'])) {
            include_once './libraries/display_select_lang.lib.php';
            // use fieldset, don't show doc link
            echo PMA_getLanguageSelectorHtml(true, false);
        }
        echo '</div>
    <br />
    <!-- Login form -->
    <form method="post" action="index.php" name="login_form"' , $autocomplete ,
            ' class="disableAjax login hide js-show">
        <fieldset>
        <legend>';
        echo __('Log in');
        echo Util::showDocu('index');
        echo '</legend>';
        if ($GLOBALS['cfg']['AllowArbitraryServer']) {
            echo '
            <div class="item">
                <label for="input_servername" title="';
            echo __(
                'You can enter hostname/IP address and port separated by space.'
            );
            echo '">';
            echo __('Server:');
            echo '</label>
                <input type="text" name="pma_servername" id="input_servername"';
            echo ' value="';
            echo htmlspecialchars($default_server);
            echo '" size="24" class="textfield" title="';
            echo __(
                'You can enter hostname/IP address and port separated by space.'
            ); echo '" />
            </div>';
        }
            echo '<div class="item">
                <label for="input_username">' , __('Username:') , '</label>
                <input type="text" name="pma_username" id="input_username" '
                , 'value="' , htmlspecialchars($default_user) , '" size="24"'
                , ' class="textfield"/>
            </div>
            <div class="item">
                <label for="input_password">' , __('Password:') , '</label>
                <input type="password" name="pma_password" id="input_password"'
                , ' value="" size="24" class="textfield" />
            </div>';
        if (count($GLOBALS['cfg']['Servers']) > 1) {
            echo '<div class="item">
                <label for="select_server">' . __('Server Choice:') . '</label>
                <select name="server" id="select_server"';
            if ($GLOBALS['cfg']['AllowArbitraryServer']) {
                echo ' onchange="document.forms[\'login_form\'].'
                    , 'elements[\'pma_servername\'].value = \'\'" ';
            }
            echo '>';

            include_once './libraries/select_server.lib.php';
            echo PMA_selectServer(false, false);

            echo '</select></div>';
        } else {
            echo '    <input type="hidden" name="server" value="'
                , $GLOBALS['server'] , '" />';
        } // end if (server choice)

        // Add captcha input field if reCaptcha is enabled
        if (!empty($GLOBALS['cfg']['CaptchaLoginPrivateKey'])
            && !empty($GLOBALS['cfg']['CaptchaLoginPublicKey'])
        ) {
            // If enabled show captcha to the user on the login screen.
            echo '<script src="https://www.google.com/recaptcha/api.js?hl='
                , $GLOBALS['lang'] , '" async defer></script>';
            echo '<div class="g-recaptcha" data-sitekey="'
                , $GLOBALS['cfg']['CaptchaLoginPublicKey'] , '"></div>';
        }

        echo '</fieldset>
        <fieldset class="tblFooters">
            <input value="' , __('Go') , '" type="submit" id="input_go" />';
        $_form_params = array();
        if (! empty($GLOBALS['target'])) {
            $_form_params['target'] = $GLOBALS['target'];
        }
        if (! empty($GLOBALS['db'])) {
            $_form_params['db'] = $GLOBALS['db'];
        }
        if (! empty($GLOBALS['table'])) {
            $_form_params['table'] = $GLOBALS['table'];
        }
        // do not generate a "server" hidden field as we want the "server"
        // drop-down to have priority
        echo URL::getHiddenInputs($_form_params, '', 0, 'server');
        echo '</fieldset>
    </form>';

        if ($GLOBALS['error_handler']->hasDisplayErrors()) {
            echo '<div id="pma_errors">';
            $GLOBALS['error_handler']->dispErrors();
            echo '</div>';
        }
        echo '</div>';
        if (@file_exists(CUSTOM_FOOTER_FILE)) {
            include CUSTOM_FOOTER_FILE;
        }
        if (! defined('TESTSUITE')) {
            exit;
        } else {
            return true;
        }
    }

    /**
     * Gets advanced authentication settings
     *
     * this function DOES NOT check authentication - it just checks/provides
     * authentication credentials required to connect to the MySQL server
     * usually with $GLOBALS['dbi']->connect()
     *
     * it returns false if something is missing - which usually leads to
     * auth() which displays login form
     *
     * it returns true if all seems ok which usually leads to auth_set_user()
     *
     * it directly switches to authFails() if user inactivity timeout is reached
     *
     * @return boolean   whether we get authentication settings or not
     */
    public function authCheck()
    {
        global $conn_error;

        // Initialization
        /**
         * @global $GLOBALS['pma_auth_server'] the user provided server to
         * connect to
         */
        $GLOBALS['pma_auth_server'] = '';

        $GLOBALS['PHP_AUTH_USER'] = $GLOBALS['PHP_AUTH_PW'] = '';
        $GLOBALS['from_cookie'] = false;

<<<<<<< HEAD
        if (! empty($_REQUEST['old_usr'])) {
            // The user wants to be logged out
            // -> delete his choices that were stored in session

            // according to the PHP manual we should clear data before destroy
            $_SESSION = array();

            if (! defined('TESTSUITE')) {
                session_destroy();
            }
            // -> delete password cookie(s)
            if ($GLOBALS['cfg']['LoginCookieDeleteAll']) {
                foreach ($GLOBALS['cfg']['Servers'] as $key => $val) {
                    $GLOBALS['PMA_Config']->removeCookie('pmaPass-' . $key);
                    if (isset($_COOKIE['pmaPass-' . $key])) {
                        unset($_COOKIE['pmaPass-' . $key]);
                    }
                }
            } else {
                $GLOBALS['PMA_Config']->removeCookie(
                    'pmaPass-' . $GLOBALS['server']
                );
                if (isset($_COOKIE['pmaPass-' . $GLOBALS['server']])) {
                    unset($_COOKIE['pmaPass-' . $GLOBALS['server']]);
                }
            }
        }
=======
        // BEGIN Swekey Integration
        if (! Swekey_Auth_check()) {
            return false;
        }
        // END Swekey Integration
>>>>>>> 11eb5742

        if (! empty($_REQUEST['pma_username'])) {

            // Verify Captcha if it is required.
            if (! empty($GLOBALS['cfg']['CaptchaLoginPrivateKey'])
                && ! empty($GLOBALS['cfg']['CaptchaLoginPublicKey'])
            ) {
                if (! empty($_POST["g-recaptcha-response"])) {

                    $reCaptcha = new ReCaptcha(
                        $GLOBALS['cfg']['CaptchaLoginPrivateKey']
                    );

                    // verify captcha status.
                    $resp = $reCaptcha->verify(
                        $_POST["g-recaptcha-response"],
                        $_SERVER["REMOTE_ADDR"]
                    );

                    // Check if the captcha entered is valid, if not stop the login.
                    if ($resp == null || ! $resp->isSuccess()) {
                        $conn_error = __('Entered captcha is wrong, try again!');
                        return false;
                    }
                } else {
                    $conn_error = __('Please enter correct captcha!');
                    return false;
                }
            }

            // The user just logged in
            $GLOBALS['PHP_AUTH_USER'] = $_REQUEST['pma_username'];
            $GLOBALS['PHP_AUTH_PW']   = $_REQUEST['pma_password'];
            if ($GLOBALS['cfg']['AllowArbitraryServer']
                && isset($_REQUEST['pma_servername'])
            ) {
                if ($GLOBALS['cfg']['ArbitraryServerRegexp']) {
                    $parts = explode(' ', $_REQUEST['pma_servername']);
                    if (count($parts) == 2) {
                        $tmp_host = $parts[0];
                    } else {
                        $tmp_host = $_REQUEST['pma_servername'];
                    }

                    $match = preg_match(
                        $GLOBALS['cfg']['ArbitraryServerRegexp'], $tmp_host
                    );
                    if (! $match) {
                        $conn_error = __(
                            'You are not allowed to log in to this MySQL server!'
                        );
                        return false;
                    }
                }
                $GLOBALS['pma_auth_server'] = $_REQUEST['pma_servername'];
            }
            return true;
        }

        // At the end, try to set the $GLOBALS['PHP_AUTH_USER']
        // and $GLOBALS['PHP_AUTH_PW'] variables from cookies

        // servername
        if ($GLOBALS['cfg']['AllowArbitraryServer']
            && ! empty($_COOKIE['pmaServer-' . $GLOBALS['server']])
        ) {
            $GLOBALS['pma_auth_server']
                = $_COOKIE['pmaServer-' . $GLOBALS['server']];
        }

        // check cookies
        if (empty($_COOKIE['pmaUser-' . $GLOBALS['server']])
            || empty($_COOKIE['pma_iv-' . $GLOBALS['server']])
        ) {
            return false;
        }

        $GLOBALS['PHP_AUTH_USER'] = $this->cookieDecrypt(
            $_COOKIE['pmaUser-' . $GLOBALS['server']],
            $this->_getEncryptionSecret()
        );

        // user was never logged in since session start
        if (empty($_SESSION['last_access_time'])) {
            return false;
        }

        // User inactive too long
        $last_access_time = time() - $GLOBALS['cfg']['LoginCookieValidity'];
        if ($_SESSION['last_access_time'] < $last_access_time) {
            Util::cacheUnset('is_create_db_priv');
            Util::cacheUnset('is_reload_priv');
            Util::cacheUnset('db_to_create');
            Util::cacheUnset('dbs_where_create_table_allowed');
            Util::cacheUnset('dbs_to_test');
            Util::cacheUnset('db_priv');
            Util::cacheUnset('col_priv');
            Util::cacheUnset('table_priv');
            Util::cacheUnset('proc_priv');

            $GLOBALS['no_activity'] = true;
            $this->authFails();
            if (! defined('TESTSUITE')) {
                exit;
            } else {
                return false;
            }
        }

        // check password cookie
        if (empty($_COOKIE['pmaPass-' . $GLOBALS['server']])) {
            return false;
        }

        $GLOBALS['PHP_AUTH_PW'] = $this->cookieDecrypt(
            $_COOKIE['pmaPass-' . $GLOBALS['server']],
            $this->_getSessionEncryptionSecret()
        );

        $GLOBALS['from_cookie'] = true;

        return true;
    }

    /**
     * Set the user and password after last checkings if required
     *
     * @return boolean always true
     */
    public function authSetUser()
    {
        global $cfg;

        // Ensures valid authentication mode, 'only_db', bookmark database and
        // table names and relation table name are used
        if ($cfg['Server']['user'] != $GLOBALS['PHP_AUTH_USER']) {
            foreach ($cfg['Servers'] as $idx => $current) {
                if ($current['host'] == $cfg['Server']['host']
                    && $current['port'] == $cfg['Server']['port']
                    && $current['socket'] == $cfg['Server']['socket']
                    && $current['ssl'] == $cfg['Server']['ssl']
                    && $current['connect_type'] == $cfg['Server']['connect_type']
                    && $current['user'] == $GLOBALS['PHP_AUTH_USER']
                ) {
                    $GLOBALS['server'] = $idx;
                    $cfg['Server']     = $current;
                    break;
                }
            } // end foreach
        } // end if

        if ($GLOBALS['cfg']['AllowArbitraryServer']
            && ! empty($GLOBALS['pma_auth_server'])
        ) {
            /* Allow to specify 'host port' */
            $parts = explode(' ', $GLOBALS['pma_auth_server']);
            if (count($parts) == 2) {
                $tmp_host = $parts[0];
                $tmp_port = $parts[1];
            } else {
                $tmp_host = $GLOBALS['pma_auth_server'];
                $tmp_port = '';
            }
            if ($cfg['Server']['host'] != $GLOBALS['pma_auth_server']) {
                $cfg['Server']['host'] = $tmp_host;
                if (! empty($tmp_port)) {
                    $cfg['Server']['port'] = $tmp_port;
                }
            }
            unset($tmp_host, $tmp_port, $parts);
        }
        $cfg['Server']['user']     = $GLOBALS['PHP_AUTH_USER'];
        $cfg['Server']['password'] = $GLOBALS['PHP_AUTH_PW'];

        // Avoid showing the password in phpinfo()'s output
        unset($GLOBALS['PHP_AUTH_PW']);
        unset($_SERVER['PHP_AUTH_PW']);
        if (isset($_REQUEST['access_time'])) {
            $_SESSION['last_access_time'] = time() - $_REQUEST['access_time'];
        } else {
            $_SESSION['last_access_time'] = time();
        }
    }

    /**
     * Stores user credentials after successful login.
     *
     * @return void|bool
     */
    public function storeUserCredentials()
    {
        global $cfg;

        $this->createIV();

        // Name and password cookies need to be refreshed each time
        // Duration = one month for username
        $this->storeUsernameCookie($cfg['Server']['user']);

        // Duration = as configured
        $this->storePasswordCookie($cfg['Server']['password']);

        // Set server cookies if required (once per session) and, in this case,
        // force reload to ensure the client accepts cookies
        if (! $GLOBALS['from_cookie']) {
            if ($GLOBALS['cfg']['AllowArbitraryServer']) {
                if (! empty($GLOBALS['pma_auth_server'])) {
                    // Duration = one month for servername
                    $GLOBALS['PMA_Config']->setCookie(
                        'pmaServer-' . $GLOBALS['server'],
                        $cfg['Server']['host']
                    );
                } else {
                    // Delete servername cookie
                    $GLOBALS['PMA_Config']->removeCookie(
                        'pmaServer-' . $GLOBALS['server']
                    );
                }
            }

            // URL where to go:
            $redirect_url = './index.php';

            // any parameters to pass?
            $url_params = array();
            if (mb_strlen($GLOBALS['db'])) {
                $url_params['db'] = $GLOBALS['db'];
            }
            if (mb_strlen($GLOBALS['table'])) {
                $url_params['table'] = $GLOBALS['table'];
            }
            // any target to pass?
            if (! empty($GLOBALS['target'])
                && $GLOBALS['target'] != 'index.php'
            ) {
                $url_params['target'] = $GLOBALS['target'];
            }

            /**
             * Clear user cache.
             */
            Util::clearUserCache();

            Response::getInstance()
                ->disable();

            PMA_sendHeaderLocation(
                $redirect_url . URL::getCommon($url_params, 'text'),
                true
            );
            if (! defined('TESTSUITE')) {
                exit;
            } else {
                return false;
            }
        } // end if

        return true;
    }

    /**
     * Stores username in a cookie.
     *
     * @param string $username User name
     *
     * @return void
     */
    public function storeUsernameCookie($username)
    {
        // Name and password cookies need to be refreshed each time
        // Duration = one month for username
        $GLOBALS['PMA_Config']->setCookie(
            'pmaUser-' . $GLOBALS['server'],
            $this->cookieEncrypt(
                $username,
                $this->_getEncryptionSecret()
            )
        );
    }

    /**
     * Stores password in a cookie.
     *
     * @param string $password Password
     *
     * @return void
     */
    public function storePasswordCookie($password)
    {
        // Duration = as configured
        $GLOBALS['PMA_Config']->setCookie(
            'pmaPass-' . $GLOBALS['server'],
            $this->cookieEncrypt(
                $password,
                $this->_getSessionEncryptionSecret()
            ),
            null,
            $GLOBALS['cfg']['LoginCookieStore']
        );
    }

    /**
     * User is not allowed to login to MySQL -> authentication failed
     *
     * prepares error message and switches to auth() which display the error
     * and the login form
     *
     * this function MUST exit/quit the application,
     * currently done by call to auth()
     *
     * @return void
     */
    public function authFails()
    {
        global $conn_error;

        // Deletes password cookie and displays the login form
        $GLOBALS['PMA_Config']->removeCookie('pmaPass-' . $GLOBALS['server']);

        $conn_error = $this->getErrorMessage();

        $response = Response::getInstance();

        // needed for PHP-CGI (not need for FastCGI or mod-php)
        $response->header('Cache-Control: no-store, no-cache, must-revalidate');
        $response->header('Pragma: no-cache');

        $this->auth();
    }

    /**
     * Returns blowfish secret or generates one if needed.
     *
     * @return string
     */
    private function _getEncryptionSecret()
    {
        if (empty($GLOBALS['cfg']['blowfish_secret'])) {
            return $this->_getSessionEncryptionSecret();
        } else {
            // apply md5() to work around too long secrets (returns 32 characters)
            return md5($GLOBALS['cfg']['blowfish_secret']);
        }
    }

    /**
     * Returns blowfish secret or generates one if needed.
     *
     * @return string
     */
    private function _getSessionEncryptionSecret()
    {
        if (empty($_SESSION['encryption_key'])) {
            if (self::useOpenSSL()) {
                $_SESSION['encryption_key'] = openssl_random_pseudo_bytes(256);
            } else {
                $_SESSION['encryption_key'] = Crypt\Random::string(256);
            }
        }
        return $_SESSION['encryption_key'];
    }

    /**
     * Checks whether we should use openssl for encryption.
     *
     * @return boolean
     */
    public static function useOpenSSL()
    {
        return ! class_exists('phpseclib\Crypt\Random');
    }

    /**
     * Encryption using openssl's AES or phpseclib's AES
     * (phpseclib uses mcrypt when it is available)
     *
     * @param string $data   original data
     * @param string $secret the secret
     *
     * @return string the encrypted result
     */
    public function cookieEncrypt($data, $secret)
    {
        if (self::useOpenSSL()) {
            return openssl_encrypt(
                $data,
                'AES-128-CBC',
                $secret,
                0,
                $this->_cookie_iv
            );
        } else {
            $cipher = new Crypt\AES(Crypt\Base::MODE_CBC);
            $cipher->setIV($this->_cookie_iv);
            $cipher->setKey($secret);
            return base64_encode($cipher->encrypt($data));
        }
    }

    /**
     * Decryption using openssl's AES or phpseclib's AES
     * (phpseclib uses mcrypt when it is available)
     *
     * @param string $encdata encrypted data
     * @param string $secret  the secret
     *
     * @return string original data
     */
    public function cookieDecrypt($encdata, $secret)
    {
        if (is_null($this->_cookie_iv)) {
            $this->_cookie_iv = base64_decode(
                $_COOKIE['pma_iv-' . $GLOBALS['server']],
                true
            );
        }
        if (mb_strlen($this->_cookie_iv, '8bit') < $this->getIVSize()) {
                $this->createIV();
        }

        if (self::useOpenSSL()) {
            return openssl_decrypt(
                $encdata,
                'AES-128-CBC',
                $secret,
                0,
                $this->_cookie_iv
            );
        } else {
            $cipher = new Crypt\AES(Crypt\Base::MODE_CBC);
            $cipher->setIV($this->_cookie_iv);
            $cipher->setKey($secret);
            return $cipher->decrypt(base64_decode($encdata));
        }
    }

    /**
     * Returns size of IV for encryption.
     *
     * @return int
     */
    public function getIVSize()
    {
        if (self::useOpenSSL()) {
            return openssl_cipher_iv_length('AES-128-CBC');
        }
        $cipher = new Crypt\AES(Crypt\Base::MODE_CBC);
        return $cipher->block_size;
    }

    /**
     * Initialization
     * Store the initialization vector because it will be needed for
     * further decryption. I don't think necessary to have one iv
     * per server so I don't put the server number in the cookie name.
     *
     * @return void
     */
    public function createIV()
    {
        if (self::useOpenSSL()) {
            $this->_cookie_iv = openssl_random_pseudo_bytes(
                $this->getIVSize()
            );
        } else {
            $this->_cookie_iv = Crypt\Random::string(
                $this->getIVSize()
            );
        }
        $GLOBALS['PMA_Config']->setCookie(
            'pma_iv-' . $GLOBALS['server'],
            base64_encode($this->_cookie_iv)
        );
    }

    /**
     * Sets encryption IV to use
     *
     * @param string $vector The IV
     *
     * @return void
     */
    public function setIV($vector)
    {
        $this->_cookie_iv = $vector;
    }

    /**
     * Callback when user changes password.
     *
     * @param string $password New password to set
     *
     * @return void
     */
    public function handlePasswordChange($password)
    {
        $this->storePasswordCookie($password);
    }

    /**
     * Perform logout
     *
     * @return void
     */
    public function logOut()
    {
        // -> delete password cookie(s)
        if ($GLOBALS['cfg']['LoginCookieDeleteAll']) {
            foreach ($GLOBALS['cfg']['Servers'] as $key => $val) {
                $GLOBALS['PMA_Config']->removeCookie('pmaPass-' . $key);
                if (isset($_COOKIE['pmaPass-' . $key])) {
                    unset($_COOKIE['pmaPass-' . $key]);
                }
            }
        } else {
            $GLOBALS['PMA_Config']->removeCookie(
                'pmaPass-' . $GLOBALS['server']
            );
            if (isset($_COOKIE['pmaPass-' . $GLOBALS['server']])) {
                unset($_COOKIE['pmaPass-' . $GLOBALS['server']]);
            }
        }
        parent::logOut();
    }
}<|MERGE_RESOLUTION|>--- conflicted
+++ resolved
@@ -269,42 +269,6 @@
         $GLOBALS['PHP_AUTH_USER'] = $GLOBALS['PHP_AUTH_PW'] = '';
         $GLOBALS['from_cookie'] = false;
 
-<<<<<<< HEAD
-        if (! empty($_REQUEST['old_usr'])) {
-            // The user wants to be logged out
-            // -> delete his choices that were stored in session
-
-            // according to the PHP manual we should clear data before destroy
-            $_SESSION = array();
-
-            if (! defined('TESTSUITE')) {
-                session_destroy();
-            }
-            // -> delete password cookie(s)
-            if ($GLOBALS['cfg']['LoginCookieDeleteAll']) {
-                foreach ($GLOBALS['cfg']['Servers'] as $key => $val) {
-                    $GLOBALS['PMA_Config']->removeCookie('pmaPass-' . $key);
-                    if (isset($_COOKIE['pmaPass-' . $key])) {
-                        unset($_COOKIE['pmaPass-' . $key]);
-                    }
-                }
-            } else {
-                $GLOBALS['PMA_Config']->removeCookie(
-                    'pmaPass-' . $GLOBALS['server']
-                );
-                if (isset($_COOKIE['pmaPass-' . $GLOBALS['server']])) {
-                    unset($_COOKIE['pmaPass-' . $GLOBALS['server']]);
-                }
-            }
-        }
-=======
-        // BEGIN Swekey Integration
-        if (! Swekey_Auth_check()) {
-            return false;
-        }
-        // END Swekey Integration
->>>>>>> 11eb5742
-
         if (! empty($_REQUEST['pma_username'])) {
 
             // Verify Captcha if it is required.
