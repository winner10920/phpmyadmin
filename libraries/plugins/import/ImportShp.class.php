--- conflicted
+++ resolved
@@ -12,17 +12,6 @@
     exit;
 }
 
-<<<<<<< HEAD
-// Drizzle does not support GIS data types
-if (PMA_DRIZZLE) {
-    $GLOBALS['skip_import'] = true;
-    return;
-}
-
-=======
-/* Get the import interface*/
-require_once 'libraries/plugins/ImportPlugin.class.php';
->>>>>>> 6a163eaa
 /* Get the ShapeFile class */
 require_once 'libraries/bfShapeFiles/ShapeFile.lib.php';
 require_once 'libraries/plugins/import/ShapeFile.class.php';
