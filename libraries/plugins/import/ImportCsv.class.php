--- conflicted
+++ resolved
@@ -105,14 +105,9 @@
      */
     public function doImport()
     {
-<<<<<<< HEAD
         global $db, $table, $csv_terminated, $csv_enclosed, $csv_escaped;
         global $error, $timeout_passed, $finished, $csv_new_line;
-=======
-        global $db, $table, $csv_terminated, $csv_enclosed, $csv_escaped, $csv_new_line;
         // $csv_replace should have been here but we use directly from $_POST
-        global $error, $timeout_passed, $finished;
->>>>>>> 4113d9e9
 
         $replacements = array(
             '\\n'   => "\n",
