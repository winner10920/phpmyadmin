--- conflicted
+++ resolved
@@ -191,17 +191,13 @@
 
         $buffer = '';
         $record_cnt = 0;
-<<<<<<< HEAD
-        while ($record = PMA_DBI_fetchRow($result)) {
-=======
         // Output table name as comment
         $buffer .= $crlf . '// '
                     . PMA_Util::backquote($db) . '.'
                     . PMA_Util::backquote($table) . $crlf;
         $buffer .= '$' . $tablefixed . ' = array(';
         
-        while ($record = PMA_DBI_fetch_row($result)) {
->>>>>>> 84d79956
+        while ($record = PMA_DBI_fetchRow($result)) {
             $record_cnt++;
 
             if ($record_cnt == 1) {
