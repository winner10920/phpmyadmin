--- conflicted
+++ resolved
@@ -1392,21 +1392,14 @@
 {
     $retval = '';
     if (PMA_profilingSupported()) {
-<<<<<<< HEAD
-        echo '<form action="sql.php" method="post">' . "\n";
-        echo PMA_generate_common_hidden_inputs($GLOBALS['db'], $GLOBALS['table']);
-        echo '<input type="hidden" name="sql_query" value="' . htmlspecialchars($sql_query) . '" />' . "\n";
-        echo '<input type="hidden" name="profiling_form" value="1" />' . "\n";
-        echo PMA_display_html_checkbox('profiling', __('Profiling'), isset($_SESSION['profiling']), true);
-        echo ' </form>' . "\n";
-=======
+
         $retval .= '<form action="sql.php" method="post">' . "\n";
         $retval .= PMA_generate_common_hidden_inputs($GLOBALS['db'], $GLOBALS['table']);
         $retval .= '<input type="hidden" name="sql_query" value="' . htmlspecialchars($sql_query) . '" />' . "\n";
         $retval .= '<input type="hidden" name="profiling_form" value="1" />' . "\n";
         $retval .= PMA_getCheckbox('profiling', __('Profiling'), isset($_SESSION['profiling']), true);
         $retval .= ' </form>' . "\n";
->>>>>>> 0b0775fb
+
     }
     return $retval;
 }
@@ -2621,32 +2614,27 @@
 }
 
 /**
- * Generates and echoes an HTML checkbox
+ * Generates a HTML checkbox
  *
  * @param string  $html_field_name the checkbox HTML field
  * @param string  $label           label for checkbox
  * @param boolean $checked         is it initially checked?
  * @param boolean $onclick         should it submit the form on click?
  *
- * @return string                  html content
+ * @return string                  html check box
  */
 function PMA_getCheckbox($html_field_name, $label, $checked, $onclick)
 {
 
     return '<input type="checkbox" name="' . $html_field_name . '" id="'
-<<<<<<< HEAD
            . $html_field_name . '"' . ($checked ? ' checked="checked"' : '')
            . ($onclick ? ' class="autosubmit"' : '') . ' /><label for="'
            . $html_field_name . '">' . $label . '</label>';
-=======
-        . $html_field_name . '"' . ($checked ? ' checked="checked"' : '')
-        . ($onclick ? ' class="autosubmit"' : '') . ' /><label for="'
-        . $html_field_name . '">' . $label . '</label>';
->>>>>>> 0b0775fb
-}
-
-/**
- * Generates and echoes a set of radio HTML fields
+
+}
+
+/**
+ * Generates a set of radio HTML fields
  *
  * @param string  $html_field_name the radio HTML field
  * @param array   $choices         the choices values and labels
@@ -2655,9 +2643,9 @@
  * @param boolean $escape_label    whether to use htmlspecialchars() on label
  * @param string  $class           enclose each choice with a div of this class
  *
- * @return string                  html content
- */
-function PMA_display_html_radio($html_field_name, $choices, $checked_choice = '',
+ * @return string                  set of html radio fiels
+ */
+function PMA_getRadioFields($html_field_name, $choices, $checked_choice = '',
     $line_break = true, $escape_label = true, $class=''
 ) {
     
@@ -2728,7 +2716,7 @@
  * @param string $id      the id of the <div> on which to apply the effect
  * @param string $message the message to show as a link
  * 
- * @return string         html content
+ * @return string         html div element
  * 
  */
 function PMA_getDivForSliderEffect($id, $message)
