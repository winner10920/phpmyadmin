--- conflicted
+++ resolved
@@ -603,12 +603,8 @@
     }
 
     /**
-<<<<<<< HEAD
-     * Displays a MySQL error message in the right frame when $exit is true.
+     * Displays a MySQL error message in the main panel when $exit is true.
      * Returns the error message otherwise.
-=======
-     * Displays a MySQL error message in the main panel. 
->>>>>>> a0e85f3c
      *
      * @param string $error_message  the error message
      * @param string $the_query      the sql query that failed
