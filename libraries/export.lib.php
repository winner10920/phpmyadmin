--- conflicted
+++ resolved
@@ -548,8 +548,6 @@
 
             } else if (isset($GLOBALS['sql_create_table'])) {
 
-<<<<<<< HEAD
-=======
                 $table_size = $GLOBALS['maxsize'];
                 // Checking if the maximum table size constrain has been set
                 // And if that constrain is a valid number or not
@@ -568,7 +566,6 @@
                     }
                 }
 
->>>>>>> fa88c27a
                 if (! $export_plugin->exportStructure(
                     $db, $table, $crlf, $err_url,
                     'create_table', $export_type,
