<?php
/* vim: set expandtab sw=4 ts=4 sts=4: */
/**
 * Common Option Constants For DBI Functions
 *
 * @package PhpMyAdmin-DBI
 */
if (! defined('PHPMYADMIN')) {
    exit;
}

/**
 * Force STORE_RESULT method, ignored by classic MySQL.
 */
define('PMA_DBI_QUERY_STORE',       1);
/**
 * Do not read whole query.
 */
define('PMA_DBI_QUERY_UNBUFFERED',  2);
/**
 * Get session variable.
 */
define('PMA_DBI_GETVAR_SESSION',    1);
/**
 * Get global variable.
 */
define('PMA_DBI_GETVAR_GLOBAL',     2);

/**
 * Checks whether database extension is loaded
 *
 * @param string $extension mysql extension to check
 *
 * @return bool
 */
function PMA_DBI_checkDbExtension($extension = 'mysql')
{
    if ($extension == 'drizzle' && function_exists('drizzle_create')) {
        return true;
    } else if (function_exists($extension . '_connect')) {
        return true;
    }

    return false;
}

if (defined('TESTSUITE')) {
    /**
     * For testsuite we use dummy driver which can fake some queries.
     */
    include_once './libraries/dbi/dummy.lib.php';
} else {

    /**
     * check for requested extension
     */
    if (! PMA_DBI_checkDbExtension($GLOBALS['cfg']['Server']['extension'])) {

        // if it fails try alternative extension ...
        // and display an error ...

        /**
         * @todo add different messages for alternative extension
         * and complete fail (no alternative extension too)
         */
        PMA_warnMissingExtension(
            $GLOBALS['cfg']['Server']['extension'],
            false,
            PMA_Util::showDocu('faq', 'faqmysql')
        );

        if ($GLOBALS['cfg']['Server']['extension'] === 'mysql') {
            $alternativ_extension = 'mysqli';
        } else {
            $alternativ_extension = 'mysql';
        }

        if (! PMA_DBI_checkDbExtension($alternativ_extension)) {
            // if alternative fails too ...
            PMA_warnMissingExtension(
                $GLOBALS['cfg']['Server']['extension'],
                true,
                PMA_Util::showDocu('faq', 'faqmysql')
            );
        }

        $GLOBALS['cfg']['Server']['extension'] = $alternativ_extension;
        unset($alternativ_extension);
    }

    /**
     * Including The DBI Plugin
     */
    include_once './libraries/dbi/'
        . $GLOBALS['cfg']['Server']['extension'] . '.dbi.lib.php';

}

/**
 * runs a query
 *
 * @param string $query               SQL query to execte
 * @param mixed  $link                optional database link to use
 * @param int    $options             optional query options
 * @param bool   $cache_affected_rows whether to cache affected rows
 *
 * @return mixed
 */
function PMA_DBI_query($query, $link = null, $options = 0,
    $cache_affected_rows = true
) {
    $res = PMA_DBI_tryQuery($query, $link, $options, $cache_affected_rows)
        or PMA_Util::mysqlDie(PMA_DBI_getError($link), $query);
    return $res;
}

/**
 * Stores query data into session data for debugging purposes
 *
 * @param string   $query  Query text
 * @param resource $link   database link
 * @param resource $result Query result
 * @param integer  $time   Time to execute query
 *
 * @return void
 */
function PMA_DBI_DBG_query($query, $link, $result, $time)
{
    $hash = md5($query);

    if (isset($_SESSION['debug']['queries'][$hash])) {
        $_SESSION['debug']['queries'][$hash]['count']++;
    } else {
        $_SESSION['debug']['queries'][$hash] = array();
        if ($result == false) {
            $_SESSION['debug']['queries'][$hash]['error']
                = '<b style="color:red">' . mysqli_error($link) . '</b>';
        }
        $_SESSION['debug']['queries'][$hash]['count'] = 1;
        $_SESSION['debug']['queries'][$hash]['query'] = $query;
        $_SESSION['debug']['queries'][$hash]['time'] = $time;
    }

    $trace = array();
    foreach (debug_backtrace() as $trace_step) {
        $trace[]
            = (isset($trace_step['file'])
                ? PMA_Error::relPath($trace_step['file'])
                : '')
            . (isset($trace_step['line'])
                ?  '#' . $trace_step['line'] . ': '
                : '')
            . (isset($trace_step['class']) ? $trace_step['class'] : '')
            . (isset($trace_step['type']) ? $trace_step['type'] : '')
            . (isset($trace_step['function']) ? $trace_step['function'] : '')
            . '('
            . (isset($trace_step['params'])
                ? implode(', ', $trace_step['params'])
                : ''
            )
            . ')'
            ;
    }
    $_SESSION['debug']['queries'][$hash]['trace'][] = $trace;
}

/**
 * runs a query and returns the result
 *
 * @param string   $query               query to run
 * @param resource $link                mysql link resource
 * @param integer  $options             query options
 * @param bool     $cache_affected_rows whether to cache affected row
 *
 * @return mixed
 */
function PMA_DBI_tryQuery($query, $link = null, $options = 0,
    $cache_affected_rows = true
) {
    if (empty($link)) {
        if (isset($GLOBALS['userlink'])) {
            $link = $GLOBALS['userlink'];
        } else {
            return false;
        }
    }

    if ($GLOBALS['cfg']['DBG']['sql']) {
        $time = microtime(true);
    }

    $result = PMA_DBI_real_query($query, $link, $options);

    if ($cache_affected_rows) {
        $GLOBALS['cached_affected_rows'] = PMA_DBI_affected_rows($link, false);
    }

    if ($GLOBALS['cfg']['DBG']['sql']) {
        $time = microtime(true) - $time;
        PMA_DBI_DBG_query($query, $link, $result, $time);
    }
    if ($result != false && PMA_Tracker::isActive() == true ) {
        PMA_Tracker::handleQuery($query);
    }

    return $result;
}

/**
 * Run multi query statement and return results
 *
 * @param string $multi_query multi query statement to execute
 * @param mysqli $link        mysqli object
 *
 * @return mysqli_result collection | boolean(false)
 */
function PMA_DBI_tryMultiQuery($multi_query = '', $link = null)
{

    if (empty($link)) {
        if (isset($GLOBALS['userlink'])) {
            $link = $GLOBALS['userlink'];
        } else {
            return false;
        }
    }

    return PMA_DBI_real_multi_query($link, $multi_query);

}

/**
 * converts charset of a mysql message, usually coming from mysql_error(),
 * into PMA charset, usally UTF-8
 * uses language to charset mapping from mysql/share/errmsg.txt
 * and charset names to ISO charset from information_schema.CHARACTER_SETS
 *
 * @param string $message the message
 *
 * @return string  $message
 */
function PMA_DBI_convertMessage($message)
{
    // latin always last!
    $encodings = array(
        'japanese'      => 'EUC-JP', //'ujis',
        'japanese-sjis' => 'Shift-JIS', //'sjis',
        'korean'        => 'EUC-KR', //'euckr',
        'russian'       => 'KOI8-R', //'koi8r',
        'ukrainian'     => 'KOI8-U', //'koi8u',
        'greek'         => 'ISO-8859-7', //'greek',
        'serbian'       => 'CP1250', //'cp1250',
        'estonian'      => 'ISO-8859-13', //'latin7',
        'slovak'        => 'ISO-8859-2', //'latin2',
        'czech'         => 'ISO-8859-2', //'latin2',
        'hungarian'     => 'ISO-8859-2', //'latin2',
        'polish'        => 'ISO-8859-2', //'latin2',
        'romanian'      => 'ISO-8859-2', //'latin2',
        'spanish'       => 'CP1252', //'latin1',
        'swedish'       => 'CP1252', //'latin1',
        'italian'       => 'CP1252', //'latin1',
        'norwegian-ny'  => 'CP1252', //'latin1',
        'norwegian'     => 'CP1252', //'latin1',
        'portuguese'    => 'CP1252', //'latin1',
        'danish'        => 'CP1252', //'latin1',
        'dutch'         => 'CP1252', //'latin1',
        'english'       => 'CP1252', //'latin1',
        'french'        => 'CP1252', //'latin1',
        'german'        => 'CP1252', //'latin1',
    );

    $server_language = PMA_DBI_fetchValue(
        'SHOW VARIABLES LIKE \'language\';',
        0,
        1
    );
    if ($server_language) {
        $found = array();
        $match = preg_match(
            '&(?:\\\|\\/)([^\\\\\/]*)(?:\\\|\\/)$&i',
            $server_language,
            $found
        );
        if ($match) {
            $server_language = $found[1];
        }
    }

    if (! empty($server_language) && isset($encodings[$server_language])) {
        $encoding = $encodings[$server_language];
    } else {
        /* Fallback to CP1252 if we can not detect */
        $encoding = 'CP1252';
    }

    if (function_exists('iconv')) {
        if ((@stristr(PHP_OS, 'AIX'))
            && (@strcasecmp(ICONV_IMPL, 'unknown') == 0)
            && (@strcasecmp(ICONV_VERSION, 'unknown') == 0)
        ) {
            include_once './libraries/iconv_wrapper.lib.php';
            $message = PMA_aix_iconv_wrapper(
                $encoding,
                'utf-8' . $GLOBALS['cfg']['IconvExtraParams'],
                $message
            );
        } else {
            $message = iconv(
                $encoding,
                'utf-8' . $GLOBALS['cfg']['IconvExtraParams'],
                $message
            );
        }
    } elseif (function_exists('recode_string')) {
        $message = recode_string(
            $encoding . '..'  . 'utf-8',
            $message
        );
    } elseif (function_exists('libiconv')) {
        $message = libiconv($encoding, 'utf-8', $message);
    } elseif (function_exists('mb_convert_encoding')) {
        // do not try unsupported charsets
        if (! in_array($server_language, array('ukrainian', 'greek', 'serbian'))) {
            $message = mb_convert_encoding(
                $message,
                'utf-8',
                $encoding
            );
        }
    }

    return $message;
}

/**
 * returns array with table names for given db
 *
 * @param string $database name of database
 * @param mixed  $link     mysql link resource|object
 *
 * @return array   tables names
 */
function PMA_DBI_getTables($database, $link = null)
{
    return PMA_DBI_fetchResult(
        'SHOW TABLES FROM ' . PMA_Util::backquote($database) . ';',
        null,
        0,
        $link,
        PMA_DBI_QUERY_STORE
    );
}

/**
 * usort comparison callback
 *
 * @param string $a first argument to sort
 * @param string $b second argument to sort
 *
 * @return integer  a value representing whether $a should be before $b in the
 *                   sorted array or not
 *
 * @access  private
 */
function PMA_usort_comparison_callback($a, $b)
{
    if ($GLOBALS['cfg']['NaturalOrder']) {
        $sorter = 'strnatcasecmp';
    } else {
        $sorter = 'strcasecmp';
    }
    /* No sorting when key is not present */
    if (! isset($a[$GLOBALS['callback_sort_by']])
        || ! isset($b[$GLOBALS['callback_sort_by']])
    ) {
        return 0;
    }
    // produces f.e.:
    // return -1 * strnatcasecmp($a["SCHEMA_TABLES"], $b["SCHEMA_TABLES"])
    return ($GLOBALS['callback_sort_order'] == 'ASC' ? 1 : -1) * $sorter(
        $a[$GLOBALS['callback_sort_by']], $b[$GLOBALS['callback_sort_by']]
    );
} // end of the 'PMA_usort_comparison_callback()' function

/**
 * returns array of all tables in given db or dbs
 * this function expects unquoted names:
 * RIGHT: my_database
 * WRONG: `my_database`
 * WRONG: my\_database
 * if $tbl_is_group is true, $table is used as filter for table names
 * if $tbl_is_group is 'comment, $table is used as filter for table comments
 *
 * <code>
 * PMA_DBI_getTablesFull('my_database');
 * PMA_DBI_getTablesFull('my_database', 'my_table'));
 * PMA_DBI_getTablesFull('my_database', 'my_tables_', true));
 * PMA_DBI_getTablesFull('my_database', 'my_tables_', 'comment'));
 * </code>
 *
 * @param string          $database     database
 * @param string|bool     $table        table or false
 * @param boolean|string  $tbl_is_group $table is a table group
 * @param mixed           $link         mysql link
 * @param integer         $limit_offset zero-based offset for the count
 * @param boolean|integer $limit_count  number of tables to return
 * @param string          $sort_by      table attribute to sort by
 * @param string          $sort_order   direction to sort (ASC or DESC)
 *
 * @todo    move into PMA_Table
 *
 * @return array           list of tables in given db(s)
 */
function PMA_DBI_getTablesFull($database, $table = false,
    $tbl_is_group = false,  $link = null, $limit_offset = 0,
    $limit_count = false, $sort_by = 'Name', $sort_order = 'ASC'
) {
    if (true === $limit_count) {
        $limit_count = $GLOBALS['cfg']['MaxTableList'];
    }
    // prepare and check parameters
    if (! is_array($database)) {
        $databases = array($database);
    } else {
        $databases = $database;
    }

    $tables = array();

    if (! $GLOBALS['cfg']['Server']['DisableIS']) {
        // get table information from information_schema
        if ($table) {
            if (true === $tbl_is_group) {
                $sql_where_table = 'AND t.`TABLE_NAME` LIKE \''
                    . PMA_Util::escapeMysqlWildcards(PMA_Util::sqlAddSlashes($table))
                    . '%\'';
            } elseif ('comment' === $tbl_is_group) {
                $sql_where_table = 'AND t.`TABLE_COMMENT` LIKE \''
                    . PMA_Util::escapeMysqlWildcards(PMA_Util::sqlAddSlashes($table))
                    . '%\'';
            } else {
                $sql_where_table = 'AND t.`TABLE_NAME` = \''
                    . PMA_Util::sqlAddSlashes($table) . '\'';
            }
        } else {
            $sql_where_table = '';
        }

        // for PMA bc:
        // `SCHEMA_FIELD_NAME` AS `SHOW_TABLE_STATUS_FIELD_NAME`
        //
        // on non-Windows servers,
        // added BINARY in the WHERE clause to force a case sensitive
        // comparison (if we are looking for the db Aa we don't want
        // to find the db aa)
        $this_databases = array_map('PMA_Util::sqlAddSlashes', $databases);

        if (PMA_DRIZZLE) {
            $engine_info = PMA_Util::cacheGet('drizzle_engines', true);
            $stats_join = "LEFT JOIN (SELECT 0 NUM_ROWS) AS stat ON false";
            if (isset($engine_info['InnoDB'])
                && $engine_info['InnoDB']['module_library'] == 'innobase'
            ) {
                $stats_join = "LEFT JOIN data_dictionary.INNODB_SYS_TABLESTATS stat"
                    . " ON (t.ENGINE = 'InnoDB' AND stat.NAME"
                    . " = (t.TABLE_SCHEMA || '/') || t.TABLE_NAME)";
            }

            // data_dictionary.table_cache may not contain any data for some tables,
            // it's just a table cache
            // auto_increment == 0 is cast to NULL because currently (2011.03.13 GA)
            // Drizzle doesn't provide correct value
            $sql = "
                SELECT t.*,
                    t.TABLE_SCHEMA        AS `Db`,
                    t.TABLE_NAME          AS `Name`,
                    t.TABLE_TYPE          AS `TABLE_TYPE`,
                    t.ENGINE              AS `Engine`,
                    t.ENGINE              AS `Type`,
                    t.TABLE_VERSION       AS `Version`,-- VERSION
                    t.ROW_FORMAT          AS `Row_format`,
                    coalesce(tc.ROWS, stat.NUM_ROWS)
                                          AS `Rows`,-- TABLE_ROWS,
                    coalesce(tc.ROWS, stat.NUM_ROWS)
                                          AS `TABLE_ROWS`,
                    tc.AVG_ROW_LENGTH     AS `Avg_row_length`, -- AVG_ROW_LENGTH
                    tc.TABLE_SIZE         AS `Data_length`, -- DATA_LENGTH
                    NULL                  AS `Max_data_length`, -- MAX_DATA_LENGTH
                    NULL                  AS `Index_length`, -- INDEX_LENGTH
                    NULL                  AS `Data_free`, -- DATA_FREE
                    nullif(t.AUTO_INCREMENT, 0)
                                          AS `Auto_increment`,
                    t.TABLE_CREATION_TIME AS `Create_time`, -- CREATE_TIME
                    t.TABLE_UPDATE_TIME   AS `Update_time`, -- UPDATE_TIME
                    NULL                  AS `Check_time`, -- CHECK_TIME
                    t.TABLE_COLLATION     AS `Collation`,
                    NULL                  AS `Checksum`, -- CHECKSUM
                    NULL                  AS `Create_options`, -- CREATE_OPTIONS
                    t.TABLE_COMMENT       AS `Comment`
                FROM data_dictionary.TABLES t
                    LEFT JOIN data_dictionary.TABLE_CACHE tc
                        ON tc.TABLE_SCHEMA = t.TABLE_SCHEMA AND tc.TABLE_NAME
                        = t.TABLE_NAME
                    $stats_join
                WHERE t.TABLE_SCHEMA IN ('" . implode("', '", $this_databases) . "')
                    " . $sql_where_table;
        } else {
            $sql = '
                SELECT *,
                    `TABLE_SCHEMA`       AS `Db`,
                    `TABLE_NAME`         AS `Name`,
                    `TABLE_TYPE`         AS `TABLE_TYPE`,
                    `ENGINE`             AS `Engine`,
                    `ENGINE`             AS `Type`,
                    `VERSION`            AS `Version`,
                    `ROW_FORMAT`         AS `Row_format`,
                    `TABLE_ROWS`         AS `Rows`,
                    `AVG_ROW_LENGTH`     AS `Avg_row_length`,
                    `DATA_LENGTH`        AS `Data_length`,
                    `MAX_DATA_LENGTH`    AS `Max_data_length`,
                    `INDEX_LENGTH`       AS `Index_length`,
                    `DATA_FREE`          AS `Data_free`,
                    `AUTO_INCREMENT`     AS `Auto_increment`,
                    `CREATE_TIME`        AS `Create_time`,
                    `UPDATE_TIME`        AS `Update_time`,
                    `CHECK_TIME`         AS `Check_time`,
                    `TABLE_COLLATION`    AS `Collation`,
                    `CHECKSUM`           AS `Checksum`,
                    `CREATE_OPTIONS`     AS `Create_options`,
                    `TABLE_COMMENT`      AS `Comment`
                FROM `information_schema`.`TABLES` t
                WHERE ' . (PMA_IS_WINDOWS ? '' : 'BINARY') . ' `TABLE_SCHEMA`
                    IN (\'' . implode("', '", $this_databases) . '\')
                    ' . $sql_where_table;
        }

        // Sort the tables
        $sql .= " ORDER BY $sort_by $sort_order";

        if ($limit_count) {
            $sql .= ' LIMIT ' . $limit_count . ' OFFSET ' . $limit_offset;
        }

        $tables = PMA_DBI_fetchResult(
            $sql, array('TABLE_SCHEMA', 'TABLE_NAME'), null, $link
        );
        unset($sql_where_table, $sql);

        if (PMA_DRIZZLE) {
            // correct I_S and D_D names returned by D_D.TABLES -
            // Drizzle generally uses lower case for them,
            // but TABLES returns uppercase
            foreach ((array)$database as $db) {
                $db_upper = strtoupper($db);
                if (!isset($tables[$db]) && isset($tables[$db_upper])) {
                    $tables[$db] = $tables[$db_upper];
                    unset($tables[$db_upper]);
                }
            }
        }

        if ($sort_by == 'Name' && $GLOBALS['cfg']['NaturalOrder']) {
            // here, the array's first key is by schema name
            foreach ($tables as $one_database_name => $one_database_tables) {
                uksort($one_database_tables, 'strnatcasecmp');

                if ($sort_order == 'DESC') {
                    $one_database_tables = array_reverse($one_database_tables);
                }
                $tables[$one_database_name] = $one_database_tables;
            }
        }
    } // end (get information from table schema)

    // If permissions are wrong on even one database directory,
    // information_schema does not return any table info for any database
    // this is why we fall back to SHOW TABLE STATUS even for MySQL >= 50002
    if (empty($tables) && !PMA_DRIZZLE) {
        foreach ($databases as $each_database) {
            if ($table || (true === $tbl_is_group)) {
                $sql = 'SHOW TABLE STATUS FROM '
                    . PMA_Util::backquote($each_database)
                    .' LIKE \''
                    . PMA_Util::escapeMysqlWildcards(
                        PMA_Util::sqlAddSlashes($table, true)
                    )
                    . '%\'';
            } else {
                $sql = 'SHOW TABLE STATUS FROM '
                    . PMA_Util::backquote($each_database);
            }

            $useStatusCache = false;

            if (extension_loaded('apc')
                && isset($GLOBALS['cfg']['Server']['StatusCacheDatabases'])
                && ! empty($GLOBALS['cfg']['Server']['StatusCacheLifetime'])
            ) {
                $statusCacheDatabases
                    = (array) $GLOBALS['cfg']['Server']['StatusCacheDatabases'];
                if (in_array($each_database, $statusCacheDatabases)) {
                    $useStatusCache = true;
                }
            }

            $each_tables = null;

            if ($useStatusCache) {
                $cacheKey = 'phpMyAdmin_tableStatus_'
                    . sha1($GLOBALS['cfg']['Server']['host'] . '_' . $sql);

                $each_tables = apc_fetch($cacheKey);
            }

<<<<<<< HEAD
            if (!$each_tables) {
                $each_tables = PMA_DBI_fetchResult($sql, 'Name', null, $link);
=======
            if (! $each_tables) {
                $each_tables = PMA_DBI_fetch_result($sql, 'Name', null, $link);
>>>>>>> f78cda80
            }

            if ($useStatusCache) {
                apc_store(
                    $cacheKey, $each_tables,
                    $GLOBALS['cfg']['Server']['StatusCacheLifetime']
                );
            }

            // Sort naturally if the config allows it and we're sorting
            // the Name column.
            if ($sort_by == 'Name' && $GLOBALS['cfg']['NaturalOrder']) {
                uksort($each_tables, 'strnatcasecmp');

                if ($sort_order == 'DESC') {
                    $each_tables = array_reverse($each_tables);
                }
            } else {
                // Prepare to sort by creating array of the selected sort
                // value to pass to array_multisort

                // Size = Data_length + Index_length
                if ($sort_by == 'Data_length') {
                    foreach ($each_tables as $table_name => $table_data) {
                        ${$sort_by}[$table_name] = strtolower(
                            $table_data['Data_length'] + $table_data['Index_length']
                        );
                    }
                } else {
                    foreach ($each_tables as $table_name => $table_data) {
                        ${$sort_by}[$table_name] = strtolower($table_data[$sort_by]);
                    }
                }

                if ($sort_order == 'DESC') {
                    array_multisort($$sort_by, SORT_DESC, $each_tables);
                } else {
                    array_multisort($$sort_by, SORT_ASC, $each_tables);
                }

                // cleanup the temporary sort array
                unset($$sort_by);
            }

            if ($limit_count) {
                $each_tables = array_slice(
                    $each_tables, $limit_offset, $limit_count
                );
            }

            foreach ($each_tables as $table_name => $each_table) {
                if ('comment' === $tbl_is_group
                    && 0 === strpos($each_table['Comment'], $table)
                ) {
                    // remove table from list
                    unset($each_tables[$table_name]);
                    continue;
                }

                if (! isset($each_tables[$table_name]['Type'])
                    && isset($each_tables[$table_name]['Engine'])
                ) {
                    // pma BC, same parts of PMA still uses 'Type'
                    $each_tables[$table_name]['Type']
                        =& $each_tables[$table_name]['Engine'];
                } elseif (! isset($each_tables[$table_name]['Engine'])
                        && isset($each_tables[$table_name]['Type'])) {
                    // old MySQL reports Type, newer MySQL reports Engine
                    $each_tables[$table_name]['Engine']
                        =& $each_tables[$table_name]['Type'];
                }

                // MySQL forward compatibility
                // so pma could use this array as if every server is of version >5.0
                // todo : remove and check usage in the rest of the code,
                // MySQL 5.0 is required by current PMA version
                $each_tables[$table_name]['TABLE_SCHEMA']      = $each_database;
                $each_tables[$table_name]['TABLE_NAME']
                    =& $each_tables[$table_name]['Name'];
                $each_tables[$table_name]['ENGINE']
                    =& $each_tables[$table_name]['Engine'];
                $each_tables[$table_name]['VERSION']
                    =& $each_tables[$table_name]['Version'];
                $each_tables[$table_name]['ROW_FORMAT']
                    =& $each_tables[$table_name]['Row_format'];
                $each_tables[$table_name]['TABLE_ROWS']
                    =& $each_tables[$table_name]['Rows'];
                $each_tables[$table_name]['AVG_ROW_LENGTH']
                    =& $each_tables[$table_name]['Avg_row_length'];
                $each_tables[$table_name]['DATA_LENGTH']
                    =& $each_tables[$table_name]['Data_length'];
                $each_tables[$table_name]['MAX_DATA_LENGTH']
                    =& $each_tables[$table_name]['Max_data_length'];
                $each_tables[$table_name]['INDEX_LENGTH']
                    =& $each_tables[$table_name]['Index_length'];
                $each_tables[$table_name]['DATA_FREE']
                    =& $each_tables[$table_name]['Data_free'];
                $each_tables[$table_name]['AUTO_INCREMENT']
                    =& $each_tables[$table_name]['Auto_increment'];
                $each_tables[$table_name]['CREATE_TIME']
                    =& $each_tables[$table_name]['Create_time'];
                $each_tables[$table_name]['UPDATE_TIME']
                    =& $each_tables[$table_name]['Update_time'];
                $each_tables[$table_name]['CHECK_TIME']
                    =& $each_tables[$table_name]['Check_time'];
                $each_tables[$table_name]['TABLE_COLLATION']
                    =& $each_tables[$table_name]['Collation'];
                $each_tables[$table_name]['CHECKSUM']
                    =& $each_tables[$table_name]['Checksum'];
                $each_tables[$table_name]['CREATE_OPTIONS']
                    =& $each_tables[$table_name]['Create_options'];
                $each_tables[$table_name]['TABLE_COMMENT']
                    =& $each_tables[$table_name]['Comment'];

                if (strtoupper($each_tables[$table_name]['Comment']) === 'VIEW'
                    && $each_tables[$table_name]['Engine'] == null
                ) {
                    $each_tables[$table_name]['TABLE_TYPE'] = 'VIEW';
                } else {
                    /**
                     * @todo difference between 'TEMPORARY' and 'BASE TABLE'
                     * but how to detect?
                     */
                    $each_tables[$table_name]['TABLE_TYPE'] = 'BASE TABLE';
                }
            }

            $tables[$each_database] = $each_tables;
        }
    }

    // cache table data
    // so PMA_Table does not require to issue SHOW TABLE STATUS again
    // Note: I don't see why we would need array_merge_recursive() here,
    // as it creates double entries for the same table (for example a double
    // entry for Comment when changing the storage engine in Operations)
    // Note 2: Instead of array_merge(), simply use the + operator because
    //  array_merge() renumbers numeric keys starting with 0, therefore
    //  we would lose a db name thats consists only of numbers
    foreach ($tables as $one_database => $its_tables) {
        if (isset(PMA_Table::$cache[$one_database])) {
            PMA_Table::$cache[$one_database]
                = PMA_Table::$cache[$one_database] + $tables[$one_database];
        } else {
            PMA_Table::$cache[$one_database] = $tables[$one_database];
        }
    }
    unset($one_database, $its_tables);

    if (! is_array($database)) {
        if (isset($tables[$database])) {
            return $tables[$database];
        } elseif (isset($tables[strtolower($database)])) {
            // on windows with lower_case_table_names = 1
            // MySQL returns
            // with SHOW DATABASES or information_schema.SCHEMATA: `Test`
            // but information_schema.TABLES gives `test`
            // bug #2036
            // https://sourceforge.net/p/phpmyadmin/bugs/2036/
            return $tables[strtolower($database)];
        } else {
            // one database but inexact letter case match
            // as Drizzle is always case insensitive,
            // we can safely return the only result
            if (PMA_DRIZZLE && count($tables) == 1) {
                $keys = array_keys($tables);
                if (strlen(array_pop($keys)) == strlen($database)) {
                    return array_pop($tables);
                }
            }
            return $tables;
        }
    } else {
        return $tables;
    }
}


/**
 * Get VIEWs in a particular database
 *
 * @param string $db Database name to look in
 *
 * @return array $views Set of VIEWs inside the database
 */
function PMA_DBI_getVirtualTables($db)
{

    $tables_full = PMA_DBI_getTablesFull($db);
    $views = array();

    foreach ($tables_full as $table=>$tmp) {

        if (PMA_Table::isView($db, $table)) {
            $views[] = $table;
        }

    }

    return $views;

}


/**
 * returns array with databases containing extended infos about them
 *
 * @param string   $database     database
 * @param boolean  $force_stats  retrieve stats also for MySQL < 5
 * @param resource $link         mysql link
 * @param string   $sort_by      column to order by
 * @param string   $sort_order   ASC or DESC
 * @param integer  $limit_offset starting offset for LIMIT
 * @param bool|int $limit_count  row count for LIMIT or true
 *                               for $GLOBALS['cfg']['MaxDbList']
 *
 * @todo    move into PMA_List_Database?
 *
 * @return array $databases
 */
function PMA_DBI_getDatabasesFull($database = null, $force_stats = false,
    $link = null, $sort_by = 'SCHEMA_NAME', $sort_order = 'ASC',
    $limit_offset = 0, $limit_count = false
) {
    $sort_order = strtoupper($sort_order);

    if (true === $limit_count) {
        $limit_count = $GLOBALS['cfg']['MaxDbList'];
    }

    // initialize to avoid errors when there are no databases
    $databases = array();

    $apply_limit_and_order_manual = true;

    if (! $GLOBALS['cfg']['Server']['DisableIS']) {
        /**
         * if $GLOBALS['cfg']['NaturalOrder'] is enabled, we cannot use LIMIT
         * cause MySQL does not support natural ordering, we have to do it afterward
         */
        $limit = '';
        if (! $GLOBALS['cfg']['NaturalOrder']) {
            if ($limit_count) {
                $limit = ' LIMIT ' . $limit_count . ' OFFSET ' . $limit_offset;
            }

            $apply_limit_and_order_manual = false;
        }

        // get table information from information_schema
        if ($database) {
            $sql_where_schema = 'WHERE `SCHEMA_NAME` LIKE \''
                . PMA_Util::sqlAddSlashes($database) . '\'';
        } else {
            $sql_where_schema = '';
        }

        if (PMA_DRIZZLE) {
            // data_dictionary.table_cache may not contain any data for some
            // tables, it's just a table cache
            $sql = 'SELECT
                s.SCHEMA_NAME,
                s.DEFAULT_COLLATION_NAME';
            if ($force_stats) {
                // no TABLE_CACHE data, stable results are better than
                // constantly changing
                $sql .= ',
                    COUNT(t.TABLE_SCHEMA) AS SCHEMA_TABLES,
                    SUM(stat.NUM_ROWS)    AS SCHEMA_TABLE_ROWS';
            }
            $sql .= '
                   FROM data_dictionary.SCHEMAS s';
            if ($force_stats) {
                $engine_info = PMA_Util::cacheGet('drizzle_engines', true);
                $stats_join = "LEFT JOIN (SELECT 0 NUM_ROWS) AS stat ON false";
                if (isset($engine_info['InnoDB'])
                    && $engine_info['InnoDB']['module_library'] == 'innobase'
                ) {
                    $stats_join = "LEFT JOIN data_dictionary.INNODB_SYS_TABLESTATS"
                        . " stat ON (t.ENGINE = 'InnoDB' AND stat.NAME"
                        . " = (t.TABLE_SCHEMA || '/') || t.TABLE_NAME)";
                }

                $sql .= "
                    LEFT JOIN data_dictionary.TABLES t
                        ON t.TABLE_SCHEMA = s.SCHEMA_NAME
                    $stats_join";
            }
            $sql .= $sql_where_schema . '
                    GROUP BY s.SCHEMA_NAME
                    ORDER BY ' . PMA_Util::backquote($sort_by) . ' ' . $sort_order
                . $limit;
        } else {
            $sql = 'SELECT
                s.SCHEMA_NAME,
                s.DEFAULT_COLLATION_NAME';
            if ($force_stats) {
                $sql .= ',
                    COUNT(t.TABLE_SCHEMA)  AS SCHEMA_TABLES,
                    SUM(t.TABLE_ROWS)      AS SCHEMA_TABLE_ROWS,
                    SUM(t.DATA_LENGTH)     AS SCHEMA_DATA_LENGTH,
                    SUM(t.MAX_DATA_LENGTH) AS SCHEMA_MAX_DATA_LENGTH,
                    SUM(t.INDEX_LENGTH)    AS SCHEMA_INDEX_LENGTH,
                    SUM(t.DATA_LENGTH + t.INDEX_LENGTH)
                                           AS SCHEMA_LENGTH,
                    SUM(t.DATA_FREE)       AS SCHEMA_DATA_FREE';
            }
            $sql .= '
                   FROM `information_schema`.SCHEMATA s';
            if ($force_stats) {
                $sql .= '
                    LEFT JOIN `information_schema`.TABLES t
                        ON BINARY t.TABLE_SCHEMA = BINARY s.SCHEMA_NAME';
            }
            $sql .= $sql_where_schema . '
                    GROUP BY BINARY s.SCHEMA_NAME
                    ORDER BY BINARY ' . PMA_Util::backquote($sort_by)
                . ' ' . $sort_order
                . $limit;
        }

        $databases = PMA_DBI_fetchResult($sql, 'SCHEMA_NAME', null, $link);

        $mysql_error = PMA_DBI_getError($link);
        if (! count($databases) && $GLOBALS['errno']) {
            PMA_Util::mysqlDie($mysql_error, $sql);
        }

        // display only databases also in official database list
        // f.e. to apply hide_db and only_db
        $drops = array_diff(
            array_keys($databases), (array) $GLOBALS['pma']->databases
        );
        if (count($drops)) {
            foreach ($drops as $drop) {
                unset($databases[$drop]);
            }
            unset($drop);
        }
        unset($sql_where_schema, $sql, $drops);
    } else {
        foreach ($GLOBALS['pma']->databases as $database_name) {
            // MySQL forward compatibility
            // so pma could use this array as if every server is of version >5.0
            // todo : remove and check the rest of the code for usage,
            // MySQL 5.0 or higher is required for current PMA version
            $databases[$database_name]['SCHEMA_NAME']      = $database_name;

            if ($force_stats) {
                include_once './libraries/mysql_charsets.lib.php';

                $databases[$database_name]['DEFAULT_COLLATION_NAME']
                    = PMA_getDbCollation($database_name);

                // get additional info about tables
                $databases[$database_name]['SCHEMA_TABLES']          = 0;
                $databases[$database_name]['SCHEMA_TABLE_ROWS']      = 0;
                $databases[$database_name]['SCHEMA_DATA_LENGTH']     = 0;
                $databases[$database_name]['SCHEMA_MAX_DATA_LENGTH'] = 0;
                $databases[$database_name]['SCHEMA_INDEX_LENGTH']    = 0;
                $databases[$database_name]['SCHEMA_LENGTH']          = 0;
                $databases[$database_name]['SCHEMA_DATA_FREE']       = 0;

                $res = PMA_DBI_query(
                    'SHOW TABLE STATUS FROM '
                    . PMA_Util::backquote($database_name) . ';'
                );

                while ($row = PMA_DBI_fetch_assoc($res)) {
                    $databases[$database_name]['SCHEMA_TABLES']++;
                    $databases[$database_name]['SCHEMA_TABLE_ROWS']
                        += $row['Rows'];
                    $databases[$database_name]['SCHEMA_DATA_LENGTH']
                        += $row['Data_length'];
                    $databases[$database_name]['SCHEMA_MAX_DATA_LENGTH']
                        += $row['Max_data_length'];
                    $databases[$database_name]['SCHEMA_INDEX_LENGTH']
                        += $row['Index_length'];

                    // for InnoDB, this does not contain the number of
                    // overhead bytes but the total free space
                    if ('InnoDB' != $row['Engine']) {
                        $databases[$database_name]['SCHEMA_DATA_FREE']
                            += $row['Data_free'];
                    }
                    $databases[$database_name]['SCHEMA_LENGTH']
                        += $row['Data_length'] + $row['Index_length'];
                }
                PMA_DBI_free_result($res);
                unset($res);
            }
        }
    }


    /**
     * apply limit and order manually now
     * (caused by older MySQL < 5 or $GLOBALS['cfg']['NaturalOrder'])
     */
    if ($apply_limit_and_order_manual) {
        $GLOBALS['callback_sort_order'] = $sort_order;
        $GLOBALS['callback_sort_by'] = $sort_by;
        usort($databases, 'PMA_usort_comparison_callback');
        unset($GLOBALS['callback_sort_order'], $GLOBALS['callback_sort_by']);

        /**
         * now apply limit
         */
        if ($limit_count) {
            $databases = array_slice($databases, $limit_offset, $limit_count);
        }
    }

    return $databases;
}

/**
 * returns detailed array with all columns for given table in database,
 * or all tables/databases
 *
 * @param string $database name of database
 * @param string $table    name of table to retrieve columns from
 * @param string $column   name of specific column
 * @param mixed  $link     mysql link resource
 *
 * @return array
 */
function PMA_DBI_getColumnsFull($database = null, $table = null,
    $column = null, $link = null
) {
    $columns = array();

    if (! $GLOBALS['cfg']['Server']['DisableIS']) {
        $sql_wheres = array();
        $array_keys = array();

        // get columns information from information_schema
        if (null !== $database) {
            $sql_wheres[] = '`TABLE_SCHEMA` = \''
                . PMA_Util::sqlAddSlashes($database) . '\' ';
        } else {
            $array_keys[] = 'TABLE_SCHEMA';
        }
        if (null !== $table) {
            $sql_wheres[] = '`TABLE_NAME` = \''
                . PMA_Util::sqlAddSlashes($table) . '\' ';
        } else {
            $array_keys[] = 'TABLE_NAME';
        }
        if (null !== $column) {
            $sql_wheres[] = '`COLUMN_NAME` = \''
                . PMA_Util::sqlAddSlashes($column) . '\' ';
        } else {
            $array_keys[] = 'COLUMN_NAME';
        }

        // for PMA bc:
        // `[SCHEMA_FIELD_NAME]` AS `[SHOW_FULL_COLUMNS_FIELD_NAME]`
        if (PMA_DRIZZLE) {
            $sql = "SELECT TABLE_SCHEMA, TABLE_NAME, COLUMN_NAME,
                column_name        AS `Field`,
                (CASE
                    WHEN character_maximum_length > 0
                    THEN concat(lower(data_type), '(', character_maximum_length, ')')
                    WHEN numeric_precision > 0 OR numeric_scale > 0
                    THEN concat(lower(data_type), '(', numeric_precision,
                        ',', numeric_scale, ')')
                    WHEN enum_values IS NOT NULL
                        THEN concat(lower(data_type), '(', enum_values, ')')
                    ELSE lower(data_type) END)
                                   AS `Type`,
                collation_name     AS `Collation`,
                (CASE is_nullable
                    WHEN 1 THEN 'YES'
                    ELSE 'NO' END) AS `Null`,
                (CASE
                    WHEN is_used_in_primary THEN 'PRI'
                    ELSE '' END)   AS `Key`,
                column_default     AS `Default`,
                (CASE
                    WHEN is_auto_increment THEN 'auto_increment'
                    WHEN column_default_update
                    THEN 'on update ' || column_default_update
                    ELSE '' END)   AS `Extra`,
                NULL               AS `Privileges`,
                column_comment     AS `Comment`
            FROM data_dictionary.columns";
        } else {
            $sql = '
                 SELECT *,
                        `COLUMN_NAME`       AS `Field`,
                        `COLUMN_TYPE`       AS `Type`,
                        `COLLATION_NAME`    AS `Collation`,
                        `IS_NULLABLE`       AS `Null`,
                        `COLUMN_KEY`        AS `Key`,
                        `COLUMN_DEFAULT`    AS `Default`,
                        `EXTRA`             AS `Extra`,
                        `PRIVILEGES`        AS `Privileges`,
                        `COLUMN_COMMENT`    AS `Comment`
                   FROM `information_schema`.`COLUMNS`';
        }
        if (count($sql_wheres)) {
            $sql .= "\n" . ' WHERE ' . implode(' AND ', $sql_wheres);
        }

        $columns = PMA_DBI_fetchResult($sql, $array_keys, null, $link);
        unset($sql_wheres, $sql);
    } else {
        if (null === $database) {
            foreach ($GLOBALS['pma']->databases as $database) {
                $columns[$database] = PMA_DBI_getColumnsFull(
                    $database, null, null, $link
                );
            }
            return $columns;
        } elseif (null === $table) {
            $tables = PMA_DBI_getTables($database);
            foreach ($tables as $table) {
                $columns[$table] = PMA_DBI_getColumnsFull(
                    $database, $table, null, $link
                );
            }
            return $columns;
        }

        $sql = 'SHOW FULL COLUMNS FROM '
            . PMA_Util::backquote($database) . '.' . PMA_Util::backquote($table);
        if (null !== $column) {
            $sql .= " LIKE '" . PMA_Util::sqlAddSlashes($column, true) . "'";
        }

        $columns = PMA_DBI_fetchResult($sql, 'Field', null, $link);
    }
    $ordinal_position = 1;
    foreach ($columns as $column_name => $each_column) {

        // MySQL forward compatibility
        // so pma could use this array as if every server is of version >5.0
        // todo : remove and check the rest of the code for usage,
        // MySQL 5.0 or higher is required for current PMA version
        $columns[$column_name]['COLUMN_NAME'] =& $columns[$column_name]['Field'];
        $columns[$column_name]['COLUMN_TYPE'] =& $columns[$column_name]['Type'];
        $columns[$column_name]['COLLATION_NAME']
            =& $columns[$column_name]['Collation'];
        $columns[$column_name]['IS_NULLABLE'] =& $columns[$column_name]['Null'];
        $columns[$column_name]['COLUMN_KEY'] =& $columns[$column_name]['Key'];
        $columns[$column_name]['COLUMN_DEFAULT']
            =& $columns[$column_name]['Default'];
        $columns[$column_name]['EXTRA']
            =& $columns[$column_name]['Extra'];
        $columns[$column_name]['PRIVILEGES']
            =& $columns[$column_name]['Privileges'];
        $columns[$column_name]['COLUMN_COMMENT']
            =& $columns[$column_name]['Comment'];

        $columns[$column_name]['TABLE_CATALOG'] = null;
        $columns[$column_name]['TABLE_SCHEMA'] = $database;
        $columns[$column_name]['TABLE_NAME'] = $table;
        $columns[$column_name]['ORDINAL_POSITION'] = $ordinal_position;
        $columns[$column_name]['DATA_TYPE']
            = substr(
                $columns[$column_name]['COLUMN_TYPE'],
                0,
                strpos($columns[$column_name]['COLUMN_TYPE'], '(')
            );
        /**
         * @todo guess CHARACTER_MAXIMUM_LENGTH from COLUMN_TYPE
         */
        $columns[$column_name]['CHARACTER_MAXIMUM_LENGTH'] = null;
        /**
         * @todo guess CHARACTER_OCTET_LENGTH from CHARACTER_MAXIMUM_LENGTH
         */
        $columns[$column_name]['CHARACTER_OCTET_LENGTH'] = null;
        $columns[$column_name]['NUMERIC_PRECISION'] = null;
        $columns[$column_name]['NUMERIC_SCALE'] = null;
        $columns[$column_name]['CHARACTER_SET_NAME']
            = substr(
                $columns[$column_name]['COLLATION_NAME'],
                0,
                strpos($columns[$column_name]['COLLATION_NAME'], '_')
            );

        $ordinal_position++;
    }

    if (null !== $column) {
        reset($columns);
        $columns = current($columns);
    }

    return $columns;
}

/**
 * Returns SQL query for fetching columns for a table
 *
 * The 'Key' column is not calculated properly, use PMA_DBI_getColumns() to get
 * correct values.
 *
 * @param string  $database name of database
 * @param string  $table    name of table to retrieve columns from
 * @param string  $column   name of column, null to show all columns
 * @param boolean $full     whether to return full info or only column names
 *
 * @see PMA_DBI_getColumns()
 *
 * @return string
 */
function PMA_DBI_getColumnsSql($database, $table, $column = null, $full = false)
{
    if (PMA_DRIZZLE) {
        // `Key` column:
        // * used in primary key => PRI
        // * unique one-column => UNI
        // * indexed, one-column or first in multi-column => MUL
        // Promotion of UNI to PRI in case no promary index exists
        // is done after query is executed
        $sql = "SELECT
                column_name        AS `Field`,
                (CASE
                    WHEN character_maximum_length > 0
                    THEN concat(lower(data_type), '(', character_maximum_length, ')')
                    WHEN numeric_precision > 0 OR numeric_scale > 0
                    THEN concat(lower(data_type), '(', numeric_precision,
                        ',', numeric_scale, ')')
                    WHEN enum_values IS NOT NULL
                        THEN concat(lower(data_type), '(', enum_values, ')')
                    ELSE lower(data_type) END)
                                   AS `Type`,
                " . ($full ? "
                collation_name     AS `Collation`," : '') . "
                (CASE is_nullable
                    WHEN 1 THEN 'YES'
                    ELSE 'NO' END) AS `Null`,
                (CASE
                    WHEN is_used_in_primary THEN 'PRI'
                    WHEN is_unique AND NOT is_multi THEN 'UNI'
                    WHEN is_indexed
                    AND (NOT is_multi OR is_first_in_multi) THEN 'MUL'
                    ELSE '' END)   AS `Key`,
                column_default     AS `Default`,
                (CASE
                    WHEN is_auto_increment THEN 'auto_increment'
                    WHEN column_default_update <> ''
                    THEN 'on update ' || column_default_update
                    ELSE '' END)   AS `Extra`
                " . ($full ? " ,
                NULL               AS `Privileges`,
                column_comment     AS `Comment`" : '') . "
            FROM data_dictionary.columns
            WHERE table_schema = '" . PMA_Util::sqlAddSlashes($database) . "'
                AND table_name = '" . PMA_Util::sqlAddSlashes($table) . "'
                " . (($column != null) ? "
                AND column_name = '" . PMA_Util::sqlAddSlashes($column) . "'" : '');
        // ORDER BY ordinal_position
    } else {
        $sql = 'SHOW ' . ($full ? 'FULL' : '') . ' COLUMNS FROM '
            . PMA_Util::backquote($database) . '.' . PMA_Util::backquote($table)
            . (($column != null) ? "LIKE '"
            . PMA_Util::sqlAddSlashes($column, true) . "'" : '');
    }
    return $sql;
}

/**
 * Returns descriptions of columns in given table (all or given by $column)
 *
 * @param string  $database name of database
 * @param string  $table    name of table to retrieve columns from
 * @param string  $column   name of column, null to show all columns
 * @param boolean $full     whether to return full info or only column names
 * @param mixed   $link     mysql link resource
 *
 * @return false|array   array indexed by column names or,
 *                        if $column is given, flat array description
 */
function PMA_DBI_getColumns($database, $table, $column = null, $full = false,
    $link = null
) {
    $sql = PMA_DBI_getColumnsSql($database, $table, $column, $full);
    $fields = PMA_DBI_fetchResult($sql, 'Field', null, $link);
    if (! is_array($fields) || count($fields) == 0) {
        return null;
    }
    if (PMA_DRIZZLE) {
        // fix Key column, it's much simpler in PHP than in SQL
        $has_pk = false;
        $has_pk_candidates = false;
        foreach ($fields as $f) {
            if ($f['Key'] == 'PRI') {
                $has_pk = true;
                break;
            } else if ($f['Null'] == 'NO'
                && ($f['Key'] == 'MUL'
                || $f['Key'] == 'UNI')
            ) {
                $has_pk_candidates = true;
            }
        }
        if (! $has_pk && $has_pk_candidates) {
            // check whether we can promote some unique index to PRI
            $sql = "
                SELECT i.index_name, p.column_name
                FROM data_dictionary.indexes i
                    JOIN data_dictionary.index_parts p
                    USING (table_schema, table_name)
                WHERE i.table_schema = '" . PMA_Util::sqlAddSlashes($database) . "'
                    AND i.table_name = '" . PMA_Util::sqlAddSlashes($table) . "'
                    AND i.is_unique
                        AND NOT i.is_nullable";
            $fs = PMA_DBI_fetchResult($sql, 'index_name', null, $link);
            $fs = $fs ? array_shift($fs) : array();
            foreach ($fs as $f) {
                $fields[$f]['Key'] = 'PRI';
            }
        }
    }

    return ($column != null) ? array_shift($fields) : $fields;
}

/**
 * Returns all column names in given table
 *
 * @param string $database name of database
 * @param string $table    name of table to retrieve columns from
 * @param mixed  $link     mysql link resource
 *
 * @return null|array
 */
function PMA_DBI_getColumnNames($database, $table, $link = null)
{
    $sql = PMA_DBI_getColumnsSql($database, $table);
    // We only need the 'Field' column which contains the table's column names
    $fields = array_keys(PMA_DBI_fetchResult($sql, 'Field', null, $link));

    if ( ! is_array($fields) || count($fields) == 0 ) {
        return null;
    }
    return $fields;
}

/**
* Returns SQL for fetching information on table indexes (SHOW INDEXES)
*
* @param string $database name of database
* @param string $table    name of the table whose indexes are to be retreived
* @param string $where    additional conditions for WHERE
*
* @return array   $indexes
*/
function PMA_DBI_getTableIndexesSql($database, $table, $where = null)
{
    if (PMA_DRIZZLE) {
        $sql = "SELECT
                ip.table_name          AS `Table`,
                (NOT ip.is_unique)     AS Non_unique,
                ip.index_name          AS Key_name,
                ip.sequence_in_index+1 AS Seq_in_index,
                ip.column_name         AS Column_name,
                (CASE
                    WHEN i.index_type = 'BTREE' THEN 'A'
                    ELSE NULL END)     AS Collation,
                NULL                   AS Cardinality,
                compare_length         AS Sub_part,
                NULL                   AS Packed,
                ip.is_nullable         AS `Null`,
                i.index_type           AS Index_type,
                NULL                   AS Comment,
                i.index_comment        AS Index_comment
            FROM data_dictionary.index_parts ip
                LEFT JOIN data_dictionary.indexes i
                USING (table_schema, table_name, index_name)
            WHERE table_schema = '" . PMA_Util::sqlAddSlashes($database) . "'
                AND table_name = '" . PMA_Util::sqlAddSlashes($table) . "'
        ";
    } else {
        $sql = 'SHOW INDEXES FROM ' . PMA_Util::backquote($database) . '.'
            . PMA_Util::backquote($table);
    }
    if ($where) {
        $sql .= (PMA_DRIZZLE ? ' AND (' : ' WHERE (') . $where . ')';
    }
    return $sql;
}

/**
* Returns indexes of a table
*
* @param string $database name of database
* @param string $table    name of the table whose indexes are to be retrieved
* @param mixed  $link     mysql link resource
*
* @return array   $indexes
*/
function PMA_DBI_getTableIndexes($database, $table, $link = null)
{
    $sql = PMA_DBI_getTableIndexesSql($database, $table);
    $indexes = PMA_DBI_fetchResult($sql, null, null, $link);

    if (! is_array($indexes) || count($indexes) < 1) {
        return array();
    }
    return $indexes;
}

/**
 * returns value of given mysql server variable
 *
 * @param string $var  mysql server variable name
 * @param int    $type PMA_DBI_GETVAR_SESSION|PMA_DBI_GETVAR_GLOBAL
 * @param mixed  $link mysql link resource|object
 *
 * @return mixed   value for mysql server variable
 */
function PMA_DBI_getVariable($var, $type = PMA_DBI_GETVAR_SESSION, $link = null)
{
    if ($link === null) {
        if (isset($GLOBALS['userlink'])) {
            $link = $GLOBALS['userlink'];
        } else {
            return false;
        }
    }

    switch ($type) {
    case PMA_DBI_GETVAR_SESSION:
        $modifier = ' SESSION';
        break;
    case PMA_DBI_GETVAR_GLOBAL:
        $modifier = ' GLOBAL';
        break;
    default:
        $modifier = '';
    }
    return PMA_DBI_fetchValue(
        'SHOW' . $modifier . ' VARIABLES LIKE \'' . $var . '\';', 0, 1, $link
    );
}

/**
 * Function called just after a connection to the MySQL database server has
 * been established. It sets the connection collation, and determins the
 * version of MySQL which is running.
 *
 * @param mixed   $link           mysql link resource|object
 * @param boolean $is_controluser whether link is for control user
 *
 * @return void
 */
function PMA_DBI_postConnect($link, $is_controluser = false)
{
    if (! defined('PMA_MYSQL_INT_VERSION')) {
        if (PMA_Util::cacheExists('PMA_MYSQL_INT_VERSION', true)) {
            define(
                'PMA_MYSQL_INT_VERSION',
                PMA_Util::cacheGet('PMA_MYSQL_INT_VERSION', true)
            );
            define(
                'PMA_MYSQL_MAJOR_VERSION',
                PMA_Util::cacheGet('PMA_MYSQL_MAJOR_VERSION', true)
            );
            define(
                'PMA_MYSQL_STR_VERSION',
                PMA_Util::cacheGet('PMA_MYSQL_STR_VERSION', true)
            );
            define(
                'PMA_MYSQL_VERSION_COMMENT',
                PMA_Util::cacheGet('PMA_MYSQL_VERSION_COMMENT', true)
            );
        } else {
            $version = PMA_DBI_fetchSingleRow(
                'SELECT @@version, @@version_comment',
                'ASSOC',
                $link
            );

            if ($version) {
                $match = explode('.', $version['@@version']);
                define('PMA_MYSQL_MAJOR_VERSION', (int)$match[0]);
                define(
                    'PMA_MYSQL_INT_VERSION',
                    (int) sprintf(
                        '%d%02d%02d', $match[0], $match[1], intval($match[2])
                    )
                );
                define('PMA_MYSQL_STR_VERSION', $version['@@version']);
                define('PMA_MYSQL_VERSION_COMMENT', $version['@@version_comment']);
            } else {
                define('PMA_MYSQL_INT_VERSION', 50015);
                define('PMA_MYSQL_MAJOR_VERSION', 5);
                define('PMA_MYSQL_STR_VERSION', '5.00.15');
                define('PMA_MYSQL_VERSION_COMMENT', '');
            }
            PMA_Util::cacheSet(
                'PMA_MYSQL_INT_VERSION',
                PMA_MYSQL_INT_VERSION,
                true
            );
            PMA_Util::cacheSet(
                'PMA_MYSQL_MAJOR_VERSION',
                PMA_MYSQL_MAJOR_VERSION,
                true
            );
            PMA_Util::cacheSet(
                'PMA_MYSQL_STR_VERSION',
                PMA_MYSQL_STR_VERSION,
                true
            );
            PMA_Util::cacheSet(
                'PMA_MYSQL_VERSION_COMMENT',
                PMA_MYSQL_VERSION_COMMENT,
                true
            );
        }
        // detect Drizzle by version number:
        // <year>.<month>.<build number>(.<patch rev)
        define('PMA_DRIZZLE', PMA_MYSQL_MAJOR_VERSION >= 2009);
    }

    // Skip charsets for Drizzle
    if (!PMA_DRIZZLE) {
        if (! empty($GLOBALS['collation_connection'])) {
            PMA_DBI_query("SET CHARACTER SET 'utf8';", $link, PMA_DBI_QUERY_STORE);
            $set_collation_con_query = "SET collation_connection = '"
                . PMA_Util::sqlAddSlashes($GLOBALS['collation_connection']) . "';";
            PMA_DBI_query(
                $set_collation_con_query,
                $link,
                PMA_DBI_QUERY_STORE
            );
        } else {
            PMA_DBI_query(
                "SET NAMES 'utf8' COLLATE 'utf8_general_ci';",
                $link,
                PMA_DBI_QUERY_STORE
            );
        }
    }

    // Cache plugin list for Drizzle
    if (PMA_DRIZZLE && !PMA_Util::cacheExists('drizzle_engines', true)) {
        $sql = "SELECT p.plugin_name, m.module_library
            FROM data_dictionary.plugins p
                JOIN data_dictionary.modules m USING (module_name)
            WHERE p.plugin_type = 'StorageEngine'
                AND p.plugin_name NOT IN ('FunctionEngine', 'schema')
                AND p.is_active = 'YES'";
        $engines = PMA_DBI_fetchResult($sql, 'plugin_name', null, $link);
        PMA_Util::cacheSet('drizzle_engines', $engines, true);
    }
}

/**
 * returns a single value from the given result or query,
 * if the query or the result has more than one row or field
 * the first field of the first row is returned
 *
 * <code>
 * $sql = 'SELECT `name` FROM `user` WHERE `id` = 123';
 * $user_name = PMA_DBI_fetchValue($sql);
 * // produces
 * // $user_name = 'John Doe'
 * </code>
 *
 * @param string|mysql_result $result     query or mysql result
 * @param integer             $row_number row to fetch the value from,
 *                                        starting at 0, with 0 being default
 * @param integer|string      $field      field to fetch the value from,
 *                                        starting at 0, with 0 being default
 * @param resource            $link       mysql link
 *
 * @return mixed value of first field in first row from result
 *               or false if not found
 */
function PMA_DBI_fetchValue($result, $row_number = 0, $field = 0, $link = null)
{
    $value = false;

    if (is_string($result)) {
        $result = PMA_DBI_tryQuery($result, $link, PMA_DBI_QUERY_STORE, false);
    }

    // return false if result is empty or false
    // or requested row is larger than rows in result
    if (PMA_DBI_num_rows($result) < ($row_number + 1)) {
        return $value;
    }

    // if $field is an integer use non associative mysql fetch function
    if (is_int($field)) {
        $fetch_function = 'PMA_DBI_fetch_row';
    } else {
        $fetch_function = 'PMA_DBI_fetch_assoc';
    }

    // get requested row
    for ($i = 0; $i <= $row_number; $i++) {
        $row = $fetch_function($result);
    }
    PMA_DBI_free_result($result);

    // return requested field
    if (isset($row[$field])) {
        $value = $row[$field];
    }
    unset($row);

    return $value;
}

/**
 * returns only the first row from the result
 *
 * <code>
 * $sql = 'SELECT * FROM `user` WHERE `id` = 123';
 * $user = PMA_DBI_fetchSingleRow($sql);
 * // produces
 * // $user = array('id' => 123, 'name' => 'John Doe')
 * </code>
 *
 * @param string|mysql_result $result query or mysql result
 * @param string              $type   NUM|ASSOC|BOTH
 *                                    returned array should either numeric
 *                                    associativ or booth
 * @param resource            $link   mysql link
 *
 * @return array|boolean first row from result
 *                       or false if result is empty
 */
function PMA_DBI_fetchSingleRow($result, $type = 'ASSOC', $link = null)
{
    if (is_string($result)) {
        $result = PMA_DBI_tryQuery($result, $link, PMA_DBI_QUERY_STORE, false);
    }

    // return null if result is empty or false
    if (! PMA_DBI_num_rows($result)) {
        return false;
    }

    switch ($type) {
    case 'NUM' :
        $fetch_function = 'PMA_DBI_fetch_row';
        break;
    case 'ASSOC' :
        $fetch_function = 'PMA_DBI_fetch_assoc';
        break;
    case 'BOTH' :
    default :
        $fetch_function = 'PMA_DBI_fetch_array';
        break;
    }

    $row = $fetch_function($result);
    PMA_DBI_free_result($result);
    return $row;
}

/**
 * returns all rows in the resultset in one array
 *
 * <code>
 * $sql = 'SELECT * FROM `user`';
 * $users = PMA_DBI_fetchResult($sql);
 * // produces
 * // $users[] = array('id' => 123, 'name' => 'John Doe')
 *
 * $sql = 'SELECT `id`, `name` FROM `user`';
 * $users = PMA_DBI_fetchResult($sql, 'id');
 * // produces
 * // $users['123'] = array('id' => 123, 'name' => 'John Doe')
 *
 * $sql = 'SELECT `id`, `name` FROM `user`';
 * $users = PMA_DBI_fetchResult($sql, 0);
 * // produces
 * // $users['123'] = array(0 => 123, 1 => 'John Doe')
 *
 * $sql = 'SELECT `id`, `name` FROM `user`';
 * $users = PMA_DBI_fetchResult($sql, 'id', 'name');
 * // or
 * $users = PMA_DBI_fetchResult($sql, 0, 1);
 * // produces
 * // $users['123'] = 'John Doe'
 *
 * $sql = 'SELECT `name` FROM `user`';
 * $users = PMA_DBI_fetchResult($sql);
 * // produces
 * // $users[] = 'John Doe'
 *
 * $sql = 'SELECT `group`, `name` FROM `user`'
 * $users = PMA_DBI_fetchResult($sql, array('group', null), 'name');
 * // produces
 * // $users['admin'][] = 'John Doe'
 *
 * $sql = 'SELECT `group`, `name` FROM `user`'
 * $users = PMA_DBI_fetchResult($sql, array('group', 'name'), 'id');
 * // produces
 * // $users['admin']['John Doe'] = '123'
 * </code>
 *
 * @param string|mysql_result $result  query or mysql result
 * @param string|integer      $key     field-name or offset
 *                                     used as key for array
 * @param string|integer      $value   value-name or offset
 *                                     used as value for array
 * @param resource            $link    mysql link
 * @param mixed               $options query options
 *
 * @return array resultrows or values indexed by $key
 */
function PMA_DBI_fetchResult($result, $key = null, $value = null,
    $link = null, $options = 0
) {
    $resultrows = array();

    if (is_string($result)) {
        $result = PMA_DBI_tryQuery($result, $link, $options, false);
    }

    // return empty array if result is empty or false
    if (! $result) {
        return $resultrows;
    }

    $fetch_function = 'PMA_DBI_fetch_assoc';

    // no nested array if only one field is in result
    if (null === $key && 1 === PMA_DBI_num_fields($result)) {
        $value = 0;
        $fetch_function = 'PMA_DBI_fetch_row';
    }

    // if $key is an integer use non associative mysql fetch function
    if (is_int($key)) {
        $fetch_function = 'PMA_DBI_fetch_row';
    }

    if (null === $key && null === $value) {
        while ($row = $fetch_function($result)) {
            $resultrows[] = $row;
        }
    } elseif (null === $key) {
        while ($row = $fetch_function($result)) {
            $resultrows[] = $row[$value];
        }
    } elseif (null === $value) {
        if (is_array($key)) {
            while ($row = $fetch_function($result)) {
                $result_target =& $resultrows;
                foreach ($key as $key_index) {
                    if (null === $key_index) {
                        $result_target =& $result_target[];
                        continue;
                    }

                    if (! isset($result_target[$row[$key_index]])) {
                        $result_target[$row[$key_index]] = array();
                    }
                    $result_target =& $result_target[$row[$key_index]];
                }
                $result_target = $row;
            }
        } else {
            while ($row = $fetch_function($result)) {
                $resultrows[$row[$key]] = $row;
            }
        }
    } else {
        if (is_array($key)) {
            while ($row = $fetch_function($result)) {
                $result_target =& $resultrows;
                foreach ($key as $key_index) {
                    if (null === $key_index) {
                        $result_target =& $result_target[];
                        continue;
                    }

                    if (! isset($result_target[$row[$key_index]])) {
                        $result_target[$row[$key_index]] = array();
                    }
                    $result_target =& $result_target[$row[$key_index]];
                }
                $result_target = $row[$value];
            }
        } else {
            while ($row = $fetch_function($result)) {
                $resultrows[$row[$key]] = $row[$value];
            }
        }
    }

    PMA_DBI_free_result($result);
    return $resultrows;
}

/**
 * Get supported SQL compatibility modes
 *
 * @return array supported SQL compatibility modes
 */
function PMA_DBI_getCompatibilities()
{
    // Drizzle doesn't support compatibility modes
    if (PMA_DRIZZLE) {
        return array();
    }

    $compats = array('NONE');
    $compats[] = 'ANSI';
    $compats[] = 'DB2';
    $compats[] = 'MAXDB';
    $compats[] = 'MYSQL323';
    $compats[] = 'MYSQL40';
    $compats[] = 'MSSQL';
    $compats[] = 'ORACLE';
    // removed; in MySQL 5.0.33, this produces exports that
    // can't be read by POSTGRESQL (see our bug #1596328)
    //$compats[] = 'POSTGRESQL';
    $compats[] = 'TRADITIONAL';

    return $compats;
}

/**
 * returns warnings for last query
 *
 * @param resource $link mysql link resource
 *
 * @return array warnings
 */
function PMA_DBI_getWarnings($link = null)
{
    if (empty($link)) {
        if (isset($GLOBALS['userlink'])) {
            $link = $GLOBALS['userlink'];
        } else {
            return array();
        }
    }

    return PMA_DBI_fetchResult('SHOW WARNINGS', null, null, $link);
}

/**
 * returns true (int > 0) if current user is superuser
 * otherwise 0
 *
 * @return bool Whether use is a superuser
 */
function PMA_isSuperuser()
{
    if (PMA_Util::cacheExists('is_superuser', true)) {
        return PMA_Util::cacheGet('is_superuser', true);
    }

    // when connection failed we don't have a $userlink
    if (isset($GLOBALS['userlink'])) {
        if (PMA_DRIZZLE) {
            // Drizzle has no authorization by default, so when no plugin is
            // enabled everyone is a superuser
            // Known authorization libraries: regex_policy, simple_user_policy
            // Plugins limit object visibility (dbs, tables, processes), we can
            // safely assume we always deal with superuser
            $result = true;
        } else {
            // check access to mysql.user table
            $result = (bool) PMA_DBI_tryQuery(
                'SELECT COUNT(*) FROM mysql.user',
                $GLOBALS['userlink'],
                PMA_DBI_QUERY_STORE
            );
        }
        PMA_Util::cacheSet('is_superuser', $result, true);
    } else {
        PMA_Util::cacheSet('is_superuser', false, true);
    }

    return PMA_Util::cacheGet('is_superuser', true);
}

/**
 * returns an array of PROCEDURE or FUNCTION names for a db
 *
 * @param string   $db    db name
 * @param string   $which PROCEDURE | FUNCTION
 * @param resource $link  mysql link
 *
 * @return array the procedure names or function names
 */
function PMA_DBI_getProceduresOrFunctions($db, $which, $link = null)
{
    if (PMA_DRIZZLE) {
        // Drizzle doesn't support functions and procedures
        return array();
    }
    $shows = PMA_DBI_fetchResult('SHOW ' . $which . ' STATUS;', null, null, $link);
    $result = array();
    foreach ($shows as $one_show) {
        if ($one_show['Db'] == $db && $one_show['Type'] == $which) {
            $result[] = $one_show['Name'];
        }
    }
    return($result);
}

/**
 * returns the definition of a specific PROCEDURE, FUNCTION, EVENT or VIEW
 *
 * @param string   $db    db name
 * @param string   $which PROCEDURE | FUNCTION | EVENT | VIEW
 * @param string   $name  the procedure|function|event|view name
 * @param resource $link  mysql link
 *
 * @return string the definition
 */
function PMA_DBI_getDefinition($db, $which, $name, $link = null)
{
    $returned_field = array(
        'PROCEDURE' => 'Create Procedure',
        'FUNCTION'  => 'Create Function',
        'EVENT'     => 'Create Event',
        'VIEW'      => 'Create View'
    );
    $query = 'SHOW CREATE ' . $which . ' '
        . PMA_Util::backquote($db) . '.'
        . PMA_Util::backquote($name);
    return(PMA_DBI_fetchValue($query, 0, $returned_field[$which]));
}

/**
 * returns details about the TRIGGERs for a specific table or database
 *
 * @param string $db        db name
 * @param string $table     table name
 * @param string $delimiter the delimiter to use (may be empty)
 *
 * @return array information about triggers (may be empty)
 */
function PMA_DBI_getTriggers($db, $table = '', $delimiter = '//')
{
    if (PMA_DRIZZLE) {
        // Drizzle doesn't support triggers
        return array();
    }

    $result = array();
    if (! $GLOBALS['cfg']['Server']['DisableIS']) {
        // Note: in http://dev.mysql.com/doc/refman/5.0/en/faqs-triggers.html
        // their example uses WHERE TRIGGER_SCHEMA='dbname' so let's use this
        // instead of WHERE EVENT_OBJECT_SCHEMA='dbname'
        $query = 'SELECT TRIGGER_SCHEMA, TRIGGER_NAME, EVENT_MANIPULATION'
            . ', EVENT_OBJECT_TABLE, ACTION_TIMING, ACTION_STATEMENT'
            . ', EVENT_OBJECT_SCHEMA, EVENT_OBJECT_TABLE, DEFINER'
            . ' FROM information_schema.TRIGGERS'
            . ' WHERE TRIGGER_SCHEMA= \'' . PMA_Util::sqlAddSlashes($db) . '\'';

        if (! empty($table)) {
            $query .= " AND EVENT_OBJECT_TABLE = '"
                . PMA_Util::sqlAddSlashes($table) . "';";
        }
    } else {
        $query = "SHOW TRIGGERS FROM " . PMA_Util::backquote($db);
        if (! empty($table)) {
            $query .= " LIKE '" . PMA_Util::sqlAddSlashes($table, true) . "';";
        }
    }

    if ($triggers = PMA_DBI_fetchResult($query)) {
        foreach ($triggers as $trigger) {
            if ($GLOBALS['cfg']['Server']['DisableIS']) {
                $trigger['TRIGGER_NAME'] = $trigger['Trigger'];
                $trigger['ACTION_TIMING'] = $trigger['Timing'];
                $trigger['EVENT_MANIPULATION'] = $trigger['Event'];
                $trigger['EVENT_OBJECT_TABLE'] = $trigger['Table'];
                $trigger['ACTION_STATEMENT'] = $trigger['Statement'];
                $trigger['DEFINER'] = $trigger['Definer'];
            }
            $one_result = array();
            $one_result['name'] = $trigger['TRIGGER_NAME'];
            $one_result['table'] = $trigger['EVENT_OBJECT_TABLE'];
            $one_result['action_timing'] = $trigger['ACTION_TIMING'];
            $one_result['event_manipulation'] = $trigger['EVENT_MANIPULATION'];
            $one_result['definition'] = $trigger['ACTION_STATEMENT'];
            $one_result['definer'] = $trigger['DEFINER'];

            // do not prepend the schema name; this way, importing the
            // definition into another schema will work
            $one_result['full_trigger_name'] = PMA_Util::backquote(
                $trigger['TRIGGER_NAME']
            );
            $one_result['drop'] = 'DROP TRIGGER IF EXISTS '
                . $one_result['full_trigger_name'];
            $one_result['create'] = 'CREATE TRIGGER '
                . $one_result['full_trigger_name'] . ' '
                . $trigger['ACTION_TIMING']. ' '
                . $trigger['EVENT_MANIPULATION']
                . ' ON ' . PMA_Util::backquote($trigger['EVENT_OBJECT_TABLE'])
                . "\n" . ' FOR EACH ROW '
                . $trigger['ACTION_STATEMENT'] . "\n" . $delimiter . "\n";

            $result[] = $one_result;
        }
    }

    // Sort results by name
    $name = array();
    foreach ($result as $value) {
        $name[] = $value['name'];
    }
    array_multisort($name, SORT_ASC, $result);

    return($result);
}

/**
 * Formats database error message in a friendly way.
 * This is needed because some errors messages cannot
 * be obtained by mysql_error().
 *
 * @param int    $error_number  Error code
 * @param string $error_message Error message as returned by server
 *
 * @return string HML text with error details
 */
function PMA_DBI_formatError($error_number, $error_message)
{
    if (! empty($error_message)) {
        $error_message = PMA_DBI_convertMessage($error_message);
    }

    $error_message = htmlspecialchars($error_message);

    $error = '#' . ((string) $error_number);

    if ($error_number == 2002) {
        $error .= ' - ' . $error_message;
        $error .= '<br />';
        $error .= __(
            'The server is not responding (or the local server\'s socket'
            . ' is not correctly configured).'
        );
    } elseif ($error_number == 2003) {
        $error .= ' - ' . $error_message;
        $error .= '<br />' . __('The server is not responding.');
    } elseif ($error_number == 1005) {
        if (strpos($error_message, 'errno: 13') !== false) {
            $error .= ' - ' . $error_message;
            $error .= '<br />'
                . __('Please check privileges of directory containing database.');
        } else {
            /* InnoDB contraints, see
             * http://dev.mysql.com/doc/refman/5.0/en/
             *  innodb-foreign-key-constraints.html
             */
            $error .= ' - ' . $error_message .
                ' (<a href="server_engines.php' .
                PMA_generate_common_url(
                    array('engine' => 'InnoDB', 'page' => 'Status')
                ) . '">' . __('Details…') . '</a>)';
        }
    } else {
        $error .= ' - ' . $error_message;
    }

    return $error;
}

/**
 * Checks whether given schema is a system schema: information_schema
 * (MySQL and Drizzle) or data_dictionary (Drizzle)
 *
 * @param string $schema_name           Name of schema (database) to test
 * @param bool   $test_for_mysql_schema Whether 'mysql' schema should
 *                                      be treated the same as IS and DD
 *
 * @return bool
 */
function PMA_is_system_schema($schema_name, $test_for_mysql_schema = false)
{
    return strtolower($schema_name) == 'information_schema'
            || (!PMA_DRIZZLE && strtolower($schema_name) == 'performance_schema')
            || (PMA_DRIZZLE && strtolower($schema_name) == 'data_dictionary')
            || ($test_for_mysql_schema && !PMA_DRIZZLE && $schema_name == 'mysql');
}
?><|MERGE_RESOLUTION|>--- conflicted
+++ resolved
@@ -612,13 +612,8 @@
                 $each_tables = apc_fetch($cacheKey);
             }
 
-<<<<<<< HEAD
-            if (!$each_tables) {
+            if (! $each_tables) {
                 $each_tables = PMA_DBI_fetchResult($sql, 'Name', null, $link);
-=======
-            if (! $each_tables) {
-                $each_tables = PMA_DBI_fetch_result($sql, 'Name', null, $link);
->>>>>>> f78cda80
             }
 
             if ($useStatusCache) {
