--- conflicted
+++ resolved
@@ -2316,7 +2316,6 @@
      *
      * @return mixed false on error or a connection object on success
      */
-<<<<<<< HEAD
     public function connect($mode, $server = null)
     {
         list($user, $password, $server) = $this->getConnectionParams($mode, $server);
@@ -2329,15 +2328,8 @@
             return false;
         }
 
-        $error_count = $GLOBALS['error_handler']->countErrors();
-=======
-    public function connect(
-        $user, $password, $is_controluser = false, $server = null,
-        $auxiliary_connection = false
-    ) {
         // Do not show location and backtrace for connection errors
         $error_count = $GLOBALS['error_handler']->setHideLocation(true);
->>>>>>> 829d51c9
         $result = $this->_extension->connect(
             $user, $password, $server
         );
