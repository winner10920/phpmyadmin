--- conflicted
+++ resolved
@@ -85,17 +85,14 @@
                 $scripts[] = "scripts%5B%5D=" . $value['filename'];
             }
         }
-<<<<<<< HEAD
-        $url = 'js/get_scripts.js.php?' . implode($separator, $scripts)
-            . $separator . PMA_Header::getVersionParameter();
-=======
         $separator = PMA_URL_getArgSeparator();
         $static_scripts = '';
         // Using chunks of 20 files to avoid too long URLs
         $script_chunks = array_chunk($scripts, 20);
         foreach ($script_chunks as $script_chunk) {
-            $url = 'js/get_scripts.js.php?' . implode($separator, $script_chunk);
->>>>>>> 84a60be1
+            $url = 'js/get_scripts.js.php?'
+                . implode($separator, $script_chunk)
+                . $separator . PMA_Header::getVersionParameter();
 
             $static_scripts .= sprintf(
                 '<script data-cfasync="false" type="text/javascript" src="%s"></script>',
