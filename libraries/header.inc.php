--- conflicted
+++ resolved
@@ -18,12 +18,8 @@
  * @param string $db Database name where the table is located.
  * @param string $table The table name
  */
-<<<<<<< HEAD
-function PMA_addRecentTable($db, $table) {
-=======
 function PMA_addRecentTable($db, $table)
 {
->>>>>>> a5394bdc
     $tmp_result = PMA_RecentTable::getInstance()->add($db, $table);
     if ($tmp_result === true) {
         echo '<span class="hide" id="update_recent_tables"></span>';
