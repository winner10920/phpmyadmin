--- conflicted
+++ resolved
@@ -11,12 +11,8 @@
 /**
  * Logs user information to webserver logs.
  */
-<<<<<<< HEAD
-function PMA_log_user($user, $status = 'ok') {
-=======
 function PMA_log_user($user, $status = 'ok')
 {
->>>>>>> a5394bdc
     if (function_exists('apache_note')) {
         apache_note('userID', $user);
         apache_note('userStatus', $status);
