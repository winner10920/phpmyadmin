--- conflicted
+++ resolved
@@ -2051,13 +2051,9 @@
     // here $nopass could be == 1
     if (empty($message)) {
         $hashing_function = 'PASSWORD';
-        $serverType = PMA_Util::getServerType();
-
-<<<<<<< HEAD
-        if (Util::getServerType() == 'MySQL'
-=======
+        $serverType = Util::getServerType();
+
         if ($serverType == 'MySQL'
->>>>>>> b0f8d1df
             && PMA_MYSQL_INT_VERSION >= 50706
         ) {
             if (isset($_REQUEST['authentication_plugin'])
@@ -2080,17 +2076,10 @@
             $sql_query = $query_prefix . "*'";
 
             $local_query = $query_prefix
-<<<<<<< HEAD
                 . Util::sqlAddSlashes($_POST['pma_pw']) . "'";
-        } else if ((Util::getServerType() == 'MySQL'
-            && PMA_MYSQL_INT_VERSION >= 50507)
-            || (Util::getServerType() == 'MariaDB'
-=======
-                . PMA_Util::sqlAddSlashes($_POST['pma_pw']) . "'";
         } else if (($serverType == 'MySQL'
             && PMA_MYSQL_INT_VERSION >= 50507)
             || ($serverType == 'MariaDB'
->>>>>>> b0f8d1df
             && PMA_MYSQL_INT_VERSION >= 50200)
             && $is_superuser
         ) {
