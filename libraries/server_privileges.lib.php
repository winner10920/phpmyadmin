--- conflicted
+++ resolved
@@ -80,26 +80,15 @@
 {
     // strtolower() is used because the User field
     // might be BINARY, so LIKE would be case sensitive
-<<<<<<< HEAD
-    if (empty($initial)) {
-        $ret = '';
-        return $ret;
-=======
     if ($initial === null || $initial === '') {
         return '';
->>>>>>> 87b1cd1a
     }
 
     $ret = " WHERE `User` LIKE '"
         . PMA_Util::sqlAddSlashes($initial, true) . "%'"
         . " OR `User` LIKE '"
-<<<<<<< HEAD
         . PMA_Util::sqlAddSlashes($GLOBALS['PMA_String']->strtolower($initial), true)
         . "%'";
-=======
-        . PMA_Util::sqlAddSlashes(strtolower($initial), true) . "%'";
-
->>>>>>> 87b1cd1a
     return $ret;
 } // end function
 
