--- conflicted
+++ resolved
@@ -56,15 +56,9 @@
 
     // Has partitions
     if ($partition_count > 1) {
-<<<<<<< HEAD
-        $partitions = isset($_REQUEST['partitions'])
-            ? $_REQUEST['partitions']
-            : [];
-=======
         $partitions = isset($_POST['partitions'])
             ? $_POST['partitions']
-            : array();
->>>>>>> 09c18849
+            : [];
 
         // Remove details of the additional partitions
         // when number of partitions have been reduced
