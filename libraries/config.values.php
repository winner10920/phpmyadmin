--- conflicted
+++ resolved
@@ -45,17 +45,10 @@
 );
 $cfg_db['NavigationTreeDbSeparator'] = 'short_string';
 $cfg_db['NavigationTreeTableSeparator'] = 'short_string';
-<<<<<<< HEAD
-$cfg_db['NavigationBarIconic'] = array(
-    true   => __('Icons'),
-    false  => __('Text'),
-    'both' => __('Both')
-=======
 $cfg_db['TableNavigationLinksMode'] = array(
     'icons' => __('Icons'),
     'text'  => __('Text'),
     'both'  => __('Both')
->>>>>>> 5c0d3e84
 );
 $cfg_db['MaxRows'] = array(25,50,100,250,500);
 $cfg_db['Order'] = array('ASC', 'DESC', 'SMART');
@@ -68,12 +61,6 @@
 $cfg_db['ProtectBinary'] = array(false, 'blob', 'noblob', 'all');
 $cfg_db['DefaultDisplay'] = array('horizontal', 'vertical', 'horizontalflipped');
 $cfg_db['CharEditing'] = array('input', 'textarea');
-<<<<<<< HEAD
-$cfg_db['PropertiesIconic'] = array(
-    true   => __('Icons'),
-    false  => __('Text'),
-    'both' => __('Both')
-=======
 $cfg_db['TabsMode'] = array(
     'icons' => __('Icons'),
     'text'  => __('Text'),
@@ -83,7 +70,6 @@
     'icons' => __('Icons'),
     'text'  => __('Text'),
     'both'  => __('Both')
->>>>>>> 5c0d3e84
 );
 $cfg_db['GridEditing'] = array(
     'click' => __('Click'),
