<?php
/* vim: set expandtab sw=4 ts=4 sts=4: */
/**
 * Used to render the footer of PMA's pages
 *
 * @package PhpMyAdmin
 */
namespace PMA\libraries;

use Traversable;
use PMA\libraries\URL;
use PMA\libraries\Sanitize;

/**
 * Class used to output the footer
 *
 * @package PhpMyAdmin
 */
class Footer
{
    /**
     * Scripts instance
     *
     * @access private
     * @var Scripts
     */
    private $_scripts;
    /**
     * Whether we are servicing an ajax request.
     * We can't simply use $GLOBALS['is_ajax_request']
     * here since it may have not been initialised yet.
     *
     * @access private
     * @var bool
     */
    private $_isAjax;
    /**
     * Whether to only close the BODY and HTML tags
     * or also include scripts, errors and links
     *
     * @access private
     * @var bool
     */
    private $_isMinimal;
    /**
     * Whether to display anything
     *
     * @access private
     * @var bool
     */
    private $_isEnabled;

    /**
     * Creates a new class instance
     */
    public function __construct()
    {
        $this->_isEnabled = true;
        $this->_scripts   = new Scripts();
        $this->_isMinimal = false;
    }

    /**
     * Returns the message for demo server to error messages
     *
     * @return string
     */
    private function _getDemoMessage()
    {
        $message = '<a href="/">' . __('phpMyAdmin Demo Server') . '</a>: ';
        if (file_exists('./revision-info.php')) {
            include './revision-info.php';
            $message .= sprintf(
                __('Currently running Git revision %1$s from the %2$s branch.'),
                '<a target="_blank" rel="noopener noreferrer" href="' . $repobase . $fullrevision . '">'
                . $revision . '</a>',
                '<a target="_blank" rel="noopener noreferrer" href="' . $repobranchbase . $branch . '">'
                . $branch . '</a>'
            );
        } else {
            $message .= __('Git information missing!');
        }

        return Message::notice($message)->getDisplay();
    }

    /**
     * Remove recursions and iterator objects from an object
     *
     * @param object|array &$object Object to clean
     * @param array        $stack   Stack used to keep track of recursion,
     *                              need not be passed for the first time
     *
     * @return object Reference passed object
     */
    private static function _removeRecursion(&$object, $stack = array())
    {
        if ((is_object($object) || is_array($object)) && $object) {
            if ($object instanceof Traversable) {
                $object = "***ITERATOR***";
            } else if (!in_array($object, $stack, true)) {
                $stack[] = $object;
                foreach ($object as &$subobject) {
                    self::_removeRecursion($subobject, $stack);
                }
            } else {
                $object = "***RECURSION***";
            }
        }
        return $object;
    }

    /**
     * Renders the debug messages
     *
     * @return string
     */
    public function getDebugMessage()
    {
        $retval = '\'null\'';
        if ($GLOBALS['cfg']['DBG']['sql']
            && empty($_REQUEST['no_debug'])
            && !empty($_SESSION['debug'])
        ) {
            // Remove recursions and iterators from $_SESSION['debug']
            self::_removeRecursion($_SESSION['debug']);

            $retval = JSON_encode($_SESSION['debug']);
            $_SESSION['debug'] = array();
            return json_last_error() ? '\'false\'' : $retval;
        }
        $_SESSION['debug'] = array();
        return $retval;
    }

    /**
     * Returns the url of the current page
     *
     * @return string
     */
    public function getSelfUrl()
    {
        $db = ! empty($GLOBALS['db']) ? $GLOBALS['db'] : '';
        $table = ! empty($GLOBALS['table']) ? $GLOBALS['table'] : '';
        $target = ! empty($_REQUEST['target']) ? $_REQUEST['target'] : '';
        $params = array(
            'db' => $db,
            'table' => $table,
            'server' => $GLOBALS['server'],
            'target' => $target
        );
        // needed for server privileges tabs
        if (isset($_REQUEST['viewing_mode'])
            && in_array($_REQUEST['viewing_mode'], array('server', 'db', 'table'))
        ) {
            $params['viewing_mode'] = $_REQUEST['viewing_mode'];
        }
        /*
         * @todo    coming from server_privileges.php, here $db is not set,
         *          add the following condition below when that is fixed
         *          && $_REQUEST['checkprivsdb'] == $db
         */
        if (isset($_REQUEST['checkprivsdb'])
        ) {
            $params['checkprivsdb'] = $_REQUEST['checkprivsdb'];
        }
        /*
         * @todo    coming from server_privileges.php, here $table is not set,
         *          add the following condition below when that is fixed
         *          && $_REQUEST['checkprivstable'] == $table
         */
        if (isset($_REQUEST['checkprivstable'])
        ) {
            $params['checkprivstable'] = $_REQUEST['checkprivstable'];
        }
        if (isset($_REQUEST['single_table'])
            && in_array($_REQUEST['single_table'], array(true, false))
        ) {
            $params['single_table'] = $_REQUEST['single_table'];
        }
        return basename(PMA_getenv('SCRIPT_NAME')) . URL::getCommonRaw($params);
    }

    /**
     * Renders the link to open a new page
     *
     * @param string $url The url of the page
     *
     * @return string
     */
    private function _getSelfLink($url)
    {
        $retval  = '';
        $retval .= '<div id="selflink" class="print_ignore">';
<<<<<<< HEAD
        $retval .= '<a href="' . htmlspecialchars($url) . '"'
            . ' title="' . __('Open new phpMyAdmin window') . '" target="_blank">';
=======
        $retval .= '<a href="' . $url . '"'
            . ' title="' . __('Open new phpMyAdmin window') . '" target="_blank" rel="noopener noreferrer">';
>>>>>>> 6faa1fe4
        if (Util::showIcons('TabsMode')) {
            $retval .= Util::getImage(
                'window-new.png',
                __('Open new phpMyAdmin window')
            );
        } else {
            $retval .=  __('Open new phpMyAdmin window');
        }
        $retval .= '</a>';
        $retval .= '</div>';
        return $retval;
    }

    /**
     * Renders the link to open a new page
     *
     * @return string
     */
    public function getErrorMessages()
    {
        $retval = '';
        if ($GLOBALS['error_handler']->hasDisplayErrors()) {
            $retval .= $GLOBALS['error_handler']->getDispErrors();
        }

        /**
         * Report php errors
         */
        $GLOBALS['error_handler']->reportErrors();

        return $retval;
    }

    /**
     * Saves query in history
     *
     * @return void
     */
    private function _setHistory()
    {
        if (! PMA_isValid($_REQUEST['no_history'])
            && empty($GLOBALS['error_message'])
            && ! empty($GLOBALS['sql_query'])
        ) {
            PMA_setHistory(
                PMA_ifSetOr($GLOBALS['db'], ''),
                PMA_ifSetOr($GLOBALS['table'], ''),
                $GLOBALS['cfg']['Server']['user'],
                $GLOBALS['sql_query']
            );
        }
    }

    /**
     * Disables the rendering of the footer
     *
     * @return void
     */
    public function disable()
    {
        $this->_isEnabled = false;
    }

    /**
     * Set the ajax flag to indicate whether
     * we are servicing an ajax request
     *
     * @param bool $isAjax Whether we are servicing an ajax request
     *
     * @return void
     */
    public function setAjax($isAjax)
    {
        $this->_isAjax = (boolean) $isAjax;
    }

    /**
     * Turn on minimal display mode
     *
     * @return void
     */
    public function setMinimal()
    {
        $this->_isMinimal = true;
    }

    /**
     * Returns the Scripts object
     *
     * @return Scripts object
     */
    public function getScripts()
    {
        return $this->_scripts;
    }

    /**
     * Renders the footer
     *
     * @return string
     */
    public function getDisplay()
    {
        $retval = '';
        $this->_setHistory();
        if ($this->_isEnabled) {
            if (! $this->_isAjax) {
                $retval .= "</div>";
            }
            if (! $this->_isAjax && ! $this->_isMinimal) {
                if (PMA_getenv('SCRIPT_NAME')
                    && empty($_POST)
                    && empty($GLOBALS['checked_special'])
                    && ! $this->_isAjax
                ) {
                    $url = $this->getSelfUrl();
                    $header = Response::getInstance()->getHeader();
                    $scripts = $header->getScripts()->getFiles();
                    $menuHash = $header->getMenu()->getHash();
                    // prime the client-side cache
                    $this->_scripts->addCode(
                        sprintf(
                            'if (! (history && history.pushState)) '
                            . 'PMA_MicroHistory.primer = {'
                            . ' url: "%s",'
                            . ' scripts: %s,'
                            . ' menuHash: "%s"'
                            . '};',
                            Sanitize::escapeJsString($url),
                            json_encode($scripts),
                            Sanitize::escapeJsString($menuHash)
                        )
                    );
                }
                if (PMA_getenv('SCRIPT_NAME')
                    && ! $this->_isAjax
                ) {
                    $url = $this->getSelfUrl();
                    $retval .= $this->_getSelfLink($url);
                }
                $this->_scripts->addCode(
                    'var debugSQLInfo = ' . $this->getDebugMessage() . ';'
                );
                $retval .= '<div class="clearfloat" id="pma_errors">';
                $retval .= $this->getErrorMessages();
                $retval .= '</div>';
                $retval .= $this->_scripts->getDisplay();
                if ($GLOBALS['cfg']['DBG']['demo']) {
                    $retval .= '<div id="pma_demo">';
                    $retval .= $this->_getDemoMessage();
                    $retval .= '</div>';
                }
                // Include possible custom footers
                if (file_exists(CUSTOM_FOOTER_FILE)) {
                    $retval .= '<div id="pma_footer">';
                    ob_start();
                    include CUSTOM_FOOTER_FILE;
                    $retval .= ob_get_contents();
                    ob_end_clean();
                    $retval .= '</div>';
                }
            }
            if (! $this->_isAjax) {
                $retval .= "</body></html>";
            }
        }

        return $retval;
    }
}<|MERGE_RESOLUTION|>--- conflicted
+++ resolved
@@ -192,13 +192,8 @@
     {
         $retval  = '';
         $retval .= '<div id="selflink" class="print_ignore">';
-<<<<<<< HEAD
         $retval .= '<a href="' . htmlspecialchars($url) . '"'
-            . ' title="' . __('Open new phpMyAdmin window') . '" target="_blank">';
-=======
-        $retval .= '<a href="' . $url . '"'
             . ' title="' . __('Open new phpMyAdmin window') . '" target="_blank" rel="noopener noreferrer">';
->>>>>>> 6faa1fe4
         if (Util::showIcons('TabsMode')) {
             $retval .= Util::getImage(
                 'window-new.png',
