<?php
/* vim: set expandtab sw=4 ts=4 sts=4: */
/**
 * Displays git revision
 *
 * @package PhpMyAdmin
 */
declare(strict_types=1);

namespace PhpMyAdmin\Display;

use PhpMyAdmin\Config;
use PhpMyAdmin\Core;
use PhpMyAdmin\Response;
use PhpMyAdmin\Template;
use PhpMyAdmin\Util;

/**
 * PhpMyAdmin\Display\GitRevision class
 *
 * @package PhpMyAdmin
 */
class GitRevision
{
    /**
     * @var Response
     */
    private $response;

    /**
     * @var Config
     */
    private $config;

    /**
     * @var Template
     */
    private $template;

    /**
     * GitRevision constructor.
     * @param Response $response Response instance
     * @param Config   $config   Config instance
     * @param Template $template Template instance
     */
    public function __construct($response, $config, $template)
    {
        $this->response = $response;
        $this->config = $config;
        $this->template = $template;
    }

    /**
     * Returns details about the current Git commit revision
     *
     * @return string HTML
     */
    public function display(): string
    {
        // load revision data from repo
        $this->config->checkGitRevision();

        if (! $this->config->get('PMA_VERSION_GIT')) {
            $this->response->setRequestStatus(false);
            return '';
        }

        // if using a remote commit fast-forwarded, link to GitHub
        $commitHash = substr(
            $this->config->get('PMA_VERSION_GIT_COMMITHASH'),
            0,
            7
        );
<<<<<<< HEAD
        $commitHash = '<strong title="'
            . htmlspecialchars($this->config->get('PMA_VERSION_GIT_MESSAGE'))
            . '">' . $commitHash . '</strong>';
        if ($this->config->get('PMA_VERSION_GIT_ISREMOTECOMMIT')) {
            $commitHash = '<a href="'
                . Core::linkURL(
                    'https://github.com/phpmyadmin/phpmyadmin/commit/'
                    . $this->config->get('PMA_VERSION_GIT_COMMITHASH')
=======
        $commit_hash = '<strong title="'
            . htmlspecialchars($GLOBALS['PMA_Config']->get('PMA_VERSION_GIT_MESSAGE'))
            . '">' . htmlspecialchars($commit_hash) . '</strong>';
        if ($GLOBALS['PMA_Config']->get('PMA_VERSION_GIT_ISREMOTECOMMIT')) {
            $commit_hash = '<a href="'
                . Core::linkURL(
                    'https://github.com/phpmyadmin/phpmyadmin/commit/'
                    . htmlspecialchars($GLOBALS['PMA_Config']->get('PMA_VERSION_GIT_COMMITHASH'))
>>>>>>> 348904fc
                )
                . '" rel="noopener noreferrer" target="_blank">' . $commitHash . '</a>';
        }

<<<<<<< HEAD
        $branch = $this->config->get('PMA_VERSION_GIT_BRANCH');
        if ($this->config->get('PMA_VERSION_GIT_ISREMOTEBRANCH')) {
=======
        $branch = $GLOBALS['PMA_Config']->get('PMA_VERSION_GIT_BRANCH');
        $isRemoteBranch = $GLOBALS['PMA_Config']->get('PMA_VERSION_GIT_ISREMOTEBRANCH');
        if ($isRemoteBranch) {
>>>>>>> 348904fc
            $branch = '<a href="'
                . Core::linkURL(
                    'https://github.com/phpmyadmin/phpmyadmin/tree/'
                    . $this->config->get('PMA_VERSION_GIT_BRANCH')
                )
                . '" rel="noopener noreferrer" target="_blank">' . htmlspecialchars($branch) . '</a>';
        }
        if ($branch !== false) {
<<<<<<< HEAD
            $branch = sprintf(__('%1$s from %2$s branch'), $commitHash, $branch);
=======
            $branch = sprintf(
                __('%1$s from %2$s branch'),
                $commit_hash,
                $isRemoteBranch ? $branch : htmlspecialchars($branch)
            );
>>>>>>> 348904fc
        } else {
            $branch = $commitHash . ' (' . __('no branch') . ')';
        }

        $committer = $this->config->get('PMA_VERSION_GIT_COMMITTER');
        $author = $this->config->get('PMA_VERSION_GIT_AUTHOR');

        $name = __('Git revision:') . ' '
            . $branch . ',<br> '
            . sprintf(
                __('committed on %1$s by %2$s'),
                Util::localisedDate(strtotime($committer['date'])),
                '<a href="' . Core::linkURL(
                    'mailto:' . htmlspecialchars($committer['email'])
                ) . '">'
                . htmlspecialchars($committer['name']) . '</a>'
            )
            . ($author != $committer
                ? ', <br>'
                . sprintf(
                    __('authored on %1$s by %2$s'),
                    Util::localisedDate(strtotime($author['date'])),
                    '<a href="' . Core::linkURL(
                        'mailto:' . htmlspecialchars($author['email'])
                    ) . '">'
                    . htmlspecialchars($author['name']) . '</a>'
                )
                : '');

        return $this->template->render('list/item', [
            'content' => $name,
            'id' => 'li_pma_version_git',
            'class' => null,
            'url' => [
                'href' => null,
                'target' => null,
                'id' => null,
                'class' => null,
            ],
            'mysql_help_page' => null,
        ]);
    }
}<|MERGE_RESOLUTION|>--- conflicted
+++ resolved
@@ -71,37 +71,20 @@
             0,
             7
         );
-<<<<<<< HEAD
         $commitHash = '<strong title="'
             . htmlspecialchars($this->config->get('PMA_VERSION_GIT_MESSAGE'))
-            . '">' . $commitHash . '</strong>';
+            . '">' . htmlspecialchars($commitHash) . '</strong>';
         if ($this->config->get('PMA_VERSION_GIT_ISREMOTECOMMIT')) {
             $commitHash = '<a href="'
                 . Core::linkURL(
                     'https://github.com/phpmyadmin/phpmyadmin/commit/'
-                    . $this->config->get('PMA_VERSION_GIT_COMMITHASH')
-=======
-        $commit_hash = '<strong title="'
-            . htmlspecialchars($GLOBALS['PMA_Config']->get('PMA_VERSION_GIT_MESSAGE'))
-            . '">' . htmlspecialchars($commit_hash) . '</strong>';
-        if ($GLOBALS['PMA_Config']->get('PMA_VERSION_GIT_ISREMOTECOMMIT')) {
-            $commit_hash = '<a href="'
-                . Core::linkURL(
-                    'https://github.com/phpmyadmin/phpmyadmin/commit/'
-                    . htmlspecialchars($GLOBALS['PMA_Config']->get('PMA_VERSION_GIT_COMMITHASH'))
->>>>>>> 348904fc
+                    . htmlspecialchars($this->config->get('PMA_VERSION_GIT_COMMITHASH'))
                 )
                 . '" rel="noopener noreferrer" target="_blank">' . $commitHash . '</a>';
         }
 
-<<<<<<< HEAD
         $branch = $this->config->get('PMA_VERSION_GIT_BRANCH');
         if ($this->config->get('PMA_VERSION_GIT_ISREMOTEBRANCH')) {
-=======
-        $branch = $GLOBALS['PMA_Config']->get('PMA_VERSION_GIT_BRANCH');
-        $isRemoteBranch = $GLOBALS['PMA_Config']->get('PMA_VERSION_GIT_ISREMOTEBRANCH');
-        if ($isRemoteBranch) {
->>>>>>> 348904fc
             $branch = '<a href="'
                 . Core::linkURL(
                     'https://github.com/phpmyadmin/phpmyadmin/tree/'
@@ -110,15 +93,11 @@
                 . '" rel="noopener noreferrer" target="_blank">' . htmlspecialchars($branch) . '</a>';
         }
         if ($branch !== false) {
-<<<<<<< HEAD
-            $branch = sprintf(__('%1$s from %2$s branch'), $commitHash, $branch);
-=======
             $branch = sprintf(
                 __('%1$s from %2$s branch'),
-                $commit_hash,
+                $commitHash,
                 $isRemoteBranch ? $branch : htmlspecialchars($branch)
             );
->>>>>>> 348904fc
         } else {
             $branch = $commitHash . ' (' . __('no branch') . ')';
         }
