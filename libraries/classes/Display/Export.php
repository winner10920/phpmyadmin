--- conflicted
+++ resolved
@@ -660,14 +660,11 @@
 
         if (isset($_POST['single_table'])) {
             $GLOBALS['single_table'] = $_POST['single_table'];
-<<<<<<< HEAD
-=======
         }
 
         // Export a single table
         if (isset($_GET['single_table'])) {
             $GLOBALS['single_table'] = $_GET['single_table'];
->>>>>>> 4556aafc
         }
 
         /* Scan for plugins */
