<?php
/**
 * Hold the PhpMyAdmin\Display\Results class
 */

declare(strict_types=1);

namespace PhpMyAdmin\Display;

use PhpMyAdmin\Config\SpecialSchemaLinks;
use PhpMyAdmin\Core;
use PhpMyAdmin\DatabaseInterface;
use PhpMyAdmin\Html\Generator;
use PhpMyAdmin\Index;
use PhpMyAdmin\Message;
use PhpMyAdmin\Plugins\Transformations\Output\Text_Octetstream_Sql;
use PhpMyAdmin\Plugins\Transformations\Output\Text_Plain_Json;
use PhpMyAdmin\Plugins\Transformations\Output\Text_Plain_Sql;
use PhpMyAdmin\Plugins\Transformations\Text_Plain_Link;
use PhpMyAdmin\Plugins\TransformationsPlugin;
use PhpMyAdmin\Relation;
use PhpMyAdmin\Response;
use PhpMyAdmin\Sanitize;
use PhpMyAdmin\Sql;
use PhpMyAdmin\SqlParser\Statements\SelectStatement;
use PhpMyAdmin\SqlParser\Utils\Query;
use PhpMyAdmin\Table;
use PhpMyAdmin\Template;
use PhpMyAdmin\Transformations;
use PhpMyAdmin\Url;
use PhpMyAdmin\Util;
use stdClass;
use const MYSQLI_TYPE_BIT;
use function array_filter;
use function array_keys;
use function array_merge;
use function array_shift;
use function bin2hex;
use function ceil;
use function class_exists;
use function count;
use function explode;
use function file_exists;
use function floor;
use function function_exists;
use function htmlspecialchars;
use function implode;
use function intval;
use function is_array;
use function is_object;
use function json_encode;
use function mb_check_encoding;
use function mb_strlen;
use function mb_strpos;
use function mb_strtolower;
use function mb_strtoupper;
use function mb_substr;
use function md5;
use function mt_rand;
use function pack;
use function preg_match;
use function preg_replace;
use function str_replace;
use function strcasecmp;
use function strip_tags;
use function stripos;
use function strlen;
use function strpos;
use function strtoupper;
use function substr;
use function trim;

/**
 * Handle all the functionalities related to displaying results
 * of sql queries, stored procedure, browsing sql processes or
 * displaying binary log.
 */
class Results
{
    // Define constants
    public const NO_EDIT_OR_DELETE = 'nn';
    public const UPDATE_ROW = 'ur';
    public const DELETE_ROW = 'dr';
    public const KILL_PROCESS = 'kp';

    public const POSITION_LEFT = 'left';
    public const POSITION_RIGHT = 'right';
    public const POSITION_BOTH = 'both';
    public const POSITION_NONE = 'none';

    public const DISPLAY_FULL_TEXT = 'F';
    public const DISPLAY_PARTIAL_TEXT = 'P';

    public const HEADER_FLIP_TYPE_AUTO = 'auto';
    public const HEADER_FLIP_TYPE_CSS = 'css';
    public const HEADER_FLIP_TYPE_FAKE = 'fake';

    public const DATE_FIELD = 'date';
    public const DATETIME_FIELD = 'datetime';
    public const TIMESTAMP_FIELD = 'timestamp';
    public const TIME_FIELD = 'time';
    public const STRING_FIELD = 'string';
    public const GEOMETRY_FIELD = 'geometry';
    public const BLOB_FIELD = 'BLOB';
    public const BINARY_FIELD = 'BINARY';

    public const RELATIONAL_KEY = 'K';
    public const RELATIONAL_DISPLAY_COLUMN = 'D';

    public const GEOMETRY_DISP_GEOM = 'GEOM';
    public const GEOMETRY_DISP_WKT = 'WKT';
    public const GEOMETRY_DISP_WKB = 'WKB';

    public const SMART_SORT_ORDER = 'SMART';
    public const ASCENDING_SORT_DIR = 'ASC';
    public const DESCENDING_SORT_DIR = 'DESC';

    public const TABLE_TYPE_INNO_DB = 'InnoDB';
    public const ALL_ROWS = 'all';
    public const QUERY_TYPE_SELECT = 'SELECT';

    public const ROUTINE_PROCEDURE = 'procedure';
    public const ROUTINE_FUNCTION = 'function';

    public const ACTION_LINK_CONTENT_ICONS = 'icons';
    public const ACTION_LINK_CONTENT_TEXT = 'text';

    // Declare global fields

    /** @var array<string, mixed> */
    public $properties = [
        /** integer server id */
        'server' => null,

        /** string Database name */
        'db' => null,

        /** string Table name */
        'table' => null,

        /** string the URL to go back in case of errors */
        'goto' => null,

        /** string the SQL query */
        'sql_query' => null,

        /**
         * integer the total number of rows returned by the SQL query without any
         *         appended "LIMIT" clause programmatically
         */
        'unlim_num_rows' => null,

        /** array meta information about fields */
        'fields_meta' => null,

        /** boolean */
        'is_count' => null,

        /** integer */
        'is_export' => null,

        /** boolean */
        'is_func' => null,

        /** integer */
        'is_analyse' => null,

        /** integer the total number of rows returned by the SQL query */
        'num_rows' => null,

        /** integer the total number of fields returned by the SQL query */
        'fields_cnt' => null,

        /** double time taken for execute the SQL query */
        'querytime' => null,

        /** string path for theme images directory */
        'pma_theme_image' => null,

        /** string */
        'text_dir' => null,

        /** boolean */
        'is_maint' => null,

        /** boolean */
        'is_explain' => null,

        /** boolean */
        'is_show' => null,

        /** boolean */
        'is_browse_distinct' => null,

        /** array table definitions */
        'showtable' => null,

        /** string */
        'printview' => null,

        /** string URL query */
        'url_query' => null,

        /** array column names to highlight */
        'highlight_columns' => null,

        /** array holding various display information */
        'display_params' => null,

        /** array mime types information of fields */
        'mime_map' => null,

        /** boolean */
        'editable' => null,

        /** random unique ID to distinguish result set */
        'unique_id' => null,

        /** where clauses for each row, each table in the row */
        'whereClauseMap' => [],
    ];

    /**
     * This variable contains the column transformation information
     * for some of the system databases.
     * One element of this array represent all relevant columns in all tables in
     * one specific database
     *
     * @var array
     */
    public $transformation_info;

    /** @var Relation */
    private $relation;

    /** @var Transformations */
    private $transformations;

    /** @var Template */
    public $template;

    /**
     * @param string $db        the database name
     * @param string $table     the table name
     * @param int    $server    the server id
     * @param string $goto      the URL to go back in case of errors
     * @param string $sql_query the SQL query
     *
     * @access public
     */
    public function __construct($db, $table, $server, $goto, $sql_query)
    {
        $this->relation = new Relation($GLOBALS['dbi']);
        $this->transformations = new Transformations();
        $this->template = new Template();

        $this->setDefaultTransformations();

        $this->properties['db'] = $db;
        $this->properties['table'] = $table;
        $this->properties['server'] = $server;
        $this->properties['goto'] = $goto;
        $this->properties['sql_query'] = $sql_query;
        $this->properties['unique_id'] = mt_rand();
    }

    /**
     * Sets default transformations for some columns
     *
     * @return void
     */
    private function setDefaultTransformations()
    {
        $json_highlighting_data = [
            'libraries/classes/Plugins/Transformations/Output/Text_Plain_Json.php',
            Text_Plain_Json::class,
            'Text_Plain',
        ];
        $sql_highlighting_data = [
            'libraries/classes/Plugins/Transformations/Output/Text_Plain_Sql.php',
            Text_Plain_Sql::class,
            'Text_Plain',
        ];
        $blob_sql_highlighting_data = [
            'libraries/classes/Plugins/Transformations/Output/Text_Octetstream_Sql.php',
            Text_Octetstream_Sql::class,
            'Text_Octetstream',
        ];
        $link_data = [
            'libraries/classes/Plugins/Transformations/Text_Plain_Link.php',
            Text_Plain_Link::class,
            'Text_Plain',
        ];
        $this->transformation_info = [
            'information_schema' => [
                'events' => ['event_definition' => $sql_highlighting_data],
                'processlist' => ['info' => $sql_highlighting_data],
                'routines' => ['routine_definition' => $sql_highlighting_data],
                'triggers' => ['action_statement' => $sql_highlighting_data],
                'views' => ['view_definition' => $sql_highlighting_data],
            ],
            'mysql' => [
                'event' => [
                    'body' => $blob_sql_highlighting_data,
                    'body_utf8' => $blob_sql_highlighting_data,
                ],
                'general_log' => ['argument' => $sql_highlighting_data],
                'help_category' => ['url' => $link_data],
                'help_topic' => [
                    'example' => $sql_highlighting_data,
                    'url' => $link_data,
                ],
                'proc' => [
                    'param_list' => $blob_sql_highlighting_data,
                    'returns' => $blob_sql_highlighting_data,
                    'body' => $blob_sql_highlighting_data,
                    'body_utf8' => $blob_sql_highlighting_data,
                ],
                'slow_log' => ['sql_text' => $sql_highlighting_data],
            ],
        ];

        $cfgRelation = $this->relation->getRelationsParam();
        if (! $cfgRelation['db']) {
            return;
        }

        $this->transformation_info[$cfgRelation['db']] = [];
        $relDb = &$this->transformation_info[$cfgRelation['db']];
        if (! empty($cfgRelation['history'])) {
            $relDb[$cfgRelation['history']] = ['sqlquery' => $sql_highlighting_data];
        }
        if (! empty($cfgRelation['bookmark'])) {
            $relDb[$cfgRelation['bookmark']] = ['query' => $sql_highlighting_data];
        }
        if (! empty($cfgRelation['tracking'])) {
            $relDb[$cfgRelation['tracking']] = [
                'schema_sql' => $sql_highlighting_data,
                'data_sql' => $sql_highlighting_data,
            ];
        }
        if (! empty($cfgRelation['favorite'])) {
            $relDb[$cfgRelation['favorite']] = ['tables' => $json_highlighting_data];
        }
        if (! empty($cfgRelation['recent'])) {
            $relDb[$cfgRelation['recent']] = ['tables' => $json_highlighting_data];
        }
        if (! empty($cfgRelation['savedsearches'])) {
            $relDb[$cfgRelation['savedsearches']] = ['search_data' => $json_highlighting_data];
        }
        if (! empty($cfgRelation['designer_settings'])) {
            $relDb[$cfgRelation['designer_settings']] = ['settings_data' => $json_highlighting_data];
        }
        if (! empty($cfgRelation['table_uiprefs'])) {
            $relDb[$cfgRelation['table_uiprefs']] = ['prefs' => $json_highlighting_data];
        }
        if (! empty($cfgRelation['userconfig'])) {
            $relDb[$cfgRelation['userconfig']] = ['config_data' => $json_highlighting_data];
        }
        if (empty($cfgRelation['export_templates'])) {
            return;
        }

        $relDb[$cfgRelation['export_templates']] = ['template_data' => $json_highlighting_data];
    }

    /**
     * Set properties which were not initialized at the constructor
     *
     * @param int      $unlim_num_rows the total number of rows returned by
     *                                 the SQL query without any appended
     *                                 "LIMIT" clause programmatically
     * @param stdClass $fields_meta    meta information about fields
     * @param bool     $is_count       statement is SELECT COUNT
     * @param int      $is_export      statement contains INTO OUTFILE
     * @param bool     $is_func        statement contains a function like SUM()
     * @param int      $is_analyse     statement contains PROCEDURE ANALYSE
     * @param int      $num_rows       total no. of rows returned by SQL query
     * @param int      $fields_cnt     total no.of fields returned by SQL query
     * @param double   $querytime      time taken for execute the SQL query
     * @param string   $pmaThemeImage  path for theme images directory
     * @param string   $text_dir       text direction
     * @param bool     $is_maint       statement contains a maintenance command
     * @param bool     $is_explain     statement contains EXPLAIN
     * @param bool     $is_show        statement contains SHOW
     * @param array    $showtable      table definitions
     * @param string   $printview      print view was requested
     * @param string   $url_query      URL query
     * @param bool     $editable       whether the results set is editable
     * @param bool     $is_browse_dist whether browsing distinct values
     *
     * @return void
     */
    public function setProperties(
        $unlim_num_rows,
        $fields_meta,
        $is_count,
        $is_export,
        $is_func,
        $is_analyse,
        $num_rows,
        $fields_cnt,
        $querytime,
        $pmaThemeImage,
        $text_dir,
        $is_maint,
        $is_explain,
        $is_show,
        $showtable,
        $printview,
        $url_query,
        $editable,
        $is_browse_dist
    ) {
        $this->properties['unlim_num_rows'] = $unlim_num_rows;
        $this->properties['fields_meta'] = $fields_meta;
        $this->properties['is_count'] = $is_count;
        $this->properties['is_export'] = $is_export;
        $this->properties['is_func'] = $is_func;
        $this->properties['is_analyse'] = $is_analyse;
        $this->properties['num_rows'] = $num_rows;
        $this->properties['fields_cnt'] = $fields_cnt;
        $this->properties['querytime'] = $querytime;
        $this->properties['pma_theme_image'] = $pmaThemeImage;
        $this->properties['text_dir'] = $text_dir;
        $this->properties['is_maint'] = $is_maint;
        $this->properties['is_explain'] = $is_explain;
        $this->properties['is_show'] = $is_show;
        $this->properties['showtable'] = $showtable;
        $this->properties['printview'] = $printview;
        $this->properties['url_query'] = $url_query;
        $this->properties['editable'] = $editable;
        $this->properties['is_browse_distinct'] = $is_browse_dist;
    }

    /**
     * Defines the parts to display for a print view
     *
     * @param array $displayParts the parts to display
     *
     * @return array the modified display parts
     *
     * @access private
     */
    private function setDisplayPartsForPrintView(array $displayParts)
    {
        // set all elements to false!
        $displayParts['edit_lnk']  = self::NO_EDIT_OR_DELETE; // no edit link
        $displayParts['del_lnk']   = self::NO_EDIT_OR_DELETE; // no delete link
        $displayParts['sort_lnk']  = (string) '0';
        $displayParts['nav_bar']   = (string) '0';
        $displayParts['bkm_form']  = (string) '0';
        $displayParts['text_btn']  = (string) '0';
        $displayParts['pview_lnk'] = (string) '0';

        return $displayParts;
    }

    /**
     * Defines the parts to display for a SHOW statement
     *
     * @param array $displayParts the parts to display
     *
     * @return array the modified display parts
     *
     * @access private
     */
    private function setDisplayPartsForShow(array $displayParts)
    {
        preg_match(
            '@^SHOW[[:space:]]+(VARIABLES|(FULL[[:space:]]+)?'
            . 'PROCESSLIST|STATUS|TABLE|GRANTS|CREATE|LOGS|DATABASES|FIELDS'
            . ')@i',
            $this->properties['sql_query'],
            $which
        );

        $bIsProcessList = isset($which[1]);
        if ($bIsProcessList) {
            $str = ' ' . strtoupper($which[1]);
            $bIsProcessList = $bIsProcessList
                && strpos($str, 'PROCESSLIST') > 0;
        }

        if ($bIsProcessList) {
            // no edit link
            $displayParts['edit_lnk'] = self::NO_EDIT_OR_DELETE;
            // "kill process" type edit link
            $displayParts['del_lnk']  = self::KILL_PROCESS;
        } else {
            // Default case -> no links
            // no edit link
            $displayParts['edit_lnk'] = self::NO_EDIT_OR_DELETE;
            // no delete link
            $displayParts['del_lnk']  = self::NO_EDIT_OR_DELETE;
        }
        // Other settings
        $displayParts['sort_lnk']  = (string) '0';
        $displayParts['nav_bar']   = (string) '0';
        $displayParts['bkm_form']  = (string) '1';
        $displayParts['text_btn']  = (string) '1';
        $displayParts['pview_lnk'] = (string) '1';

        return $displayParts;
    }

    /**
     * Defines the parts to display for statements not related to data
     *
     * @param array $displayParts the parts to display
     *
     * @return array the modified display parts
     *
     * @access private
     */
    private function setDisplayPartsForNonData(array $displayParts)
    {
        // Statement is a "SELECT COUNT", a
        // "CHECK/ANALYZE/REPAIR/OPTIMIZE/CHECKSUM", an "EXPLAIN" one or
        // contains a "PROC ANALYSE" part
        $displayParts['edit_lnk']  = self::NO_EDIT_OR_DELETE; // no edit link
        $displayParts['del_lnk']   = self::NO_EDIT_OR_DELETE; // no delete link
        $displayParts['sort_lnk']  = (string) '0';
        $displayParts['nav_bar']   = (string) '0';
        $displayParts['bkm_form']  = (string) '1';

        if ($this->properties['is_maint']) {
            $displayParts['text_btn']  = (string) '1';
        } else {
            $displayParts['text_btn']  = (string) '0';
        }
        $displayParts['pview_lnk'] = (string) '1';

        return $displayParts;
    }

    /**
     * Defines the parts to display for other statements (probably SELECT)
     *
     * @param array $displayParts the parts to display
     *
     * @return array the modified display parts
     *
     * @access private
     */
    private function setDisplayPartsForSelect(array $displayParts)
    {
        // Other statements (ie "SELECT" ones) -> updates
        // $displayParts['edit_lnk'], $displayParts['del_lnk'] and
        // $displayParts['text_btn'] (keeps other default values)

        $fields_meta = $this->properties['fields_meta'];
        $prev_table = '';
        $displayParts['text_btn']  = (string) '1';
        $number_of_columns = $this->properties['fields_cnt'];

        for ($i = 0; $i < $number_of_columns; $i++) {
            $is_link = ($displayParts['edit_lnk'] != self::NO_EDIT_OR_DELETE)
                || ($displayParts['del_lnk'] != self::NO_EDIT_OR_DELETE)
                || ($displayParts['sort_lnk'] != '0');

            // Displays edit/delete/sort/insert links?
            if ($is_link
                && $prev_table != ''
                && $fields_meta[$i]->table != ''
                && $fields_meta[$i]->table != $prev_table
            ) {
                // don't display links
                $displayParts['edit_lnk'] = self::NO_EDIT_OR_DELETE;
                $displayParts['del_lnk']  = self::NO_EDIT_OR_DELETE;
                /**
                 * @todo May be problematic with same field names
                 * in two joined table.
                 */
                // $displayParts['sort_lnk'] = (string) '0';
                if ($displayParts['text_btn'] == '1') {
                    break;
                }
            } // end if

            // Always display print view link
            $displayParts['pview_lnk'] = (string) '1';
            if ($fields_meta[$i]->table == '') {
                continue;
            }

            $prev_table = $fields_meta[$i]->table;
        } // end for

        if ($prev_table == '') { // no table for any of the columns
            // don't display links
            $displayParts['edit_lnk'] = self::NO_EDIT_OR_DELETE;
            $displayParts['del_lnk']  = self::NO_EDIT_OR_DELETE;
        }

        return $displayParts;
    }

    /**
     * Defines the parts to display for the results of a SQL query
     * and the total number of rows
     *
     * @see     getTable()
     *
     * @param array $displayParts the parts to display (see a few
     *                            lines above for explanations)
     *
     * @return array the first element is an array with explicit indexes
     *               for all the display elements
     *               the second element is the total number of rows returned
     *               by the SQL query without any programmatically appended
     *               LIMIT clause (just a copy of $unlim_num_rows if it exists,
     *               else computed inside this function)
     *
     * @access private
     */
    private function setDisplayPartsAndTotal(array $displayParts)
    {
        $the_total = 0;

        // 1. Following variables are needed for use in isset/empty or
        //    use with array indexes or safe use in foreach
        $db = $this->properties['db'];
        $table = $this->properties['table'];
        $unlim_num_rows = $this->properties['unlim_num_rows'];
        $num_rows = $this->properties['num_rows'];
        $printview = $this->properties['printview'];

        // 2. Updates the display parts
        if ($printview == '1') {
            $displayParts = $this->setDisplayPartsForPrintView($displayParts);
        } elseif ($this->properties['is_count'] || $this->properties['is_analyse']
            || $this->properties['is_maint'] || $this->properties['is_explain']
        ) {
            $displayParts = $this->setDisplayPartsForNonData($displayParts);
        } elseif ($this->properties['is_show']) {
            $displayParts = $this->setDisplayPartsForShow($displayParts);
        } else {
            $displayParts = $this->setDisplayPartsForSelect($displayParts);
        } // end if..elseif...else

        // 3. Gets the total number of rows if it is unknown
        if (isset($unlim_num_rows) && $unlim_num_rows != '') {
            $the_total = $unlim_num_rows;
        } elseif (($displayParts['nav_bar'] == '1')
            || ($displayParts['sort_lnk'] == '1')
            && (strlen($db) > 0 && strlen($table) > 0)
        ) {
            $the_total = $GLOBALS['dbi']->getTable($db, $table)->countRecords();
        }

        // if for COUNT query, number of rows returned more than 1
        // (may be being used GROUP BY)
        if ($this->properties['is_count'] && isset($num_rows) && $num_rows > 1) {
            $displayParts['nav_bar']   = (string) '1';
            $displayParts['sort_lnk']  = (string) '1';
        }
        // 4. If navigation bar or sorting fields names URLs should be
        //    displayed but there is only one row, change these settings to
        //    false
        if ($displayParts['nav_bar'] == '1' || $displayParts['sort_lnk'] == '1') {
            // - Do not display sort links if less than 2 rows.
            // - For a VIEW we (probably) did not count the number of rows
            //   so don't test this number here, it would remove the possibility
            //   of sorting VIEW results.
            $_table = new Table($table, $db);
            if (isset($unlim_num_rows)
                && ($unlim_num_rows < 2)
                && ! $_table->isView()
            ) {
                $displayParts['sort_lnk'] = (string) '0';
            }
        } // end if (3)

        return [
            $displayParts,
            $the_total,
        ];
    }

    /**
     * Return true if we are executing a query in the form of
     * "SELECT * FROM <a table> ..."
     *
     * @see getTableHeaders(), getColumnParams()
     *
     * @param array $analyzed_sql_results analyzed sql results
     *
     * @return bool
     *
     * @access private
     */
    private function isSelect(array $analyzed_sql_results)
    {
        return ! ($this->properties['is_count']
                || $this->properties['is_export']
                || $this->properties['is_func']
                || $this->properties['is_analyse'])
            && ! empty($analyzed_sql_results['select_from'])
            && ! empty($analyzed_sql_results['statement']->from)
            && (count($analyzed_sql_results['statement']->from) === 1)
            && ! empty($analyzed_sql_results['statement']->from[0]->table);
    }

    /**
     * Get a navigation button
     *
     * @see     getMoveBackwardButtonsForTableNavigation(),
     *          getMoveForwardButtonsForTableNavigation()
     *
     * @param string $caption            iconic caption for button
     * @param string $title              text for button
     * @param int    $pos                position for next query
     * @param string $html_sql_query     query ready for display
     * @param bool   $back               whether 'begin' or 'previous'
     * @param string $onsubmit           optional onsubmit clause
     * @param string $input_for_real_end optional hidden field for special treatment
     * @param string $onclick            optional onclick clause
     *
     * @return string                     html content
     *
     * @access private
     */
    private function getTableNavigationButton(
        $caption,
        $title,
        $pos,
        $html_sql_query,
        $back,
        $onsubmit = '',
        $input_for_real_end = '',
        $onclick = ''
    ) {
        $caption_output = '';
        if ($back) {
            if (Util::showIcons('TableNavigationLinksMode')) {
                $caption_output .= $caption;
            }
            if (Util::showText('TableNavigationLinksMode')) {
                $caption_output .= '&nbsp;' . $title;
            }
        } else {
            if (Util::showText('TableNavigationLinksMode')) {
                $caption_output .= $title;
            }
            if (Util::showIcons('TableNavigationLinksMode')) {
                $caption_output .= '&nbsp;' . $caption;
            }
        }

        return $this->template->render('display/results/table_navigation_button', [
            'db' => $this->properties['db'],
            'table' => $this->properties['table'],
            'sql_query' => $html_sql_query,
            'pos' => $pos,
            'is_browse_distinct' => $this->properties['is_browse_distinct'],
            'goto' => $this->properties['goto'],
            'input_for_real_end' => $input_for_real_end,
            'caption_output' => $caption_output,
            'title' => $title,
            'onsubmit' => $onsubmit,
            'onclick' => $onclick,
        ]);
    }

    /**
     * Possibly return a page selector for table navigation
     *
     * @return array ($output, $nbTotalPage)
     *
     * @access private
     */
    private function getHtmlPageSelector(): array
    {
        $pageNow = (int) floor(
            $_SESSION['tmpval']['pos']
            / $_SESSION['tmpval']['max_rows']
        ) + 1;

        $nbTotalPage = (int) ceil(
            $this->properties['unlim_num_rows']
            / $_SESSION['tmpval']['max_rows']
        );

        $output = '';
        if ($nbTotalPage > 1) {
            $_url_params = [
                'db'                 => $this->properties['db'],
                'table'              => $this->properties['table'],
                'sql_query'          => $this->properties['sql_query'],
                'goto'               => $this->properties['goto'],
                'is_browse_distinct' => $this->properties['is_browse_distinct'],
            ];

            $output = $this->template->render('display/results/page_selector', [
                'url_params' => $_url_params,
                'page_selector' => Util::pageselector(
                    'pos',
                    $_SESSION['tmpval']['max_rows'],
                    $pageNow,
                    $nbTotalPage,
                    200,
                    5,
                    5,
                    20,
                    10
                ),
            ]);
        }

        return [
            $output,
            $nbTotalPage,
        ];
    }

    /**
     * Get a navigation bar to browse among the results of a SQL query
     *
     * @see getTable()
     *
     * @param int    $posNext       the offset for the "next" page
     * @param int    $posPrevious   the offset for the "previous" page
     * @param bool   $isInnodb      whether its InnoDB or not
     * @param string $sortByKeyHtml the sort by key dialog
     *
     * @return array
     */
    private function getTableNavigation(
        $posNext,
        $posPrevious,
        $isInnodb,
        $sortByKeyHtml
    ): array {
        $isShowingAll = $_SESSION['tmpval']['max_rows'] === self::ALL_ROWS;

        // Move to the beginning or to the previous page
        $moveBackwardButtons = '';
        if ($_SESSION['tmpval']['pos'] && ! $isShowingAll) {
            $moveBackwardButtons = $this->getMoveBackwardButtonsForTableNavigation(
                htmlspecialchars($this->properties['sql_query']),
                $posPrevious
            );
        }

        $pageSelector = '';
        $numberTotalPage = 1;
        if (! $isShowingAll) {
            [
                $pageSelector,
                $numberTotalPage,
            ] = $this->getHtmlPageSelector();
        }

        // Move to the next page or to the last one
        $moveForwardButtons = '';
        if ($this->properties['unlim_num_rows'] === false // view with unknown number of rows
            || (! $isShowingAll
            && $_SESSION['tmpval']['pos'] + $_SESSION['tmpval']['max_rows'] < $this->properties['unlim_num_rows']
            && $this->properties['num_rows'] >= $_SESSION['tmpval']['max_rows'])
        ) {
            $moveForwardButtons = $this->getMoveForwardButtonsForTableNavigation(
                htmlspecialchars($this->properties['sql_query']),
                $posNext,
                $isInnodb
            );
        }

        $hiddenFields = [
            'db' => $this->properties['db'],
            'table' => $this->properties['table'],
            'server' => $this->properties['server'],
            'sql_query' => $this->properties['sql_query'],
            'is_browse_distinct' => $this->properties['is_browse_distinct'],
            'goto' => $this->properties['goto'],
        ];

        return [
            'move_backward_buttons' => $moveBackwardButtons,
            'page_selector' => $pageSelector,
            'move_forward_buttons' => $moveForwardButtons,
            'number_total_page' => $numberTotalPage,
            'has_show_all' => $GLOBALS['cfg']['ShowAll'] || ($this->properties['unlim_num_rows'] <= 500),
            'hidden_fields' => $hiddenFields,
            'session_max_rows' => $isShowingAll ? $GLOBALS['cfg']['MaxRows'] : 'all',
            'is_showing_all' => $isShowingAll,
            'max_rows' => $_SESSION['tmpval']['max_rows'],
            'pos' => $_SESSION['tmpval']['pos'],
            'sort_by_key' => $sortByKeyHtml,
        ];
    }

    /**
     * Prepare move backward buttons - previous and first
     *
     * @see getTableNavigation()
     *
     * @param string $html_sql_query the sql encoded by html special characters
     * @param int    $pos_prev       the offset for the "previous" page
     *
     * @return string                 html content
     *
     * @access private
     */
    private function getMoveBackwardButtonsForTableNavigation(
        $html_sql_query,
        $pos_prev
    ) {
        return $this->getTableNavigationButton(
            '&lt;&lt;',
            _pgettext('First page', 'Begin'),
            0,
            $html_sql_query,
            true
        )
        . $this->getTableNavigationButton(
            '&lt;',
            _pgettext('Previous page', 'Previous'),
            $pos_prev,
            $html_sql_query,
            true
        );
    }

    /**
     * Prepare move forward buttons - next and last
     *
     * @see getTableNavigation()
     *
     * @param string $html_sql_query the sql encoded by htmlspecialchars()
     * @param int    $pos_next       the offset for the "next" page
     * @param bool   $is_innodb      whether it's InnoDB or not
     *
     * @return string   html content
     *
     * @access private
     */
    private function getMoveForwardButtonsForTableNavigation(
        $html_sql_query,
        $pos_next,
        $is_innodb
    ) {
        // display the Next button
        $buttons_html = $this->getTableNavigationButton(
            '&gt;',
            _pgettext('Next page', 'Next'),
            $pos_next,
            $html_sql_query,
            false
        );

        // prepare some options for the End button
        if ($is_innodb
            && $this->properties['unlim_num_rows'] > $GLOBALS['cfg']['MaxExactCount']
        ) {
            $input_for_real_end = '<input id="real_end_input" type="hidden" '
                . 'name="find_real_end" value="1">';
            // no backquote around this message
            $onclick = '';
        } else {
            $input_for_real_end = $onclick = '';
        }

        $maxRows = $_SESSION['tmpval']['max_rows'];
        $onsubmit = 'onsubmit="return '
            . ($_SESSION['tmpval']['pos']
                + $maxRows
                < $this->properties['unlim_num_rows']
                && $this->properties['num_rows'] >= $maxRows
            ? 'true'
            : 'false') . '"';

        // display the End button
        return $buttons_html . $this->getTableNavigationButton(
            '&gt;&gt;',
            _pgettext('Last page', 'End'),
            @(ceil(
                $this->properties['unlim_num_rows']
                / $_SESSION['tmpval']['max_rows']
            ) - 1) * $maxRows,
            $html_sql_query,
            false,
            $onsubmit,
            $input_for_real_end,
            $onclick
        );
    }

    /**
     * Get the headers of the results table, for all of the columns
     *
     * @see getTableHeaders()
     *
     * @param array  $displayParts                which elements to display
     * @param array  $analyzed_sql_results        analyzed sql results
     * @param array  $sort_expression             sort expression
     * @param array  $sort_expression_nodirection sort expression
     *                                            without direction
     * @param array  $sort_direction              sort direction
     * @param bool   $is_limited_display          with limited operations
     *                                            or not
     * @param string $unsorted_sql_query          query without the sort part
     *
     * @return string html content
     *
     * @access private
     */
    private function getTableHeadersForColumns(
        array $displayParts,
        array $analyzed_sql_results,
        array $sort_expression,
        array $sort_expression_nodirection,
        array $sort_direction,
        $is_limited_display,
        $unsorted_sql_query
    ) {
        $html = '';

        // required to generate sort links that will remember whether the
        // "Show all" button has been clicked
        $sql_md5 = md5($this->properties['sql_query']);
        $session_max_rows = $is_limited_display
            ? 0
            : $_SESSION['tmpval']['query'][$sql_md5]['max_rows'];

        // Following variable are needed for use in isset/empty or
        // use with array indexes/safe use in the for loop
        $highlight_columns = $this->properties['highlight_columns'];
        $fields_meta = $this->properties['fields_meta'];

        // Prepare Display column comments if enabled
        // ($GLOBALS['cfg']['ShowBrowseComments']).
        $comments_map = $this->getTableCommentsArray($analyzed_sql_results);

        [$col_order, $col_visib] = $this->getColumnParams(
            $analyzed_sql_results
        );

        // optimize: avoid calling a method on each iteration
        $number_of_columns = $this->properties['fields_cnt'];

        for ($j = 0; $j < $number_of_columns; $j++) {
            // PHP 7.4 fix for accessing array offset on bool
            $col_visib_current = is_array($col_visib) && isset($col_visib[$j]) ? $col_visib[$j] : null;

            // assign $i with the appropriate column order
            $i = $col_order ? $col_order[$j] : $j;

            //  See if this column should get highlight because it's used in the
            //  where-query.
            $name = $fields_meta[$i]->name;
            $condition_field = isset($highlight_columns[$name])
                || isset($highlight_columns[Util::backquote($name)]);

            // Prepare comment-HTML-wrappers for each row, if defined/enabled.
            $comments = $this->getCommentForRow($comments_map, $fields_meta[$i]);
            $display_params = $this->properties['display_params'];

            if (($displayParts['sort_lnk'] == '1') && ! $is_limited_display) {
                [$order_link, $sorted_header_html]
                    = $this->getOrderLinkAndSortedHeaderHtml(
                        $fields_meta[$i],
                        $sort_expression,
                        $sort_expression_nodirection,
                        $i,
                        $unsorted_sql_query,
                        $session_max_rows,
                        $comments,
                        $sort_direction,
                        $col_visib,
                        $col_visib_current
                    );

                $html .= $sorted_header_html;

                $display_params['desc'][] = '    <th '
                    . 'class="draggable'
                    . ($condition_field ? ' condition' : '')
                    . '" data-column="' . htmlspecialchars($fields_meta[$i]->name)
                    . '">' . "\n" . $order_link . $comments . '    </th>' . "\n";
            } else {
                // Results can't be sorted
                $html
                    .= $this->getDraggableClassForNonSortableColumns(
                        $col_visib,
                        $col_visib_current,
                        $condition_field,
                        $fields_meta[$i],
                        $comments
                    );

                $display_params['desc'][] = '    <th '
                    . 'class="draggable'
                    . ($condition_field ? ' condition"' : '')
                    . '" data-column="' . htmlspecialchars((string) $fields_meta[$i]->name)
                    . '">        '
                    . htmlspecialchars((string) $fields_meta[$i]->name)
                    . $comments . '    </th>';
            } // end else

            $this->properties['display_params'] = $display_params;
        } // end for

        return $html;
    }

    /**
     * Get the headers of the results table
     *
     * @see getTable()
     *
     * @param array        $displayParts              which elements to display
     * @param array        $analyzedSqlResults        analyzed sql results
     * @param string       $unsortedSqlQuery          the unsorted sql query
     * @param array        $sortExpression            sort expression
     * @param array|string $sortExpressionNoDirection sort expression without direction
     * @param array        $sortDirection             sort direction
     * @param bool         $isLimitedDisplay          with limited operations or not
     *
     * @return array
     */
    private function getTableHeaders(
        array &$displayParts,
        array $analyzedSqlResults,
        $unsortedSqlQuery,
        array $sortExpression = [],
        $sortExpressionNoDirection = '',
        array $sortDirection = [],
        $isLimitedDisplay = false
    ): array {
        // Needed for use in isset/empty or
        // use with array indexes/safe use in foreach
        $printView = $this->properties['printview'];
        $displayParams = $this->properties['display_params'];

        // Output data needed for column reordering and show/hide column
        $columnOrder = $this->getDataForResettingColumnOrder($analyzedSqlResults);

        $displayParams['emptypre'] = 0;
        $displayParams['emptyafter'] = 0;
        $displayParams['textbtn'] = '';
        $fullOrPartialTextLink = '';

        $this->properties['display_params'] = $displayParams;

        // Display options (if we are not in print view)
        $optionsBlock = [];
        if (! (isset($printView) && ($printView == '1')) && ! $isLimitedDisplay) {
            $optionsBlock = $this->getOptionsBlock();

            // prepare full/partial text button or link
            $fullOrPartialTextLink = $this->getFullOrPartialTextButtonOrLink();
        }

        // 1. Set $colspan and generate html with full/partial
        // text button or link
        [$colspan, $buttonHtml] = $this->getFieldVisibilityParams(
            $displayParts,
            $fullOrPartialTextLink
        );

        // 2. Displays the fields' name
        // 2.0 If sorting links should be used, checks if the query is a "JOIN"
        //     statement (see 2.1.3)

        // See if we have to highlight any header fields of a WHERE query.
        // Uses SQL-Parser results.
        $this->setHighlightedColumnGlobalField($analyzedSqlResults);

        // Get the headers for all of the columns
        $tableHeadersForColumns = $this->getTableHeadersForColumns(
            $displayParts,
            $analyzedSqlResults,
            $sortExpression,
            $sortExpressionNoDirection,
            $sortDirection,
            $isLimitedDisplay,
            $unsortedSqlQuery
        );

        // Display column at rightside - checkboxes or empty column
        $columnAtRightSide = '';
        if (! $printView) {
            $columnAtRightSide = $this->getColumnAtRightSide(
                $displayParts,
                $fullOrPartialTextLink,
                $colspan
            );
        }

        return [
            'column_order' => $columnOrder,
            'options' => $optionsBlock,
            'has_bulk_actions_form' => $displayParts['del_lnk'] === self::DELETE_ROW
                || $displayParts['del_lnk'] === self::KILL_PROCESS,
            'button' => $buttonHtml,
            'table_headers_for_columns' => $tableHeadersForColumns,
            'column_at_right_side' => $columnAtRightSide,
        ];
    }

    /**
     * Prepare unsorted sql query and sort by key drop down
     *
     * @see getTableHeaders()
     *
     * @param array      $analyzed_sql_results analyzed sql results
     * @param array|null $sort_expression      sort expression
     *
     * @return array     two element array - $unsorted_sql_query, $drop_down_html
     *
     * @access private
     */
    private function getUnsortedSqlAndSortByKeyDropDown(
        array $analyzed_sql_results,
        ?array $sort_expression
    ) {
        $drop_down_html = '';

        $unsorted_sql_query = Query::replaceClause(
            $analyzed_sql_results['statement'],
            $analyzed_sql_results['parser']->list,
            'ORDER BY',
            ''
        );

        // Data is sorted by indexes only if it there is only one table.
        if ($this->isSelect($analyzed_sql_results)) {
            // grab indexes data:
            $indexes = Index::getFromTable(
                $this->properties['table'],
                $this->properties['db']
            );

            // do we have any index?
            if (! empty($indexes)) {
                $drop_down_html = $this->getSortByKeyDropDown(
                    $indexes,
                    $sort_expression,
                    $unsorted_sql_query
                );
            }
        }

        return [
            $unsorted_sql_query,
            $drop_down_html,
        ];
    }

    /**
     * Prepare sort by key dropdown - html code segment
     *
     * @see getTableHeaders()
     *
     * @param Index[]    $indexes          the indexes of the table for sort criteria
     * @param array|null $sortExpression   the sort expression
     * @param string     $unsortedSqlQuery the unsorted sql query
     *
     * @return string html content
     *
     * @access private
     */
    private function getSortByKeyDropDown(
        $indexes,
        ?array $sortExpression,
        $unsortedSqlQuery
    ): string {
        $hiddenFields = [
            'db' => $this->properties['db'],
            'table' => $this->properties['table'],
            'server' => $this->properties['server'],
            'sort_by_key' => '1',
        ];

        $isIndexUsed = false;
        $localOrder = is_array($sortExpression) ? implode(', ', $sortExpression) : '';

        $options = [];
        foreach ($indexes as $index) {
            $ascSort = '`'
                . implode('` ASC, `', array_keys($index->getColumns()))
                . '` ASC';

            $descSort = '`'
                . implode('` DESC, `', array_keys($index->getColumns()))
                . '` DESC';

            $isIndexUsed = $isIndexUsed
                || $localOrder === $ascSort
                || $localOrder === $descSort;

            $unsortedSqlQueryFirstPart = $unsortedSqlQuery;
            $unsortedSqlQuerySecondPart = '';
            if (preg_match(
                '@(.*)([[:space:]](LIMIT (.*)|PROCEDURE (.*)|'
                . 'FOR UPDATE|LOCK IN SHARE MODE))@is',
                $unsortedSqlQuery,
                $myReg
            )) {
                $unsortedSqlQueryFirstPart = $myReg[1];
                $unsortedSqlQuerySecondPart = $myReg[2];
            }

            $options[] = [
                'value' => $unsortedSqlQueryFirstPart . ' ORDER BY '
                    . $ascSort . $unsortedSqlQuerySecondPart,
                'content' => $index->getName() . ' (ASC)',
                'is_selected' => $localOrder === $ascSort,
            ];
            $options[] = [
                'value' => $unsortedSqlQueryFirstPart . ' ORDER BY '
                    . $descSort . $unsortedSqlQuerySecondPart,
                'content' => $index->getName() . ' (DESC)',
                'is_selected' => $localOrder === $descSort,
            ];
        }
        $options[] = [
            'value' => $unsortedSqlQuery,
            'content' => __('None'),
            'is_selected' => ! $isIndexUsed,
        ];

        return $this->template->render('display/results/sort_by_key', [
            'hidden_fields' => $hiddenFields,
            'options' => $options,
        ]);
    }

    /**
     * Set column span, row span and prepare html with full/partial
     * text button or link
     *
     * @see getTableHeaders()
     *
     * @param array  $displayParts              which elements to display
     * @param string $full_or_partial_text_link full/partial link or text button
     *
     * @return array 2 element array - $colspan, $button_html
     *
     * @access private
     */
    private function getFieldVisibilityParams(
        array &$displayParts,
        $full_or_partial_text_link
    ) {
        $button_html = '';
        $display_params = $this->properties['display_params'];

        // 1. Displays the full/partial text button (part 1)...
        $button_html .= '<thead><tr>' . "\n";

        $emptyPreCondition = $displayParts['edit_lnk'] != self::NO_EDIT_OR_DELETE
                           && $displayParts['del_lnk'] != self::NO_EDIT_OR_DELETE;

        $colspan = $emptyPreCondition ? ' colspan="4"'
            : '';

        $leftOrBoth = $GLOBALS['cfg']['RowActionLinks'] === self::POSITION_LEFT
                   || $GLOBALS['cfg']['RowActionLinks'] === self::POSITION_BOTH;

        //     ... before the result table
        if (($displayParts['edit_lnk'] === self::NO_EDIT_OR_DELETE)
            && ($displayParts['del_lnk'] === self::NO_EDIT_OR_DELETE)
            && ($displayParts['text_btn'] == '1')
        ) {
            $display_params['emptypre'] = $emptyPreCondition ? 4 : 0;
        } elseif ($leftOrBoth && ($displayParts['text_btn'] == '1')
        ) {
            //     ... at the left column of the result table header if possible
            //     and required

            $display_params['emptypre'] = $emptyPreCondition ? 4 : 0;

            $button_html .= '<th class="column_action sticky print_ignore" ' . $colspan
                . '>' . $full_or_partial_text_link . '</th>';
        } elseif ($leftOrBoth
            && (($displayParts['edit_lnk'] != self::NO_EDIT_OR_DELETE)
            || ($displayParts['del_lnk'] != self::NO_EDIT_OR_DELETE))
        ) {
            //     ... elseif no button, displays empty(ies) col(s) if required

            $display_params['emptypre'] = $emptyPreCondition ? 4 : 0;

            $button_html .= '<td ' . $colspan . '></td>';
        } elseif ($GLOBALS['cfg']['RowActionLinks'] === self::POSITION_NONE) {
            // ... elseif display an empty column if the actions links are
            //  disabled to match the rest of the table
            $button_html .= '<th class="column_action sticky"></th>';
        }

        $this->properties['display_params'] = $display_params;

        return [
            $colspan,
            $button_html,
        ];
    }

    /**
     * Get table comments as array
     *
     * @see getTableHeaders()
     *
     * @param array $analyzed_sql_results analyzed sql results
     *
     * @return array table comments
     *
     * @access private
     */
    private function getTableCommentsArray(array $analyzed_sql_results)
    {
        if (! $GLOBALS['cfg']['ShowBrowseComments']
            || empty($analyzed_sql_results['statement']->from)
        ) {
            return [];
        }

        $ret = [];
        foreach ($analyzed_sql_results['statement']->from as $field) {
            if (empty($field->table)) {
                continue;
            }
            $ret[$field->table] = $this->relation->getComments(
                empty($field->database) ? $this->properties['db'] : $field->database,
                $field->table
            );
        }

        return $ret;
    }

    /**
     * Set global array for store highlighted header fields
     *
     * @see getTableHeaders()
     *
     * @param array $analyzed_sql_results analyzed sql results
     *
     * @return void
     *
     * @access private
     */
    private function setHighlightedColumnGlobalField(array $analyzed_sql_results)
    {
        $highlight_columns = [];

        if (! empty($analyzed_sql_results['statement']->where)) {
            foreach ($analyzed_sql_results['statement']->where as $expr) {
                foreach ($expr->identifiers as $identifier) {
                    $highlight_columns[$identifier] = 'true';
                }
            }
        }

        $this->properties['highlight_columns'] = $highlight_columns;
    }

    /**
     * Prepare data for column restoring and show/hide
     *
     * @see getTableHeaders()
     *
     * @param array $analyzedSqlResults analyzed sql results
     *
     * @return array
     */
    private function getDataForResettingColumnOrder(array $analyzedSqlResults): array
    {
        if (! $this->isSelect($analyzedSqlResults)) {
            return [];
        }

        [$columnOrder, $columnVisibility] = $this->getColumnParams(
            $analyzedSqlResults
        );

        $tableCreateTime = '';
        $table = new Table($this->properties['table'], $this->properties['db']);
        if (! $table->isView()) {
            $tableCreateTime = $GLOBALS['dbi']->getTable(
                $this->properties['db'],
                $this->properties['table']
            )->getStatusInfo('Create_time');
        }

        return [
            'order' => $columnOrder,
            'visibility' => $columnVisibility,
            'is_view' => $table->isView(),
            'table_create_time' => $tableCreateTime,
        ];
    }

    /**
     * Prepare option fields block
     *
     * @see getTableHeaders()
     *
     * @return array
     */
    private function getOptionsBlock(): array
    {
        if (isset($_SESSION['tmpval']['possible_as_geometry'])
            && $_SESSION['tmpval']['possible_as_geometry'] == false
        ) {
            if ($_SESSION['tmpval']['geoOption'] === self::GEOMETRY_DISP_GEOM) {
                $_SESSION['tmpval']['geoOption'] = self::GEOMETRY_DISP_WKT;
            }
        }

        return [
            'geo_option' => $_SESSION['tmpval']['geoOption'],
            'hide_transformation' => $_SESSION['tmpval']['hide_transformation'],
            'display_blob' => $_SESSION['tmpval']['display_blob'],
            'display_binary' => $_SESSION['tmpval']['display_binary'],
            'relational_display' => $_SESSION['tmpval']['relational_display'],
            'possible_as_geometry' => $_SESSION['tmpval']['possible_as_geometry'],
            'pftext' => $_SESSION['tmpval']['pftext'],
        ];
    }

    /**
     * Get full/partial text button or link
     *
     * @see getTableHeaders()
     *
     * @return string html content
     *
     * @access private
     */
    private function getFullOrPartialTextButtonOrLink()
    {
        $url_params_full_text = [
            'db' => $this->properties['db'],
            'table' => $this->properties['table'],
            'sql_query' => $this->properties['sql_query'],
            'goto' => $this->properties['goto'],
            'full_text_button' => 1,
        ];

        if ($_SESSION['tmpval']['pftext'] === self::DISPLAY_FULL_TEXT) {
            // currently in fulltext mode so show the opposite link
            $tmp_image_file = $this->properties['pma_theme_image'] . 's_partialtext.png';
            $tmp_txt = __('Partial texts');
            $url_params_full_text['pftext'] = self::DISPLAY_PARTIAL_TEXT;
        } else {
            $tmp_image_file = $this->properties['pma_theme_image'] . 's_fulltext.png';
            $tmp_txt = __('Full texts');
            $url_params_full_text['pftext'] = self::DISPLAY_FULL_TEXT;
        }

        $tmp_image = '<img class="fulltext" src="' . $tmp_image_file . '" alt="'
                     . $tmp_txt . '" title="' . $tmp_txt . '">';
        $tmp_url = Url::getFromRoute('/sql', $url_params_full_text);

        return Generator::linkOrButton($tmp_url, $tmp_image);
    }

    /**
     * Get comment for row
     *
     * @see getTableHeaders()
     *
     * @param array $commentsMap comments array
     * @param array $fieldsMeta  set of field properties
     *
     * @return string html content
     *
     * @access private
     */
    private function getCommentForRow(array $commentsMap, $fieldsMeta)
    {
        return $this->template->render('display/results/comment_for_row', [
            'comments_map' => $commentsMap,
            'fields_meta' => $fieldsMeta,
            'limit_chars' => $GLOBALS['cfg']['LimitChars'],
        ]);
    }

    /**
     * Prepare parameters and html for sorted table header fields
     *
     * @see getTableHeaders()
     *
     * @param stdClass $fields_meta                 set of field properties
     * @param array    $sort_expression             sort expression
     * @param array    $sort_expression_nodirection sort expression without direction
     * @param int      $column_index                the index of the column
     * @param string   $unsorted_sql_query          the unsorted sql query
     * @param int      $session_max_rows            maximum rows resulted by sql
     * @param string   $comments                    comment for row
     * @param array    $sort_direction              sort direction
     * @param bool     $col_visib                   column is visible(false) or column isn't visible(string array)
     * @param string   $col_visib_j                 element of $col_visib array
     *
     * @return array   2 element array - $order_link, $sorted_header_html
     *
     * @access private
     */
    private function getOrderLinkAndSortedHeaderHtml(
        $fields_meta,
        array $sort_expression,
        array $sort_expression_nodirection,
        $column_index,
        $unsorted_sql_query,
        $session_max_rows,
        $comments,
        array $sort_direction,
        $col_visib,
        $col_visib_j
    ) {
        $sorted_header_html = '';

        // Checks if the table name is required; it's the case
        // for a query with a "JOIN" statement and if the column
        // isn't aliased, or in queries like
        // SELECT `1`.`master_field` , `2`.`master_field`
        // FROM `PMA_relation` AS `1` , `PMA_relation` AS `2`

        $sort_tbl = isset($fields_meta->table)
            && strlen($fields_meta->table) > 0
            && $fields_meta->orgname == $fields_meta->name
            ? Util::backquote(
                $fields_meta->table
            ) . '.'
            : '';

        $name_to_use_in_sort = $fields_meta->name;

        // Generates the orderby clause part of the query which is part
        // of URL
        [$single_sort_order, $multi_sort_order, $order_img]
            = $this->getSingleAndMultiSortUrls(
                $sort_expression,
                $sort_expression_nodirection,
                $sort_tbl,
                $name_to_use_in_sort,
                $sort_direction,
                $fields_meta
            );

        if (preg_match(
            '@(.*)([[:space:]](LIMIT (.*)|PROCEDURE (.*)|FOR UPDATE|'
            . 'LOCK IN SHARE MODE))@is',
            $unsorted_sql_query,
            $regs3
        )) {
            $single_sorted_sql_query = $regs3[1] . $single_sort_order . $regs3[2];
            $multi_sorted_sql_query = $regs3[1] . $multi_sort_order . $regs3[2];
        } else {
            $single_sorted_sql_query = $unsorted_sql_query . $single_sort_order;
            $multi_sorted_sql_query = $unsorted_sql_query . $multi_sort_order;
        }

        $_single_url_params = [
            'db'                 => $this->properties['db'],
            'table'              => $this->properties['table'],
            'sql_query'          => $single_sorted_sql_query,
            'sql_signature'      => Core::signSqlQuery($single_sorted_sql_query),
            'session_max_rows'   => $session_max_rows,
            'is_browse_distinct' => $this->properties['is_browse_distinct'],
        ];

        $_multi_url_params = [
            'db'                 => $this->properties['db'],
            'table'              => $this->properties['table'],
            'sql_query'          => $multi_sorted_sql_query,
            'sql_signature'      => Core::signSqlQuery($multi_sorted_sql_query),
            'session_max_rows'   => $session_max_rows,
            'is_browse_distinct' => $this->properties['is_browse_distinct'],
        ];
        $single_order_url = Url::getFromRoute('/sql', $_single_url_params);
        $multi_order_url = Url::getFromRoute('/sql', $_multi_url_params);

        // Displays the sorting URL
        // enable sort order swapping for image
        $order_link = $this->getSortOrderLink(
            $order_img,
            $fields_meta,
            $single_order_url,
            $multi_order_url
        );

        $sorted_header_html .= $this->getDraggableClassForSortableColumns(
            $col_visib,
            $col_visib_j,
            $fields_meta,
            $order_link,
            $comments
        );

        return [
            $order_link,
            $sorted_header_html,
        ];
    }

    /**
     * Prepare parameters and html for sorted table header fields
     *
     * @see    getOrderLinkAndSortedHeaderHtml()
     *
     * @param array    $sort_expression             sort expression
     * @param array    $sort_expression_nodirection sort expression without direction
     * @param string   $sort_tbl                    The name of the table to which
     *                                              the current column belongs to
     * @param string   $name_to_use_in_sort         The current column under
     *                                              consideration
     * @param array    $sort_direction              sort direction
     * @param stdClass $fields_meta                 set of field properties
     *
     * @return array   3 element array - $single_sort_order, $sort_order, $order_img
     *
     * @access private
     */
    private function getSingleAndMultiSortUrls(
        array $sort_expression,
        array $sort_expression_nodirection,
        $sort_tbl,
        $name_to_use_in_sort,
        array $sort_direction,
        $fields_meta
    ) {
        $sort_order = '';
        // Check if the current column is in the order by clause
        $is_in_sort = $this->isInSorted(
            $sort_expression,
            $sort_expression_nodirection,
            $sort_tbl,
            $name_to_use_in_sort
        );
        $current_name = $name_to_use_in_sort;
        if ($sort_expression_nodirection[0] == '' || ! $is_in_sort) {
            $special_index = $sort_expression_nodirection[0] == ''
                ? 0
                : count($sort_expression_nodirection);
            $sort_expression_nodirection[$special_index]
                = Util::backquote(
                    $current_name
                );
            $sort_direction[$special_index] = preg_match(
                '@time|date@i',
                $fields_meta->type ?? ''
            ) ? self::DESCENDING_SORT_DIR : self::ASCENDING_SORT_DIR;
        }

        $sort_expression_nodirection = array_filter($sort_expression_nodirection);
        $single_sort_order = null;
        foreach ($sort_expression_nodirection as $index => $expression) {
            // check if this is the first clause,
            // if it is then we have to add "order by"
            $is_first_clause = ($index == 0);
            $name_to_use_in_sort = $expression;
            $sort_tbl_new = $sort_tbl;
            // Test to detect if the column name is a standard name
            // Standard name has the table name prefixed to the column name
            if (mb_strpos($name_to_use_in_sort, '.') !== false) {
                $matches = explode('.', $name_to_use_in_sort);
                // Matches[0] has the table name
                // Matches[1] has the column name
                $name_to_use_in_sort = $matches[1];
                $sort_tbl_new = $matches[0];
            }

            // $name_to_use_in_sort might contain a space due to
            // formatting of function expressions like "COUNT(name )"
            // so we remove the space in this situation
            $name_to_use_in_sort = str_replace([' )', '``'], [')', '`'], $name_to_use_in_sort);
            $name_to_use_in_sort = trim($name_to_use_in_sort, '`');

            // If this the first column name in the order by clause add
            // order by clause to the  column name
            $query_head = $is_first_clause ? "\nORDER BY " : '';
            // Again a check to see if the given column is a aggregate column
            if (mb_strpos($name_to_use_in_sort, '(') !== false) {
                $sort_order .=  $query_head . $name_to_use_in_sort . ' ';
            } else {
                if (strlen($sort_tbl_new) > 0) {
                    $sort_tbl_new .= '.';
                }
                $sort_order .=  $query_head . $sort_tbl_new
                  . Util::backquote(
                      $name_to_use_in_sort
                  ) . ' ';
            }

            // For a special case where the code generates two dots between
            // column name and table name.
            $sort_order = preg_replace('/\.\./', '.', $sort_order);
            // Incase this is the current column save $single_sort_order
            if ($current_name == $name_to_use_in_sort) {
                if (mb_strpos($current_name, '(') !== false) {
                    $single_sort_order = "\n" . 'ORDER BY ' . Util::backquote($current_name) . ' ';
                } else {
                    $single_sort_order = "\n" . 'ORDER BY ' . $sort_tbl
                        . Util::backquote(
                            $current_name
                        ) . ' ';
                }
                if ($is_in_sort) {
                    [$single_sort_order, $order_img]
                        = $this->getSortingUrlParams(
                            $sort_direction,
                            $single_sort_order,
                            $index
                        );
                } else {
                    $single_sort_order .= strtoupper($sort_direction[$index]);
                }
            }
            if ($current_name == $name_to_use_in_sort && $is_in_sort) {
                // We need to generate the arrow button and related html
                [$sort_order, $order_img] = $this->getSortingUrlParams(
                    $sort_direction,
                    $sort_order,
                    $index
                );
                $order_img .= ' <small>' . ($index + 1) . '</small>';
            } else {
                $sort_order .= strtoupper($sort_direction[$index]);
            }
            // Separate columns by a comma
            $sort_order .= ', ';
        }
        // remove the comma from the last column name in the newly
        // constructed clause
        $sort_order = mb_substr(
            $sort_order,
            0,
            mb_strlen($sort_order) - 2
        );
        if (empty($order_img)) {
            $order_img = '';
        }

        return [
            $single_sort_order,
            $sort_order,
            $order_img,
        ];
    }

    /**
     * Check whether the column is sorted
     *
     * @see getTableHeaders()
     *
     * @param array  $sort_expression             sort expression
     * @param array  $sort_expression_nodirection sort expression without direction
     * @param string $sort_tbl                    the table name
     * @param string $name_to_use_in_sort         the sorting column name
     *
     * @return bool the column sorted or not
     *
     * @access private
     */
    private function isInSorted(
        array $sort_expression,
        array $sort_expression_nodirection,
        $sort_tbl,
        $name_to_use_in_sort
    ) {
        $index_in_expression = 0;

        foreach ($sort_expression_nodirection as $index => $clause) {
            if (mb_strpos($clause, '.') !== false) {
                $fragments = explode('.', $clause);
                $clause2 = $fragments[0] . '.' . str_replace('`', '', $fragments[1]);
            } else {
                $clause2 = $sort_tbl . str_replace('`', '', $clause);
            }
            if ($clause2 === $sort_tbl . $name_to_use_in_sort) {
                $index_in_expression = $index;
                break;
            }
        }
        if (empty($sort_expression[$index_in_expression])) {
            $is_in_sort = false;
        } else {
            // Field name may be preceded by a space, or any number
            // of characters followed by a dot (tablename.fieldname)
            // so do a direct comparison for the sort expression;
            // this avoids problems with queries like
            // "SELECT id, count(id)..." and clicking to sort
            // on id or on count(id).
            // Another query to test this:
            // SELECT p.*, FROM_UNIXTIME(p.temps) FROM mytable AS p
            // (and try clicking on each column's header twice)
            $noSortTable = empty($sort_tbl) || mb_strpos(
                $sort_expression_nodirection[$index_in_expression],
                $sort_tbl
            ) === false;
            $noOpenParenthesis = mb_strpos(
                $sort_expression_nodirection[$index_in_expression],
                '('
            ) === false;
            if (! empty($sort_tbl) && $noSortTable && $noOpenParenthesis) {
                $new_sort_expression_nodirection = $sort_tbl
                    . $sort_expression_nodirection[$index_in_expression];
            } else {
                $new_sort_expression_nodirection
                    = $sort_expression_nodirection[$index_in_expression];
            }

            //Back quotes are removed in next comparison, so remove them from value
            //to compare.
            $name_to_use_in_sort = str_replace('`', '', $name_to_use_in_sort);

            $is_in_sort = false;
            $sort_name = str_replace('`', '', $sort_tbl) . $name_to_use_in_sort;

            if ($sort_name == str_replace('`', '', $new_sort_expression_nodirection)
                || $sort_name == str_replace('`', '', $sort_expression_nodirection[$index_in_expression])
            ) {
                $is_in_sort = true;
            }
        }

        return $is_in_sort;
    }

    /**
     * Get sort url parameters - sort order and order image
     *
     * @see     getSingleAndMultiSortUrls()
     *
     * @param array  $sort_direction the sort direction
     * @param string $sort_order     the sorting order
     * @param int    $index          the index of sort direction array.
     *
     * @return array                  2 element array - $sort_order, $order_img
     *
     * @access private
     */
    private function getSortingUrlParams(array $sort_direction, $sort_order, $index)
    {
        if (strtoupper(trim($sort_direction[$index])) === self::DESCENDING_SORT_DIR) {
            $sort_order .= ' ASC';
            $order_img   = ' ' . Generator::getImage(
                's_desc',
                __('Descending'),
                [
                    'class' => 'soimg',
                    'title' => '',
                ]
            );
            $order_img  .= ' ' . Generator::getImage(
                's_asc',
                __('Ascending'),
                [
                    'class' => 'soimg hide',
                    'title' => '',
                ]
            );
        } else {
            $sort_order .= ' DESC';
            $order_img   = ' ' . Generator::getImage(
                's_asc',
                __('Ascending'),
                [
                    'class' => 'soimg',
                    'title' => '',
                ]
            );
            $order_img  .=  ' ' . Generator::getImage(
                's_desc',
                __('Descending'),
                [
                    'class' => 'soimg hide',
                    'title' => '',
                ]
            );
        }

        return [
            $sort_order,
            $order_img,
        ];
    }

    /**
     * Get sort order link
     *
     * @see getTableHeaders()
     *
     * @param string   $order_img       the sort order image
     * @param stdClass $fields_meta     set of field properties
     * @param string   $order_url       the url for sort
     * @param string   $multi_order_url the url for sort
     *
     * @return string the sort order link
     *
     * @access private
     */
    private function getSortOrderLink(
        $order_img,
        $fields_meta,
        $order_url,
        $multi_order_url
    ) {
        $order_link_params = ['class' => 'sortlink'];

        $order_link_content = htmlspecialchars($fields_meta->name);
        $inner_link_content = $order_link_content . $order_img
            . '<input type="hidden" value="' . $multi_order_url . '">';

        return Generator::linkOrButton(
            $order_url,
            $inner_link_content,
            $order_link_params
        );
    }

    /**
     * Check if the column contains numeric data. If yes, then set the
     * column header's alignment right
     *
     * @see  getDraggableClassForSortableColumns()
     *
     * @param stdClass $fields_meta set of field properties
     * @param array    $th_class    array containing classes
     *
     * @return void
     */
    private function getClassForNumericColumnType($fields_meta, array &$th_class)
    {
        if (! preg_match(
            '@int|decimal|float|double|real|bit|boolean|serial@i',
            (string) $fields_meta->type
        )) {
            return;
        }

        $th_class[] = 'right';
    }

    /**
     * Prepare columns to draggable effect for sortable columns
     *
     * @see getTableHeaders()
     *
     * @param bool     $col_visib   the column is visible (false)
     *                              array                the column is not visible (string array)
     * @param string   $col_visib_j element of $col_visib array
     * @param stdClass $fields_meta set of field properties
     * @param string   $order_link  the order link
     * @param string   $comments    the comment for the column
     *
     * @return string  html content
     *
     * @access private
     */
    private function getDraggableClassForSortableColumns(
        $col_visib,
        $col_visib_j,
        $fields_meta,
        $order_link,
        $comments
    ) {
        $draggable_html = '<th';
        $th_class = [];
        $th_class[] = 'draggable';
        $this->getClassForNumericColumnType($fields_meta, $th_class);
        if ($col_visib && ! $col_visib_j) {
            $th_class[] = 'hide';
        }

        $th_class[] = 'column_heading';
        $th_class[] = 'sticky';
        if ($GLOBALS['cfg']['BrowsePointerEnable'] == true) {
            $th_class[] = 'pointer';
        }

        if ($GLOBALS['cfg']['BrowseMarkerEnable'] == true) {
            $th_class[] = 'marker';
        }

        $draggable_html .= ' class="' . implode(' ', $th_class) . '"';

        $draggable_html .= ' data-column="' . htmlspecialchars($fields_meta->name)
            . '">' . $order_link . $comments . '</th>';

        return $draggable_html;
    }

    /**
     * Prepare columns to draggable effect for non sortable columns
     *
     * @see getTableHeaders()
     *
     * @param bool     $col_visib       the column is visible (false)
     *                                  array                    the column is not visible (string array)
     * @param string   $col_visib_j     element of $col_visib array
     * @param bool     $condition_field whether to add CSS class condition
     * @param stdClass $fields_meta     set of field properties
     * @param string   $comments        the comment for the column
     *
     * @return string  html content
     *
     * @access private
     */
    private function getDraggableClassForNonSortableColumns(
        $col_visib,
        $col_visib_j,
        $condition_field,
        $fields_meta,
        $comments
    ) {
        $draggable_html = '<th';
        $th_class = [];
        $th_class[] = 'draggable';
<<<<<<< HEAD
        $this->getClassForNumericColumnType($fields_meta, $th_class);
=======
        $th_class[] = 'sticky';
        $this->_getClassForNumericColumnType($fields_meta, $th_class);
>>>>>>> 61a1ff10
        if ($col_visib && ! $col_visib_j) {
            $th_class[] = 'hide';
        }

        if ($condition_field) {
            $th_class[] = 'condition';
        }

        $draggable_html .= ' class="' . implode(' ', $th_class) . '"';

        $draggable_html .= ' data-column="'
            . htmlspecialchars((string) $fields_meta->name) . '">';

        $draggable_html .= htmlspecialchars((string) $fields_meta->name);

        $draggable_html .= "\n" . $comments . '</th>';

        return $draggable_html;
    }

    /**
     * Prepare column to show at right side - check boxes or empty column
     *
     * @see getTableHeaders()
     *
     * @param array  $displayParts              which elements to display
     * @param string $full_or_partial_text_link full/partial link or text button
     * @param string $colspan                   column span of table header
     *
     * @return string  html content
     *
     * @access private
     */
    private function getColumnAtRightSide(
        array &$displayParts,
        $full_or_partial_text_link,
        $colspan
    ) {
        $right_column_html = '';
        $display_params = $this->properties['display_params'];

        // Displays the needed checkboxes at the right
        // column of the result table header if possible and required...
        if (($GLOBALS['cfg']['RowActionLinks'] === self::POSITION_RIGHT)
            || ($GLOBALS['cfg']['RowActionLinks'] === self::POSITION_BOTH)
            && (($displayParts['edit_lnk'] != self::NO_EDIT_OR_DELETE)
            || ($displayParts['del_lnk'] != self::NO_EDIT_OR_DELETE))
            && ($displayParts['text_btn'] == '1')
        ) {
            $display_params['emptyafter']
                = ($displayParts['edit_lnk'] != self::NO_EDIT_OR_DELETE)
                && ($displayParts['del_lnk'] != self::NO_EDIT_OR_DELETE) ? 4 : 1;

            $right_column_html .= "\n"
                . '<th class="column_action print_ignore" ' . $colspan . '>'
                . $full_or_partial_text_link
                . '</th>';
        } elseif (($GLOBALS['cfg']['RowActionLinks'] === self::POSITION_LEFT)
            || ($GLOBALS['cfg']['RowActionLinks'] === self::POSITION_BOTH)
            && (($displayParts['edit_lnk'] === self::NO_EDIT_OR_DELETE)
            && ($displayParts['del_lnk'] === self::NO_EDIT_OR_DELETE))
            && (! isset($GLOBALS['is_header_sent']) || ! $GLOBALS['is_header_sent'])
        ) {
            //     ... elseif no button, displays empty columns if required
            // (unless coming from Browse mode print view)

            $display_params['emptyafter']
                = ($displayParts['edit_lnk'] != self::NO_EDIT_OR_DELETE)
                && ($displayParts['del_lnk'] != self::NO_EDIT_OR_DELETE) ? 4 : 1;

            $right_column_html .= "\n" . '<td class="print_ignore" ' . $colspan
                . '></td>';
        }

        $this->properties['display_params'] = $display_params;

        return $right_column_html;
    }

    /**
     * Prepares the display for a value
     *
     * @see     getDataCellForGeometryColumns(),
     *          getDataCellForNonNumericColumns()
     *
     * @param string $class          class of table cell
     * @param bool   $conditionField whether to add CSS class condition
     * @param string $value          value to display
     *
     * @return string  the td
     *
     * @access private
     */
    private function buildValueDisplay($class, $conditionField, $value)
    {
        return $this->template->render('display/results/value_display', [
            'class' => $class,
            'condition_field' => $conditionField,
            'value' => $value,
        ]);
    }

    /**
     * Prepares the display for a null value
     *
     * @see     getDataCellForNumericColumns(),
     *          getDataCellForGeometryColumns(),
     *          getDataCellForNonNumericColumns()
     *
     * @param string   $class          class of table cell
     * @param bool     $conditionField whether to add CSS class condition
     * @param stdClass $meta           the meta-information about this field
     * @param string   $align          cell alignment
     *
     * @return string  the td
     *
     * @access private
     */
    private function buildNullDisplay($class, $conditionField, $meta, $align = '')
    {
        $classes = $this->addClass($class, $conditionField, $meta, '');

        return $this->template->render('display/results/null_display', [
            'align' => $align,
            'meta' => $meta,
            'classes' => $classes,
        ]);
    }

    /**
     * Prepares the display for an empty value
     *
     * @see     getDataCellForNumericColumns(),
     *          getDataCellForGeometryColumns(),
     *          getDataCellForNonNumericColumns()
     *
     * @param string   $class          class of table cell
     * @param bool     $conditionField whether to add CSS class condition
     * @param stdClass $meta           the meta-information about this field
     * @param string   $align          cell alignment
     *
     * @return string  the td
     *
     * @access private
     */
    private function buildEmptyDisplay($class, $conditionField, $meta, $align = '')
    {
        $classes = $this->addClass($class, $conditionField, $meta, 'nowrap');

        return $this->template->render('display/results/empty_display', [
            'align' => $align,
            'classes' => $classes,
        ]);
    }

    /**
     * Adds the relevant classes.
     *
     * @see buildNullDisplay(), getRowData()
     *
     * @param string                       $class                 class of table cell
     * @param bool                         $condition_field       whether to add CSS class
     *                                                            condition
     * @param stdClass                     $meta                  the meta-information about the
     *                                                            field
     * @param string                       $nowrap                avoid wrapping
     * @param bool                         $is_field_truncated    is field truncated (display ...)
     * @param TransformationsPlugin|string $transformation_plugin transformation plugin.
     *                                                            Can also be the default function:
     *                                                            Core::mimeDefaultFunction
     * @param string                       $default_function      default transformation function
     *
     * @return string the list of classes
     *
     * @access private
     */
    private function addClass(
        $class,
        $condition_field,
        $meta,
        $nowrap,
        $is_field_truncated = false,
        $transformation_plugin = '',
        $default_function = ''
    ) {
        $classes = [
            $class,
            $nowrap,
        ];

        if (isset($meta->mimetype)) {
            $classes[] = preg_replace('/\//', '_', $meta->mimetype);
        }

        if ($condition_field) {
            $classes[] = 'condition';
        }

        if ($is_field_truncated) {
            $classes[] = 'truncated';
        }

        $mime_map = $this->properties['mime_map'];
        $orgFullColName = $this->properties['db'] . '.' . $meta->orgtable
            . '.' . $meta->orgname;
        if ($transformation_plugin != $default_function
            || ! empty($mime_map[$orgFullColName]['input_transformation'])
        ) {
            $classes[] = 'transformed';
        }

        // Define classes to be added to this data field based on the type of data
        $matches = [
            'enum' => 'enum',
            'set' => 'set',
            'binary' => 'hex',
        ];

        foreach ($matches as $key => $value) {
            if (mb_strpos($meta->flags, $key) === false) {
                continue;
            }

            $classes[] = $value;
        }

        if (mb_strpos($meta->type, 'bit') !== false) {
            $classes[] = 'bit';
        }

        return implode(' ', $classes);
    }

    /**
     * Prepare the body of the results table
     *
     * @see     getTable()
     *
     * @param int   $dt_result            the link id associated to the query
     *                                    which results have to be displayed
     * @param array $displayParts         which elements to display
     * @param array $map                  the list of relations
     * @param array $analyzed_sql_results analyzed sql results
     * @param bool  $is_limited_display   with limited operations or not
     *
     * @return string  html content
     *
     * @global array  $row                  current row data
     * @access private
     */
    private function getTableBody(
        &$dt_result,
        array &$displayParts,
        array $map,
        array $analyzed_sql_results,
        $is_limited_display = false
    ) {
        global $row; // mostly because of browser transformations,
                     // to make the row-data accessible in a plugin

        $table_body_html = '';

        // query without conditions to shorten URLs when needed, 200 is just
        // guess, it should depend on remaining URL length
        $url_sql_query = $this->getUrlSqlQuery($analyzed_sql_results);

        $display_params = $this->properties['display_params'];

        if (! is_array($map)) {
            $map = [];
        }

        $row_no                       = 0;
        $display_params['edit']       = [];
        $display_params['copy']       = [];
        $display_params['delete']     = [];
        $display_params['data']       = [];
        $display_params['row_delete'] = [];
        $this->properties['display_params'] = $display_params;

        // name of the class added to all grid editable elements;
        // if we don't have all the columns of a unique key in the result set,
        //  do not permit grid editing
        if ($is_limited_display || ! $this->properties['editable']) {
            $grid_edit_class = '';
        } else {
            switch ($GLOBALS['cfg']['GridEditing']) {
                case 'double-click':
                    // trying to reduce generated HTML by using shorter
                    // classes like click1 and click2
                    $grid_edit_class = 'grid_edit click2';
                    break;
                case 'click':
                    $grid_edit_class = 'grid_edit click1';
                    break;
                default: // 'disabled'
                    $grid_edit_class = '';
                    break;
            }
        }

        // prepare to get the column order, if available
        [$col_order, $col_visib] = $this->getColumnParams(
            $analyzed_sql_results
        );

        // Correction University of Virginia 19991216 in the while below
        // Previous code assumed that all tables have keys, specifically that
        // the phpMyAdmin GUI should support row delete/edit only for such
        // tables.
        // Although always using keys is arguably the prescribed way of
        // defining a relational table, it is not required. This will in
        // particular be violated by the novice.
        // We want to encourage phpMyAdmin usage by such novices. So the code
        // below has been changed to conditionally work as before when the
        // table being displayed has one or more keys; but to display
        // delete/edit options correctly for tables without keys.

        $whereClauseMap = $this->properties['whereClauseMap'];
        while ($row = $GLOBALS['dbi']->fetchRow($dt_result)) {
            // add repeating headers
            if (($row_no != 0) && ($_SESSION['tmpval']['repeat_cells'] != 0)
                && ! $row_no % $_SESSION['tmpval']['repeat_cells']
            ) {
                $table_body_html .= $this->getRepeatingHeaders(
                    $display_params
                );
            }

            $tr_class = [];
            if ($GLOBALS['cfg']['BrowsePointerEnable'] != true) {
                $tr_class[] = 'nopointer';
            }
            if ($GLOBALS['cfg']['BrowseMarkerEnable'] != true) {
                $tr_class[] = 'nomarker';
            }

            // pointer code part
            $classes = (empty($tr_class) ? ' ' : 'class="' . implode(' ', $tr_class) . '"');
            $table_body_html .= '<tr ' . $classes . ' >';

            // 1. Prepares the row

            // In print view these variable needs to be initialized
            $del_url = null;
            $del_str = null;
            $edit_str = null;
            $js_conf = null;
            $copy_url = null;
            $copy_str = null;
            $edit_url = null;

            // 1.2 Defines the URLs for the modify/delete link(s)

            if (($displayParts['edit_lnk'] != self::NO_EDIT_OR_DELETE)
                || ($displayParts['del_lnk'] != self::NO_EDIT_OR_DELETE)
            ) {
                $expressions = [];

                if (isset($analyzed_sql_results['statement'])
                    && $analyzed_sql_results['statement'] instanceof SelectStatement
                ) {
                    $expressions = $analyzed_sql_results['statement']->expr;
                }

                // Results from a "SELECT" statement -> builds the
                // WHERE clause to use in links (a unique key if possible)
                /**
                 * @todo $where_clause could be empty, for example a table
                 *       with only one field and it's a BLOB; in this case,
                 *       avoid to display the delete and edit links
                 */
                [$where_clause, $clause_is_unique, $condition_array] = Util::getUniqueCondition(
                    $dt_result,
                    $this->properties['fields_cnt'],
                    $this->properties['fields_meta'],
                    $row,
                    false,
                    $this->properties['table'],
                    $expressions
                );
                $whereClauseMap[$row_no][$this->properties['table']] = $where_clause;
                $this->properties['whereClauseMap'] = $whereClauseMap;

                // 1.2.1 Modify link(s) - update row case
                if ($displayParts['edit_lnk'] === self::UPDATE_ROW) {
                    [
                        $edit_url,
                        $copy_url,
                        $edit_str,
                        $copy_str,
                    ]
                            = $this->getModifiedLinks(
                                $where_clause,
                                $clause_is_unique,
                                $url_sql_query
                            );
                } // end if (1.2.1)

                // 1.2.2 Delete/Kill link(s)
                [$del_url, $del_str, $js_conf]
                    = $this->getDeleteAndKillLinks(
                        $where_clause,
                        $clause_is_unique,
                        $url_sql_query,
                        $displayParts['del_lnk'],
                        $row
                    );

                // 1.3 Displays the links at left if required
                if (($GLOBALS['cfg']['RowActionLinks'] === self::POSITION_LEFT)
                    || ($GLOBALS['cfg']['RowActionLinks'] === self::POSITION_BOTH)
                ) {
                    $table_body_html .= $this->template->render('display/results/checkbox_and_links', [
                        'position' => self::POSITION_LEFT,
                        'has_checkbox' => ! empty($del_url) && $displayParts['del_lnk'] !== self::KILL_PROCESS,
                        'edit' => ['url' => $edit_url, 'string' => $edit_str, 'clause_is_unique' => $clause_is_unique],
                        'copy' => ['url' => $copy_url, 'string' => $copy_str],
                        'delete' => ['url' => $del_url, 'string' => $del_str],
                        'row_number' => $row_no,
                        'where_clause' => $where_clause,
                        'condition' => json_encode($condition_array),
                        'is_ajax' => Response::getInstance()->isAjax(),
                        'js_conf' => $js_conf ?? '',
                    ]);
                } elseif ($GLOBALS['cfg']['RowActionLinks'] === self::POSITION_NONE) {
                    $table_body_html .= $this->template->render('display/results/checkbox_and_links', [
                        'position' => self::POSITION_NONE,
                        'has_checkbox' => ! empty($del_url) && $displayParts['del_lnk'] !== self::KILL_PROCESS,
                        'edit' => ['url' => $edit_url, 'string' => $edit_str, 'clause_is_unique' => $clause_is_unique],
                        'copy' => ['url' => $copy_url, 'string' => $copy_str],
                        'delete' => ['url' => $del_url, 'string' => $del_str],
                        'row_number' => $row_no,
                        'where_clause' => $where_clause,
                        'condition' => json_encode($condition_array),
                        'is_ajax' => Response::getInstance()->isAjax(),
                        'js_conf' => $js_conf ?? '',
                    ]);
                } // end if (1.3)
            } // end if (1)

            // 2. Displays the rows' values
            if ($this->properties['mime_map'] === null) {
                $this->setMimeMap();
            }
            $table_body_html .= $this->getRowValues(
                $dt_result,
                $row,
                $row_no,
                $col_order,
                $map,
                $grid_edit_class,
                $col_visib,
                $url_sql_query,
                $analyzed_sql_results
            );

            // 3. Displays the modify/delete links on the right if required
            if (($displayParts['edit_lnk'] != self::NO_EDIT_OR_DELETE)
                || ($displayParts['del_lnk'] != self::NO_EDIT_OR_DELETE)
            ) {
                if (($GLOBALS['cfg']['RowActionLinks'] === self::POSITION_RIGHT)
                    || ($GLOBALS['cfg']['RowActionLinks'] === self::POSITION_BOTH)
                ) {
                    $table_body_html .= $this->template->render('display/results/checkbox_and_links', [
                        'position' => self::POSITION_RIGHT,
                        'has_checkbox' => ! empty($del_url) && $displayParts['del_lnk'] !== self::KILL_PROCESS,
                        'edit' => [
                            'url' => $edit_url,
                            'string' => $edit_str,
                            'clause_is_unique' => $clause_is_unique ?? true,
                        ],
                        'copy' => ['url' => $copy_url, 'string' => $copy_str],
                        'delete' => ['url' => $del_url, 'string' => $del_str],
                        'row_number' => $row_no,
                        'where_clause' => $where_clause ?? '',
                        'condition' => json_encode($condition_array ?? []),
                        'is_ajax' => Response::getInstance()->isAjax(),
                        'js_conf' => $js_conf ?? '',
                    ]);
                }
            } // end if (3)

            $table_body_html .= '</tr>';
            $table_body_html .= "\n";
            $row_no++;
        } // end while

        return $table_body_html;
    }

    /**
     * Sets the MIME details of the columns in the results set
     *
     * @return void
     */
    private function setMimeMap()
    {
        $fields_meta = $this->properties['fields_meta'];
        $mimeMap = [];
        $added = [];

        for ($currentColumn = 0; $currentColumn < $this->properties['fields_cnt']; ++$currentColumn) {
            $meta = $fields_meta[$currentColumn];
            $orgFullTableName = $this->properties['db'] . '.' . $meta->orgtable;

            if (! $GLOBALS['cfgRelation']['commwork']
                || ! $GLOBALS['cfgRelation']['mimework']
                || ! $GLOBALS['cfg']['BrowseMIME']
                || $_SESSION['tmpval']['hide_transformation']
                || ! empty($added[$orgFullTableName])
            ) {
                continue;
            }

            $mimeMap = array_merge(
                $mimeMap,
                $this->transformations->getMime($this->properties['db'], $meta->orgtable, false, true) ?? []
            );
            $added[$orgFullTableName] = true;
        }

        // special browser transformation for some SHOW statements
        if ($this->properties['is_show']
            && ! $_SESSION['tmpval']['hide_transformation']
        ) {
            preg_match(
                '@^SHOW[[:space:]]+(VARIABLES|(FULL[[:space:]]+)?'
                . 'PROCESSLIST|STATUS|TABLE|GRANTS|CREATE|LOGS|DATABASES|FIELDS'
                . ')@i',
                $this->properties['sql_query'],
                $which
            );

            if (isset($which[1])) {
                $str = ' ' . strtoupper($which[1]);
                $isShowProcessList = strpos($str, 'PROCESSLIST') > 0;
                if ($isShowProcessList) {
                    $mimeMap['..Info'] = [
                        'mimetype' => 'Text_Plain',
                        'transformation' => 'output/Text_Plain_Sql.php',
                    ];
                }

                $isShowCreateTable = preg_match(
                    '@CREATE[[:space:]]+TABLE@i',
                    $this->properties['sql_query']
                );
                if ($isShowCreateTable) {
                    $mimeMap['..Create Table'] = [
                        'mimetype' => 'Text_Plain',
                        'transformation' => 'output/Text_Plain_Sql.php',
                    ];
                }
            }
        }

        $this->properties['mime_map'] = $mimeMap;
    }

    /**
     * Get the values for one data row
     *
     * @see     getTableBody()
     *
     * @param int               $dt_result            the link id associated to the query
     *                                                which results have to be displayed
     * @param array             $row                  current row data
     * @param int               $row_no               the index of current row
     * @param array|false       $col_order            the column order false when
     *                                                a property not found false
     *                                                when a property not found
     * @param array             $map                  the list of relations
     * @param string            $grid_edit_class      the class for all editable
     *                                                columns
     * @param bool|array|string $col_visib            column is visible(false);
     *                                                column isn't visible(string
     *                                                array)
     * @param string            $url_sql_query        the analyzed sql query
     * @param array             $analyzed_sql_results analyzed sql results
     *
     * @return string  html content
     *
     * @access private
     */
    private function getRowValues(
        &$dt_result,
        array $row,
        $row_no,
        $col_order,
        array $map,
        $grid_edit_class,
        $col_visib,
        $url_sql_query,
        array $analyzed_sql_results
    ) {
        $row_values_html = '';

        // Following variable are needed for use in isset/empty or
        // use with array indexes/safe use in foreach
        $sql_query = $this->properties['sql_query'];
        $fields_meta = $this->properties['fields_meta'];
        $highlight_columns = $this->properties['highlight_columns'];
        $mime_map = $this->properties['mime_map'];

        $row_info = $this->getRowInfoForSpecialLinks($row, $col_order);

        $whereClauseMap = $this->properties['whereClauseMap'];

        $columnCount = $this->properties['fields_cnt'];
        for ($currentColumn = 0; $currentColumn < $columnCount; ++$currentColumn) {
            // assign $i with appropriate column order
            $i = is_array($col_order) ? $col_order[$currentColumn] : $currentColumn;

            $meta    = $fields_meta[$i];
            $orgFullColName
                = $this->properties['db'] . '.' . $meta->orgtable . '.' . $meta->orgname;

            $not_null_class = $meta->not_null ? 'not_null' : '';
            $relation_class = isset($map[$meta->name]) ? 'relation' : '';
            $hide_class = is_array($col_visib) && isset($col_visib[$currentColumn]) && ! $col_visib[$currentColumn]
                ? 'hide'
                : '';
            $grid_edit = $meta->orgtable != '' ? $grid_edit_class : '';

            // handle datetime-related class, for grid editing
            $field_type_class
                = $this->getClassForDateTimeRelatedFields($meta->type);

            $is_field_truncated = false;
            // combine all the classes applicable to this column's value
            $class = $this->getClassesForColumn(
                $grid_edit,
                $not_null_class,
                $relation_class,
                $hide_class,
                $field_type_class
            );

            //  See if this column should get highlight because it's used in the
            //  where-query.
            $condition_field = isset($highlight_columns)
                && (isset($highlight_columns[$meta->name])
                || isset($highlight_columns[Util::backquote($meta->name)]));

            // Wrap MIME-transformations. [MIME]
            $default_function = [
                Core::class,
                'mimeDefaultFunction',
            ]; // default_function
            $transformation_plugin = $default_function;
            $transform_options = [];

            if ($GLOBALS['cfgRelation']['mimework']
                && $GLOBALS['cfg']['BrowseMIME']
            ) {
                if (isset($mime_map[$orgFullColName]['mimetype'])
                    && ! empty($mime_map[$orgFullColName]['transformation'])
                ) {
                    $file = $mime_map[$orgFullColName]['transformation'];
                    $include_file = 'libraries/classes/Plugins/Transformations/' . $file;

                    if (@file_exists($include_file)) {
                        $class_name = $this->transformations->getClassName($include_file);
                        if (class_exists($class_name)) {
                            // todo add $plugin_manager
                            $plugin_manager = null;
                            $transformation_plugin = new $class_name(
                                $plugin_manager
                            );

                            $transform_options = $this->transformations->getOptions(
                                $mime_map[$orgFullColName]['transformation_options'] ?? ''
                            );

                            $meta->mimetype = str_replace(
                                '_',
                                '/',
                                $mime_map[$orgFullColName]['mimetype']
                            );
                        }
                    } // end if file_exists
                } // end if transformation is set
            } // end if mime/transformation works.

            // Check whether the field needs to display with syntax highlighting

            $dbLower = mb_strtolower($this->properties['db']);
            $tblLower = mb_strtolower($meta->orgtable);
            $nameLower = mb_strtolower($meta->orgname);
            if (! empty($this->transformation_info[$dbLower][$tblLower][$nameLower])
                && isset($row[$i])
                && (trim($row[$i]) != '')
                && ! $_SESSION['tmpval']['hide_transformation']
            ) {
                include_once $this->transformation_info[$dbLower][$tblLower][$nameLower][0];
                $transformation_plugin = new $this->transformation_info[$dbLower][$tblLower][$nameLower][1](null);

                $transform_options = $this->transformations->getOptions(
                    $mime_map[$orgFullColName]['transformation_options'] ?? ''
                );

                $orgTable = mb_strtolower($meta->orgtable);
                $orgName = mb_strtolower($meta->orgname);

                $meta->mimetype = str_replace(
                    '_',
                    '/',
                    $this->transformation_info[$dbLower][$orgTable][$orgName][2]
                );
            }

            // Check for the predefined fields need to show as link in schemas
            $specialSchemaLinks = SpecialSchemaLinks::get();

            if (! empty($specialSchemaLinks[$dbLower][$tblLower][$nameLower])) {
                $linking_url = $this->getSpecialLinkUrl(
                    $specialSchemaLinks,
                    $row[$i],
                    $row_info,
                    mb_strtolower($meta->orgname)
                );
                $transformation_plugin = new Text_Plain_Link();

                $transform_options  = [
                    0 => $linking_url,
                    2 => true,
                ];

                $meta->mimetype = str_replace(
                    '_',
                    '/',
                    'Text/Plain'
                );
            }

            $expressions = [];

            if (isset($analyzed_sql_results['statement'])
                && $analyzed_sql_results['statement'] instanceof SelectStatement
            ) {
                $expressions = $analyzed_sql_results['statement']->expr;
            }

            /**
             * The result set can have columns from more than one table,
             * this is why we have to check for the unique conditions
             * related to this table; however getUniqueCondition() is
             * costly and does not need to be called if we already know
             * the conditions for the current table.
             */
            if (! isset($whereClauseMap[$row_no][$meta->orgtable])) {
                $unique_conditions = Util::getUniqueCondition(
                    $dt_result,
                    $this->properties['fields_cnt'],
                    $this->properties['fields_meta'],
                    $row,
                    false,
                    $meta->orgtable,
                    $expressions
                );
                $whereClauseMap[$row_no][$meta->orgtable] = $unique_conditions[0];
            }

            $_url_params = [
                'db'            => $this->properties['db'],
                'table'         => $meta->orgtable,
                'where_clause'  => $whereClauseMap[$row_no][$meta->orgtable],
                'transform_key' => $meta->orgname,
            ];

            if (! empty($sql_query)) {
                $_url_params['sql_query'] = $url_sql_query;
            }

            $transform_options['wrapper_link'] = Url::getCommon($_url_params);
            $transform_options['wrapper_params'] = $_url_params;

            $display_params = $this->properties['display_params'];

            // in some situations (issue 11406), numeric returns 1
            // even for a string type
            // for decimal numeric is returning 1
            // have to improve logic
            if (($meta->numeric == 1 && $meta->type !== 'string') || $meta->type === 'real') {
                // n u m e r i c

                $display_params['data'][$row_no][$i]
                    = $this->getDataCellForNumericColumns(
                        $row[$i] === null ? null : (string) $row[$i],
                        $class,
                        $condition_field,
                        $meta,
                        $map,
                        $is_field_truncated,
                        $analyzed_sql_results,
                        $transformation_plugin,
                        $default_function,
                        $transform_options
                    );
            } elseif ($meta->type === self::GEOMETRY_FIELD) {
                // g e o m e t r y

                // Remove 'grid_edit' from $class as we do not allow to
                // inline-edit geometry data.
                $class = str_replace('grid_edit', '', $class);

                $display_params['data'][$row_no][$i]
                    = $this->getDataCellForGeometryColumns(
                        $row[$i],
                        $class,
                        $meta,
                        $map,
                        $_url_params,
                        $condition_field,
                        $transformation_plugin,
                        $default_function,
                        $transform_options,
                        $analyzed_sql_results
                    );
            } else {
                // n o t   n u m e r i c

                $display_params['data'][$row_no][$i]
                    = $this->getDataCellForNonNumericColumns(
                        $row[$i],
                        $class,
                        $meta,
                        $map,
                        $_url_params,
                        $condition_field,
                        $transformation_plugin,
                        $default_function,
                        $transform_options,
                        $is_field_truncated,
                        $analyzed_sql_results,
                        $dt_result,
                        $i
                    );
            }

            // output stored cell
            $row_values_html .= $display_params['data'][$row_no][$i];

            if (isset($display_params['rowdata'][$i][$row_no])) {
                $display_params['rowdata'][$i][$row_no]
                    .= $display_params['data'][$row_no][$i];
            } else {
                $display_params['rowdata'][$i][$row_no]
                    = $display_params['data'][$row_no][$i];
            }

            $this->properties['display_params'] = $display_params;
        } // end for

        return $row_values_html;
    }

    /**
     * Get link for display special schema links
     *
     * @param array  $specialSchemaLinks special schema links
     * @param string $column_value       column value
     * @param array  $row_info           information about row
     * @param string $field_name         column name
     *
     * @return string generated link
     */
    private function getSpecialLinkUrl(
        array $specialSchemaLinks,
        $column_value,
        array $row_info,
        $field_name
    ) {
        $linking_url_params = [];
        $db = mb_strtolower($this->properties['db']);
        $table = mb_strtolower($this->properties['table']);
        $link_relations = $specialSchemaLinks[$db][$table][$field_name];

        if (! is_array($link_relations['link_param'])) {
            $linking_url_params[$link_relations['link_param']] = $column_value;
        } else {
            // Consider only the case of creating link for column field
            // sql query that needs to be passed as url param
            $sql = 'SELECT `' . $column_value . '` FROM `'
                . $row_info[$link_relations['link_param'][1]] . '`.`'
                . $row_info[$link_relations['link_param'][2]] . '`';
            $linking_url_params[$link_relations['link_param'][0]] = $sql;
        }

        $divider = strpos($link_relations['default_page'], '?') ? '&' : '?';
        if (empty($link_relations['link_dependancy_params'])) {
            return $link_relations['default_page']
                . Url::getCommonRaw($linking_url_params, $divider);
        }

        foreach ($link_relations['link_dependancy_params'] as $new_param) {
            // If param_info is an array, set the key and value
            // from that array
            if (is_array($new_param['param_info'])) {
                $linking_url_params[$new_param['param_info'][0]]
                    = $new_param['param_info'][1];
                continue;
            }

            $linking_url_params[$new_param['param_info']]
                = $row_info[mb_strtolower($new_param['column_name'])];

            // Special case 1 - when executing routines, according
            // to the type of the routine, url param changes
            if (empty($row_info['routine_type'])) {
                continue;
            }
        }

        return $link_relations['default_page']
            . Url::getCommonRaw($linking_url_params, $divider);
    }

    /**
     * Prepare row information for display special links
     *
     * @param array      $row       current row data
     * @param array|bool $col_order the column order
     *
     * @return array associative array with column nama -> value
     */
    private function getRowInfoForSpecialLinks(array $row, $col_order)
    {
        $row_info = [];
        $fields_meta = $this->properties['fields_meta'];

        for ($n = 0; $n < $this->properties['fields_cnt']; ++$n) {
            $m = is_array($col_order) ? $col_order[$n] : $n;
            $row_info[mb_strtolower($fields_meta[$m]->orgname)]
                = $row[$m];
        }

        return $row_info;
    }

    /**
     * Get url sql query without conditions to shorten URLs
     *
     * @see     getTableBody()
     *
     * @param array $analyzed_sql_results analyzed sql results
     *
     * @return string analyzed sql query
     *
     * @access private
     */
    private function getUrlSqlQuery(array $analyzed_sql_results)
    {
        if (($analyzed_sql_results['querytype'] !== 'SELECT')
            || (mb_strlen($this->properties['sql_query']) < 200)
        ) {
            return $this->properties['sql_query'];
        }

        $query = 'SELECT ' . Query::getClause(
            $analyzed_sql_results['statement'],
            $analyzed_sql_results['parser']->list,
            'SELECT'
        );

        $from_clause = Query::getClause(
            $analyzed_sql_results['statement'],
            $analyzed_sql_results['parser']->list,
            'FROM'
        );

        if (! empty($from_clause)) {
            $query .= ' FROM ' . $from_clause;
        }

        return $query;
    }

    /**
     * Get column order and column visibility
     *
     * @see    getTableBody()
     *
     * @param array $analyzed_sql_results analyzed sql results
     *
     * @return array 2 element array - $col_order, $col_visib
     *
     * @access private
     */
    private function getColumnParams(array $analyzed_sql_results)
    {
        if ($this->isSelect($analyzed_sql_results)) {
            $pmatable = new Table($this->properties['table'], $this->properties['db']);
            $col_order = $pmatable->getUiProp(Table::PROP_COLUMN_ORDER);
            /* Validate the value */
            if ($col_order !== false) {
                $fields_cnt = $this->properties['fields_cnt'];
                foreach ($col_order as $value) {
                    if ($value < $fields_cnt) {
                        continue;
                    }

                    $pmatable->removeUiProp(Table::PROP_COLUMN_ORDER);
                    $fields_cnt = false;
                }
            }
            $col_visib = $pmatable->getUiProp(Table::PROP_COLUMN_VISIB);
        } else {
            $col_order = false;
            $col_visib = false;
        }

        return [
            $col_order,
            $col_visib,
        ];
    }

    /**
     * Get HTML for repeating headers
     *
     * @see    getTableBody()
     *
     * @param array $display_params holds various display info
     *
     * @return string html content
     *
     * @access private
     */
    private function getRepeatingHeaders(
        array $display_params
    ) {
        $header_html = '<tr>' . "\n";

        if ($display_params['emptypre'] > 0) {
            $header_html .= '    <th colspan="'
                . $display_params['emptypre'] . '">'
                . "\n" . '        &nbsp;</th>' . "\n";
        } elseif ($GLOBALS['cfg']['RowActionLinks'] === self::POSITION_NONE) {
            $header_html .= '    <th></th>' . "\n";
        }

        foreach ($display_params['desc'] as $val) {
            $header_html .= $val;
        }

        if ($display_params['emptyafter'] > 0) {
            $header_html
                .= '    <th colspan="' . $display_params['emptyafter']
                . '">'
                . "\n" . '        &nbsp;</th>' . "\n";
        }
        $header_html .= '</tr>' . "\n";

        return $header_html;
    }

    /**
     * Get modified links
     *
     * @see     getTableBody()
     *
     * @param string $where_clause     the where clause of the sql
     * @param bool   $clause_is_unique the unique condition of clause
     * @param string $url_sql_query    the analyzed sql query
     *
     * @return array<int,string>       5 element array - $edit_url, $copy_url,
     *                                                   $edit_str, $copy_str
     *
     * @access private
     */
    private function getModifiedLinks(
        $where_clause,
        $clause_is_unique,
        $url_sql_query
    ) {
        $_url_params = [
            'db'               => $this->properties['db'],
            'table'            => $this->properties['table'],
            'where_clause'     => $where_clause,
            'clause_is_unique' => $clause_is_unique,
            'sql_query'        => $url_sql_query,
            'goto'             => Url::getFromRoute('/sql'),
        ];

        $edit_url = Url::getFromRoute(
            '/table/change',
            $_url_params + ['default_action' => 'update']
        );

        $copy_url = Url::getFromRoute(
            '/table/change',
            $_url_params + ['default_action' => 'insert']
        );

        $edit_str = $this->getActionLinkContent(
            'b_edit',
            __('Edit')
        );
        $copy_str = $this->getActionLinkContent(
            'b_insrow',
            __('Copy')
        );

        return [
            $edit_url,
            $copy_url,
            $edit_str,
            $copy_str,
        ];
    }

    /**
     * Get delete and kill links
     *
     * @see     getTableBody()
     *
     * @param string $where_clause     the where clause of the sql
     * @param bool   $clause_is_unique the unique condition of clause
     * @param string $url_sql_query    the analyzed sql query
     * @param string $del_lnk          the delete link of current row
     * @param array  $row              the current row
     *
     * @return array                    3 element array
     *                                  $del_url, $del_str, $js_conf
     *
     * @access private
     */
    private function getDeleteAndKillLinks(
        $where_clause,
        $clause_is_unique,
        $url_sql_query,
        $del_lnk,
        array $row
    ) {
        $goto = $this->properties['goto'];

        if ($del_lnk === self::DELETE_ROW) { // delete row case
            $_url_params = [
                'db'        => $this->properties['db'],
                'table'     => $this->properties['table'],
                'sql_query' => $url_sql_query,
                'message_to_show' => __('The row has been deleted.'),
                'goto'      => empty($goto) ? Url::getFromRoute('/table/sql') : $goto,
            ];

            $lnk_goto = Url::getFromRoute('/sql', $_url_params);

            $del_query = 'DELETE FROM '
                . Util::backquote($this->properties['table'])
                . ' WHERE ' . $where_clause .
                ($clause_is_unique ? '' : ' LIMIT 1');

            $_url_params = [
                'db'        => $this->properties['db'],
                'table'     => $this->properties['table'],
                'sql_query' => $del_query,
                'message_to_show' => __('The row has been deleted.'),
                'goto'      => $lnk_goto,
            ];
            $del_url  = Url::getFromRoute('/sql', $_url_params);

            $js_conf  = 'DELETE FROM ' . Sanitize::jsFormat($this->properties['table'])
                . ' WHERE ' . Sanitize::jsFormat($where_clause, false)
                . ($clause_is_unique ? '' : ' LIMIT 1');

            $del_str = $this->getActionLinkContent('b_drop', __('Delete'));
        } elseif ($del_lnk === self::KILL_PROCESS) { // kill process case
            $_url_params = [
                'db'        => $this->properties['db'],
                'table'     => $this->properties['table'],
                'sql_query' => $url_sql_query,
                'goto'      => Url::getFromRoute('/'),
            ];

            $lnk_goto = Url::getFromRoute('/sql', $_url_params);

            $kill = $GLOBALS['dbi']->getKillQuery((int) $row[0]);

            $_url_params = [
                'db'        => 'mysql',
                'sql_query' => $kill,
                'goto'      => $lnk_goto,
            ];

            $del_url = Url::getFromRoute('/sql', $_url_params);
            $js_conf = $kill;
            $del_str = Generator::getIcon(
                'b_drop',
                __('Kill')
            );
        } else {
            $del_url = $del_str = $js_conf = null;
        }

        return [
            $del_url,
            $del_str,
            $js_conf,
        ];
    }

    /**
     * Get content inside the table row action links (Edit/Copy/Delete)
     *
     * @see     getModifiedLinks(), getDeleteAndKillLinks()
     *
     * @param string $icon         The name of the file to get
     * @param string $display_text The text displaying after the image icon
     *
     * @return string
     *
     * @access private
     */
    private function getActionLinkContent($icon, $display_text)
    {
        $linkContent = '';

        if (isset($GLOBALS['cfg']['RowActionType'])
            && $GLOBALS['cfg']['RowActionType'] === self::ACTION_LINK_CONTENT_ICONS
        ) {
            $linkContent .= '<span class="nowrap">'
                . Generator::getImage(
                    $icon,
                    $display_text
                )
                . '</span>';
        } elseif (isset($GLOBALS['cfg']['RowActionType'])
            && $GLOBALS['cfg']['RowActionType'] === self::ACTION_LINK_CONTENT_TEXT
        ) {
            $linkContent .= '<span class="nowrap">' . $display_text . '</span>';
        } else {
            $linkContent .= Generator::getIcon(
                $icon,
                $display_text
            );
        }

        return $linkContent;
    }

    /**
     * Get the combined classes for a column
     *
     * @see     getTableBody()
     *
     * @param string $grid_edit_class  the class for all editable columns
     * @param string $not_null_class   the class for not null columns
     * @param string $relation_class   the class for relations in a column
     * @param string $hide_class       the class for visibility of a column
     * @param string $field_type_class the class related to type of the field
     *
     * @return string the combined classes
     *
     * @access private
     */
    private function getClassesForColumn(
        $grid_edit_class,
        $not_null_class,
        $relation_class,
        $hide_class,
        $field_type_class
    ) {
        return 'data ' . $grid_edit_class . ' ' . $not_null_class . ' '
            . $relation_class . ' ' . $hide_class . ' ' . $field_type_class;
    }

    /**
     * Get class for datetime related fields
     *
     * @see    getTableBody()
     *
     * @param string $type the type of the column field
     *
     * @return string   the class for the column
     *
     * @access private
     */
    private function getClassForDateTimeRelatedFields($type)
    {
        if ((substr($type, 0, 9) === self::TIMESTAMP_FIELD)
            || ($type === self::DATETIME_FIELD)
        ) {
            $field_type_class = 'datetimefield';
        } elseif ($type === self::DATE_FIELD) {
            $field_type_class = 'datefield';
        } elseif ($type === self::TIME_FIELD) {
            $field_type_class = 'timefield';
        } elseif ($type === self::STRING_FIELD) {
            $field_type_class = 'text';
        } else {
            $field_type_class = '';
        }

        return $field_type_class;
    }

    /**
     * Prepare data cell for numeric type fields
     *
     * @see    getTableBody()
     *
     * @param string|null           $column                the column's value
     * @param string                $class                 the html class for column
     * @param bool                  $condition_field       the column should highlighted
     *                                                     or not
     * @param stdClass              $meta                  the meta-information about this
     *                                                     field
     * @param array                 $map                   the list of relations
     * @param bool                  $is_field_truncated    the condition for blob data
     *                                                     replacements
     * @param array                 $analyzed_sql_results  the analyzed query
     * @param TransformationsPlugin $transformation_plugin the name of transformation plugin
     * @param string                $default_function      the default transformation
     *                                                     function
     * @param array                 $transform_options     the transformation parameters
     *
     * @return string the prepared cell, html content
     *
     * @access private
     */
    private function getDataCellForNumericColumns(
        ?string $column,
        $class,
        $condition_field,
        $meta,
        array $map,
        $is_field_truncated,
        array $analyzed_sql_results,
        $transformation_plugin,
        $default_function,
        array $transform_options
    ) {
        if (! isset($column) || $column === null) {
            $cell = $this->buildNullDisplay(
                'right ' . $class,
                $condition_field,
                $meta,
                ''
            );
        } elseif ($column != '') {
            $nowrap = ' nowrap';
            $where_comparison = ' = ' . $column;

            $cell = $this->getRowData(
                'right ' . $class,
                $condition_field,
                $analyzed_sql_results,
                $meta,
                $map,
                $column,
                $column,
                $transformation_plugin,
                $default_function,
                $nowrap,
                $where_comparison,
                $transform_options,
                $is_field_truncated,
                ''
            );
        } else {
            $cell = $this->buildEmptyDisplay(
                'right ' . $class,
                $condition_field,
                $meta,
                ''
            );
        }

        return $cell;
    }

    /**
     * Get data cell for geometry type fields
     *
     * @see     getTableBody()
     *
     * @param string|null           $column                the relevant column in data row
     * @param string                $class                 the html class for column
     * @param stdClass              $meta                  the meta-information about
     *                                                     this field
     * @param array                 $map                   the list of relations
     * @param array                 $_url_params           the parameters for generate url
     * @param bool                  $condition_field       the column should highlighted
     *                                                     or not
     * @param TransformationsPlugin $transformation_plugin the name of transformation
     *                                                     function
     * @param string                $default_function      the default transformation
     *                                                     function
     * @param string                $transform_options     the transformation parameters
     * @param array                 $analyzed_sql_results  the analyzed query
     *
     * @return string the prepared data cell, html content
     *
     * @access private
     */
    private function getDataCellForGeometryColumns(
        ?string $column,
        $class,
        $meta,
        array $map,
        array $_url_params,
        $condition_field,
        $transformation_plugin,
        $default_function,
        $transform_options,
        array $analyzed_sql_results
    ) {
        if (! isset($column) || $column === null) {
            return $this->buildNullDisplay($class, $condition_field, $meta);
        }

        if ($column == '') {
            return $this->buildEmptyDisplay($class, $condition_field, $meta);
        }

        // Display as [GEOMETRY - (size)]
        if ($_SESSION['tmpval']['geoOption'] === self::GEOMETRY_DISP_GEOM) {
            $geometry_text = $this->handleNonPrintableContents(
                strtoupper(self::GEOMETRY_FIELD),
                $column,
                $transformation_plugin,
                $transform_options,
                $default_function,
                $meta,
                $_url_params
            );

            return $this->buildValueDisplay(
                $class,
                $condition_field,
                $geometry_text
            );
        }

        if ($_SESSION['tmpval']['geoOption'] === self::GEOMETRY_DISP_WKT) {
            // Prepare in Well Known Text(WKT) format.
            $where_comparison = ' = ' . $column;

            // Convert to WKT format
            $wktval = Util::asWKT($column);
            [
                $is_field_truncated,
                $displayedColumn,
                // skip 3rd param
            ] = $this->getPartialText($wktval);

            return $this->getRowData(
                $class,
                $condition_field,
                $analyzed_sql_results,
                $meta,
                $map,
                $wktval,
                $displayedColumn,
                $transformation_plugin,
                $default_function,
                '',
                $where_comparison,
                $transform_options,
                $is_field_truncated,
                ''
            );
        }

        // Prepare in  Well Known Binary (WKB) format.

        if ($_SESSION['tmpval']['display_binary']) {
            $where_comparison = ' = ' . $column;

            $wkbval = substr(bin2hex($column), 8);
            [
                $is_field_truncated,
                $displayedColumn,
                // skip 3rd param
            ] = $this->getPartialText($wkbval);

            return $this->getRowData(
                $class,
                $condition_field,
                $analyzed_sql_results,
                $meta,
                $map,
                $wkbval,
                $displayedColumn,
                $transformation_plugin,
                $default_function,
                '',
                $where_comparison,
                $transform_options,
                $is_field_truncated,
                ''
            );
        }

        $wkbval = $this->handleNonPrintableContents(
            self::BINARY_FIELD,
            $column,
            $transformation_plugin,
            $transform_options,
            $default_function,
            $meta,
            $_url_params
        );

        return $this->buildValueDisplay(
            $class,
            $condition_field,
            $wkbval
        );
    }

    /**
     * Get data cell for non numeric type fields
     *
     * @see    getTableBody()
     *
     * @param string|null           $column                the relevant column in data row
     * @param string                $class                 the html class for column
     * @param stdClass              $meta                  the meta-information about
     *                                                     the field
     * @param array                 $map                   the list of relations
     * @param array                 $_url_params           the parameters for generate
     *                                                     url
     * @param bool                  $condition_field       the column should highlighted
     *                                                     or not
     * @param TransformationsPlugin $transformation_plugin the name of transformation
     *                                                     function
     * @param string                $default_function      the default transformation
     *                                                     function
     * @param string                $transform_options     the transformation parameters
     * @param bool                  $is_field_truncated    is data truncated due to
     *                                                     LimitChars
     * @param array                 $analyzed_sql_results  the analyzed query
     * @param int                   $dt_result             the link id associated to
     *                                                     the query which results
     *                                                     have to be displayed
     * @param int                   $col_index             the column index
     *
     * @return string the prepared data cell, html content
     *
     * @access private
     */
    private function getDataCellForNonNumericColumns(
        ?string $column,
        $class,
        $meta,
        array $map,
        array $_url_params,
        $condition_field,
        $transformation_plugin,
        $default_function,
        $transform_options,
        $is_field_truncated,
        array $analyzed_sql_results,
        &$dt_result,
        $col_index
    ) {
        $original_length = 0;

        $is_analyse = $this->properties['is_analyse'];
        $field_flags = $GLOBALS['dbi']->fieldFlags($dt_result, $col_index);

        $bIsText = is_object($transformation_plugin)
            && strpos($transformation_plugin->getMIMEType(), 'Text')
            === false;

        // disable inline grid editing
        // if binary fields are protected
        // or transformation plugin is of non text type
        // such as image
        if ((stripos($field_flags, self::BINARY_FIELD) !== false
            && ($GLOBALS['cfg']['ProtectBinary'] === 'all'
            || ($GLOBALS['cfg']['ProtectBinary'] === 'noblob'
            && stripos($meta->type, self::BLOB_FIELD) === false)
            || ($GLOBALS['cfg']['ProtectBinary'] === 'blob'
            && stripos($meta->type, self::BLOB_FIELD) !== false)))
            || $bIsText
        ) {
            $class = str_replace('grid_edit', '', $class);
        }

        if (! isset($column) || $column === null) {
            return $this->buildNullDisplay($class, $condition_field, $meta);
        }

        if ($column == '') {
            return $this->buildEmptyDisplay($class, $condition_field, $meta);
        }

        // Cut all fields to $GLOBALS['cfg']['LimitChars']
        // (unless it's a link-type transformation or binary)
        $displayedColumn = $column;
        if (! (is_object($transformation_plugin)
            && strpos($transformation_plugin->getName(), 'Link') !== false)
            && stripos($field_flags, self::BINARY_FIELD) === false
        ) {
            [
                $is_field_truncated,
                $column,
                $original_length,
            ] = $this->getPartialText($column);
        }

        $formatted = false;
        if (isset($meta->_type) && $meta->_type === MYSQLI_TYPE_BIT) {
            $displayedColumn = Util::printableBitValue(
                (int) $displayedColumn,
                (int) $meta->length
            );

            // some results of PROCEDURE ANALYSE() are reported as
            // being BINARY but they are quite readable,
            // so don't treat them as BINARY
        } elseif (stripos($field_flags, self::BINARY_FIELD) !== false
            && ! (isset($is_analyse) && $is_analyse)
        ) {
            // we show the BINARY or BLOB message and field's size
            // (or maybe use a transformation)
            $binary_or_blob = self::BLOB_FIELD;
            if ($meta->type === self::STRING_FIELD) {
                $binary_or_blob = self::BINARY_FIELD;
            }
            $displayedColumn = $this->handleNonPrintableContents(
                $binary_or_blob,
                $displayedColumn,
                $transformation_plugin,
                $transform_options,
                $default_function,
                $meta,
                $_url_params,
                $is_field_truncated
            );
            $class = $this->addClass(
                $class,
                $condition_field,
                $meta,
                '',
                $is_field_truncated,
                $transformation_plugin,
                $default_function
            );
            $result = strip_tags($column);
            // disable inline grid editing
            // if binary or blob data is not shown
            if (stripos($result, $binary_or_blob) !== false) {
                $class = str_replace('grid_edit', '', $class);
            }
            $formatted = true;
        }

        if ($formatted) {
            return $this->buildValueDisplay(
                $class,
                $condition_field,
                $displayedColumn
            );
        }

        // transform functions may enable no-wrapping:
        $function_nowrap = 'applyTransformationNoWrap';

        $bool_nowrap = ($default_function != $transformation_plugin)
            && function_exists((string) $transformation_plugin->$function_nowrap())
            ? $transformation_plugin->$function_nowrap($transform_options)
            : false;

        // do not wrap if date field type
        $nowrap = preg_match('@DATE|TIME@i', $meta->type)
            || $bool_nowrap ? ' nowrap' : '';

        $where_comparison = ' = \''
            . $GLOBALS['dbi']->escapeString($column)
            . '\'';

        return $this->getRowData(
            $class,
            $condition_field,
            $analyzed_sql_results,
            $meta,
            $map,
            $column,
            $displayedColumn,
            $transformation_plugin,
            $default_function,
            $nowrap,
            $where_comparison,
            $transform_options,
            $is_field_truncated,
            $original_length
        );
    }

    /**
     * Checks the posted options for viewing query results
     * and sets appropriate values in the session.
     *
     * @return void
     *
     * @todo    make maximum remembered queries configurable
     * @todo    move/split into SQL class!?
     * @todo    currently this is called twice unnecessary
     * @todo    ignore LIMIT and ORDER in query!?
     * @access public
     */
    public function setConfigParamsForDisplayTable()
    {
        $sql_md5 = md5($this->properties['sql_query']);
        $query = [];
        if (isset($_SESSION['tmpval']['query'][$sql_md5])) {
            $query = $_SESSION['tmpval']['query'][$sql_md5];
        }

        $query['sql'] = $this->properties['sql_query'];

        if (empty($query['repeat_cells'])) {
            $query['repeat_cells'] = $GLOBALS['cfg']['RepeatCells'];
        }

        // The value can also be from _GET as described on issue #16146 when sorting results
        $sessionMaxRows = $_GET['session_max_rows'] ?? $_POST['session_max_rows'] ?? '';

        // as this is a form value, the type is always string so we cannot
        // use Core::isValid($_POST['session_max_rows'], 'integer')
        if (Core::isValid($sessionMaxRows, 'numeric')) {
            $query['max_rows'] = (int) $sessionMaxRows;
            unset($_GET['session_max_rows'], $_POST['session_max_rows']);
        } elseif ($sessionMaxRows === self::ALL_ROWS) {
            $query['max_rows'] = self::ALL_ROWS;
            unset($_GET['session_max_rows'], $_POST['session_max_rows']);
        } elseif (empty($query['max_rows'])) {
            $query['max_rows'] = intval($GLOBALS['cfg']['MaxRows']);
        }

        if (Core::isValid($_REQUEST['pos'], 'numeric')) {
            $query['pos'] = $_REQUEST['pos'];
            unset($_REQUEST['pos']);
        } elseif (empty($query['pos'])) {
            $query['pos'] = 0;
        }

        if (Core::isValid(
            $_REQUEST['pftext'],
            [
                self::DISPLAY_PARTIAL_TEXT,
                self::DISPLAY_FULL_TEXT,
            ]
        )
        ) {
            $query['pftext'] = $_REQUEST['pftext'];
            unset($_REQUEST['pftext']);
        } elseif (empty($query['pftext'])) {
            $query['pftext'] = self::DISPLAY_PARTIAL_TEXT;
        }

        if (Core::isValid(
            $_REQUEST['relational_display'],
            [
                self::RELATIONAL_KEY,
                self::RELATIONAL_DISPLAY_COLUMN,
            ]
        )
        ) {
            $query['relational_display'] = $_REQUEST['relational_display'];
            unset($_REQUEST['relational_display']);
        } elseif (empty($query['relational_display'])) {
            // The current session value has priority over a
            // change via Settings; this change will be apparent
            // starting from the next session
            $query['relational_display'] = $GLOBALS['cfg']['RelationalDisplay'];
        }

        if (Core::isValid(
            $_REQUEST['geoOption'],
            [
                self::GEOMETRY_DISP_WKT,
                self::GEOMETRY_DISP_WKB,
                self::GEOMETRY_DISP_GEOM,
            ]
        )
        ) {
            $query['geoOption'] = $_REQUEST['geoOption'];
            unset($_REQUEST['geoOption']);
        } elseif (empty($query['geoOption'])) {
            $query['geoOption'] = self::GEOMETRY_DISP_GEOM;
        }

        if (isset($_REQUEST['display_binary'])) {
            $query['display_binary'] = true;
            unset($_REQUEST['display_binary']);
        } elseif (isset($_REQUEST['display_options_form'])) {
            // we know that the checkbox was unchecked
            unset($query['display_binary']);
        } elseif (! isset($_REQUEST['full_text_button'])) {
            // selected by default because some operations like OPTIMIZE TABLE
            // and all queries involving functions return "binary" contents,
            // according to low-level field flags
            $query['display_binary'] = true;
        }

        if (isset($_REQUEST['display_blob'])) {
            $query['display_blob'] = true;
            unset($_REQUEST['display_blob']);
        } elseif (isset($_REQUEST['display_options_form'])) {
            // we know that the checkbox was unchecked
            unset($query['display_blob']);
        }

        if (isset($_REQUEST['hide_transformation'])) {
            $query['hide_transformation'] = true;
            unset($_REQUEST['hide_transformation']);
        } elseif (isset($_REQUEST['display_options_form'])) {
            // we know that the checkbox was unchecked
            unset($query['hide_transformation']);
        }

        // move current query to the last position, to be removed last
        // so only least executed query will be removed if maximum remembered
        // queries limit is reached
        unset($_SESSION['tmpval']['query'][$sql_md5]);
        $_SESSION['tmpval']['query'][$sql_md5] = $query;

        // do not exceed a maximum number of queries to remember
        if (count($_SESSION['tmpval']['query']) > 10) {
            array_shift($_SESSION['tmpval']['query']);
            //echo 'deleting one element ...';
        }

        // populate query configuration
        $_SESSION['tmpval']['pftext']
            = $query['pftext'];
        $_SESSION['tmpval']['relational_display']
            = $query['relational_display'];
        $_SESSION['tmpval']['geoOption']
            = $query['geoOption'];
        $_SESSION['tmpval']['display_binary'] = isset(
            $query['display_binary']
        );
        $_SESSION['tmpval']['display_blob'] = isset(
            $query['display_blob']
        );
        $_SESSION['tmpval']['hide_transformation'] = isset(
            $query['hide_transformation']
        );
        $_SESSION['tmpval']['pos']
            = $query['pos'];
        $_SESSION['tmpval']['max_rows']
            = $query['max_rows'];
        $_SESSION['tmpval']['repeat_cells']
            = $query['repeat_cells'];
    }

    /**
     * Prepare a table of results returned by a SQL query.
     *
     * @param int   $dt_result            the link id associated to the query
     *                                    which results have to be displayed
     * @param array $displayParts         the parts to display
     * @param array $analyzed_sql_results analyzed sql results
     * @param bool  $is_limited_display   With limited operations or not
     *
     * @return string   Generated HTML content for resulted table
     *
     * @access public
     */
    public function getTable(
        &$dt_result,
        array &$displayParts,
        array $analyzed_sql_results,
        $is_limited_display = false
    ) {
        // The statement this table is built for.
        if (isset($analyzed_sql_results['statement'])) {
            /** @var SelectStatement $statement */
            $statement = $analyzed_sql_results['statement'];
        } else {
            $statement = null;
        }

        // Following variable are needed for use in isset/empty or
        // use with array indexes/safe use in foreach
        $fields_meta = $this->properties['fields_meta'];
        $showtable = $this->properties['showtable'];
        $printview = $this->properties['printview'];

        /**
         * @todo move this to a central place
         * @todo for other future table types
         */
        $is_innodb = (isset($showtable['Type'])
            && $showtable['Type'] === self::TABLE_TYPE_INNO_DB);

        if ($is_innodb && Sql::isJustBrowsing($analyzed_sql_results, true)) {
            $pre_count = '~';
            $after_count = Generator::showHint(
                Sanitize::sanitizeMessage(
                    __('May be approximate. See [doc@faq3-11]FAQ 3.11[/doc].')
                )
            );
        } else {
            $pre_count = '';
            $after_count = '';
        }

        // 1. ----- Prepares the work -----

        // 1.1 Gets the information about which functionalities should be
        //     displayed

        [
            $displayParts,
            $total,
        ]  = $this->setDisplayPartsAndTotal($displayParts);

        // 1.2 Defines offsets for the next and previous pages
        $pos_next = 0;
        $pos_prev = 0;
        if ($displayParts['nav_bar'] == '1') {
            [$pos_next, $pos_prev] = $this->getOffsets();
        } // end if

        // 1.3 Extract sorting expressions.
        //     we need $sort_expression and $sort_expression_nodirection
        //     even if there are many table references
        $sort_expression = [];
        $sort_expression_nodirection = [];
        $sort_direction = [];

        if ($statement !== null && ! empty($statement->order)) {
            foreach ($statement->order as $o) {
                $sort_expression[] = $o->expr->expr . ' ' . $o->type;
                $sort_expression_nodirection[] = $o->expr->expr;
                $sort_direction[] = $o->type;
            }
        } else {
            $sort_expression[] = '';
            $sort_expression_nodirection[] = '';
            $sort_direction[] = '';
        }

        $number_of_columns = count($sort_expression_nodirection);

        // 1.4 Prepares display of first and last value of the sorted column
        $sorted_column_message = '';
        for ($i = 0; $i < $number_of_columns; $i++) {
            $sorted_column_message .= $this->getSortedColumnMessage(
                $dt_result,
                $sort_expression_nodirection[$i]
            );
        }

        // 2. ----- Prepare to display the top of the page -----

        // 2.1 Prepares a messages with position information
        $sqlQueryMessage = '';
        if (($displayParts['nav_bar'] == '1') && $pos_next !== null) {
            $message = $this->setMessageInformation(
                $sorted_column_message,
                $analyzed_sql_results,
                $total,
                $pos_next,
                $pre_count,
                $after_count
            );

            $sqlQueryMessage = Generator::getMessage(
                $message,
                $this->properties['sql_query'],
                'success'
            );
        } elseif ((! isset($printview) || ($printview != '1')) && ! $is_limited_display) {
            $sqlQueryMessage = Generator::getMessage(
                __('Your SQL query has been executed successfully.'),
                $this->properties['sql_query'],
                'success'
            );
        }

        // 2.3 Prepare the navigation bars
        if (strlen($this->properties['table']) === 0) {
            if ($analyzed_sql_results['querytype'] === 'SELECT') {
                // table does not always contain a real table name,
                // for example in MySQL 5.0.x, the query SHOW STATUS
                // returns STATUS as a table name
                $this->properties['table'] = $fields_meta[0]->table;
            } else {
                $this->properties['table'] = '';
            }
        }

        // can the result be sorted?
        if ($displayParts['sort_lnk'] == '1' && $analyzed_sql_results['statement'] !== null) {
            // At this point, $sort_expression is an array
            [$unsorted_sql_query, $sort_by_key_html]
                = $this->getUnsortedSqlAndSortByKeyDropDown(
                    $analyzed_sql_results,
                    $sort_expression
                );
        } else {
            $sort_by_key_html = $unsorted_sql_query = '';
        }

        $navigation = [];
        if ($displayParts['nav_bar'] == '1' && $statement !== null && empty($statement->limit)) {
            $navigation = $this->getTableNavigation(
                $pos_next,
                $pos_prev,
                $is_innodb,
                $sort_by_key_html
            );
        }

        // 2b ----- Get field references from Database -----
        // (see the 'relation' configuration variable)

        // initialize map
        $map = [];

        if (strlen($this->properties['table']) > 0) {
            // This method set the values for $map array
            $this->setParamForLinkForeignKeyRelatedTables($map);

            // Coming from 'Distinct values' action of structure page
            // We manipulate relations mechanism to show a link to related rows.
            if ($this->properties['is_browse_distinct']) {
                $map[$fields_meta[1]->name] = [
                    $this->properties['table'],
                    $fields_meta[1]->name,
                    '',
                    $this->properties['db'],
                ];
            }
        } // end if
        // end 2b

        // 3. ----- Prepare the results table -----
        $headers = $this->getTableHeaders(
            $displayParts,
            $analyzed_sql_results,
            $unsorted_sql_query,
            $sort_expression,
            $sort_expression_nodirection,
            $sort_direction,
            $is_limited_display
        );

        $body = $this->getTableBody(
            $dt_result,
            $displayParts,
            $map,
            $analyzed_sql_results,
            $is_limited_display
        );

        $this->properties['display_params'] = null;

        // 4. ----- Prepares the link for multi-fields edit and delete
        $bulkLinks = $this->getBulkLinks(
            $dt_result,
            $analyzed_sql_results,
            $displayParts['del_lnk']
        );

        // 5. ----- Prepare "Query results operations"
        $operations = [];
        if ((! isset($printview) || ($printview != '1')) && ! $is_limited_display) {
            $operations = $this->getResultsOperations(
                $displayParts,
                $analyzed_sql_results
            );
        }

        return $this->template->render('display/results/table', [
            'sql_query_message' => $sqlQueryMessage,
            'navigation' => $navigation,
            'headers' => $headers,
            'body' => $body,
            'bulk_links' => $bulkLinks,
            'operations' => $operations,
            'db' => $this->properties['db'],
            'table' => $this->properties['table'],
            'unique_id' => $this->properties['unique_id'],
            'sql_query' => $this->properties['sql_query'],
            'url_query' => $this->properties['url_query'],
            'goto' => $this->properties['goto'],
            'unlim_num_rows' => $this->properties['unlim_num_rows'],
            'displaywork' => $GLOBALS['cfgRelation']['displaywork'],
            'relwork' => $GLOBALS['cfgRelation']['relwork'],
            'save_cells_at_once' => $GLOBALS['cfg']['SaveCellsAtOnce'],
            'default_sliders_state' => $GLOBALS['cfg']['InitialSlidersState'],
            'select_all_arrow' => $this->properties['pma_theme_image'] . 'arrow_'
                . $this->properties['text_dir'] . '.png',
        ]);
    }

    /**
     * Get offsets for next page and previous page
     *
     * @see    getTable()
     *
     * @return int[] array with two elements - $pos_next, $pos_prev
     *
     * @access private
     */
    private function getOffsets()
    {
        if ($_SESSION['tmpval']['max_rows'] === self::ALL_ROWS) {
            $pos_next     = 0;
            $pos_prev     = 0;
        } else {
            $pos_next     = $_SESSION['tmpval']['pos']
                            + $_SESSION['tmpval']['max_rows'];

            $pos_prev     = $_SESSION['tmpval']['pos']
                            - $_SESSION['tmpval']['max_rows'];

            if ($pos_prev < 0) {
                $pos_prev = 0;
            }
        }

        return [
            $pos_next,
            $pos_prev,
        ];
    }

    /**
     * Prepare sorted column message
     *
     * @see     getTable()
     *
     * @param int    $dt_result                   the link id associated to the
     *                                            query which results have to
     *                                            be displayed
     * @param string $sort_expression_nodirection sort expression without direction
     *
     * @return string|null html content, null if not found sorted column
     *
     * @access private
     */
    private function getSortedColumnMessage(
        &$dt_result,
        $sort_expression_nodirection
    ) {
        $fields_meta = $this->properties['fields_meta']; // To use array indexes

        if (empty($sort_expression_nodirection)) {
            return null;
        }

        if (mb_strpos($sort_expression_nodirection, '.') === false) {
            $sort_table = $this->properties['table'];
            $sort_column = $sort_expression_nodirection;
        } else {
            [$sort_table, $sort_column]
                = explode('.', $sort_expression_nodirection);
        }

        $sort_table = Util::unQuote($sort_table);
        $sort_column = Util::unQuote($sort_column);

        // find the sorted column index in row result
        // (this might be a multi-table query)
        $sorted_column_index = false;

        foreach ($fields_meta as $key => $meta) {
            if (($meta->table == $sort_table) && ($meta->name == $sort_column)) {
                $sorted_column_index = $key;
                break;
            }
        }

        if ($sorted_column_index === false) {
            return null;
        }

        // fetch first row of the result set
        $row = $GLOBALS['dbi']->fetchRow($dt_result);

        // initializing default arguments
        $default_function = [
            Core::class,
            'mimeDefaultFunction',
        ];
        $transformation_plugin = $default_function;
        $transform_options = [];

        // check for non printable sorted row data
        $meta = $fields_meta[$sorted_column_index];

        if (stripos($meta->type, self::BLOB_FIELD) !== false
            || ($meta->type === self::GEOMETRY_FIELD)
        ) {
            $column_for_first_row = $this->handleNonPrintableContents(
                $meta->type,
                $row[$sorted_column_index],
                $transformation_plugin,
                $transform_options,
                $default_function,
                $meta
            );
        } else {
            $column_for_first_row = $row !== null ? $row[$sorted_column_index] : '';
        }

        $column_for_first_row = mb_strtoupper(
            mb_substr(
                (string) $column_for_first_row,
                0,
                (int) $GLOBALS['cfg']['LimitChars']
            ) . '...'
        );

        // fetch last row of the result set
        $GLOBALS['dbi']->dataSeek($dt_result, $this->properties['num_rows'] - 1);
        $row = $GLOBALS['dbi']->fetchRow($dt_result);

        // check for non printable sorted row data
        $meta = $fields_meta[$sorted_column_index];
        if (stripos($meta->type, self::BLOB_FIELD) !== false
            || ($meta->type === self::GEOMETRY_FIELD)
        ) {
            $column_for_last_row = $this->handleNonPrintableContents(
                $meta->type,
                $row[$sorted_column_index],
                $transformation_plugin,
                $transform_options,
                $default_function,
                $meta
            );
        } else {
            $column_for_last_row = $row !== null ? $row[$sorted_column_index] : '';
        }

        $column_for_last_row = mb_strtoupper(
            mb_substr(
                (string) $column_for_last_row,
                0,
                (int) $GLOBALS['cfg']['LimitChars']
            ) . '...'
        );

        // reset to first row for the loop in getTableBody()
        $GLOBALS['dbi']->dataSeek($dt_result, 0);

        // we could also use here $sort_expression_nodirection
        return ' [' . htmlspecialchars($sort_column)
            . ': <strong>' . htmlspecialchars($column_for_first_row) . ' - '
            . htmlspecialchars($column_for_last_row) . '</strong>]';
    }

    /**
     * Set the content that needs to be shown in message
     *
     * @see     getTable()
     *
     * @param string $sorted_column_message the message for sorted column
     * @param array  $analyzed_sql_results  the analyzed query
     * @param int    $total                 the total number of rows returned by
     *                                      the SQL query without any
     *                                      programmatically appended LIMIT clause
     * @param int    $pos_next              the offset for next page
     * @param string $pre_count             the string renders before row count
     * @param string $after_count           the string renders after row count
     *
     * @return Message an object of Message
     *
     * @access private
     */
    private function setMessageInformation(
        $sorted_column_message,
        array $analyzed_sql_results,
        $total,
        $pos_next,
        $pre_count,
        $after_count
    ) {
        $unlim_num_rows = $this->properties['unlim_num_rows']; // To use in isset()

        if (! empty($analyzed_sql_results['statement']->limit)) {
            $first_shown_rec = $analyzed_sql_results['statement']->limit->offset;
            $row_count = $analyzed_sql_results['statement']->limit->rowCount;

            if ($row_count < $total) {
                $last_shown_rec = $first_shown_rec + $row_count - 1;
            } else {
                $last_shown_rec = $first_shown_rec + $total - 1;
            }
        } elseif (($_SESSION['tmpval']['max_rows'] === self::ALL_ROWS)
            || ($pos_next > $total)
        ) {
            $first_shown_rec = $_SESSION['tmpval']['pos'];
            $last_shown_rec  = $total - 1;
        } else {
            $first_shown_rec = $_SESSION['tmpval']['pos'];
            $last_shown_rec  = $pos_next - 1;
        }

        $table = new Table($this->properties['table'], $this->properties['db']);
        if ($table->isView()
            && ($total == $GLOBALS['cfg']['MaxExactCountViews'])
        ) {
            $message = Message::notice(
                __(
                    'This view has at least this number of rows. '
                    . 'Please refer to %sdocumentation%s.'
                )
            );

            $message->addParam('[doc@cfg_MaxExactCount]');
            $message->addParam('[/doc]');
            $message_view_warning = Generator::showHint($message);
        } else {
            $message_view_warning = false;
        }

        $message = Message::success(__('Showing rows %1s - %2s'));
        $message->addParam($first_shown_rec);

        if ($message_view_warning !== false) {
            $message->addParamHtml('... ' . $message_view_warning);
        } else {
            $message->addParam($last_shown_rec);
        }

        $message->addText('(');

        if ($message_view_warning === false) {
            if (isset($unlim_num_rows) && ($unlim_num_rows != $total)) {
                $message_total = Message::notice(
                    $pre_count . __('%1$d total, %2$d in query')
                );
                $message_total->addParam($total);
                $message_total->addParam($unlim_num_rows);
            } else {
                $message_total = Message::notice($pre_count . __('%d total'));
                $message_total->addParam($total);
            }

            if (! empty($after_count)) {
                $message_total->addHtml($after_count);
            }
            $message->addMessage($message_total, '');

            $message->addText(', ', '');
        }

        $message_qt = Message::notice(__('Query took %01.4f seconds.') . ')');
        $message_qt->addParam($this->properties['querytime']);

        $message->addMessage($message_qt, '');
        if ($sorted_column_message !== null) {
            $message->addHtml($sorted_column_message, '');
        }

        return $message;
    }

    /**
     * Set the value of $map array for linking foreign key related tables
     *
     * @see      getTable()
     *
     * @param array $map the list of relations
     *
     * @return void
     *
     * @access private
     */
    private function setParamForLinkForeignKeyRelatedTables(array &$map)
    {
        // To be able to later display a link to the related table,
        // we verify both types of relations: either those that are
        // native foreign keys or those defined in the phpMyAdmin
        // configuration storage. If no PMA storage, we won't be able
        // to use the "column to display" notion (for example show
        // the name related to a numeric id).
        $exist_rel = $this->relation->getForeigners(
            $this->properties['db'],
            $this->properties['table'],
            '',
            self::POSITION_BOTH
        );

        if (empty($exist_rel)) {
            return;
        }

        foreach ($exist_rel as $master_field => $rel) {
            if ($master_field !== 'foreign_keys_data') {
                $display_field = $this->relation->getDisplayField(
                    $rel['foreign_db'],
                    $rel['foreign_table']
                );
                $map[$master_field] = [
                    $rel['foreign_table'],
                    $rel['foreign_field'],
                    $display_field,
                    $rel['foreign_db'],
                ];
            } else {
                foreach ($rel as $key => $one_key) {
                    foreach ($one_key['index_list'] as $index => $one_field) {
                        $display_field = $this->relation->getDisplayField(
                            $one_key['ref_db_name'] ?? $GLOBALS['db'],
                            $one_key['ref_table_name']
                        );

                        $map[$one_field] = [
                            $one_key['ref_table_name'],
                            $one_key['ref_index_list'][$index],
                            $display_field,
                            $one_key['ref_db_name'] ?? $GLOBALS['db'],
                        ];
                    }
                }
            }
        }
    }

    /**
     * Prepare multi field edit/delete links
     *
     * @see     getTable()
     *
     * @param int    $dt_result            the link id associated to the query which
     *                                     results have to be displayed
     * @param array  $analyzed_sql_results analyzed sql results
     * @param string $del_link             the display element - 'del_link'
     *
     * @return array
     */
    private function getBulkLinks(
        &$dt_result,
        array $analyzed_sql_results,
        $del_link
    ): array {
        global $dbi;

        if ($del_link !== self::DELETE_ROW) {
            return [];
        }

        // fetch last row of the result set
        $dbi->dataSeek($dt_result, $this->properties['num_rows'] - 1);
        $row = $dbi->fetchRow($dt_result);

        // @see DbiMysqi::fetchRow & DatabaseInterface::fetchRow
        if (! is_array($row)) {
            $row = [];
        }

        $expressions = [];

        if (isset($analyzed_sql_results['statement'])
            && $analyzed_sql_results['statement'] instanceof SelectStatement
        ) {
            $expressions = $analyzed_sql_results['statement']->expr;
        }

        /**
         * $clause_is_unique is needed by getTable() to generate the proper param
         * in the multi-edit and multi-delete form
         */
        [, $clause_is_unique] = Util::getUniqueCondition(
            $dt_result,
            $this->properties['fields_cnt'],
            $this->properties['fields_meta'],
            $row,
            false,
            false,
            $expressions
        );

        // reset to first row for the loop in getTableBody()
        $dbi->dataSeek($dt_result, 0);

        return [
            'has_export_button' => $analyzed_sql_results['querytype'] === 'SELECT',
            'clause_is_unique' => $clause_is_unique,
        ];
    }

    /**
     * @param array $analyzed_sql_results analyzed sql results
     *
     * @return string
     *
     * @access public
     */
    public function getCreateViewQueryResultOp(array $analyzed_sql_results)
    {
        if (! empty($analyzed_sql_results['procedure'])) {
            return '';
        }

        $results_operations_html = '<fieldset class="print_ignore" ><legend>'
            . __('Query results operations') . '</legend>';
        $results_operations_html .= '<span>';
        $results_operations_html .= Generator::linkOrButton(
            Url::getFromRoute('/view/create', [
                'db' => $this->properties['db'],
                'table' => $this->properties['table'],
                'printview' => '1',
                'sql_query' => $this->properties['sql_query'],
            ]),
            Generator::getIcon(
                'b_view_add',
                __('Create view'),
                true
            ),
            ['class' => 'create_view ajax btn']
        );
        $results_operations_html .= '</span>' . "\n";
        $results_operations_html .= '</fieldset><br>';

        return $results_operations_html;
    }

    /**
     * Get operations that are available on results.
     *
     * @see     getTable()
     *
     * @param array $displayParts         the parts to display
     * @param array $analyzed_sql_results analyzed sql results
     *
     * @return array<string, bool|array<string, string>>
     */
    private function getResultsOperations(
        array $displayParts,
        array $analyzed_sql_results
    ): array {
        global $printview;

        $_url_params = [
            'db'        => $this->properties['db'],
            'table'     => $this->properties['table'],
            'printview' => '1',
            'sql_query' => $this->properties['sql_query'],
        ];

        $geometry_found = false;

        // Export link
        // (the url_query has extra parameters that won't be used to export)
        // (the single_table parameter is used in \PhpMyAdmin\Export->getDisplay()
        //  to hide the SQL and the structure export dialogs)
        // If the parser found a PROCEDURE clause
        // (most probably PROCEDURE ANALYSE()) it makes no sense to
        // display the Export link).
        if (($analyzed_sql_results['querytype'] === self::QUERY_TYPE_SELECT)
            && ! isset($printview)
            && empty($analyzed_sql_results['procedure'])
        ) {
            if (count($analyzed_sql_results['select_tables']) === 1) {
                $_url_params['single_table'] = 'true';
            }

            // In case this query doesn't involve any tables,
            // implies only raw query is to be exported
            if (! $analyzed_sql_results['select_tables']) {
                $_url_params['raw_query'] = 'true';
            }

            $_url_params['unlim_num_rows'] = $this->properties['unlim_num_rows'];

            /**
             * At this point we don't know the table name; this can happen
             * for example with a query like
             * SELECT bike_code FROM (SELECT bike_code FROM bikes) tmp
             * As a workaround we set in the table parameter the name of the
             * first table of this database, so that /table/export and
             * the script it calls do not fail
             */
            if (empty($_url_params['table']) && ! empty($_url_params['db'])) {
                $_url_params['table'] = $GLOBALS['dbi']->fetchValue('SHOW TABLES');
                /* No result (probably no database selected) */
                if ($_url_params['table'] === false) {
                    unset($_url_params['table']);
                }
            }

            $fields_meta = $this->properties['fields_meta'];
            foreach ($fields_meta as $meta) {
                if ($meta->type === self::GEOMETRY_FIELD) {
                    $geometry_found = true;
                    break;
                }
            }
        }

        return [
            'has_procedure' => ! empty($analyzed_sql_results['procedure']),
            'has_geometry' => $geometry_found,
            'has_print_link' => $displayParts['pview_lnk'] == '1',
            'has_export_link' => $analyzed_sql_results['querytype'] === self::QUERY_TYPE_SELECT && ! isset($printview),
            'url_params' => $_url_params,
        ];
    }

    /**
     * Verifies what to do with non-printable contents (binary or BLOB)
     * in Browse mode.
     *
     * @see getDataCellForGeometryColumns(), getDataCellForNonNumericColumns(), getSortedColumnMessage()
     *
     * @param string      $category              BLOB|BINARY|GEOMETRY
     * @param string|null $content               the binary content
     * @param mixed       $transformation_plugin transformation plugin.
     *                                           Can also be the
     *                                           default function:
     *                                           Core::mimeDefaultFunction
     * @param string      $transform_options     transformation parameters
     * @param string      $default_function      default transformation function
     * @param stdClass    $meta                  the meta-information about the field
     * @param array       $url_params            parameters that should go to the
     *                                           download link
     * @param bool        $is_truncated          the result is truncated or not
     *
     * @return mixed  string or float
     *
     * @access private
     */
    private function handleNonPrintableContents(
        $category,
        ?string $content,
        $transformation_plugin,
        $transform_options,
        $default_function,
        $meta,
        array $url_params = [],
        &$is_truncated = null
    ) {
        $is_truncated = false;
        $result = '[' . $category;

        if ($content !== null) {
            $size = strlen($content);
            $display_size = Util::formatByteDown($size, 3, 1);
            $result .= ' - ' . $display_size[0] . ' ' . $display_size[1];
        } else {
            $result .= ' - NULL';
            $size = 0;
            $content = '';
        }

        $result .= ']';

        // if we want to use a text transformation on a BLOB column
        if (is_object($transformation_plugin)) {
            $posMimeOctetstream = strpos(
                $transformation_plugin->getMIMESubtype(),
                'Octetstream'
            );
            $posMimeText = strpos($transformation_plugin->getMIMEtype(), 'Text');
            if ($posMimeOctetstream
                || $posMimeText !== false
            ) {
                // Applying Transformations on hex string of binary data
                // seems more appropriate
                $result = pack('H*', bin2hex($content));
            }
        }

        if ($size <= 0) {
            return $result;
        }

        if ($default_function != $transformation_plugin) {
            $result = $transformation_plugin->applyTransformation(
                $result,
                $transform_options,
                $meta
            );

            return $result;
        }

        $result = $default_function($result, [], $meta);
        if (($_SESSION['tmpval']['display_binary']
            && $meta->type === self::STRING_FIELD)
            || ($_SESSION['tmpval']['display_blob']
            && stripos($meta->type, self::BLOB_FIELD) !== false)
        ) {
            // in this case, restart from the original $content
            if (mb_check_encoding($content, 'utf-8')
                && ! preg_match('/[\x00-\x08\x0B\x0C\x0E-\x1F\x80-\x9F]/u', $content)
            ) {
                // show as text if it's valid utf-8
                $result = htmlspecialchars($content);
            } else {
                $result = '0x' . bin2hex($content);
            }
            [
                $is_truncated,
                $result,
                // skip 3rd param
            ] = $this->getPartialText($result);
        }

        /* Create link to download */

        // in PHP < 5.5, empty() only checks variables
        $tmpdb = $this->properties['db'];
        if (count($url_params) > 0
            && (! empty($tmpdb) && ! empty($meta->orgtable))
        ) {
            $url_params['where_clause_sign'] = Core::signSqlQuery($url_params['where_clause']);
            $result = '<a href="'
                . Url::getFromRoute('/table/get-field', $url_params)
                . '" class="disableAjax">'
                . $result . '</a>';
        }

        return $result;
    }

    /**
     * Retrieves the associated foreign key info for a data cell
     *
     * @param array    $map              the list of relations
     * @param stdClass $meta             the meta-information about the field
     * @param string   $where_comparison data for the where clause
     *
     * @return string|null  formatted data
     *
     * @access private
     */
    private function getFromForeign(array $map, $meta, $where_comparison)
    {
        $dispsql = 'SELECT '
            . Util::backquote($map[$meta->name][2])
            . ' FROM '
            . Util::backquote($map[$meta->name][3])
            . '.'
            . Util::backquote($map[$meta->name][0])
            . ' WHERE '
            . Util::backquote($map[$meta->name][1])
            . $where_comparison;

        $dispresult = $GLOBALS['dbi']->tryQuery(
            $dispsql,
            DatabaseInterface::CONNECT_USER,
            DatabaseInterface::QUERY_STORE
        );

        if ($dispresult && $GLOBALS['dbi']->numRows($dispresult) > 0) {
            [$dispval] = $GLOBALS['dbi']->fetchRow($dispresult, 0);
        } else {
            $dispval = __('Link not found!');
        }

        $GLOBALS['dbi']->freeResult($dispresult);

        return $dispval;
    }

    /**
     * Prepares the displayable content of a data cell in Browse mode,
     * taking into account foreign key description field and transformations
     *
     * @see     getDataCellForNumericColumns(), getDataCellForGeometryColumns(),
     *          getDataCellForNonNumericColumns(),
     *
     * @param string                $class                 css classes for the td element
     * @param bool                  $condition_field       whether the column is a part of
     *                                                     the where clause
     * @param array                 $analyzed_sql_results  the analyzed query
     * @param stdClass              $meta                  the meta-information about the
     *                                                     field
     * @param array                 $map                   the list of relations
     * @param string                $data                  data
     * @param string                $displayedData         data that will be displayed (maybe be chunked)
     * @param TransformationsPlugin $transformation_plugin transformation plugin.
     *                                                     Can also be the default function:
     *                                                     Core::mimeDefaultFunction
     * @param string                $default_function      default function
     * @param string                $nowrap                'nowrap' if the content should
     *                                                     not be wrapped
     * @param string                $where_comparison      data for the where clause
     * @param array                 $transform_options     options for transformation
     * @param bool                  $is_field_truncated    whether the field is truncated
     * @param string                $original_length       of a truncated column, or ''
     *
     * @return string  formatted data
     *
     * @access private
     */
    private function getRowData(
        $class,
        $condition_field,
        array $analyzed_sql_results,
        $meta,
        array $map,
        $data,
        $displayedData,
        $transformation_plugin,
        $default_function,
        $nowrap,
        $where_comparison,
        array $transform_options,
        $is_field_truncated,
        $original_length = ''
    ) {
        $relational_display = $_SESSION['tmpval']['relational_display'];
        $printview = $this->properties['printview'];
        $decimals = $meta->decimals ?? '-1';
        $result = '<td data-decimals="' . $decimals . '"'
            . ' data-type="' . $meta->type . '"';

        if (! empty($original_length)) {
            // cannot use data-original-length
            $result .= ' data-originallength="' . $original_length . '"';
        }

        $result .= ' class="'
            . $this->addClass(
                $class,
                $condition_field,
                $meta,
                $nowrap,
                $is_field_truncated,
                $transformation_plugin,
                $default_function
            )
            . '">';

        if (! empty($analyzed_sql_results['statement']->expr)) {
            foreach ($analyzed_sql_results['statement']->expr as $expr) {
                if (empty($expr->alias) || empty($expr->column)) {
                    continue;
                }
                if (strcasecmp($meta->name, $expr->alias) != 0) {
                    continue;
                }

                $meta->name = $expr->column;
            }
        }

        if (isset($map[$meta->name])) {
            // Field to display from the foreign table?
            if (isset($map[$meta->name][2])
                && strlen((string) $map[$meta->name][2]) > 0
            ) {
                $dispval = $this->getFromForeign(
                    $map,
                    $meta,
                    $where_comparison
                );
            } else {
                $dispval = '';
            } // end if... else...

            if (isset($printview) && ($printview == '1')) {
                $result .= ($transformation_plugin != $default_function
                    ? $transformation_plugin->applyTransformation(
                        $data,
                        $transform_options,
                        $meta
                    )
                    : $default_function($data)
                )
                . ' <code>[-&gt;' . $dispval . ']</code>';
            } else {
                if ($relational_display === self::RELATIONAL_KEY) {
                    // user chose "relational key" in the display options, so
                    // the title contains the display field
                    $title = ! empty($dispval)
                        ? htmlspecialchars($dispval)
                        : '';
                } else {
                    $title = htmlspecialchars($data);
                }

                $sqlQuery = 'SELECT * FROM '
                    . Util::backquote($map[$meta->name][3]) . '.'
                    . Util::backquote($map[$meta->name][0])
                    . ' WHERE '
                    . Util::backquote($map[$meta->name][1])
                    . $where_comparison;

                $_url_params = [
                    'db'    => $map[$meta->name][3],
                    'table' => $map[$meta->name][0],
                    'pos'   => '0',
                    'sql_signature' => Core::signSqlQuery($sqlQuery),
                    'sql_query' => $sqlQuery,
                ];

                if ($transformation_plugin != $default_function) {
                    // always apply a transformation on the real data,
                    // not on the display field
                    $displayedData = $transformation_plugin->applyTransformation(
                        $data,
                        $transform_options,
                        $meta
                    );
                } else {
                    if ($relational_display === self::RELATIONAL_DISPLAY_COLUMN
                        && ! empty($map[$meta->name][2])
                    ) {
                        // user chose "relational display field" in the
                        // display options, so show display field in the cell
                        $displayedData = $dispval === null ? '<em>NULL</em>' : $default_function($dispval);
                    } else {
                        // otherwise display data in the cell
                        $displayedData = $default_function($displayedData);
                    }
                }

                $tag_params = ['title' => $title];
                if (strpos($class, 'grid_edit') !== false) {
                    $tag_params['class'] = 'ajax';
                }
                $result .= Generator::linkOrButton(
                    Url::getFromRoute('/sql', $_url_params),
                    $displayedData,
                    $tag_params
                );
            }
        } else {
            $result .= ($transformation_plugin != $default_function
                ? $transformation_plugin->applyTransformation(
                    $data,
                    $transform_options,
                    $meta
                )
                : $default_function($data)
            );
        }

        $result .= '</td>' . "\n";

        return $result;
    }

    /**
     * Truncates given string based on LimitChars configuration
     * and Session pftext variable
     * (string is truncated only if necessary)
     *
     * @see handleNonPrintableContents(), getDataCellForGeometryColumns(), getDataCellForNonNumericColumns
     *
     * @param string $str string to be truncated
     *
     * @return array
     *
     * @access private
     */
    private function getPartialText($str): array
    {
        $original_length = mb_strlen($str);
        if ($original_length > $GLOBALS['cfg']['LimitChars']
            && $_SESSION['tmpval']['pftext'] === self::DISPLAY_PARTIAL_TEXT
        ) {
            $str = mb_substr(
                $str,
                0,
                (int) $GLOBALS['cfg']['LimitChars']
            ) . '...';
            $truncated = true;
        } else {
            $truncated = false;
        }

        return [
            $truncated,
            $str,
            $original_length,
        ];
    }
}<|MERGE_RESOLUTION|>--- conflicted
+++ resolved
@@ -2110,12 +2110,8 @@
         $draggable_html = '<th';
         $th_class = [];
         $th_class[] = 'draggable';
-<<<<<<< HEAD
+        $th_class[] = 'sticky';
         $this->getClassForNumericColumnType($fields_meta, $th_class);
-=======
-        $th_class[] = 'sticky';
-        $this->_getClassForNumericColumnType($fields_meta, $th_class);
->>>>>>> 61a1ff10
         if ($col_visib && ! $col_visib_j) {
             $th_class[] = 'hide';
         }
