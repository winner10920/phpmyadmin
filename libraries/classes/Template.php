--- conflicted
+++ resolved
@@ -46,14 +46,10 @@
      */
     protected static $twig;
 
-<<<<<<< HEAD
-    public const BASE_PATH = 'templates/';
-=======
     /**
      * @var string
      */
     public const BASE_PATH = ROOT_PATH . DIRECTORY_SEPARATOR . 'templates' . DIRECTORY_SEPARATOR;
->>>>>>> 2feaaadf
 
     public function __construct()
     {
