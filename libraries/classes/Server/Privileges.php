--- conflicted
+++ resolved
@@ -78,13 +78,8 @@
     public function getHtmlForUserGroupDialog($username, $is_menuswork)
     {
         $html = '';
-<<<<<<< HEAD
-        if (! empty($_REQUEST['edit_user_group_dialog']) && $is_menuswork) {
+        if (! empty($_GET['edit_user_group_dialog']) && $is_menuswork) {
             $dialog = $this->getHtmlToChooseUserGroup($username);
-=======
-        if (! empty($_GET['edit_user_group_dialog']) && $is_menuswork) {
-            $dialog = self::getHtmlToChooseUserGroup($username);
->>>>>>> 09c18849
             $response = Response::getInstance();
             if ($response->isAjax()) {
                 $response->addJSON('message', $dialog);
@@ -1971,15 +1966,9 @@
             $serverType = Util::getServerType();
             $serverVersion = $this->dbi->getVersion();
             $authentication_plugin
-<<<<<<< HEAD
-                = (isset($_REQUEST['authentication_plugin'])
-                ? $_REQUEST['authentication_plugin']
-                : $this->getCurrentAuthenticationPlugin(
-=======
                 = (isset($_POST['authentication_plugin'])
                 ? $_POST['authentication_plugin']
-                : self::getCurrentAuthenticationPlugin(
->>>>>>> 09c18849
+                : $this->getCurrentAuthenticationPlugin(
                     'change',
                     $username,
                     $hostname
@@ -3163,15 +3152,9 @@
 
         if (isset($_GET['validate_username'])) {
             $sql_query = "SELECT * FROM `mysql`.`user` WHERE `User` = '"
-<<<<<<< HEAD
-                . $_REQUEST['username'] . "';";
+                . $_GET['username'] . "';";
             $res = $this->dbi->query($sql_query);
             $row = $this->dbi->fetchRow($res);
-=======
-                . $_GET['username'] . "';";
-            $res = $GLOBALS['dbi']->query($sql_query);
-            $row = $GLOBALS['dbi']->fetchRow($res);
->>>>>>> 09c18849
             if (empty($row)) {
                 $extra_data['user_exists'] = false;
             } else {
@@ -3484,17 +3467,10 @@
         $db_rights = $this->getUserSpecificRights($username, $hostname, $type, $dbname);
         ksort($db_rights);
 
-<<<<<<< HEAD
         $foundRows = [];
         $privileges = [];
         foreach ($db_rights as $row) {
             $onePrivilege = [];
-=======
-        $foundRows = array();
-        $privileges = array();
-        foreach ($db_rights as $row) {error_log(print_r($row, true));
-            $onePrivilege = array();
->>>>>>> 09c18849
 
             $paramTableName = '';
             $paramRoutineName = '';
@@ -3894,22 +3870,10 @@
 
         uksort($array_initials, "strnatcasecmp");
 
-<<<<<<< HEAD
         return $this->template->render('server/privileges/initials_row', [
             'array_initials' => $array_initials,
-            'initial' => isset($_REQUEST['initial']) ? $_REQUEST['initial'] : null,
+            'initial' => isset($_GET['initial']) ? $_GET['initial'] : null,
         ]);
-=======
-        $html_output = Template::get('privileges/initials_row')
-            ->render(
-                array(
-                    'array_initials' => $array_initials,
-                    'initial' => isset($_GET['initial']) ? $_GET['initial'] : null,
-                )
-            );
-
-        return $html_output;
->>>>>>> 09c18849
     }
 
     /**
@@ -4089,17 +4053,10 @@
 
         if (isset($_POST['change_copy'])) {
             $user_host_condition = ' WHERE `User` = '
-<<<<<<< HEAD
-                . "'" . $this->dbi->escapeString($_REQUEST['old_username']) . "'"
+                . "'" . $this->dbi->escapeString($_POST['old_username']) . "'"
                 . ' AND `Host` = '
-                . "'" . $this->dbi->escapeString($_REQUEST['old_hostname']) . "';";
+                . "'" . $this->dbi->escapeString($_POST['old_hostname']) . "';";
             $row = $this->dbi->fetchSingleRow(
-=======
-                . "'" . $GLOBALS['dbi']->escapeString($_POST['old_username']) . "'"
-                . ' AND `Host` = '
-                . "'" . $GLOBALS['dbi']->escapeString($_POST['old_hostname']) . "';";
-            $row = $GLOBALS['dbi']->fetchSingleRow(
->>>>>>> 09c18849
                 'SELECT * FROM `mysql`.`user` ' . $user_host_condition
             );
             if (! $row) {
@@ -4164,23 +4121,13 @@
      */
     public function getDataForDeleteUsers($queries)
     {
-<<<<<<< HEAD
-        if (isset($_REQUEST['change_copy'])) {
+        if (isset($_POST['change_copy'])) {
             $selected_usr = [
-                $_REQUEST['old_username'] . '&amp;#27;' . $_REQUEST['old_hostname']
+                $_POST['old_username'] . '&amp;#27;' . $_POST['old_hostname']
             ];
         } else {
-            $selected_usr = $_REQUEST['selected_usr'];
+            $selected_usr = $_POST['selected_usr'];
             $queries = [];
-=======
-        if (isset($_POST['change_copy'])) {
-            $selected_usr = array(
-                $_POST['old_username'] . '&amp;#27;' . $_POST['old_hostname']
-            );
-        } else {
-            $selected_usr = $_POST['selected_usr'];
-            $queries = array();
->>>>>>> 09c18849
         }
 
         // this happens, was seen in https://reports.phpmyadmin.net/reports/view/17146
@@ -4283,13 +4230,8 @@
         $queries_for_display = null;
         $sql_query = null;
 
-<<<<<<< HEAD
-        if (!isset($_REQUEST['adduser_submit']) && !isset($_REQUEST['change_copy'])) {
+        if (!isset($_POST['adduser_submit']) && !isset($_POST['change_copy'])) {
             return [
-=======
-        if (!isset($_POST['adduser_submit']) && !isset($_POST['change_copy'])) {
-            return array(
->>>>>>> 09c18849
                 $message, $queries, $queries_for_display, $sql_query, $_add_user_error
             ];
         }
@@ -4354,13 +4296,8 @@
                 if (isset($password_set_real) && !empty($password_set_real)
                     && isset($_POST['authentication_plugin'])
                 ) {
-<<<<<<< HEAD
                     $this->setProperPasswordHashing(
-                        $_REQUEST['authentication_plugin']
-=======
-                    self::setProperPasswordHashing(
                         $_POST['authentication_plugin']
->>>>>>> 09c18849
                     );
                     if ($this->dbi->tryQuery($password_set_real)) {
                         $sql_query .= $password_set_show;
@@ -4377,13 +4314,8 @@
                 $hostname,
                 $dbname
             );
-<<<<<<< HEAD
-            if (!empty($_REQUEST['userGroup']) && $is_menuwork) {
-                $this->setUserGroup($GLOBALS['username'], $_REQUEST['userGroup']);
-=======
             if (!empty($_POST['userGroup']) && $is_menuwork) {
-                self::setUserGroup($GLOBALS['username'], $_POST['userGroup']);
->>>>>>> 09c18849
+                $this->setUserGroup($GLOBALS['username'], $_POST['userGroup']);
             }
 
             return [
@@ -4397,13 +4329,8 @@
 
         // Copy the user group while copying a user
         $old_usergroup =
-<<<<<<< HEAD
-            isset($_REQUEST['old_usergroup']) ? $_REQUEST['old_usergroup'] : null;
-        $this->setUserGroup($_REQUEST['username'], $old_usergroup);
-=======
             isset($_POST['old_usergroup']) ? $_POST['old_usergroup'] : null;
-        self::setUserGroup($_POST['username'], $old_usergroup);
->>>>>>> 09c18849
+        $this->setUserGroup($_POST['username'], $old_usergroup);
 
         if (is_null($create_user_real)) {
             $queries[] = $create_user_real;
@@ -4413,13 +4340,8 @@
         if (isset($password_set_real) && ! empty($password_set_real)
             && isset($_POST['authentication_plugin'])
         ) {
-<<<<<<< HEAD
             $this->setProperPasswordHashing(
-                $_REQUEST['authentication_plugin']
-=======
-            self::setProperPasswordHashing(
                 $_POST['authentication_plugin']
->>>>>>> 09c18849
             );
 
             $queries[] = $password_set_real;
@@ -4809,13 +4731,8 @@
             " IF(`" . $password_column . "` = _latin1 '', 'N', 'Y') AS 'Password'" .
             ' FROM `mysql`.`user`';
 
-<<<<<<< HEAD
-        $sql_query .= (isset($_REQUEST['initial'])
-            ? $this->rangeOfUsers($_REQUEST['initial'])
-=======
         $sql_query .= (isset($_GET['initial'])
-            ? self::rangeOfUsers($_GET['initial'])
->>>>>>> 09c18849
+            ? $this->rangeOfUsers($_GET['initial'])
             : '');
 
         $sql_query .= ' ORDER BY `User` ASC, `Host` ASC;';
@@ -4895,15 +4812,9 @@
             * Display the user overview
             * (if less than 50 users, display them immediately)
             */
-<<<<<<< HEAD
-            if (isset($_REQUEST['initial'])
-                || isset($_REQUEST['showall'])
-                || $this->dbi->numRows($res) < 50
-=======
             if (isset($_GET['initial'])
                 || isset($_GET['showall'])
-                || $GLOBALS['dbi']->numRows($res) < 50
->>>>>>> 09c18849
+                || $this->dbi->numRows($res) < 50
             ) {
                 $html_output .= $this->getUsersOverview(
                     $res,
@@ -5108,15 +5019,9 @@
                 'SELECT `Column_name`, `Column_priv`'
                 . ' FROM `mysql`.`columns_priv`'
                 . ' WHERE `User`'
-<<<<<<< HEAD
-                . ' = \'' . $this->dbi->escapeString($_REQUEST['old_username']) . "'"
+                . ' = \'' . $this->dbi->escapeString($_POST['old_username']) . "'"
                 . ' AND `Host`'
-                . ' = \'' . $this->dbi->escapeString($_REQUEST['old_username']) . '\''
-=======
-                . ' = \'' . $GLOBALS['dbi']->escapeString($_POST['old_username']) . "'"
-                . ' AND `Host`'
-                . ' = \'' . $GLOBALS['dbi']->escapeString($_POST['old_username']) . '\''
->>>>>>> 09c18849
+                . ' = \'' . $this->dbi->escapeString($_POST['old_username']) . '\''
                 . ' AND `Db`'
                 . ' = \'' . $this->dbi->escapeString($row['Db']) . "'"
                 . ' AND `Table_name`'
@@ -5192,15 +5097,9 @@
         $hostname
     ) {
         $user_host_condition = ' WHERE `User`'
-<<<<<<< HEAD
-            . ' = \'' . $this->dbi->escapeString($_REQUEST['old_username']) . "'"
+            . ' = \'' . $this->dbi->escapeString($_POST['old_username']) . "'"
             . ' AND `Host`'
-            . ' = \'' . $this->dbi->escapeString($_REQUEST['old_hostname']) . '\';';
-=======
-            . ' = \'' . $GLOBALS['dbi']->escapeString($_POST['old_username']) . "'"
-            . ' AND `Host`'
-            . ' = \'' . $GLOBALS['dbi']->escapeString($_POST['old_hostname']) . '\';';
->>>>>>> 09c18849
+            . ' = \'' . $this->dbi->escapeString($_POST['old_hostname']) . '\';';
 
         $res = $this->dbi->query(
             'SELECT * FROM `mysql`.`db`' . $user_host_condition
@@ -5249,15 +5148,9 @@
         if ($_error || (!empty($real_sql_query)
             && !$this->dbi->tryQuery($real_sql_query))
         ) {
-<<<<<<< HEAD
-            $_REQUEST['createdb-1'] = $_REQUEST['createdb-2']
-                = $_REQUEST['createdb-3'] = null;
-            $message = Message::rawError($this->dbi->getError());
-=======
             $_POST['createdb-1'] = $_POST['createdb-2']
                 = $_POST['createdb-3'] = null;
-            $message = Message::rawError($GLOBALS['dbi']->getError());
->>>>>>> 09c18849
+            $message = Message::rawError($this->dbi->getError());
         } else {
             $message = Message::success(__('You have added a new user.'));
         }
@@ -5444,15 +5337,9 @@
         $real_sql_query = $sql_query = $sql_query_stmt;
 
         // Set the proper hashing method
-<<<<<<< HEAD
-        if (isset($_REQUEST['authentication_plugin'])) {
+        if (isset($_POST['authentication_plugin'])) {
             $this->setProperPasswordHashing(
-                $_REQUEST['authentication_plugin']
-=======
-        if (isset($_POST['authentication_plugin'])) {
-            self::setProperPasswordHashing(
                 $_POST['authentication_plugin']
->>>>>>> 09c18849
             );
         }
 
