<?php
/* vim: set expandtab sw=4 ts=4 sts=4: */
/**
 * Holds the PhpMyAdmin\Operations class
 *
 * @package PhpMyAdmin
 */
declare(strict_types=1);

namespace PhpMyAdmin;

use PhpMyAdmin\Charsets;
use PhpMyAdmin\Core;
use PhpMyAdmin\Engines\Innodb;
use PhpMyAdmin\Message;
use PhpMyAdmin\Partition;
use PhpMyAdmin\Plugins\Export\ExportSql;
use PhpMyAdmin\Relation;
use PhpMyAdmin\Response;
use PhpMyAdmin\StorageEngine;
use PhpMyAdmin\Table;
use PhpMyAdmin\Url;
use PhpMyAdmin\Util;

/**
 * Set of functions with the operations section in phpMyAdmin
 *
 * @package PhpMyAdmin
 */
class Operations
{
    /**
     * @var Relation $relation
     */
    private $relation;

    /**
     * @var DatabaseInterface $dbi
     */
    private $dbi;

    /**
     * Operations constructor.
     *
     * @param DatabaseInterface $dbi      DatabaseInterface object
     * @param Relation          $relation Relation object
     */
    public function __construct(DatabaseInterface $dbi, Relation $relation)
    {
        $this->dbi = $dbi;
        $this->relation = $relation;
    }

    /**
     * Get HTML output for database comment
     *
     * @param string $db database name
     *
     * @return string $html_output
     */
    public function getHtmlForDatabaseComment($db)
    {
        $html_output = '<div>'
            . '<form method="post" action="db_operations.php" id="formDatabaseComment">'
            . Url::getHiddenInputs($db)
            . '<fieldset>'
            . '<legend>';
        if (Util::showIcons('ActionLinksMode')) {
            $html_output .= Util::getImage('b_comment') . '&nbsp;';
        }
        $html_output .=  __('Database comment');
        $html_output .= '</legend>';
        $html_output .= '<input type="text" name="comment" '
            . 'class="textfield"'
            . 'value="' . htmlspecialchars($this->relation->getDbComment($db)) . '" />'
            . '</fieldset>';
        $html_output .= '<fieldset class="tblFooters">'
            . '<input type="submit" value="' . __('Go') . '" />'
            . '</fieldset>'
            . '</form>'
            . '</div>';

        return $html_output;
    }

    /**
     * Get HTML output for rename database
     *
     * @param string $db database name
     *
     * @return string $html_output
     */
    public function getHtmlForRenameDatabase($db)
    {
        $html_output = '<div>'
            . '<form id="rename_db_form" '
            . 'class="ajax" '
            . 'method="post" action="db_operations.php" '
            . 'onsubmit="return emptyCheckTheField(this, \'newname\')">';
        if (isset($_REQUEST['db_collation'])) {
            $html_output .= '<input type="hidden" name="db_collation" '
                . 'value="' . $_REQUEST['db_collation']
                . '" />' . "\n";
        }
        $html_output .= '<input type="hidden" name="what" value="data" />'
            . '<input type="hidden" name="db_rename" value="true" />'
            . Url::getHiddenInputs($db)
            . '<fieldset>'
            . '<legend>';

        if (Util::showIcons('ActionLinksMode')) {
            $html_output .= Util::getImage('b_edit') . '&nbsp;';
        }
        $html_output .= __('Rename database to')
            . '</legend>';

        $html_output .= '<input id="new_db_name" type="text" name="newname" '
            . 'maxlength="64" class="textfield" required="required"/>';
        $html_output .= '<br />';

        if ($GLOBALS['db_priv'] && $GLOBALS['table_priv']
            && $GLOBALS['col_priv'] && $GLOBALS['proc_priv']
            && $GLOBALS['is_reload_priv']
        ) {
            $html_output .= '<input type="checkbox" name="adjust_privileges" '
                . 'value="1" id="checkbox_adjust_privileges" checked="checked" />';
        } else {
            $html_output .= '<input type="checkbox" name="adjust_privileges" '
                . 'value="1" id="checkbox_adjust_privileges" title="' . __(
                    'You don\'t have sufficient privileges to perform this '
                    . 'operation; Please refer to the documentation for more details'
                )
                . '" disabled/>';
        }

        $html_output .= '<label for="checkbox_adjust_privileges">'
                . __('Adjust privileges') . Util::showDocu('faq', 'faq6-39')
                . '</label><br />';

        $html_output .= ''
            . '</fieldset>'
            . '<fieldset class="tblFooters">'
            . '<input id="rename_db_input" type="submit" value="' . __('Go') . '" />'
            . '</fieldset>'
            . '</form>'
            . '</div>';

        return $html_output;
    }

    /**
     * Get HTML for database drop link
     *
     * @param string $db database name
     *
     * @return string $html_output
     */
    public function getHtmlForDropDatabaseLink($db)
    {
        $this_sql_query = 'DROP DATABASE ' . Util::backquote($db);
        $this_url_params = [
            'sql_query' => $this_sql_query,
            'back' => 'db_operations.php',
            'goto' => 'index.php',
            'reload' => '1',
            'purge' => '1',
            'message_to_show' => sprintf(
                __('Database %s has been dropped.'),
                htmlspecialchars(Util::backquote($db))
            ),
            'db' => null,
        ];

        $html_output = '<div>'
            . '<fieldset class="caution">';
        $html_output .= '<legend>';
        if (Util::showIcons('ActionLinksMode')) {
            $html_output .= Util::getImage('b_deltbl') . '&nbsp';
        }
        $html_output .= __('Remove database')
            . '</legend>';
        $html_output .= '<ul>';
        $html_output .= $this->getDeleteDataOrTablelink(
            $this_url_params,
            'DROP_DATABASE',
            __('Drop the database (DROP)'),
            'drop_db_anchor'
        );
        $html_output .= '</ul></fieldset>'
            . '</div>';

        return $html_output;
    }

    /**
     * Get HTML snippet for copy database
     *
     * @param string $db database name
     *
     * @return string $html_output
     */
    public function getHtmlForCopyDatabase($db)
    {
        $drop_clause = 'DROP TABLE / DROP VIEW';
        $choices = [
            'structure' => __('Structure only'),
            'data'      => __('Structure and data'),
            'dataonly'  => __('Data only')
        ];

        $pma_switch_to_new = isset($_SESSION['pma_switch_to_new']) && $_SESSION['pma_switch_to_new'];

        $html_output = '<div>';
        $html_output .= '<form id="copy_db_form" '
            . 'class="ajax" '
            . 'method="post" action="db_operations.php" '
            . 'onsubmit="return emptyCheckTheField(this, \'newname\')">';

        if (isset($_REQUEST['db_collation'])) {
            $html_output .= '<input type="hidden" name="db_collation" '
            . 'value="' . $_REQUEST['db_collation'] . '" />' . "\n";
        }
        $html_output .= '<input type="hidden" name="db_copy" value="true" />' . "\n"
            . Url::getHiddenInputs($db);
        $html_output .= '<fieldset>'
            . '<legend>';

        if (Util::showIcons('ActionLinksMode')) {
            $html_output .= Util::getImage('b_edit') . '&nbsp';
        }
        $html_output .= __('Copy database to')
            . '</legend>'
            . '<input type="text" maxlength="64" name="newname" '
            . 'class="textfield" required="required" /><br />'
            . Util::getRadioFields(
                'what',
                $choices,
                'data',
                true
            );
        $html_output .= '<br />';
        $html_output .= '<input type="checkbox" name="create_database_before_copying" '
            . 'value="1" id="checkbox_create_database_before_copying"'
            . 'checked="checked" />';
        $html_output .= '<label for="checkbox_create_database_before_copying">'
            . __('CREATE DATABASE before copying') . '</label><br />';
        $html_output .= '<input type="checkbox" name="drop_if_exists" value="true"'
            . 'id="checkbox_drop" />';
        $html_output .= '<label for="checkbox_drop">'
            . sprintf(__('Add %s'), $drop_clause)
            . '</label><br />';
        $html_output .= '<input type="checkbox" name="sql_auto_increment" value="1" '
            . 'checked="checked" id="checkbox_auto_increment" />';
        $html_output .= '<label for="checkbox_auto_increment">'
            . __('Add AUTO_INCREMENT value') . '</label><br />';
        $html_output .= '<input type="checkbox" name="add_constraints" value="1"'
            . 'id="checkbox_constraints" checked="checked"/>';
        $html_output .= '<label for="checkbox_constraints">'
            . __('Add constraints') . '</label><br />';
        $html_output .= '<br />';

        if ($GLOBALS['db_priv'] && $GLOBALS['table_priv']
            && $GLOBALS['col_priv'] && $GLOBALS['proc_priv']
            && $GLOBALS['is_reload_priv']
        ) {
            $html_output .= '<input type="checkbox" name="adjust_privileges" '
                . 'value="1" id="checkbox_privileges" checked="checked" />';
        } else {
            $html_output .= '<input type="checkbox" name="adjust_privileges" '
                . 'value="1" id="checkbox_privileges" title="' . __(
                    'You don\'t have sufficient privileges to perform this '
                    . 'operation; Please refer to the documentation for more details'
                )
                . '" disabled/>';
        }
        $html_output .= '<label for="checkbox_privileges">'
            . __('Adjust privileges') . Util::showDocu('faq', 'faq6-39')
            . '</label><br />';

        $html_output .= '<input type="checkbox" name="switch_to_new" value="true"'
            . 'id="checkbox_switch"'
            . ($pma_switch_to_new ? ' checked="checked"' : '') . '/>';
        $html_output .= '<label for="checkbox_switch">'
            . __('Switch to copied database') . '</label>'
            . '</fieldset>';
        $html_output .= '<fieldset class="tblFooters">'
            . '<input type="submit" name="submit_copy" value="' . __('Go') . '" />'
            . '</fieldset>'
            . '</form>'
            . '</div>';

        return $html_output;
    }

    /**
     * Get HTML snippet for change database charset
     *
     * @param string $db    database name
     * @param string $table table name
     *
     * @return string $html_output
     */
    public function getHtmlForChangeDatabaseCharset($db, $table)
    {
        $html_output = '<div>'
            . '<form id="change_db_charset_form" ';
        $html_output .= 'class="ajax" ';
        $html_output .= 'method="post" action="db_operations.php">';

        $html_output .= Url::getHiddenInputs($db, $table);

        $html_output .= '<fieldset>' . "\n"
           . '    <legend>';
        if (Util::showIcons('ActionLinksMode')) {
            $html_output .= Util::getImage('s_asci') . '&nbsp';
        }
        $html_output .= '<label for="select_db_collation">' . __('Collation')
            . '</label>' . "\n"
            . '</legend>' . "\n"
            . Charsets::getCollationDropdownBox(
                $this->dbi,
                $GLOBALS['cfg']['Server']['DisableIS'],
                'db_collation',
                'select_db_collation',
                isset($_REQUEST['db_collation']) ? $_REQUEST['db_collation'] : '',
                false
            )
            . '<br />'
            . '<input type="checkbox" name="change_all_tables_collations"'
            . 'id="checkbox_change_all_tables_collations" />'
            . '<label for="checkbox_change_all_tables_collations">'
            . __('Change all tables collations')
            . '</label>'
            . '<br />'
            . '<span id="span_change_all_tables_columns_collations"><input type="checkbox" name="change_all_tables_columns_collations"'
            . 'id="checkbox_change_all_tables_columns_collations" />'
            . '<label for="checkbox_change_all_tables_columns_collations">'
            . __('Change all tables columns collations')
            . '</label></span>'
            . '</fieldset>'
            . '<fieldset class="tblFooters">'
            . '<input type="submit" name="submitcollation"'
            . ' value="' . __('Go') . '" />' . "\n"
            . '</fieldset>' . "\n"
            . '</form></div>' . "\n";

        return $html_output;
    }

    /**
     * Run the Procedure definitions and function definitions
     *
     * to avoid selecting alternatively the current and new db
     * we would need to modify the CREATE definitions to qualify
     * the db name
     *
     * @param string $db database name
     *
     * @return void
     */
    public function runProcedureAndFunctionDefinitions($db)
    {
        $procedure_names = $this->dbi->getProceduresOrFunctions($db, 'PROCEDURE');
        if ($procedure_names) {
            foreach ($procedure_names as $procedure_name) {
                $this->dbi->selectDb($db);
                $tmp_query = $this->dbi->getDefinition(
                    $db,
                    'PROCEDURE',
                    $procedure_name
                );
<<<<<<< HEAD
                // collect for later display
                $GLOBALS['sql_query'] .= "\n" . $tmp_query;
                $this->dbi->selectDb($_REQUEST['newname']);
                $this->dbi->query($tmp_query);
=======
                if ($tmp_query !== false) {
                    // collect for later display
                    $GLOBALS['sql_query'] .= "\n" . $tmp_query;
                    $GLOBALS['dbi']->selectDb($_REQUEST['newname']);
                    $GLOBALS['dbi']->query($tmp_query);
                }
>>>>>>> 2ab6a4e6
            }
        }

        $function_names = $this->dbi->getProceduresOrFunctions($db, 'FUNCTION');
        if ($function_names) {
            foreach ($function_names as $function_name) {
                $this->dbi->selectDb($db);
                $tmp_query = $this->dbi->getDefinition(
                    $db,
                    'FUNCTION',
                    $function_name
                );
<<<<<<< HEAD
                // collect for later display
                $GLOBALS['sql_query'] .= "\n" . $tmp_query;
                $this->dbi->selectDb($_REQUEST['newname']);
                $this->dbi->query($tmp_query);
=======
                if ($tmp_query !== false) {
                    // collect for later display
                    $GLOBALS['sql_query'] .= "\n" . $tmp_query;
                    $GLOBALS['dbi']->selectDb($_REQUEST['newname']);
                    $GLOBALS['dbi']->query($tmp_query);
                }
>>>>>>> 2ab6a4e6
            }
        }
    }

    /**
     * Create database before copy
     *
     * @return void
     */
    public function createDbBeforeCopy()
    {
        $local_query = 'CREATE DATABASE IF NOT EXISTS '
            . Util::backquote($_REQUEST['newname']);
        if (isset($_REQUEST['db_collation'])) {
            $local_query .= ' DEFAULT'
                . Util::getCharsetQueryPart($_REQUEST['db_collation']);
        }
        $local_query .= ';';
        $GLOBALS['sql_query'] .= $local_query;

        // save the original db name because Tracker.php which
        // may be called under $this->dbi->query() changes $GLOBALS['db']
        // for some statements, one of which being CREATE DATABASE
        $original_db = $GLOBALS['db'];
        $this->dbi->query($local_query);
        $GLOBALS['db'] = $original_db;

        // Set the SQL mode to NO_AUTO_VALUE_ON_ZERO to prevent MySQL from creating
        // export statements it cannot import
        $sql_set_mode = "SET SQL_MODE='NO_AUTO_VALUE_ON_ZERO'";
        $this->dbi->query($sql_set_mode);

        // rebuild the database list because Table::moveCopy
        // checks in this list if the target db exists
        $GLOBALS['dblist']->databases->build();
    }

    /**
     * Get views as an array and create SQL view stand-in
     *
     * @param array     $tables_full       array of all tables in given db or dbs
     * @param ExportSql $export_sql_plugin export plugin instance
     * @param string    $db                database name
     *
     * @return array $views
     */
    public function getViewsAndCreateSqlViewStandIn(
        array $tables_full,
        $export_sql_plugin,
        $db
    ) {
        $views = [];
        foreach ($tables_full as $each_table => $tmp) {
            // to be able to rename a db containing views,
            // first all the views are collected and a stand-in is created
            // the real views are created after the tables
            if ($this->dbi->getTable($db, (string)$each_table)->isView()) {
                // If view exists, and 'add drop view' is selected: Drop it!
                if ($_REQUEST['what'] != 'nocopy'
                    && isset($_REQUEST['drop_if_exists'])
                    && $_REQUEST['drop_if_exists'] == 'true'
                ) {
                    $drop_query = 'DROP VIEW IF EXISTS '
                        . Util::backquote($_REQUEST['newname']) . '.'
                        . Util::backquote($each_table);
                    $this->dbi->query($drop_query);

                    $GLOBALS['sql_query'] .= "\n" . $drop_query . ';';
                }

                $views[] = $each_table;
                // Create stand-in definition to resolve view dependencies
                $sql_view_standin = $export_sql_plugin->getTableDefStandIn(
                    $db,
                    $each_table,
                    "\n"
                );
                $this->dbi->selectDb($_REQUEST['newname']);
                $this->dbi->query($sql_view_standin);
                $GLOBALS['sql_query'] .= "\n" . $sql_view_standin;
            }
        }
        return $views;
    }

    /**
     * Get sql query for copy/rename table and boolean for whether copy/rename or not
     *
     * @param array   $tables_full array of all tables in given db or dbs
     * @param boolean $move        whether database name is empty or not
     * @param string  $db          database name
     *
     * @return array SQL queries for the constraints
     */
    public function copyTables(array $tables_full, $move, $db)
    {
        $sqlContraints = [];
        foreach ($tables_full as $each_table => $tmp) {
            // skip the views; we have created stand-in definitions
            if ($this->dbi->getTable($db, (string)$each_table)->isView()) {
                continue;
            }

            // value of $what for this table only
            $this_what = $_REQUEST['what'];

            // do not copy the data from a Merge table
            // note: on the calling FORM, 'data' means 'structure and data'
            if ($this->dbi->getTable($db, (string)$each_table)->isMerge()) {
                if ($this_what == 'data') {
                    $this_what = 'structure';
                }
                if ($this_what == 'dataonly') {
                    $this_what = 'nocopy';
                }
            }

            if ($this_what != 'nocopy') {
                // keep the triggers from the original db+table
                // (third param is empty because delimiters are only intended
                //  for importing via the mysql client or our Import feature)
                $triggers = $this->dbi->getTriggers($db, (string)$each_table, '');

                if (! Table::moveCopy(
                    $db,
                    $each_table,
                    $_REQUEST['newname'],
                    $each_table,
                    (isset($this_what) ? $this_what : 'data'),
                    $move,
                    'db_copy'
                )) {
                    $GLOBALS['_error'] = true;
                    break;
                }
                // apply the triggers to the destination db+table
                if ($triggers) {
                    $this->dbi->selectDb($_REQUEST['newname']);
                    foreach ($triggers as $trigger) {
                        $this->dbi->query($trigger['create']);
                        $GLOBALS['sql_query'] .= "\n" . $trigger['create'] . ';';
                    }
                }

                // this does not apply to a rename operation
                if (isset($_REQUEST['add_constraints'])
                    && ! empty($GLOBALS['sql_constraints_query'])
                ) {
                    $sqlContraints[] = $GLOBALS['sql_constraints_query'];
                    unset($GLOBALS['sql_constraints_query']);
                }
            }
        }
        return $sqlContraints;
    }

    /**
     * Run the EVENT definition for selected database
     *
     * to avoid selecting alternatively the current and new db
     * we would need to modify the CREATE definitions to qualify
     * the db name
     *
     * @param string $db database name
     *
     * @return void
     */
    public function runEventDefinitionsForDb($db)
    {
        $event_names = $this->dbi->fetchResult(
            'SELECT EVENT_NAME FROM information_schema.EVENTS WHERE EVENT_SCHEMA= \''
            . $this->dbi->escapeString($db) . '\';'
        );
        if ($event_names) {
            foreach ($event_names as $event_name) {
                $this->dbi->selectDb($db);
                $tmp_query = $this->dbi->getDefinition($db, 'EVENT', $event_name);
                // collect for later display
                $GLOBALS['sql_query'] .= "\n" . $tmp_query;
                $this->dbi->selectDb($_REQUEST['newname']);
                $this->dbi->query($tmp_query);
            }
        }
    }

    /**
     * Handle the views, return the boolean value whether table rename/copy or not
     *
     * @param array   $views views as an array
     * @param boolean $move  whether database name is empty or not
     * @param string  $db    database name
     *
     * @return void
     */
    public function handleTheViews(array $views, $move, $db)
    {
        // temporarily force to add DROP IF EXIST to CREATE VIEW query,
        // to remove stand-in VIEW that was created earlier
        // ( $_REQUEST['drop_if_exists'] is used in moveCopy() )
        if (isset($_REQUEST['drop_if_exists'])) {
            $temp_drop_if_exists = $_REQUEST['drop_if_exists'];
        }

        $_REQUEST['drop_if_exists'] = 'true';
        foreach ($views as $view) {
            $copying_succeeded = Table::moveCopy(
                $db,
                $view,
                $_REQUEST['newname'],
                $view,
                'structure',
                $move,
                'db_copy'
            );
            if (! $copying_succeeded) {
                $GLOBALS['_error'] = true;
                break;
            }
        }
        unset($_REQUEST['drop_if_exists']);

        if (isset($temp_drop_if_exists)) {
            // restore previous value
            $_REQUEST['drop_if_exists'] = $temp_drop_if_exists;
        }
    }

    /**
     * Adjust the privileges after Renaming the db
     *
     * @param string $oldDb   Database name before renaming
     * @param string $newname New Database name requested
     *
     * @return void
     */
    public function adjustPrivilegesMoveDb($oldDb, $newname)
    {
        if ($GLOBALS['db_priv'] && $GLOBALS['table_priv']
            && $GLOBALS['col_priv'] && $GLOBALS['proc_priv']
            && $GLOBALS['is_reload_priv']
        ) {
            $this->dbi->selectDb('mysql');
            $newname = str_replace("_", "\_", $newname);
            $oldDb = str_replace("_", "\_", $oldDb);

            // For Db specific privileges
            $query_db_specific = 'UPDATE ' . Util::backquote('db')
                . 'SET Db = \'' . $this->dbi->escapeString($newname)
                . '\' where Db = \'' . $this->dbi->escapeString($oldDb) . '\';';
            $this->dbi->query($query_db_specific);

            // For table specific privileges
            $query_table_specific = 'UPDATE ' . Util::backquote('tables_priv')
                . 'SET Db = \'' . $this->dbi->escapeString($newname)
                . '\' where Db = \'' . $this->dbi->escapeString($oldDb) . '\';';
            $this->dbi->query($query_table_specific);

            // For column specific privileges
            $query_col_specific = 'UPDATE ' . Util::backquote('columns_priv')
                . 'SET Db = \'' . $this->dbi->escapeString($newname)
                . '\' where Db = \'' . $this->dbi->escapeString($oldDb) . '\';';
            $this->dbi->query($query_col_specific);

            // For procedures specific privileges
            $query_proc_specific = 'UPDATE ' . Util::backquote('procs_priv')
                . 'SET Db = \'' . $this->dbi->escapeString($newname)
                . '\' where Db = \'' . $this->dbi->escapeString($oldDb) . '\';';
            $this->dbi->query($query_proc_specific);

            // Finally FLUSH the new privileges
            $flush_query = "FLUSH PRIVILEGES;";
            $this->dbi->query($flush_query);
        }
    }

    /**
     * Adjust the privileges after Copying the db
     *
     * @param string $oldDb   Database name before copying
     * @param string $newname New Database name requested
     *
     * @return void
     */
    public function adjustPrivilegesCopyDb($oldDb, $newname)
    {
        if ($GLOBALS['db_priv'] && $GLOBALS['table_priv']
            && $GLOBALS['col_priv'] && $GLOBALS['proc_priv']
            && $GLOBALS['is_reload_priv']
        ) {
            $this->dbi->selectDb('mysql');
            $newname = str_replace("_", "\_", $newname);
            $oldDb = str_replace("_", "\_", $oldDb);

            $query_db_specific_old = 'SELECT * FROM '
                . Util::backquote('db') . ' WHERE '
                . 'Db = "' . $oldDb . '";';

            $old_privs_db = $this->dbi->fetchResult($query_db_specific_old, 0);

            foreach ($old_privs_db as $old_priv) {
                $newDb_db_privs_query = 'INSERT INTO ' . Util::backquote('db')
                    . ' VALUES("' . $old_priv[0] . '", "' . $newname . '", "'
                    . $old_priv[2] . '", "' . $old_priv[3] . '", "' . $old_priv[4]
                    . '", "' . $old_priv[5] . '", "' . $old_priv[6] . '", "'
                    . $old_priv[7] . '", "' . $old_priv[8] . '", "' . $old_priv[9]
                    . '", "' . $old_priv[10] . '", "' . $old_priv[11] . '", "'
                    . $old_priv[12] . '", "' . $old_priv[13] . '", "' . $old_priv[14]
                    . '", "' . $old_priv[15] . '", "' . $old_priv[16] . '", "'
                    . $old_priv[17] . '", "' . $old_priv[18] . '", "' . $old_priv[19]
                    . '", "' . $old_priv[20] . '", "' . $old_priv[21] . '");';

                $this->dbi->query($newDb_db_privs_query);
            }

            // For Table Specific privileges
            $query_table_specific_old = 'SELECT * FROM '
                . Util::backquote('tables_priv') . ' WHERE '
                . 'Db = "' . $oldDb . '";';

            $old_privs_table = $this->dbi->fetchResult(
                $query_table_specific_old,
                0
            );

            foreach ($old_privs_table as $old_priv) {
                $newDb_table_privs_query = 'INSERT INTO ' . Util::backquote(
                    'tables_priv'
                ) . ' VALUES("' . $old_priv[0] . '", "' . $newname . '", "'
                . $old_priv[2] . '", "' . $old_priv[3] . '", "' . $old_priv[4]
                . '", "' . $old_priv[5] . '", "' . $old_priv[6] . '", "'
                . $old_priv[7] . '");';

                $this->dbi->query($newDb_table_privs_query);
            }

            // For Column Specific privileges
            $query_col_specific_old = 'SELECT * FROM '
                . Util::backquote('columns_priv') . ' WHERE '
                . 'Db = "' . $oldDb . '";';

            $old_privs_col = $this->dbi->fetchResult(
                $query_col_specific_old,
                0
            );

            foreach ($old_privs_col as $old_priv) {
                $newDb_col_privs_query = 'INSERT INTO ' . Util::backquote(
                    'columns_priv'
                ) . ' VALUES("' . $old_priv[0] . '", "' . $newname . '", "'
                . $old_priv[2] . '", "' . $old_priv[3] . '", "' . $old_priv[4]
                . '", "' . $old_priv[5] . '", "' . $old_priv[6] . '");';

                $this->dbi->query($newDb_col_privs_query);
            }

            // For Procedure Specific privileges
            $query_proc_specific_old = 'SELECT * FROM '
                . Util::backquote('procs_priv') . ' WHERE '
                . 'Db = "' . $oldDb . '";';

            $old_privs_proc = $this->dbi->fetchResult(
                $query_proc_specific_old,
                0
            );

            foreach ($old_privs_proc as $old_priv) {
                $newDb_proc_privs_query = 'INSERT INTO ' . Util::backquote(
                    'procs_priv'
                ) . ' VALUES("' . $old_priv[0] . '", "' . $newname . '", "'
                . $old_priv[2] . '", "' . $old_priv[3] . '", "' . $old_priv[4]
                . '", "' . $old_priv[5] . '", "' . $old_priv[6] . '", "'
                . $old_priv[7] . '");';

                $this->dbi->query($newDb_proc_privs_query);
            }

            // Finally FLUSH the new privileges
            $flush_query = "FLUSH PRIVILEGES;";
            $this->dbi->query($flush_query);
        }
    }

    /**
     * Create all accumulated constraints
     *
     * @param array $sqlConstratints array of sql constraints for the database
     *
     * @return void
     */
    public function createAllAccumulatedConstraints(array $sqlConstratints)
    {
        $this->dbi->selectDb($_REQUEST['newname']);
        foreach ($sqlConstratints as $one_query) {
            $this->dbi->query($one_query);
            // and prepare to display them
            $GLOBALS['sql_query'] .= "\n" . $one_query;
        }
    }

    /**
     * Duplicate the bookmarks for the db (done once for each db)
     *
     * @param boolean $_error whether table rename/copy or not
     * @param string  $db     database name
     *
     * @return void
     */
    public function duplicateBookmarks($_error, $db)
    {
        if (! $_error && $db != $_REQUEST['newname']) {
            $get_fields = ['user', 'label', 'query'];
            $where_fields = ['dbase' => $db];
            $new_fields = ['dbase' => $_REQUEST['newname']];
            Table::duplicateInfo(
                'bookmarkwork',
                'bookmark',
                $get_fields,
                $where_fields,
                $new_fields
            );
        }
    }

    /**
     * Get the HTML snippet for order the table
     *
     * @param array $columns columns array
     *
     * @return string $html_out
     */
    public function getHtmlForOrderTheTable(array $columns)
    {
        $html_output = '<div>';
        $html_output .= '<form method="post" id="alterTableOrderby" '
            . 'action="tbl_operations.php">';
        $html_output .= Url::getHiddenInputs(
            $GLOBALS['db'],
            $GLOBALS['table']
        );
        $html_output .= '<fieldset id="fieldset_table_order">'
            . '<legend>' . __('Alter table order by') . '</legend>'
            . '<select name="order_field">';

        foreach ($columns as $fieldname) {
            $html_output .= '<option '
                . 'value="' . htmlspecialchars($fieldname['Field']) . '">'
                . htmlspecialchars($fieldname['Field']) . '</option>' . "\n";
        }
        $html_output .= '</select> ' . __('(singly)') . ' '
            . '<br />'
            . '<input id="order_order_asc" name="order_order"'
            . ' type="radio" value="asc" checked="checked" />'
            . '<label for="order_order_asc">' . __('Ascending') . '</label>'
            . '<input id="order_order_desc" name="order_order"'
            . ' type="radio" value="desc" />'
            . '<label for="order_order_desc">' . __('Descending') . '</label>'
            . '</fieldset>'
            . '<fieldset class="tblFooters">'
            . '<input type="hidden" name="submitorderby" value="1" />'
            . '<input type="submit" value="' . __('Go') . '" />'
            . '</fieldset>'
            . '</form>'
            . '</div>';

         return $html_output;
    }

    /**
     * Get the HTML snippet for move table
     *
     * @return string $html_output
     */
    public function getHtmlForMoveTable()
    {
        $html_output = '<div>';
        $html_output .= '<form method="post" action="tbl_operations.php"'
            . ' id="moveTableForm" class="ajax"'
            . ' onsubmit="return emptyCheckTheField(this, \'new_name\')">'
            . Url::getHiddenInputs($GLOBALS['db'], $GLOBALS['table']);

        $html_output .= '<input type="hidden" name="reload" value="1" />'
            . '<input type="hidden" name="what" value="data" />'
            . '<fieldset id="fieldset_table_rename">';

        $html_output .= '<legend>' . __('Move table to (database<b>.</b>table)')
            . '</legend>';

        if (count($GLOBALS['dblist']->databases) > $GLOBALS['cfg']['MaxDbList']) {
            $html_output .= '<input type="text" maxlength="100" '
                . 'name="target_db" value="' . htmlspecialchars($GLOBALS['db'])
                . '"/>';
        } else {
            $html_output .= '<select class="halfWidth" name="target_db">'
                . $GLOBALS['dblist']->databases->getHtmlOptions(true, false)
                . '</select>';
        }
        $html_output .= '&nbsp;<strong>.</strong>&nbsp;';
        $html_output .= '<input class="halfWidth" type="text" name="new_name"'
            . ' maxlength="64" required="required" '
            . 'value="' . htmlspecialchars($GLOBALS['table']) . '" /><br />';

        // starting with MySQL 5.0.24, SHOW CREATE TABLE includes the AUTO_INCREMENT
        // next value but users can decide if they want it or not for the operation

        $html_output .= '<input type="checkbox" name="sql_auto_increment" '
            . 'value="1" id="checkbox_auto_increment_mv" checked="checked" />'
            . '<label for="checkbox_auto_increment_mv">'
            . __('Add AUTO_INCREMENT value')
            . '</label><br />';

        if ($GLOBALS['table_priv'] && $GLOBALS['col_priv']
            && $GLOBALS['is_reload_priv']
        ) {
            $html_output .= '<input type="checkbox" name="adjust_privileges" '
                . 'value="1" id="checkbox_privileges_tables_move" '
                . 'checked="checked" />';
        } else {
            $html_output .= '<input type="checkbox" name="adjust_privileges" '
                . 'value="1" id="checkbox_privileges_tables_move" title="' . __(
                    'You don\'t have sufficient privileges to perform this '
                    . 'operation; Please refer to the documentation for more details'
                )
                . '" disabled/>';
        }
        $html_output .= '<label for="checkbox_privileges_tables_move">'
            . __('Adjust privileges') . Util::showDocu('faq', 'faq6-39')
            . '</label><br />';

        $html_output .= '</fieldset><fieldset class="tblFooters">'
            . '<input type="submit" name="submit_move" value="' . __('Go') . '" />'
            . '</fieldset>'
            . '</form>'
            . '</div>';

        return $html_output;
    }

    /**
     * Get the HTML div for Table option
     *
     * @param Table  $pma_table          Table object
     * @param string $comment            Comment
     * @param array  $tbl_collation      table collation
     * @param string $tbl_storage_engine table storage engine
     * @param string $pack_keys          pack keys
     * @param string $auto_increment     value of auto increment
     * @param string $delay_key_write    delay key write
     * @param string $transactional      value of transactional
     * @param string $page_checksum      value of page checksum
     * @param string $checksum           the checksum
     *
     * @return string $html_output
     */
    public function getTableOptionDiv(
        $pma_table,
        $comment,
        $tbl_collation,
        $tbl_storage_engine,
        $pack_keys,
        $auto_increment,
        $delay_key_write,
        $transactional,
        $page_checksum,
        $checksum
    ) {
        $html_output = '<div>';
        $html_output .= '<form method="post" action="tbl_operations.php"';
        $html_output .= ' id="tableOptionsForm" class="ajax">';
        $html_output .= Url::getHiddenInputs(
            $GLOBALS['db'],
            $GLOBALS['table']
        );
        $html_output .= '<input type="hidden" name="reload" value="1" />';

        $html_output .= $this->getTableOptionFieldset(
            $pma_table,
            $comment,
            $tbl_collation,
            $tbl_storage_engine,
            $pack_keys,
            $delay_key_write,
            $auto_increment,
            $transactional,
            $page_checksum,
            $checksum
        );

        $html_output .= '<fieldset class="tblFooters">'
            . '<input type="hidden" name="submitoptions" value="1" />'
            . '<input type="submit" value="' . __('Go') . '" />'
            . '</fieldset>'
            . '</form>'
            . '</div>';

        return $html_output;
    }

    /**
     * Get HTML for the rename table part of table options
     *
     * @return string $html_output
     */
    private function getHtmlForRenameTable()
    {
        $html_output = '<tr><td class="vmiddle">' . __('Rename table to') . '</td>'
            . '<td>'
            . '<input type="text" name="new_name" maxlength="64" '
            . 'value="' . htmlspecialchars($GLOBALS['table'])
            . '" required="required" />'
            . '</td></tr>'
            . '<tr><td></td><td>';

        if ($GLOBALS['table_priv'] && $GLOBALS['col_priv']
            && $GLOBALS['is_reload_priv']
        ) {
            $html_output .= '<input type="checkbox" name="adjust_privileges" '
                . 'value="1" id="checkbox_privileges_table_options" '
                . 'checked="checked" />';
        } else {
            $html_output .= '<input type="checkbox" name="adjust_privileges" '
                . 'value="1" id="checkbox_privileges_table_options" title="' . __(
                    'You don\'t have sufficient privileges to perform this '
                    . 'operation; Please refer to the documentation for more details'
                )
                . '" disabled/>';
        }
        $html_output .= '<label for="checkbox_privileges_table_options">'
            . __('Adjust privileges') . '&nbsp;'
            . Util::showDocu('faq', 'faq6-39') . '</label>';

        $html_output .= '</td></tr>';
        return $html_output;
    }

    /**
     * Get HTML for the table comments part of table options
     *
     * @param string $current_value of the table comments
     *
     * @return string $html_output
     */
    private function getHtmlForTableComments($current_value)
    {
        $commentLength = $this->dbi->getVersion() >= 50503 ? 2048 : 60;
        $html_output = '<tr><td class="vmiddle">' . __('Table comments') . '</td>'
            . '<td><input type="text" name="comment" '
            . 'maxlength="' . $commentLength . '"'
            . 'value="' . htmlspecialchars($current_value) . '" />'
            . '<input type="hidden" name="prev_comment" value="'
            . htmlspecialchars($current_value) . '" />'
            . '</td>'
            . '</tr>';

        return $html_output;
    }

    /**
     * Get HTML for the PACK KEYS part of table options
     *
     * @param string $current_value of the pack keys option
     *
     * @return string $html_output
     */
    private function getHtmlForPackKeys($current_value)
    {
        $html_output = '<tr>'
            . '<td class="vmiddle"><label for="new_pack_keys">PACK_KEYS</label></td>'
            . '<td><select name="new_pack_keys" id="new_pack_keys">';

        $html_output .= '<option value="DEFAULT"';
        if ($current_value == 'DEFAULT') {
            $html_output .= 'selected="selected"';
        }
        $html_output .= '>DEFAULT</option>
                <option value="0"';
        if ($current_value == '0') {
            $html_output .= 'selected="selected"';
        }
        $html_output .= '>0</option>
                <option value="1" ';
        if ($current_value == '1') {
            $html_output .= 'selected="selected"';
        }
        $html_output .= '>1</option>'
            . '</select>'
            . '</td>'
            . '</tr>';

        return $html_output;
    }

    /**
     * Get HTML fieldset for Table option, it contains HTML table for options
     *
     * @param Table  $pma_table          Table object
     * @param string $comment            Comment
     * @param array  $tbl_collation      table collation
     * @param string $tbl_storage_engine table storage engine
     * @param string $pack_keys          pack keys
     * @param string $delay_key_write    delay key write
     * @param string $auto_increment     value of auto increment
     * @param string $transactional      value of transactional
     * @param string $page_checksum      value of page checksum
     * @param string $checksum           the checksum
     *
     * @return string $html_output
     */
    private function getTableOptionFieldset(
        $pma_table,
        $comment,
        $tbl_collation,
        $tbl_storage_engine,
        $pack_keys,
        $delay_key_write,
        $auto_increment,
        $transactional,
        $page_checksum,
        $checksum
    ) {
        $html_output = '<fieldset>'
            . '<legend>' . __('Table options') . '</legend>';

        $html_output .= '<table>';
        $html_output .= $this->getHtmlForRenameTable();
        $html_output .= $this->getHtmlForTableComments($comment);

        //Storage engine
        $html_output .= '<tr><td class="vmiddle">' . __('Storage Engine')
            . '&nbsp;' . Util::showMySQLDocu('Storage_engines')
            . '</td>'
            . '<td>'
            . StorageEngine::getHtmlSelect(
                'new_tbl_storage_engine',
                null,
                $tbl_storage_engine
            )
            . '</td>'
            . '</tr>';

        //Table character set
        $html_output .= '<tr><td class="vmiddle">' . __('Collation') . '</td>'
            . '<td>'
            . Charsets::getCollationDropdownBox(
                $this->dbi,
                $GLOBALS['cfg']['Server']['DisableIS'],
                'tbl_collation',
                null,
                $tbl_collation,
                false
            )
            . '</td>'
            . '</tr>';

        // Change all Column collations
        $html_output .= '<tr><td></td><td>'
            . '<input type="checkbox" name="change_all_collations" value="1" '
            . 'id="checkbox_change_all_collations" />'
            . '<label for="checkbox_change_all_collations">'
            . __('Change all column collations')
            . '</label>'
            . '</td></tr>';

        if ($pma_table->isEngine(['MYISAM', 'ARIA', 'ISAM'])) {
            $html_output .= $this->getHtmlForPackKeys($pack_keys);
        } // end if (MYISAM|ISAM)

        if ($pma_table->isEngine(['MYISAM', 'ARIA'])) {
            $html_output .= $this->getHtmlForTableRow(
                'new_checksum',
                'CHECKSUM',
                $checksum
            );

            $html_output .= $this->getHtmlForTableRow(
                'new_delay_key_write',
                'DELAY_KEY_WRITE',
                $delay_key_write
            );
        } // end if (MYISAM)

        if ($pma_table->isEngine('ARIA')) {
            $html_output .= $this->getHtmlForTableRow(
                'new_transactional',
                'TRANSACTIONAL',
                $transactional
            );

            $html_output .= $this->getHtmlForTableRow(
                'new_page_checksum',
                'PAGE_CHECKSUM',
                $page_checksum
            );
        } // end if (ARIA)

        if (strlen($auto_increment) > 0
            && $pma_table->isEngine(['MYISAM', 'ARIA', 'INNODB', 'PBXT'])
        ) {
            $html_output .= '<tr><td class="vmiddle">'
                . '<label for="auto_increment_opt">AUTO_INCREMENT</label></td>'
                . '<td><input type="number" name="new_auto_increment" '
                . 'id="auto_increment_opt"'
                . 'value="' . $auto_increment . '" /></td>'
                . '</tr> ';
        } // end if (MYISAM|INNODB)

        $possible_row_formats = $this->getPossibleRowFormat();

        // for MYISAM there is also COMPRESSED but it can be set only by the
        // myisampack utility, so don't offer here the choice because if we
        // try it inside an ALTER TABLE, MySQL (at least in 5.1.23-maria)
        // does not return a warning
        // (if the table was compressed, it can be seen on the Structure page)

        if (isset($possible_row_formats[$tbl_storage_engine])) {
            $current_row_format
                = mb_strtoupper($GLOBALS['showtable']['Row_format']);
            $html_output .= '<tr><td class="vmiddle">'
                . '<label for="new_row_format">ROW_FORMAT</label></td>'
                . '<td>';
            $html_output .= Util::getDropdown(
                'new_row_format',
                $possible_row_formats[$tbl_storage_engine],
                $current_row_format,
                'new_row_format'
            );
            $html_output .= '</td></tr>';
        }
        $html_output .= '</table>'
            . '</fieldset>';

        return $html_output;
    }

    /**
     * Get the common HTML table row (tr) for new_checksum, new_delay_key_write,
     * new_transactional and new_page_checksum
     *
     * @param string $attribute class, name and id attribute
     * @param string $label     label value
     * @param string $val       checksum, delay_key_write, transactional, page_checksum
     *
     * @return string $html_output
     */
    private function getHtmlForTableRow($attribute, $label, $val)
    {
        return '<tr>'
            . '<td class="vmiddle">'
            . '<label for="' . $attribute . '">' . $label . '</label>'
            . '</td>'
            . '<td>'
            . '<input type="checkbox" name="' . $attribute . '" id="' . $attribute . '"'
            . ' value="1"' . ((!empty($val) && $val == 1) ? ' checked="checked"' : '')
            . '/>'
            . '</td>'
            . '</tr>';
    }

    /**
     * Get array of possible row formats
     *
     * @return array $possible_row_formats
     */
    private function getPossibleRowFormat()
    {
        // the outer array is for engines, the inner array contains the dropdown
        // option values as keys then the dropdown option labels

        $possible_row_formats = [
            'ARCHIVE' => [
                'COMPRESSED' => 'COMPRESSED',
            ],
            'ARIA'  => [
                'FIXED'     => 'FIXED',
                'DYNAMIC'   => 'DYNAMIC',
                'PAGE'      => 'PAGE'
            ],
            'MARIA'  => [
                'FIXED'     => 'FIXED',
                'DYNAMIC'   => 'DYNAMIC',
                'PAGE'      => 'PAGE'
            ],
            'MYISAM' => [
                 'FIXED'    => 'FIXED',
                 'DYNAMIC'  => 'DYNAMIC'
            ],
            'PBXT'   => [
                 'FIXED'    => 'FIXED',
                 'DYNAMIC'  => 'DYNAMIC'
            ],
            'INNODB' => [
                 'COMPACT'  => 'COMPACT',
                 'REDUNDANT' => 'REDUNDANT'
            ]
        ];

        /** @var Innodb $innodbEnginePlugin */
        $innodbEnginePlugin = StorageEngine::getEngine('Innodb');
        $innodbPluginVersion = $innodbEnginePlugin->getInnodbPluginVersion();
        if (!empty($innodbPluginVersion)) {
            $innodb_file_format = $innodbEnginePlugin->getInnodbFileFormat();
        } else {
            $innodb_file_format = '';
        }
        if ('Barracuda' == $innodb_file_format
            && $innodbEnginePlugin->supportsFilePerTable()
        ) {
            $possible_row_formats['INNODB']['DYNAMIC'] = 'DYNAMIC';
            $possible_row_formats['INNODB']['COMPRESSED'] = 'COMPRESSED';
        }

        return $possible_row_formats;
    }

    /**
     * Get HTML div for copy table
     *
     * @return string $html_output
     */
    public function getHtmlForCopytable()
    {
        $html_output = '<div>';
        $html_output .= '<form method="post" action="tbl_operations.php" '
            . 'name="copyTable" '
            . 'id="copyTable" '
            . ' class="ajax" '
            . 'onsubmit="return emptyCheckTheField(this, \'new_name\')">'
            . Url::getHiddenInputs($GLOBALS['db'], $GLOBALS['table'])
            . '<input type="hidden" name="reload" value="1" />';

        $html_output .= '<fieldset>';
        $html_output .= '<legend>'
            . __('Copy table to (database<b>.</b>table)') . '</legend>';

        if (count($GLOBALS['dblist']->databases) > $GLOBALS['cfg']['MaxDbList']) {
            $html_output .= '<input class="halfWidth" type="text" maxlength="100" '
                . 'name="target_db" '
                . 'value="' . htmlspecialchars($GLOBALS['db']) . '"/>';
        } else {
            $html_output .= '<select class="halfWidth" name="target_db">'
                . $GLOBALS['dblist']->databases->getHtmlOptions(true, false)
                . '</select>';
        }
        $html_output .= '&nbsp;<strong>.</strong>&nbsp;';
        $html_output .= '<input class="halfWidth" type="text" required="required" '
            . 'name="new_name" maxlength="64" '
            . 'value="' . htmlspecialchars($GLOBALS['table']) . '"/><br />';

        $choices = [
            'structure' => __('Structure only'),
            'data'      => __('Structure and data'),
            'dataonly'  => __('Data only')
        ];

        $html_output .= Util::getRadioFields(
            'what',
            $choices,
            'data',
            true
        );
        $html_output .= '<br />';

        $html_output .= '<input type="checkbox" name="drop_if_exists" '
            . 'value="true" id="checkbox_drop" />'
            . '<label for="checkbox_drop">'
            . sprintf(__('Add %s'), 'DROP TABLE') . '</label><br />'
            . '<input type="checkbox" name="sql_auto_increment" '
            . 'value="1" id="checkbox_auto_increment_cp" />'
            . '<label for="checkbox_auto_increment_cp">'
            . __('Add AUTO_INCREMENT value') . '</label><br />';

        // display "Add constraints" choice only if there are
        // foreign keys
        if ($this->relation->getForeigners($GLOBALS['db'], $GLOBALS['table'], '', 'foreign')) {
            $html_output .= '<input type="checkbox" name="add_constraints" '
                . 'value="1" id="checkbox_constraints" checked="checked"/>';
            $html_output .= '<label for="checkbox_constraints">'
                . __('Add constraints') . '</label><br />';
        } // endif

        $html_output .= '<br />';

        if ($GLOBALS['table_priv'] && $GLOBALS['col_priv']
            && $GLOBALS['is_reload_priv']
        ) {
            $html_output .= '<input type="checkbox" name="adjust_privileges" '
                . 'value="1" id="checkbox_adjust_privileges" checked="checked" />';
        } else {
            $html_output .= '<input type="checkbox" name="adjust_privileges" '
                . 'value="1" id="checkbox_adjust_privileges" title="' . __(
                    'You don\'t have sufficient privileges to perform this '
                    . 'operation; Please refer to the documentation for more details'
                )
                . '" disabled/>';
        }
        $html_output .= '<label for="checkbox_adjust_privileges">'
            . __('Adjust privileges') . Util::showDocu('faq', 'faq6-39')
            . '</label><br />';

        $pma_switch_to_new = isset($_SESSION['pma_switch_to_new']) && $_SESSION['pma_switch_to_new'];

        $html_output .= '<input type="checkbox" name="switch_to_new" value="true"'
            . 'id="checkbox_switch"'
            . ($pma_switch_to_new ? ' checked="checked"' : '') . '/>';
        $html_output .= '<label for="checkbox_switch">'
            . __('Switch to copied table') . '</label>'
            . '</fieldset>';

        $html_output .= '<fieldset class="tblFooters">'
            . '<input type="submit" name="submit_copy" value="' . __('Go') . '" />'
            . '</fieldset>'
            . '</form>'
            . '</div>';

        return $html_output;
    }

    /**
     * Get HTML snippet for table maintenance
     *
     * @param Table $pma_table  Table object
     * @param array $url_params array of URL parameters
     *
     * @return string $html_output
     */
    public function getHtmlForTableMaintenance($pma_table, array $url_params)
    {
        $html_output = '<div>';
        $html_output .= '<fieldset>'
            . '<legend>' . __('Table maintenance') . '</legend>';
        $html_output .= '<ul id="tbl_maintenance">';

        // Note: BERKELEY (BDB) is no longer supported, starting with MySQL 5.1
        $html_output .= $this->getListofMaintainActionLink($pma_table, $url_params);

        $html_output .= '</ul>'
            . '</fieldset>'
            . '</div>';

        return $html_output;
    }

    /**
     * Get HTML 'li' having a link of maintain action
     *
     * @param Table $pma_table  Table object
     * @param array $url_params Array of URL parameters
     *
     * @return string $html_output
     */
    private function getListofMaintainActionLink($pma_table, array $url_params)
    {
        $html_output = '';

        // analyze table
        if ($pma_table->isEngine(['MYISAM', 'ARIA', 'INNODB', 'BERKELEYDB', 'TOKUDB'])) {
            $params = [
                'sql_query' => 'ANALYZE TABLE '
                    . Util::backquote($GLOBALS['table']),
                'table_maintenance' => 'Go',
            ];
            $html_output .= $this->getMaintainActionlink(
                __('Analyze table'),
                $params,
                $url_params,
                'ANALYZE_TABLE'
            );
        }

        // check table
        if ($pma_table->isEngine(['MYISAM', 'ARIA', 'INNODB', 'TOKUDB'])) {
            $params = [
                'sql_query' => 'CHECK TABLE '
                    . Util::backquote($GLOBALS['table']),
                'table_maintenance' => 'Go',
            ];
            $html_output .= $this->getMaintainActionlink(
                __('Check table'),
                $params,
                $url_params,
                'CHECK_TABLE'
            );
        }

        // checksum table
        $params = [
            'sql_query' => 'CHECKSUM TABLE '
                . Util::backquote($GLOBALS['table']),
            'table_maintenance' => 'Go',
        ];
        $html_output .= $this->getMaintainActionlink(
            __('Checksum table'),
            $params,
            $url_params,
            'CHECKSUM_TABLE'
        );

        // defragment table
        if ($pma_table->isEngine(['INNODB'])) {
            $params = [
                'sql_query' => 'ALTER TABLE '
                . Util::backquote($GLOBALS['table'])
                . ' ENGINE = InnoDB;'
            ];
            $html_output .= $this->getMaintainActionlink(
                __('Defragment table'),
                $params,
                $url_params,
                'InnoDB_File_Defragmenting'
            );
        }

        // flush table
        $params = [
            'sql_query' => 'FLUSH TABLE '
                . Util::backquote($GLOBALS['table']),
            'message_to_show' => sprintf(
                __('Table %s has been flushed.'),
                htmlspecialchars($GLOBALS['table'])
            ),
            'reload' => 1,
        ];
        $html_output .= $this->getMaintainActionlink(
            __('Flush the table (FLUSH)'),
            $params,
            $url_params,
            'FLUSH'
        );

        // optimize table
        if ($pma_table->isEngine(['MYISAM', 'ARIA', 'INNODB', 'BERKELEYDB', 'TOKUDB'])) {
            $params = [
                'sql_query' => 'OPTIMIZE TABLE '
                    . Util::backquote($GLOBALS['table']),
                'table_maintenance' => 'Go',
            ];
            $html_output .= $this->getMaintainActionlink(
                __('Optimize table'),
                $params,
                $url_params,
                'OPTIMIZE_TABLE'
            );
        }

        // repair table
        if ($pma_table->isEngine(['MYISAM', 'ARIA'])) {
            $params = [
                'sql_query' => 'REPAIR TABLE '
                    . Util::backquote($GLOBALS['table']),
                'table_maintenance' => 'Go',
            ];
            $html_output .= $this->getMaintainActionlink(
                __('Repair table'),
                $params,
                $url_params,
                'REPAIR_TABLE'
            );
        }

        return $html_output;
    }

    /**
     * Get maintain action HTML link
     *
     * @param string $action_message action message
     * @param array  $params         url parameters array
     * @param array  $url_params     additional url parameters
     * @param string $link           contains name of page/anchor that is being linked
     *
     * @return string $html_output
     */
    private function getMaintainActionlink($action_message, array $params, array $url_params, $link)
    {
        return '<li>'
            . Util::linkOrButton(
                'sql.php' . Url::getCommon(array_merge($url_params, $params)),
                $action_message,
                ['class' => 'maintain_action ajax']
            )
            . Util::showMySQLDocu($link)
            . '</li>';
    }

    /**
     * Get HTML for Delete data or table (truncate table, drop table)
     *
     * @param array $truncate_table_url_params url parameter array for truncate table
     * @param array $dropTableUrlParams        url parameter array for drop table
     *
     * @return string $html_output
     */
    public function getHtmlForDeleteDataOrTable(
        array $truncate_table_url_params,
        array $dropTableUrlParams
    ) {
        $html_output = '<div>'
            . '<fieldset class="caution">'
            . '<legend>' . __('Delete data or table') . '</legend>';

        $html_output .= '<ul>';

        if (! empty($truncate_table_url_params)) {
            $html_output .= $this->getDeleteDataOrTablelink(
                $truncate_table_url_params,
                'TRUNCATE_TABLE',
                __('Empty the table (TRUNCATE)'),
                'truncate_tbl_anchor'
            );
        }
        if (!empty($dropTableUrlParams)) {
            $html_output .= $this->getDeleteDataOrTablelink(
                $dropTableUrlParams,
                'DROP_TABLE',
                __('Delete the table (DROP)'),
                'drop_tbl_anchor'
            );
        }
        $html_output .= '</ul></fieldset></div>';

        return $html_output;
    }

    /**
     * Get the HTML link for Truncate table, Drop table and Drop db
     *
     * @param array  $url_params url parameter array for delete data or table
     * @param string $syntax     TRUNCATE_TABLE or DROP_TABLE or DROP_DATABASE
     * @param string $link       link to be shown
     * @param string $htmlId     id of the link
     *
     * @return string html output
     */
    public function getDeleteDataOrTablelink(array $url_params, $syntax, $link, $htmlId)
    {
        return '<li>' . Util::linkOrButton(
            'sql.php' . Url::getCommon($url_params),
            $link,
            ['id' => $htmlId, 'class' => 'ajax']
        )
            . Util::showMySQLDocu($syntax)
            . '</li>';
    }

    /**
     * Get HTML snippet for partition maintenance
     *
     * @param array $partition_names array of partition names for a specific db/table
     * @param array $url_params      url parameters
     *
     * @return string $html_output
     */
    public function getHtmlForPartitionMaintenance(array $partition_names, array $url_params)
    {
        $choices = [
            'ANALYZE' => __('Analyze'),
            'CHECK' => __('Check'),
            'OPTIMIZE' => __('Optimize'),
            'REBUILD' => __('Rebuild'),
            'REPAIR' => __('Repair'),
            'TRUNCATE' => __('Truncate')
        ];

        $partition_method = Partition::getPartitionMethod(
            $GLOBALS['db'],
            $GLOBALS['table']
        );
        // add COALESCE or DROP option to choices array depeding on Partition method
        if ($partition_method == 'RANGE'
            || $partition_method == 'RANGE COLUMNS'
            || $partition_method == 'LIST'
            || $partition_method == 'LIST COLUMNS'
        ) {
            $choices['DROP'] = __('Drop');
        } else {
            $choices['COALESCE'] = __('Coalesce');
        }

        $html_output = '<div>'
            . '<form id="partitionsForm" class="ajax" '
            . 'method="post" action="tbl_operations.php" >'
            . Url::getHiddenInputs($GLOBALS['db'], $GLOBALS['table'])
            . '<fieldset>'
            . '<legend>'
            . __('Partition maintenance')
            . Util::showMySQLDocu('partitioning_maintenance')
            . '</legend>';

        $html_select = '<select id="partition_name" name="partition_name[]"'
            . ' multiple="multiple" required="required">' . "\n";
        $first = true;
        foreach ($partition_names as $one_partition) {
            $one_partition = htmlspecialchars($one_partition);
            $html_select .= '<option value="' . $one_partition . '"';
            if ($first) {
                $html_select .= ' selected="selected"';
                $first = false;
            }
            $html_select .=  '>' . $one_partition . '</option>' . "\n";
        }
        $html_select .= '</select>' . "\n";
        $html_output .= sprintf(__('Partition %s'), $html_select);

        $html_output .= '<div class="clearfloat" />';
        $html_output .= Util::getRadioFields(
            'partition_operation',
            $choices,
            'ANALYZE',
            false,
            true,
            'floatleft'
        );
        $this_url_params = array_merge(
            $url_params,
            [
                'sql_query' => 'ALTER TABLE '
                . Util::backquote($GLOBALS['table'])
                . ' REMOVE PARTITIONING;'
            ]
        );
        $html_output .= '<div class="clearfloat" /><br />';

        $html_output .= '<a href="sql.php'
            . Url::getCommon($this_url_params) . '">'
            . __('Remove partitioning') . '</a>';

        $html_output .= '</fieldset>'
            . '<fieldset class="tblFooters">'
            . '<input type="hidden" name="submit_partition" value="1">'
            . '<input type="submit" value="' . __('Go') . '" />'
            . '</fieldset>'
            . '</form>'
            . '</div>';

        return $html_output;
    }

    /**
     * Get the HTML for Referential Integrity check
     *
     * @param array $foreign    all Relations to foreign tables for a given table
     *                          or optionally a given column in a table
     * @param array $url_params array of url parameters
     *
     * @return string $html_output
     */
    public function getHtmlForReferentialIntegrityCheck(array $foreign, array $url_params)
    {
        $html_output = '<div>'
            . '<fieldset>'
            . '<legend>' . __('Check referential integrity:') . '</legend>';

        $html_output .= '<ul>';

        foreach ($foreign as $master => $arr) {
            $join_query  = 'SELECT '
                . Util::backquote($GLOBALS['table']) . '.*'
                . ' FROM ' . Util::backquote($GLOBALS['table'])
                . ' LEFT JOIN '
                . Util::backquote($arr['foreign_db'])
                . '.'
                . Util::backquote($arr['foreign_table']);
            if ($arr['foreign_table'] == $GLOBALS['table']) {
                $foreign_table = $GLOBALS['table'] . '1';
                $join_query .= ' AS ' . Util::backquote($foreign_table);
            } else {
                $foreign_table = $arr['foreign_table'];
            }
            $join_query .= ' ON '
                . Util::backquote($GLOBALS['table']) . '.'
                . Util::backquote($master)
                . ' = '
                . Util::backquote($arr['foreign_db'])
                . '.'
                . Util::backquote($foreign_table) . '.'
                . Util::backquote($arr['foreign_field'])
                . ' WHERE '
                . Util::backquote($arr['foreign_db'])
                . '.'
                . Util::backquote($foreign_table) . '.'
                . Util::backquote($arr['foreign_field'])
                . ' IS NULL AND '
                . Util::backquote($GLOBALS['table']) . '.'
                . Util::backquote($master)
                . ' IS NOT NULL';
            $this_url_params = array_merge(
                $url_params,
                ['sql_query' => $join_query]
            );

            $html_output .= '<li>'
                . '<a href="sql.php'
                . Url::getCommon($this_url_params)
                . '">'
                . $master . '&nbsp;->&nbsp;' . $arr['foreign_db'] . '.'
                . $arr['foreign_table'] . '.' . $arr['foreign_field']
                . '</a></li>' . "\n";
        } //  foreach $foreign
        $html_output .= '</ul></fieldset></div>';

        return $html_output;
    }

    /**
     * Reorder table based on request params
     *
     * @return array SQL query and result
     */
    public function getQueryAndResultForReorderingTable()
    {
        $sql_query = 'ALTER TABLE '
            . Util::backquote($GLOBALS['table'])
            . ' ORDER BY '
            . Util::backquote(urldecode($_REQUEST['order_field']));
        if (isset($_REQUEST['order_order'])
            && $_REQUEST['order_order'] === 'desc'
        ) {
            $sql_query .= ' DESC';
        } else {
            $sql_query .= ' ASC';
        }
        $sql_query .= ';';
        $result = $this->dbi->query($sql_query);

        return [$sql_query, $result];
    }

    /**
     * Get table alters array
     *
     * @param Table  $pma_table           The Table object
     * @param string $pack_keys           pack keys
     * @param string $checksum            value of checksum
     * @param string $page_checksum       value of page checksum
     * @param string $delay_key_write     delay key write
     * @param string $row_format          row format
     * @param string $newTblStorageEngine table storage engine
     * @param string $transactional       value of transactional
     * @param string $tbl_collation       collation of the table
     *
     * @return array  $table_alters
     */
    public function getTableAltersArray(
        $pma_table,
        $pack_keys,
        $checksum,
        $page_checksum,
        $delay_key_write,
        $row_format,
        $newTblStorageEngine,
        $transactional,
        $tbl_collation
    ) {
        global $auto_increment;

        $table_alters = [];

        if (isset($_REQUEST['comment'])
            && urldecode($_REQUEST['prev_comment']) !== $_REQUEST['comment']
        ) {
            $table_alters[] = 'COMMENT = \''
                . $this->dbi->escapeString($_REQUEST['comment']) . '\'';
        }

        if (! empty($newTblStorageEngine)
            && mb_strtolower($newTblStorageEngine) !== mb_strtolower($GLOBALS['tbl_storage_engine'])
        ) {
            $table_alters[] = 'ENGINE = ' . $newTblStorageEngine;
        }
        if (! empty($_REQUEST['tbl_collation'])
            && $_REQUEST['tbl_collation'] !== $tbl_collation
        ) {
            $table_alters[] = 'DEFAULT '
                . Util::getCharsetQueryPart($_REQUEST['tbl_collation']);
        }

        if ($pma_table->isEngine(['MYISAM', 'ARIA', 'ISAM'])
            && isset($_REQUEST['new_pack_keys'])
            && $_REQUEST['new_pack_keys'] != (string)$pack_keys
        ) {
            $table_alters[] = 'pack_keys = ' . $_REQUEST['new_pack_keys'];
        }

        $_REQUEST['new_checksum'] = empty($_REQUEST['new_checksum']) ? '0' : '1';
        if ($pma_table->isEngine(['MYISAM', 'ARIA'])
            && $_REQUEST['new_checksum'] !== $checksum
        ) {
            $table_alters[] = 'checksum = ' . $_REQUEST['new_checksum'];
        }

        $_REQUEST['new_transactional']
            = empty($_REQUEST['new_transactional']) ? '0' : '1';
        if ($pma_table->isEngine('ARIA')
            && $_REQUEST['new_transactional'] !== $transactional
        ) {
            $table_alters[] = 'TRANSACTIONAL = ' . $_REQUEST['new_transactional'];
        }

        $_REQUEST['new_page_checksum']
            = empty($_REQUEST['new_page_checksum']) ? '0' : '1';
        if ($pma_table->isEngine('ARIA')
            && $_REQUEST['new_page_checksum'] !== $page_checksum
        ) {
            $table_alters[] = 'PAGE_CHECKSUM = ' . $_REQUEST['new_page_checksum'];
        }

        $_REQUEST['new_delay_key_write']
            = empty($_REQUEST['new_delay_key_write']) ? '0' : '1';
        if ($pma_table->isEngine(['MYISAM', 'ARIA'])
            && $_REQUEST['new_delay_key_write'] !== $delay_key_write
        ) {
            $table_alters[] = 'delay_key_write = ' . $_REQUEST['new_delay_key_write'];
        }

        if ($pma_table->isEngine(['MYISAM', 'ARIA', 'INNODB', 'PBXT'])
            && ! empty($_REQUEST['new_auto_increment'])
            && (! isset($auto_increment)
            || $_REQUEST['new_auto_increment'] !== $auto_increment)
        ) {
            $table_alters[] = 'auto_increment = '
                . $this->dbi->escapeString($_REQUEST['new_auto_increment']);
        }

        if (! empty($_REQUEST['new_row_format'])) {
            $newRowFormat = $_REQUEST['new_row_format'];
            $newRowFormatLower = mb_strtolower($newRowFormat);
            if ($pma_table->isEngine(['MYISAM', 'ARIA', 'INNODB', 'PBXT'])
                && (strlen($row_format) === 0
                || $newRowFormatLower !== mb_strtolower($row_format))
            ) {
                $table_alters[] = 'ROW_FORMAT = '
                    . $this->dbi->escapeString($newRowFormat);
            }
        }

        return $table_alters;
    }

    /**
     * Get warning messages array
     *
     * @return array  $warning_messages
     */
    public function getWarningMessagesArray()
    {
        $warning_messages = [];
        foreach ($this->dbi->getWarnings() as $warning) {
            // In MariaDB 5.1.44, when altering a table from Maria to MyISAM
            // and if TRANSACTIONAL was set, the system reports an error;
            // I discussed with a Maria developer and he agrees that this
            // should not be reported with a Level of Error, so here
            // I just ignore it. But there are other 1478 messages
            // that it's better to show.
            if (! (isset($_REQUEST['new_tbl_storage_engine'])
                && $_REQUEST['new_tbl_storage_engine'] == 'MyISAM'
                && $warning['Code'] == '1478'
                && $warning['Level'] == 'Error')
            ) {
                $warning_messages[] = $warning['Level'] . ': #' . $warning['Code']
                    . ' ' . $warning['Message'];
            }
        }
        return $warning_messages;
    }

    /**
     * Get SQL query and result after ran this SQL query for a partition operation
     * has been requested by the user
     *
     * @return array $sql_query, $result
     */
    public function getQueryAndResultForPartition()
    {
        $sql_query = 'ALTER TABLE '
            . Util::backquote($GLOBALS['table']) . ' '
            . $_REQUEST['partition_operation']
            . ' PARTITION ';

        if ($_REQUEST['partition_operation'] == 'COALESCE') {
            $sql_query .= count($_REQUEST['partition_name']);
        } else {
            $sql_query .= implode(', ', $_REQUEST['partition_name']) . ';';
        }

        $result = $this->dbi->query($sql_query);

        return [$sql_query, $result];
    }

    /**
     * Adjust the privileges after renaming/moving a table
     *
     * @param string $oldDb    Database name before table renaming/moving table
     * @param string $oldTable Table name before table renaming/moving table
     * @param string $newDb    Database name after table renaming/ moving table
     * @param string $newTable Table name after table renaming/moving table
     *
     * @return void
     */
    public function adjustPrivilegesRenameOrMoveTable($oldDb, $oldTable, $newDb, $newTable)
    {
        if ($GLOBALS['table_priv'] && $GLOBALS['col_priv']
            && $GLOBALS['is_reload_priv']
        ) {
            $this->dbi->selectDb('mysql');

            // For table specific privileges
            $query_table_specific = 'UPDATE ' . Util::backquote('tables_priv')
                . 'SET Db = \'' . $this->dbi->escapeString($newDb) . '\', Table_name = \'' . $this->dbi->escapeString($newTable)
                . '\' where Db = \'' . $this->dbi->escapeString($oldDb) . '\' AND Table_name = \'' . $this->dbi->escapeString($oldTable)
                . '\';';
            $this->dbi->query($query_table_specific);

            // For column specific privileges
            $query_col_specific = 'UPDATE ' . Util::backquote('columns_priv')
                . 'SET Db = \'' . $this->dbi->escapeString($newDb) . '\', Table_name = \'' . $this->dbi->escapeString($newTable)
                . '\' where Db = \'' . $this->dbi->escapeString($oldDb) . '\' AND Table_name = \'' . $this->dbi->escapeString($oldTable)
                . '\';';
            $this->dbi->query($query_col_specific);

            // Finally FLUSH the new privileges
            $flush_query = "FLUSH PRIVILEGES;";
            $this->dbi->query($flush_query);
        }
    }

    /**
     * Adjust the privileges after copying a table
     *
     * @param string $oldDb    Database name before table copying
     * @param string $oldTable Table name before table copying
     * @param string $newDb    Database name after table copying
     * @param string $newTable Table name after table copying
     *
     * @return void
     */
    public function adjustPrivilegesCopyTable($oldDb, $oldTable, $newDb, $newTable)
    {
        if ($GLOBALS['table_priv'] && $GLOBALS['col_priv']
            && $GLOBALS['is_reload_priv']
        ) {
            $this->dbi->selectDb('mysql');

            // For Table Specific privileges
            $query_table_specific_old = 'SELECT * FROM '
                . Util::backquote('tables_priv') . ' where '
                . 'Db = "' . $oldDb . '" AND Table_name = "' . $oldTable . '";';

            $old_privs_table = $this->dbi->fetchResult(
                $query_table_specific_old,
                0
            );

            foreach ($old_privs_table as $old_priv) {
                $newDb_table_privs_query = 'INSERT INTO '
                    . Util::backquote('tables_priv') . ' VALUES("'
                    . $old_priv[0] . '", "' . $newDb . '", "' . $old_priv[2] . '", "'
                    . $newTable . '", "' . $old_priv[4] . '", "' . $old_priv[5]
                    . '", "' . $old_priv[6] . '", "' . $old_priv[7] . '");';

                $this->dbi->query($newDb_table_privs_query);
            }

            // For Column Specific privileges
            $query_col_specific_old = 'SELECT * FROM '
                . Util::backquote('columns_priv') . ' WHERE '
                . 'Db = "' . $oldDb . '" AND Table_name = "' . $oldTable . '";';

            $old_privs_col = $this->dbi->fetchResult(
                $query_col_specific_old,
                0
            );

            foreach ($old_privs_col as $old_priv) {
                $newDb_col_privs_query = 'INSERT INTO '
                    . Util::backquote('columns_priv') . ' VALUES("'
                    . $old_priv[0] . '", "' . $newDb . '", "' . $old_priv[2] . '", "'
                    . $newTable . '", "' . $old_priv[4] . '", "' . $old_priv[5]
                    . '", "' . $old_priv[6] . '");';

                $this->dbi->query($newDb_col_privs_query);
            }

            // Finally FLUSH the new privileges
            $flush_query = "FLUSH PRIVILEGES;";
            $this->dbi->query($flush_query);
        }
    }

    /**
     * Change all collations and character sets of all columns in table
     *
     * @param string $db            Database name
     * @param string $table         Table name
     * @param string $tbl_collation Collation Name
     *
     * @return void
     */
    public function changeAllColumnsCollation($db, $table, $tbl_collation)
    {
        $this->dbi->selectDb($db);

        $change_all_collations_query = 'ALTER TABLE '
            . Util::backquote($table)
            . ' CONVERT TO';

        list($charset) = explode('_', $tbl_collation);

        $change_all_collations_query .= ' CHARACTER SET ' . $charset
            . ($charset == $tbl_collation ? '' : ' COLLATE ' . $tbl_collation);

        $this->dbi->query($change_all_collations_query);
    }

    /**
     * Move or copy a table
     *
     * @param string $db    current database name
     * @param string $table current table name
     *
     * @return void
     */
    public function moveOrCopyTable($db, $table)
    {
        /**
         * Selects the database to work with
         */
        $this->dbi->selectDb($db);

        /**
         * $_REQUEST['target_db'] could be empty in case we came from an input field
         * (when there are many databases, no drop-down)
         */
        if (empty($_REQUEST['target_db'])) {
            $_REQUEST['target_db'] = $db;
        }

        /**
         * A target table name has been sent to this script -> do the work
         */
        if (Core::isValid($_REQUEST['new_name'])) {
            if ($db == $_REQUEST['target_db'] && $table == $_REQUEST['new_name']) {
                if (isset($_REQUEST['submit_move'])) {
                    $message = Message::error(__('Can\'t move table to same one!'));
                } else {
                    $message = Message::error(__('Can\'t copy table to same one!'));
                }
            } else {
                Table::moveCopy(
                    $db,
                    $table,
                    $_REQUEST['target_db'],
                    $_REQUEST['new_name'],
                    $_REQUEST['what'],
                    isset($_REQUEST['submit_move']),
                    'one_table'
                );

                if (isset($_REQUEST['adjust_privileges'])
                    && ! empty($_REQUEST['adjust_privileges'])
                ) {
                    if (isset($_REQUEST['submit_move'])) {
                        $this->adjustPrivilegesRenameOrMoveTable(
                            $db,
                            $table,
                            $_REQUEST['target_db'],
                            $_REQUEST['new_name']
                        );
                    } else {
                        $this->adjustPrivilegesCopyTable(
                            $db,
                            $table,
                            $_REQUEST['target_db'],
                            $_REQUEST['new_name']
                        );
                    }

                    if (isset($_REQUEST['submit_move'])) {
                        $message = Message::success(
                            __(
                                'Table %s has been moved to %s. Privileges have been '
                                . 'adjusted.'
                            )
                        );
                    } else {
                        $message = Message::success(
                            __(
                                'Table %s has been copied to %s. Privileges have been '
                                . 'adjusted.'
                            )
                        );
                    }
                } else {
                    if (isset($_REQUEST['submit_move'])) {
                        $message = Message::success(
                            __('Table %s has been moved to %s.')
                        );
                    } else {
                        $message = Message::success(
                            __('Table %s has been copied to %s.')
                        );
                    }
                }

                $old = Util::backquote($db) . '.'
                    . Util::backquote($table);
                $message->addParam($old);

                $new_name = $_REQUEST['new_name'];
                if ($this->dbi->getLowerCaseNames() === '1') {
                    $new_name = strtolower($new_name);
                }

                $new = Util::backquote($_REQUEST['target_db']) . '.'
                    . Util::backquote($new_name);
                $message->addParam($new);

                /* Check: Work on new table or on old table? */
                if (isset($_REQUEST['submit_move'])
                    || Core::isValid($_REQUEST['switch_to_new'])
                ) {
                }
            }
        } else {
            /**
             * No new name for the table!
             */
            $message = Message::error(__('The table name is empty!'));
        }

        $response = Response::getInstance();
        if ($response->isAjax()) {
            $response->addJSON('message', $message);
            if ($message->isSuccess()) {
                $response->addJSON('db', $GLOBALS['db']);
            } else {
                $response->setRequestStatus(false);
            }
            exit;
        }
    }
}<|MERGE_RESOLUTION|>--- conflicted
+++ resolved
@@ -369,19 +369,12 @@
                     'PROCEDURE',
                     $procedure_name
                 );
-<<<<<<< HEAD
-                // collect for later display
-                $GLOBALS['sql_query'] .= "\n" . $tmp_query;
-                $this->dbi->selectDb($_REQUEST['newname']);
-                $this->dbi->query($tmp_query);
-=======
                 if ($tmp_query !== false) {
                     // collect for later display
                     $GLOBALS['sql_query'] .= "\n" . $tmp_query;
-                    $GLOBALS['dbi']->selectDb($_REQUEST['newname']);
-                    $GLOBALS['dbi']->query($tmp_query);
+                    $this->dbi->selectDb($_REQUEST['newname']);
+                    $this->dbi->query($tmp_query);
                 }
->>>>>>> 2ab6a4e6
             }
         }
 
@@ -394,19 +387,12 @@
                     'FUNCTION',
                     $function_name
                 );
-<<<<<<< HEAD
-                // collect for later display
-                $GLOBALS['sql_query'] .= "\n" . $tmp_query;
-                $this->dbi->selectDb($_REQUEST['newname']);
-                $this->dbi->query($tmp_query);
-=======
                 if ($tmp_query !== false) {
                     // collect for later display
                     $GLOBALS['sql_query'] .= "\n" . $tmp_query;
-                    $GLOBALS['dbi']->selectDb($_REQUEST['newname']);
-                    $GLOBALS['dbi']->query($tmp_query);
+                    $this->dbi->selectDb($_REQUEST['newname']);
+                    $this->dbi->query($tmp_query);
                 }
->>>>>>> 2ab6a4e6
             }
         }
     }
