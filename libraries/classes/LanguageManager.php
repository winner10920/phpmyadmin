--- conflicted
+++ resolved
@@ -445,20 +445,15 @@
             'Norsk',
             'nb|norwegian',
             'nb_NO',
-<<<<<<< HEAD
-        ],
-        'nl' => [
-=======
-        ),
-        'nn' => array(
+        ],
+        'nn' => [
             'nn',
             'Norwegian Nynorsk',
             'Nynorsk',
             'nn|nynorsk',
             'nn_NO',
-        ),
-        'nl' => array(
->>>>>>> ba502e38
+        ],
+        'nl' => [
             'nl',
             'Dutch',
             'Nederlands',
