--- conflicted
+++ resolved
@@ -1626,14 +1626,8 @@
                 unset($result);
             } while ($GLOBALS['dbi']->moreResults() && $GLOBALS['dbi']->nextResult());
         } else {
-<<<<<<< HEAD
             $fields_meta = [];
-            $fields_cnt = 0;
-            if (isset($result) && $result !== false) {
-=======
-            $fields_meta = array();
             if (isset($result) && ! is_bool($result)) {
->>>>>>> 8282a7f1
                 $fields_meta = $GLOBALS['dbi']->getFieldsMeta($result);
             }
             $fields_cnt = count($fields_meta);
