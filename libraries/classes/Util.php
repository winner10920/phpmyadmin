<?php

declare(strict_types=1);

namespace PhpMyAdmin;

use PhpMyAdmin\Html\Generator;
use PhpMyAdmin\Html\MySQLDocumentation;
use PhpMyAdmin\Query\Utilities;
use PhpMyAdmin\SqlParser\Components\Expression;
use PhpMyAdmin\SqlParser\Context;
use PhpMyAdmin\SqlParser\Token;
use PhpMyAdmin\Utils\SessionCache;
use phpseclib3\Crypt\Random;

use function abs;
use function array_key_exists;
use function array_map;
use function array_merge;
use function array_shift;
use function array_unique;
use function basename;
use function bin2hex;
use function chr;
use function class_exists;
use function count;
use function ctype_digit;
use function date;
use function decbin;
use function defined;
use function explode;
use function extension_loaded;
use function fclose;
use function floatval;
use function floor;
use function fread;
use function function_exists;
use function html_entity_decode;
use function htmlentities;
use function htmlspecialchars;
use function htmlspecialchars_decode;
use function implode;
use function in_array;
use function ini_get;
use function is_array;
use function is_callable;
use function is_object;
use function is_string;
use function log10;
use function mb_detect_encoding;
use function mb_strlen;
use function mb_strpos;
use function mb_strrpos;
use function mb_strstr;
use function mb_strtolower;
use function mb_substr;
use function number_format;
use function ord;
use function parse_url;
use function pow;
use function preg_match;
use function preg_quote;
use function preg_replace;
use function range;
use function reset;
use function round;
use function rtrim;
use function set_time_limit;
use function sort;
use function sprintf;
use function str_pad;
use function str_replace;
use function strcasecmp;
use function strftime;
use function strlen;
use function strpos;
use function strrev;
use function strtolower;
use function strtr;
use function substr;
use function time;
use function trim;
use function uksort;

use const ENT_COMPAT;
use const ENT_QUOTES;
use const PHP_INT_SIZE;
use const PHP_MAJOR_VERSION;
use const PREG_OFFSET_CAPTURE;
use const STR_PAD_LEFT;

/**
 * Misc functions used all over the scripts.
 */
class Util
{
    /**
     * Checks whether configuration value tells to show icons.
     *
     * @param string $value Configuration option name
     *
     * @return bool Whether to show icons.
     */
    public static function showIcons($value): bool
    {
        return in_array($GLOBALS['cfg'][$value], ['icons', 'both']);
    }

    /**
     * Checks whether configuration value tells to show text.
     *
     * @param string $value Configuration option name
     *
     * @return bool Whether to show text.
     */
    public static function showText($value): bool
    {
        return in_array($GLOBALS['cfg'][$value], ['text', 'both']);
    }

    /**
     * Returns the formatted maximum size for an upload
     *
     * @param int|string $maxUploadSize the size
     *
     * @return string the message
     *
     * @access public
     */
    public static function getFormattedMaximumUploadSize($maxUploadSize): string
    {
        // I have to reduce the second parameter (sensitiveness) from 6 to 4
        // to avoid weird results like 512 kKib
        [$maxSize, $maxUnit] = self::formatByteDown($maxUploadSize, 4);

        return '(' . sprintf(__('Max: %s%s'), $maxSize, $maxUnit) . ')';
    }

    /**
     * Add slashes before "_" and "%" characters for using them in MySQL
     * database, table and field names.
     * Note: This function does not escape backslashes!
     *
     * @param string $name the string to escape
     *
     * @return string the escaped string
     *
     * @access public
     */
    public static function escapeMysqlWildcards($name): string
    {
        return strtr($name, ['_' => '\\_', '%' => '\\%']);
    }

    /**
     * removes slashes before "_" and "%" characters
     * Note: This function does not unescape backslashes!
     *
     * @param string $name the string to escape
     *
     * @return string the escaped string
     *
     * @access public
     */
    public static function unescapeMysqlWildcards($name): string
    {
        return strtr($name, ['\\_' => '_', '\\%' => '%']);
    }

    /**
     * removes quotes (',",`) from a quoted string
     *
     * checks if the string is quoted and removes this quotes
     *
     * @param string $quotedString string to remove quotes from
     * @param string $quote        type of quote to remove
     *
     * @return string unquoted string
     */
    public static function unQuote(string $quotedString, ?string $quote = null): string
    {
        $quotes = [];

        if ($quote === null) {
            $quotes[] = '`';
            $quotes[] = '"';
            $quotes[] = "'";
        } else {
            $quotes[] = $quote;
        }

        foreach ($quotes as $quote) {
            if (
                mb_substr($quotedString, 0, 1) === $quote
                && mb_substr($quotedString, -1, 1) === $quote
            ) {
                $unquotedString = mb_substr($quotedString, 1, -1);
                // replace escaped quotes
                $unquotedString = str_replace(
                    $quote . $quote,
                    $quote,
                    $unquotedString
                );

                return $unquotedString;
            }
        }

        return $quotedString;
    }

    /**
     * Get a URL link to the official MySQL documentation
     *
     * @param string $link   contains name of page/anchor that is being linked
     * @param string $anchor anchor to page part
     *
     * @return string  the URL link
     *
     * @access public
     */
    public static function getMySQLDocuURL(string $link, string $anchor = ''): string
    {
        global $dbi;

        // Fixup for newly used names:
        $link = str_replace('_', '-', mb_strtolower($link));

        if (empty($link)) {
            $link = 'index';
        }

        $mysql = '5.5';
        $lang = 'en';
        if (isset($dbi)) {
            $serverVersion = $dbi->getVersion();
            if ($serverVersion >= 80000) {
                $mysql = '8.0';
            } elseif ($serverVersion >= 50700) {
                $mysql = '5.7';
            } elseif ($serverVersion >= 50600) {
                $mysql = '5.6';
            } elseif ($serverVersion >= 50500) {
                $mysql = '5.5';
            }
        }

        $url = 'https://dev.mysql.com/doc/refman/'
            . $mysql . '/' . $lang . '/' . $link . '.html';
        if (! empty($anchor)) {
            $url .= '#' . $anchor;
        }

        return Core::linkURL($url);
    }

    /**
     * Get a URL link to the official documentation page of either MySQL
     * or MariaDB depending on the database server
     * of the user.
     *
     * @param bool $isMariaDB if the database server is MariaDB
     *
     * @return string The URL link
     */
    public static function getDocuURL(bool $isMariaDB = false): string
    {
        if ($isMariaDB) {
            $url = 'https://mariadb.com/kb/en/documentation/';

            return Core::linkURL($url);
        }

        return self::getMySQLDocuURL('');
    }

    /**
     * Check the correct row count
     *
     * @param string $db    the db name
     * @param array  $table the table infos
     *
     * @return int the possibly modified row count
     */
    private static function checkRowCount($db, array $table)
    {
        global $dbi;

        $rowCount = 0;

        if ($table['Rows'] === null) {
            // Do not check exact row count here,
            // if row count is invalid possibly the table is defect
            // and this would break the navigation panel;
            // but we can check row count if this is a view or the
            // information_schema database
            // since Table::countRecords() returns a limited row count
            // in this case.

            // set this because Table::countRecords() can use it
            $tableIsView = $table['TABLE_TYPE'] === 'VIEW';

            if ($tableIsView || Utilities::isSystemSchema($db)) {
                $rowCount = $dbi
                    ->getTable($db, $table['Name'])
                    ->countRecords();
            }
        }

        return $rowCount;
    }

    /**
     * returns array with tables of given db with extended information and grouped
     *
     * @param string $db
     *
     * @return array (recursive) grouped table list
     */
    public static function getTableList($db): array
    {
        global $dbi;

        $sep = $GLOBALS['cfg']['NavigationTreeTableSeparator'];

        $tables = $dbi->getTablesFull($db);

        if ($GLOBALS['cfg']['NaturalOrder']) {
            uksort($tables, 'strnatcasecmp');
        }

        if (count($tables) < 1) {
            return $tables;
        }

        $default = [
            'Name'      => '',
            'Rows'      => 0,
            'Comment'   => '',
            'disp_name' => '',
        ];

        $tableGroups = [];

        foreach ($tables as $tableName => $table) {
            $table['Rows'] = self::checkRowCount($db, $table);

            // in $group we save the reference to the place in $table_groups
            // where to store the table info
            if (
                $GLOBALS['cfg']['NavigationTreeEnableGrouping']
                && $sep && mb_strstr($tableName, $sep)
            ) {
                $parts = explode($sep, $tableName);

                $group =& $tableGroups;
                $i = 0;
                $groupNameFull = '';
                $partsCount = count($parts) - 1;

                while (
                    ($i < $partsCount)
                    && ($i < $GLOBALS['cfg']['NavigationTreeTableLevel'])
                ) {
                    $groupName = $parts[$i] . $sep;
                    $groupNameFull .= $groupName;

                    if (! isset($group[$groupName])) {
                        $group[$groupName] = [];
                        $group[$groupName]['is' . $sep . 'group'] = true;
                        $group[$groupName]['tab' . $sep . 'count'] = 1;
                        $group[$groupName]['tab' . $sep . 'group']
                            = $groupNameFull;
                    } elseif (! isset($group[$groupName]['is' . $sep . 'group'])) {
                        $table = $group[$groupName];
                        $group[$groupName] = [];
                        $group[$groupName][$groupName] = $table;
                        $group[$groupName]['is' . $sep . 'group'] = true;
                        $group[$groupName]['tab' . $sep . 'count'] = 1;
                        $group[$groupName]['tab' . $sep . 'group']
                            = $groupNameFull;
                    } else {
                        $group[$groupName]['tab' . $sep . 'count']++;
                    }

                    $group =& $group[$groupName];
                    $i++;
                }
            } else {
                if (! isset($tableGroups[$tableName])) {
                    $tableGroups[$tableName] = [];
                }

                $group =& $tableGroups;
            }

            $table['disp_name'] = $table['Name'];
            $group[$tableName] = array_merge($default, $table);
        }

        return $tableGroups;
    }

    /* ----------------------- Set of misc functions ----------------------- */

    /**
     * Adds backquotes on both sides of a database, table or field name.
     * and escapes backquotes inside the name with another backquote
     *
     * example:
     * <code>
     * echo backquote('owner`s db'); // `owner``s db`
     *
     * </code>
     *
     * @param array|string $aName the database, table or field name to "backquote" or array of it
     * @param bool         $doIt  a flag to bypass this function (used by dump functions)
     *
     * @return mixed the "backquoted" database, table or field name
     *
     * @access public
     */
    public static function backquote($aName, $doIt = true)
    {
        return static::backquoteCompat($aName, 'NONE', $doIt);
    }

    /**
     * Adds backquotes on both sides of a database, table or field name.
     * in compatibility mode
     *
     * example:
     * <code>
     * echo backquoteCompat('owner`s db'); // `owner``s db`
     *
     * </code>
     *
     * @param array|string $aName         the database, table or field name to "backquote" or array of it
     * @param string       $compatibility string compatibility mode (used by dump functions)
     * @param bool         $doIt          a flag to bypass this function (used by dump functions)
     *
     * @return mixed the "backquoted" database, table or field name
     *
     * @access public
     */
    public static function backquoteCompat(
        $aName,
        string $compatibility = 'MSSQL',
        $doIt = true
    ) {
        if (is_array($aName)) {
            foreach ($aName as &$data) {
                $data = self::backquoteCompat($data, $compatibility, $doIt);
            }

            return $aName;
        }

        if (! $doIt) {
            if (! (Context::isKeyword($aName) & Token::FLAG_KEYWORD_RESERVED)) {
                return $aName;
            }
        }

        // @todo add more compatibility cases (ORACLE for example)
        switch ($compatibility) {
            case 'MSSQL':
                $quote = '"';
                $escapeChar = '\\';
                break;
            default:
                $quote = '`';
                $escapeChar = '`';
                break;
        }

        // '0' is also empty for php :-(
        if (strlen((string) $aName) > 0 && $aName !== '*') {
            return $quote . str_replace($quote, $escapeChar . $quote, (string) $aName) . $quote;
        }

        return $aName;
    }

    /**
     * Formats $value to byte view
     *
     * @param float|int|string|null $value the value to format
     * @param int                   $limes the sensitiveness
     * @param int                   $comma the number of decimals to retain
     *
     * @return array|null the formatted value and its unit
     *
     * @access public
     */
    public static function formatByteDown($value, $limes = 6, $comma = 0): ?array
    {
        if ($value === null) {
            return null;
        }

        if (is_string($value)) {
            $value = (float) $value;
        }

        $byteUnits = [
            /* l10n: shortcuts for Byte */
            __('B'),
            /* l10n: shortcuts for Kilobyte */
            __('KiB'),
            /* l10n: shortcuts for Megabyte */
            __('MiB'),
            /* l10n: shortcuts for Gigabyte */
            __('GiB'),
            /* l10n: shortcuts for Terabyte */
            __('TiB'),
            /* l10n: shortcuts for Petabyte */
            __('PiB'),
            /* l10n: shortcuts for Exabyte */
            __('EiB'),
        ];

        $dh = pow(10, $comma);
        $li = pow(10, $limes);
        $unit = $byteUnits[0];

        for ($d = 6, $ex = 15; $d >= 1; $d--, $ex -= 3) {
            $unitSize = $li * pow(10, $ex);
            if (isset($byteUnits[$d]) && $value >= $unitSize) {
                // use 1024.0 to avoid integer overflow on 64-bit machines
                $value = round($value / (pow(1024, $d) / $dh)) / $dh;
                $unit = $byteUnits[$d];
                break 1;
            }
        }

        if ($unit != $byteUnits[0]) {
            // if the unit is not bytes (as represented in current language)
            // reformat with max length of 5
            // 4th parameter=true means do not reformat if value < 1
            $returnValue = self::formatNumber($value, 5, $comma, true, false);
        } else {
            // do not reformat, just handle the locale
            $returnValue = self::formatNumber($value, 0);
        }

        return [
            trim($returnValue),
            $unit,
        ];
    }

    /**
     * Formats $value to the given length and appends SI prefixes
     * with a $length of 0 no truncation occurs, number is only formatted
     * to the current locale
     *
     * examples:
     * <code>
     * echo formatNumber(123456789, 6);     // 123,457 k
     * echo formatNumber(-123456789, 4, 2); //    -123.46 M
     * echo formatNumber(-0.003, 6);        //      -3 m
     * echo formatNumber(0.003, 3, 3);      //       0.003
     * echo formatNumber(0.00003, 3, 2);    //       0.03 m
     * echo formatNumber(0, 6);             //       0
     * </code>
     *
     * @param float|int|string $value          the value to format
     * @param int              $digitsLeft     number of digits left of the comma
     * @param int              $digitsRight    number of digits right of the comma
     * @param bool             $onlyDown       do not reformat numbers below 1
     * @param bool             $noTrailingZero removes trailing zeros right of the comma (default: true)
     *
     * @return string   the formatted value and its unit
     *
     * @access public
     */
    public static function formatNumber(
        $value,
        $digitsLeft = 3,
        $digitsRight = 0,
        $onlyDown = false,
        $noTrailingZero = true
    ) {
        if ($value == 0) {
            return '0';
        }

        if (is_string($value)) {
            $value = (float) $value;
        }

        $originalValue = $value;
        //number_format is not multibyte safe, str_replace is safe
        if ($digitsLeft === 0) {
            $value = number_format(
                (float) $value,
                $digitsRight,
                /* l10n: Decimal separator */
                __('.'),
                /* l10n: Thousands separator */
                __(',')
            );
            if (($originalValue != 0) && (floatval($value) == 0)) {
                $value = ' <' . (1 / pow(10, $digitsRight));
            }

            return $value;
        }

        // this units needs no translation, ISO
        $units = [
            -8 => 'y',
            -7 => 'z',
            -6 => 'a',
            -5 => 'f',
            -4 => 'p',
            -3 => 'n',
            -2 => 'µ',
            -1 => 'm',
            0 => ' ',
            1 => 'k',
            2 => 'M',
            3 => 'G',
            4 => 'T',
            5 => 'P',
            6 => 'E',
            7 => 'Z',
            8 => 'Y',
        ];
        /* l10n: Decimal separator */
        $decimalSep = __('.');
        /* l10n: Thousands separator */
        $thousandsSep = __(',');

        // check for negative value to retain sign
        if ($value < 0) {
            $sign = '-';
            $value = abs($value);
        } else {
            $sign = '';
        }

        $dh = pow(10, $digitsRight);

        /*
         * This gives us the right SI prefix already,
         * but $digits_left parameter not incorporated
         */
        $d = floor(log10((float) $value) / 3);
        /*
         * Lowering the SI prefix by 1 gives us an additional 3 zeros
         * So if we have 3,6,9,12.. free digits ($digits_left - $cur_digits)
         * to use, then lower the SI prefix
         */
        $curDigits = floor(log10($value / pow(1000, $d)) + 1);
        if ($digitsLeft > $curDigits) {
            $d -= floor(($digitsLeft - $curDigits) / 3);
        }

        if ($d < 0 && $onlyDown) {
            $d = 0;
        }

        $value = round($value / (pow(1000, $d) / $dh)) / $dh;
        $unit = $units[$d];

        // number_format is not multibyte safe, str_replace is safe
        $formattedValue = number_format(
            $value,
            $digitsRight,
            $decimalSep,
            $thousandsSep
        );
        // If we don't want any zeros, remove them now
        if ($noTrailingZero && strpos($formattedValue, $decimalSep) !== false) {
            $formattedValue = preg_replace('/' . preg_quote($decimalSep, '/') . '?0+$/', '', $formattedValue);
        }

        if ($originalValue != 0 && floatval($value) == 0) {
            return ' <' . number_format(
                1 / pow(10, $digitsRight),
                $digitsRight,
                $decimalSep,
                $thousandsSep
            )
            . ' ' . $unit;
        }

        return $sign . $formattedValue . ' ' . $unit;
    }

    /**
     * Returns the number of bytes when a formatted size is given
     *
     * @param string|int $formattedSize the size expression (for example 8MB)
     *
     * @return int The numerical part of the expression (for example 8)
     */
    public static function extractValueFromFormattedSize($formattedSize): int
    {
        $returnValue = -1;

        $formattedSize = (string) $formattedSize;

        if (preg_match('/^[0-9]+GB$/', $formattedSize)) {
            $returnValue = (int) mb_substr(
                $formattedSize,
                0,
                -2
            ) * pow(1024, 3);
        } elseif (preg_match('/^[0-9]+MB$/', $formattedSize)) {
            $returnValue = (int) mb_substr(
                $formattedSize,
                0,
                -2
            ) * pow(1024, 2);
        } elseif (preg_match('/^[0-9]+K$/', $formattedSize)) {
            $returnValue = (int) mb_substr(
                $formattedSize,
                0,
                -1
            ) * pow(1024, 1);
        }

        return $returnValue;
    }

    /**
     * Writes localised date
     *
     * @param int    $timestamp the current timestamp
     * @param string $format    format
     *
     * @return string   the formatted date
     *
     * @access public
     */
    public static function localisedDate($timestamp = -1, $format = '')
    {
        $month = [
            /* l10n: Short month name */
            __('Jan'),
            /* l10n: Short month name */
            __('Feb'),
            /* l10n: Short month name */
            __('Mar'),
            /* l10n: Short month name */
            __('Apr'),
            /* l10n: Short month name */
            _pgettext('Short month name', 'May'),
            /* l10n: Short month name */
            __('Jun'),
            /* l10n: Short month name */
            __('Jul'),
            /* l10n: Short month name */
            __('Aug'),
            /* l10n: Short month name */
            __('Sep'),
            /* l10n: Short month name */
            __('Oct'),
            /* l10n: Short month name */
            __('Nov'),
            /* l10n: Short month name */
            __('Dec'),
        ];
        $dayOfWeek = [
            /* l10n: Short week day name for Sunday */
            _pgettext('Short week day name for Sunday', 'Sun'),
            /* l10n: Short week day name for Monday */
            __('Mon'),
            /* l10n: Short week day name for Tuesday */
            __('Tue'),
            /* l10n: Short week day name for Wednesday */
            __('Wed'),
            /* l10n: Short week day name for Thursday */
            __('Thu'),
            /* l10n: Short week day name for Friday */
            __('Fri'),
            /* l10n: Short week day name for Saturday */
            __('Sat'),
        ];

        if ($format == '') {
            /* l10n: See https://www.php.net/manual/en/function.strftime.php */
            $format = __('%B %d, %Y at %I:%M %p');
        }

        if ($timestamp == -1) {
            $timestamp = time();
        }

        $date = (string) preg_replace(
            '@%[aA]@',
            $dayOfWeek[(int) strftime('%w', (int) $timestamp)],
            $format
        );
        $date = (string) preg_replace(
            '@%[bB]@',
            $month[(int) strftime('%m', (int) $timestamp) - 1],
            $date
        );

        /* Fill in AM/PM */
        $hours = (int) date('H', (int) $timestamp);
        if ($hours >= 12) {
            $amPm = _pgettext('AM/PM indication in time', 'PM');
        } else {
            $amPm = _pgettext('AM/PM indication in time', 'AM');
        }

        $date = (string) preg_replace('@%[pP]@', $amPm, $date);

        // Can return false on windows for Japanese language
        // See https://github.com/phpmyadmin/phpmyadmin/issues/15830
        $ret = strftime($date, (int) $timestamp);
        // Some OSes such as Win8.1 Traditional Chinese version did not produce UTF-8
        // output here. See https://github.com/phpmyadmin/phpmyadmin/issues/10598
        if (
            $ret === false
            || mb_detect_encoding($ret, 'UTF-8', true) !== 'UTF-8'
        ) {
            $ret = date('Y-m-d H:i:s', (int) $timestamp);
        }

        return $ret;
    }

    /**
     * Splits a URL string by parameter
     *
     * @param string $url the URL
     *
     * @return array<int, string> the parameter/value pairs, for example [0] db=sakila
     */
    public static function splitURLQuery($url): array
    {
        // decode encoded url separators
        $separator = Url::getArgSeparator();
        // on most places separator is still hard coded ...
        if ($separator !== '&') {
            // ... so always replace & with $separator
            $url = str_replace([htmlentities('&'), '&'], [$separator, $separator], $url);
        }

        $url = str_replace(htmlentities($separator), $separator, $url);
        // end decode

        $urlParts = parse_url($url);

        if (is_array($urlParts) && isset($urlParts['query'])) {
            $array = explode($separator, $urlParts['query']);

            return is_array($array) ? $array : [];
        }

        return [];
    }

    /**
     * Returns a given timespan value in a readable format.
     *
     * @param int $seconds the timespan
     *
     * @return string the formatted value
     */
    public static function timespanFormat($seconds): string
    {
        $days = floor($seconds / 86400);
        if ($days > 0) {
            $seconds -= $days * 86400;
        }

        $hours = floor($seconds / 3600);
        if ($days > 0 || $hours > 0) {
            $seconds -= $hours * 3600;
        }

        $minutes = floor($seconds / 60);
        if ($days > 0 || $hours > 0 || $minutes > 0) {
            $seconds -= $minutes * 60;
        }

        return sprintf(
            __('%s days, %s hours, %s minutes and %s seconds'),
            (string) $days,
            (string) $hours,
            (string) $minutes,
            (string) $seconds
        );
    }

    /**
     * Function added to avoid path disclosures.
     * Called by each script that needs parameters, it displays
     * an error message and, by default, stops the execution.
     *
     * @param string[] $params  The names of the parameters needed by the calling
     *                          script
     * @param bool     $request Check parameters in request
     *
     * @access public
     */
    public static function checkParameters($params, $request = false): void
    {
        $reportedScriptName = basename($GLOBALS['PMA_PHP_SELF']);
        $foundError = false;
        $errorMessage = '';
        if ($request) {
            $array = $_REQUEST;
        } else {
            $array = $GLOBALS;
        }

        foreach ($params as $param) {
            if (isset($array[$param])) {
                continue;
            }

            $errorMessage .= $reportedScriptName
                . ': ' . __('Missing parameter:') . ' '
                . $param
                . MySQLDocumentation::showDocumentation('faq', 'faqmissingparameters', true)
                . '[br]';
            $foundError = true;
        }

        if (! $foundError) {
            return;
        }

        Core::fatalError($errorMessage);
    }

    /**
     * Build a condition and with a value
     *
     * @param string|int|float|null $row          The row value
     * @param FieldMetadata         $meta         The field metadata
     * @param int                   $fieldsCount  A number of fields
     * @param string                $conditionKey A key used for BINARY fields functions
     * @param string                $condition    The condition
     *
     * @return array<int,string|null>
     */
    private static function getConditionValue(
        $row,
        FieldMetadata $meta,
        int $fieldsCount,
        string $conditionKey,
        string $condition
    ): array {
        global $dbi;

        if ($row === null) {
            return ['IS NULL', $condition];
        }

        $conditionValue = '';
        $isBinaryString = $meta->type === 'string' && stripos($fieldFlags, 'BINARY') !== false;
        // 63 is the binary charset, see: https://dev.mysql.com/doc/internals/en/charsets.html
        $isBlobAndIsBinaryCharset = $meta->type === 'blob' && $meta->charsetnr === 63;
        // timestamp is numeric on some MySQL 4.1
        // for real we use CONCAT above and it should compare to string
        // See commit: 049fc7fef7548c2ba603196937c6dcaf9ff9bf00
        // See bug: https://sourceforge.net/p/phpmyadmin/bugs/3064/
        if (
            $meta->isNumeric
            && ! $meta->isMappedTypeTimestamp
            && $meta->isNotType(FieldMetadata::TYPE_REAL)
        ) {
            $conditionValue = '= ' . $row;
<<<<<<< HEAD
        } elseif (
            $meta->isType(FieldMetadata::TYPE_BLOB) || ($meta->isType(FieldMetadata::TYPE_STRING))
            && $meta->isBinary()
            && ! empty($row)
        ) {
=======
        } elseif ($isBlobAndIsBinaryCharset || (! empty($row) && $isBinaryString)) {
>>>>>>> 2b8468cb
            // hexify only if this is a true not empty BLOB or a BINARY

            // do not waste memory building a too big condition
            $rowLength = mb_strlen((string) $row);
            if ($rowLength > 0 && $rowLength < 1000) {
                // use a CAST if possible, to avoid problems
                // if the field contains wildcard characters % or _
                $conditionValue = '= CAST(0x' . bin2hex((string) $row) . ' AS BINARY)';
            } elseif ($fieldsCount === 1) {
                // when this blob is the only field present
                // try settling with length comparison
                $condition = ' CHAR_LENGTH(' . $conditionKey . ') ';
                $conditionValue = ' = ' . $rowLength;
            } else {
                // this blob won't be part of the final condition
                $conditionValue = null;
            }
        } elseif (
            $meta->isMappedTypeGeometry
            && ! empty($row)
        ) {
            // do not build a too big condition
            if (mb_strlen((string) $row) < 5000) {
                $condition .= '=0x' . bin2hex((string) $row) . ' AND';
            } else {
                $condition = '';
            }
        } elseif ($meta->isMappedTypeBit) {
            $conditionValue = "= b'"
                . self::printableBitValue((int) $row, (int) $meta->length) . "'";
        } else {
            $conditionValue = '= \''
                . $dbi->escapeString($row) . '\'';
        }

        return [$conditionValue, $condition];
    }

    /**
     * Function to generate unique condition for specified row.
     *
     * @param resource|int    $handle          current query result
     * @param int             $fieldsCount     number of fields
     * @param FieldMetadata[] $fieldsMeta      meta information about fields
     * @param array           $row             current row
     * @param bool            $forceUnique     generate condition only on pk or unique
     * @param string|bool     $restrictToTable restrict the unique condition to this table or false if none
     * @param Expression[]    $expressions     An array of Expression instances.
     *
     * @return array the calculated condition and whether condition is unique
     */
    public static function getUniqueCondition(
        $handle,
        $fieldsCount,
        array $fieldsMeta,
        array $row,
        $forceUnique = false,
        $restrictToTable = false,
        array $expressions = []
    ): array {
        global $dbi;

        $primaryKey          = '';
        $uniqueKey           = '';
        $nonPrimaryCondition = '';
        $preferredCondition = '';
        $primaryKeyArray    = [];
        $uniqueKeyArray     = [];
        $nonPrimaryConditionArray = [];
        $conditionArray = [];

        for ($i = 0; $i < $fieldsCount; ++$i) {
            $meta        = $fieldsMeta[$i];

            // do not use a column alias in a condition
            if (! isset($meta->orgname) || strlen($meta->orgname) === 0) {
                $meta->orgname = $meta->name;

                foreach ($expressions as $expression) {
                    if (empty($expression->alias) || empty($expression->column)) {
                        continue;
                    }

                    if (strcasecmp($meta->name, $expression->alias) == 0) {
                        $meta->orgname = $expression->column;
                        break;
                    }
                }
            }

            // Do not use a table alias in a condition.
            // Test case is:
            // select * from galerie x WHERE
            //(select count(*) from galerie y where y.datum=x.datum)>1
            //
            // But orgtable is present only with mysqli extension so the
            // fix is only for mysqli.
            // Also, do not use the original table name if we are dealing with
            // a view because this view might be updatable.
            // (The isView() verification should not be costly in most cases
            // because there is some caching in the function).
            if (
                isset($meta->orgtable)
                && ($meta->table != $meta->orgtable)
                && ! $dbi->getTable($GLOBALS['db'], $meta->table)->isView()
            ) {
                $meta->table = $meta->orgtable;
            }

            // If this field is not from the table which the unique clause needs
            // to be restricted to.
            if ($restrictToTable && $restrictToTable != $meta->table) {
                continue;
            }

            // to fix the bug where float fields (primary or not)
            // can't be matched because of the imprecision of
            // floating comparison, use CONCAT
            // (also, the syntax "CONCAT(field) IS NULL"
            // that we need on the next "if" will work)
            if ($meta->isType(FieldMetadata::TYPE_REAL)) {
                $conKey = 'CONCAT(' . self::backquote($meta->table) . '.'
                    . self::backquote($meta->orgname) . ')';
            } else {
                $conKey = self::backquote($meta->table) . '.'
                    . self::backquote($meta->orgname);
            }

            $condition = ' ' . $conKey . ' ';

            [$conVal, $condition] = self::getConditionValue(
                $row[$i] ?? null,
                $meta,
                $fieldsCount,
                $conKey,
                $condition
            );

            if ($conVal === null) {
                continue;
            }

            $condition .= $conVal . ' AND';

            if ($meta->isPrimaryKey()) {
                $primaryKey .= $condition;
                $primaryKeyArray[$conKey] = $conVal;
            } elseif ($meta->isUniqueKey()) {
                $uniqueKey  .= $condition;
                $uniqueKeyArray[$conKey] = $conVal;
            }

            $nonPrimaryCondition .= $condition;
            $nonPrimaryConditionArray[$conKey] = $conVal;
        }

        // Correction University of Virginia 19991216:
        // prefer primary or unique keys for condition,
        // but use conjunction of all values if no primary key
        $clauseIsUnique = true;

        if ($primaryKey) {
            $preferredCondition = $primaryKey;
            $conditionArray = $primaryKeyArray;
        } elseif ($uniqueKey) {
            $preferredCondition = $uniqueKey;
            $conditionArray = $uniqueKeyArray;
        } elseif (! $forceUnique) {
            $preferredCondition = $nonPrimaryCondition;
            $conditionArray = $nonPrimaryConditionArray;
            $clauseIsUnique = false;
        }

        $whereClause = trim((string) preg_replace('|\s?AND$|', '', $preferredCondition));

        return [
            $whereClause,
            $clauseIsUnique,
            $conditionArray,
        ];
    }

    /**
     * Generate the charset query part
     *
     * @param string $collation Collation
     * @param bool   $override  (optional) force 'CHARACTER SET' keyword
     */
    public static function getCharsetQueryPart(string $collation, bool $override = false): string
    {
        [$charset] = explode('_', $collation);
        $keyword = ' CHARSET=';

        if ($override) {
            $keyword = ' CHARACTER SET ';
        }

        return $keyword . $charset
            . ($charset == $collation ? '' : ' COLLATE ' . $collation);
    }

    /**
     * Generate a pagination selector for browsing resultsets
     *
     * @param string $name        The name for the request parameter
     * @param int    $rows        Number of rows in the pagination set
     * @param int    $pageNow     current page number
     * @param int    $nbTotalPage number of total pages
     * @param int    $showAll     If the number of pages is lower than this
     *                            variable, no pages will be omitted in pagination
     * @param int    $sliceStart  How many rows at the beginning should always
     *                            be shown?
     * @param int    $sliceEnd    How many rows at the end should always be shown?
     * @param int    $percent     Percentage of calculation page offsets to hop to a
     *                            next page
     * @param int    $range       Near the current page, how many pages should
     *                            be considered "nearby" and displayed as well?
     * @param string $prompt      The prompt to display (sometimes empty)
     *
     * @access public
     */
    public static function pageselector(
        $name,
        $rows,
        $pageNow = 1,
        $nbTotalPage = 1,
        $showAll = 200,
        $sliceStart = 5,
        $sliceEnd = 5,
        $percent = 20,
        $range = 10,
        $prompt = ''
    ): string {
        $increment = floor($nbTotalPage / $percent);
        $pageNowMinusRange = $pageNow - $range;
        $pageNowPlusRange = $pageNow + $range;

        $gotoPage = $prompt . ' <select class="pageselector ajax"';

        $gotoPage .= ' name="' . $name . '" >';
        if ($nbTotalPage < $showAll) {
            $pages = range(1, $nbTotalPage);
        } else {
            $pages = [];

            // Always show first X pages
            for ($i = 1; $i <= $sliceStart; $i++) {
                $pages[] = $i;
            }

            // Always show last X pages
            for ($i = $nbTotalPage - $sliceEnd; $i <= $nbTotalPage; $i++) {
                $pages[] = $i;
            }

            // Based on the number of results we add the specified
            // $percent percentage to each page number,
            // so that we have a representing page number every now and then to
            // immediately jump to specific pages.
            // As soon as we get near our currently chosen page ($pageNow -
            // $range), every page number will be shown.
            $i = $sliceStart;
            $x = $nbTotalPage - $sliceEnd;
            $metBoundary = false;

            while ($i <= $x) {
                if ($i >= $pageNowMinusRange && $i <= $pageNowPlusRange) {
                    // If our pageselector comes near the current page, we use 1
                    // counter increments
                    $i++;
                    $metBoundary = true;
                } else {
                    // We add the percentage increment to our current page to
                    // hop to the next one in range
                    $i += $increment;

                    // Make sure that we do not cross our boundaries.
                    if ($i > $pageNowMinusRange && ! $metBoundary) {
                        $i = $pageNowMinusRange;
                    }
                }

                if ($i <= 0 || $i > $x) {
                    continue;
                }

                $pages[] = $i;
            }

            /*
            Add page numbers with "geometrically increasing" distances.

            This helps me a lot when navigating through giant tables.

            Test case: table with 2.28 million sets, 76190 pages. Page of interest
            is between 72376 and 76190.
            Selecting page 72376.
            Now, old version enumerated only +/- 10 pages around 72376 and the
            percentage increment produced steps of about 3000.

            The following code adds page numbers +/- 2,4,8,16,32,64,128,256 etc.
            around the current page.
            */
            $i = $pageNow;
            $dist = 1;
            while ($i < $x) {
                $dist = 2 * $dist;
                $i = $pageNow + $dist;
                if ($i <= 0 || $i > $x) {
                    continue;
                }

                $pages[] = $i;
            }

            $i = $pageNow;
            $dist = 1;
            while ($i > 0) {
                $dist = 2 * $dist;
                $i = $pageNow - $dist;
                if ($i <= 0 || $i > $x) {
                    continue;
                }

                $pages[] = $i;
            }

            // Since because of ellipsing of the current page some numbers may be
            // double, we unify our array:
            sort($pages);
            $pages = array_unique($pages);
        }

        if ($pageNow > $nbTotalPage) {
            $pages[] = $pageNow;
        }

        foreach ($pages as $i) {
            if ($i == $pageNow) {
                $selected = 'selected="selected" style="font-weight: bold"';
            } else {
                $selected = '';
            }

            $gotoPage .= '                <option ' . $selected
                . ' value="' . (($i - 1) * $rows) . '">' . $i . '</option>' . "\n";
        }

        $gotoPage .= ' </select>';

        return $gotoPage;
    }

    /**
     * Calculate page number through position
     *
     * @param int $pos      position of first item
     * @param int $maxCount number of items per page
     *
     * @return int $page_num
     *
     * @access public
     */
    public static function getPageFromPosition($pos, $maxCount)
    {
        return (int) floor($pos / $maxCount) + 1;
    }

    /**
     * replaces %u in given path with current user name
     *
     * example:
     * <code>
     * $user_dir = userDir('/var/pma_tmp/%u/'); // '/var/pma_tmp/root/'
     *
     * </code>
     *
     * @param string $dir with wildcard for user
     *
     * @return string per user directory
     */
    public static function userDir($dir): string
    {
        // add trailing slash
        if (mb_substr($dir, -1) !== '/') {
            $dir .= '/';
        }

        return str_replace('%u', Core::securePath($GLOBALS['cfg']['Server']['user']), $dir);
    }

    /**
     * Clears cache content which needs to be refreshed on user change.
     */
    public static function clearUserCache(): void
    {
        SessionCache::remove('is_superuser');
        SessionCache::remove('is_createuser');
        SessionCache::remove('is_grantuser');
    }

    /**
     * Converts a bit value to printable format;
     * in MySQL a BIT field can be from 1 to 64 bits so we need this
     * function because in PHP, decbin() supports only 32 bits
     * on 32-bit servers
     *
     * @param int $value  coming from a BIT field
     * @param int $length length
     *
     * @return string the printable value
     */
    public static function printableBitValue(int $value, int $length): string
    {
        // if running on a 64-bit server or the length is safe for decbin()
        if (PHP_INT_SIZE == 8 || $length < 33) {
            $printable = decbin($value);
        } else {
            // FIXME: does not work for the leftmost bit of a 64-bit value
            $i = 0;
            $printable = '';
            while ($value >= pow(2, $i)) {
                ++$i;
            }

            if ($i != 0) {
                --$i;
            }

            while ($i >= 0) {
                if ($value - pow(2, $i) < 0) {
                    $printable = '0' . $printable;
                } else {
                    $printable = '1' . $printable;
                    $value -= pow(2, $i);
                }

                --$i;
            }

            $printable = strrev($printable);
        }

        $printable = str_pad($printable, $length, '0', STR_PAD_LEFT);

        return $printable;
    }

    /**
     * Converts a BIT type default value
     * for example, b'010' becomes 010
     *
     * @param string|null $bitDefaultValue value
     *
     * @return string the converted value
     */
    public static function convertBitDefaultValue(?string $bitDefaultValue): string
    {
        return (string) preg_replace(
            "/^b'(\d*)'?$/",
            '$1',
            htmlspecialchars_decode((string) $bitDefaultValue, ENT_QUOTES),
            1
        );
    }

    /**
     * Extracts the various parts from a column spec
     *
     * @param string $columnSpecification Column specification
     *
     * @return array associative array containing type, spec_in_brackets
     *          and possibly enum_set_values (another array)
     */
    public static function extractColumnSpec($columnSpecification)
    {
        $firstBracketPos = mb_strpos($columnSpecification, '(');
        if ($firstBracketPos) {
            $specInBrackets = rtrim(
                mb_substr(
                    $columnSpecification,
                    $firstBracketPos + 1,
                    mb_strrpos($columnSpecification, ')') - $firstBracketPos - 1
                )
            );
            // convert to lowercase just to be sure
            $type = mb_strtolower(
                rtrim(mb_substr($columnSpecification, 0, $firstBracketPos))
            );
        } else {
            // Split trailing attributes such as unsigned,
            // binary, zerofill and get data type name
            $typeParts = explode(' ', $columnSpecification);
            $type = mb_strtolower($typeParts[0]);
            $specInBrackets = '';
        }

        if ($type === 'enum' || $type === 'set') {
            // Define our working vars
            $enumSetValues = self::parseEnumSetValues($columnSpecification, false);
            $printType = $type
                . '(' . str_replace("','", "', '", $specInBrackets) . ')';
            $binary = false;
            $unsigned = false;
            $zerofill = false;
        } else {
            $enumSetValues = [];

            /* Create printable type name */
            $printType = mb_strtolower($columnSpecification);

            // Strip the "BINARY" attribute, except if we find "BINARY(" because
            // this would be a BINARY or VARBINARY column type;
            // by the way, a BLOB should not show the BINARY attribute
            // because this is not accepted in MySQL syntax.
            if (
                strpos($printType, 'binary') !== false
                && ! preg_match('@binary[\(]@', $printType)
            ) {
                $printType = str_replace('binary', '', $printType);
                $binary = true;
            } else {
                $binary = false;
            }

            $printType = (string) preg_replace(
                '@zerofill@',
                '',
                $printType,
                -1,
                $zerofillCount
            );
            $zerofill = ($zerofillCount > 0);
            $printType = (string) preg_replace(
                '@unsigned@',
                '',
                $printType,
                -1,
                $unsignedCount
            );
            $unsigned = ($unsignedCount > 0);
            $printType = trim($printType);
        }

        $attribute     = ' ';
        if ($binary) {
            $attribute = 'BINARY';
        }

        if ($unsigned) {
            $attribute = 'UNSIGNED';
        }

        if ($zerofill) {
            $attribute = 'UNSIGNED ZEROFILL';
        }

        $canContainCollation = false;
        if (
            ! $binary
            && preg_match(
                '@^(char|varchar|text|tinytext|mediumtext|longtext|set|enum)@',
                $type
            )
        ) {
            $canContainCollation = true;
        }

        // for the case ENUM('&#8211;','&ldquo;')
        $displayedType = htmlspecialchars($printType, ENT_COMPAT);
        if (mb_strlen($printType) > $GLOBALS['cfg']['LimitChars']) {
            $displayedType  = '<abbr title="' . htmlspecialchars($printType) . '">';
            $displayedType .= htmlspecialchars(
                mb_substr(
                    $printType,
                    0,
                    (int) $GLOBALS['cfg']['LimitChars']
                ) . '...',
                ENT_COMPAT
            );
            $displayedType .= '</abbr>';
        }

        return [
            'type' => $type,
            'spec_in_brackets' => $specInBrackets,
            'enum_set_values'  => $enumSetValues,
            'print_type' => $printType,
            'binary' => $binary,
            'unsigned' => $unsigned,
            'zerofill' => $zerofill,
            'attribute' => $attribute,
            'can_contain_collation' => $canContainCollation,
            'displayed_type' => $displayedType,
        ];
    }

    /**
     * If the string starts with a \r\n pair (0x0d0a) add an extra \n
     *
     * @param string $string string
     *
     * @return string with the chars replaced
     */
    public static function duplicateFirstNewline(string $string): string
    {
        $firstOccurrence = mb_strpos($string, "\r\n");
        if ($firstOccurrence === 0) {
            $string = "\n" . $string;
        }

        return $string;
    }

    /**
     * Get the action word corresponding to a script name
     * in order to display it as a title in navigation panel
     *
     * @param string $target a valid value for $cfg['NavigationTreeDefaultTabTable'],
     *                       $cfg['NavigationTreeDefaultTabTable2'],
     *                       $cfg['DefaultTabTable'] or $cfg['DefaultTabDatabase']
     *
     * @return string|bool Title for the $cfg value
     */
    public static function getTitleForTarget($target)
    {
        $mapping = [
            'structure' =>  __('Structure'),
            'sql' => __('SQL'),
            'search' => __('Search'),
            'insert' => __('Insert'),
            'browse' => __('Browse'),
            'operations' => __('Operations'),
        ];

        return $mapping[$target] ?? false;
    }

    /**
     * Get the script name corresponding to a plain English config word
     * in order to append in links on navigation and main panel
     *
     * @param string $target   a valid value for
     *                         $cfg['NavigationTreeDefaultTabTable'],
     *                         $cfg['NavigationTreeDefaultTabTable2'],
     *                         $cfg['DefaultTabTable'], $cfg['DefaultTabDatabase'] or
     *                         $cfg['DefaultTabServer']
     * @param string $location one out of 'server', 'table', 'database'
     *
     * @return string script name corresponding to the config word
     */
    public static function getScriptNameForOption($target, string $location): string
    {
        $url = self::getUrlForOption($target, $location);
        if ($url === null) {
            return './';
        }

        return Url::getFromRoute($url);
    }

    /**
     * Get the URL corresponding to a plain English config word
     * in order to append in links on navigation and main panel
     *
     * @param string $target   a valid value for
     *                         $cfg['NavigationTreeDefaultTabTable'],
     *                         $cfg['NavigationTreeDefaultTabTable2'],
     *                         $cfg['DefaultTabTable'], $cfg['DefaultTabDatabase'] or
     *                         $cfg['DefaultTabServer']
     * @param string $location one out of 'server', 'table', 'database'
     *
     * @return string The URL corresponding to the config word or null if nothing was found
     */
    public static function getUrlForOption($target, string $location): ?string
    {
        if ($location === 'server') {
            // Values for $cfg['DefaultTabServer']
            switch ($target) {
                case 'welcome':
                case 'index.php':
                    return '/';

                case 'databases':
                case 'server_databases.php':
                    return '/server/databases';

                case 'status':
                case 'server_status.php':
                    return '/server/status';

                case 'variables':
                case 'server_variables.php':
                    return '/server/variables';

                case 'privileges':
                case 'server_privileges.php':
                    return '/server/privileges';
            }
        } elseif ($location === 'database') {
            // Values for $cfg['DefaultTabDatabase']
            switch ($target) {
                case 'structure':
                case 'db_structure.php':
                    return '/database/structure';

                case 'sql':
                case 'db_sql.php':
                    return '/database/sql';

                case 'search':
                case 'db_search.php':
                    return '/database/search';

                case 'operations':
                case 'db_operations.php':
                    return '/database/operations';
            }
        } elseif ($location === 'table') {
            // Values for $cfg['DefaultTabTable'],
            // $cfg['NavigationTreeDefaultTabTable'] and
            // $cfg['NavigationTreeDefaultTabTable2']
            switch ($target) {
                case 'structure':
                case 'tbl_structure.php':
                    return '/table/structure';

                case 'sql':
                case 'tbl_sql.php':
                    return '/table/sql';

                case 'search':
                case 'tbl_select.php':
                    return '/table/search';

                case 'insert':
                case 'tbl_change.php':
                    return '/table/change';

                case 'browse':
                case 'sql.php':
                    return '/sql';
            }
        }

        return null;
    }

    /**
     * Formats user string, expanding @VARIABLES@, accepting strftime format
     * string.
     *
     * @param string       $string  Text where to do expansion.
     * @param array|string $escape  Function to call for escaping variable values.
     *                              Can also be an array of:
     *                              - the escape method name
     *                              - the class that contains the method
     *                              - location of the class (for inclusion)
     * @param array        $updates Array with overrides for default parameters
     *                              (obtained from GLOBALS).
     *
     * @return string
     */
    public static function expandUserString(
        $string,
        $escape = null,
        array $updates = []
    ) {
        global $dbi;

        /* Content */
        $vars = [];
        $vars['http_host'] = Core::getenv('HTTP_HOST');
        $vars['server_name'] = $GLOBALS['cfg']['Server']['host'];
        $vars['server_verbose'] = $GLOBALS['cfg']['Server']['verbose'];

        if (empty($GLOBALS['cfg']['Server']['verbose'])) {
            $vars['server_verbose_or_name'] = $GLOBALS['cfg']['Server']['host'];
        } else {
            $vars['server_verbose_or_name'] = $GLOBALS['cfg']['Server']['verbose'];
        }

        $vars['database'] = $GLOBALS['db'];
        $vars['table'] = $GLOBALS['table'];
        $vars['phpmyadmin_version'] = 'phpMyAdmin ' . Version::VERSION;

        /* Update forced variables */
        foreach ($updates as $key => $val) {
            $vars[$key] = $val;
        }

        /* Replacement mapping */
        /*
         * The __VAR__ ones are for backward compatibility, because user
         * might still have it in cookies.
         */
        $replace = [
            '@HTTP_HOST@' => $vars['http_host'],
            '@SERVER@' => $vars['server_name'],
            '__SERVER__' => $vars['server_name'],
            '@VERBOSE@' => $vars['server_verbose'],
            '@VSERVER@' => $vars['server_verbose_or_name'],
            '@DATABASE@' => $vars['database'],
            '__DB__' => $vars['database'],
            '@TABLE@' => $vars['table'],
            '__TABLE__' => $vars['table'],
            '@PHPMYADMIN@' => $vars['phpmyadmin_version'],
        ];

        /* Optional escaping */
        if ($escape !== null) {
            if (is_array($escape)) {
                $escapeClass = new $escape[1]();
                $escapeMethod = $escape[0];
            }

            foreach ($replace as $key => $val) {
                if (isset($escapeClass, $escapeMethod)) {
                    $replace[$key] = $escapeClass->$escapeMethod($val);
                } elseif ($escape === 'backquote') {
                    $replace[$key] = self::backquote($val);
                } elseif (is_callable($escape)) {
                    $replace[$key] = $escape($val);
                }
            }
        }

        /* Backward compatibility in 3.5.x */
        if (mb_strpos($string, '@FIELDS@') !== false) {
            $string = strtr($string, ['@FIELDS@' => '@COLUMNS@']);
        }

        /* Fetch columns list if required */
        if (mb_strpos($string, '@COLUMNS@') !== false) {
            $columnsList = $dbi->getColumns(
                $GLOBALS['db'],
                $GLOBALS['table']
            );

            // sometimes the table no longer exists at this point
            if ($columnsList !== null) {
                $columnNames = [];
                foreach ($columnsList as $column) {
                    if ($escape !== null) {
                        $columnNames[] = self::$escape($column['Field']);
                    } else {
                        $columnNames[] = $column['Field'];
                    }
                }

                $replace['@COLUMNS@'] = implode(',', $columnNames);
            } else {
                $replace['@COLUMNS@'] = '*';
            }
        }

        /* Do the replacement */
        return strtr((string) strftime($string), $replace);
    }

    /**
     * This function processes the datatypes supported by the DB,
     * as specified in Types->getColumns() and either returns an array
     * (useful for quickly checking if a datatype is supported)
     * or an HTML snippet that creates a drop-down list.
     *
     * @param bool   $html     Whether to generate an html snippet or an array
     * @param string $selected The value to mark as selected in HTML mode
     *
     * @return mixed   An HTML snippet or an array of datatypes.
     */
    public static function getSupportedDatatypes($html = false, $selected = '')
    {
        global $dbi;

        if ($html) {
            $retval = Generator::getSupportedDatatypes($selected);
        } else {
            $retval = [];
            foreach ($dbi->types->getColumns() as $value) {
                if (is_array($value)) {
                    foreach ($value as $subvalue) {
                        if ($subvalue === '-') {
                            continue;
                        }

                        $retval[] = $subvalue;
                    }
                } else {
                    if ($value !== '-') {
                        $retval[] = $value;
                    }
                }
            }
        }

        return $retval;
    }

    /**
     * Returns a list of datatypes that are not (yet) handled by PMA.
     * Used by: /table/change and libraries/Routines.php
     *
     * @return array list of datatypes
     */
    public static function unsupportedDatatypes(): array
    {
        return [];
    }

    /**
     * Checks if the current user has a specific privilege and returns true if the
     * user indeed has that privilege or false if they don't. This function must
     * only be used for features that are available since MySQL 5, because it
     * relies on the INFORMATION_SCHEMA database to be present.
     *
     * Example:   currentUserHasPrivilege('CREATE ROUTINE', 'mydb');
     *            // Checks if the currently logged in user has the global
     *            // 'CREATE ROUTINE' privilege or, if not, checks if the
     *            // user has this privilege on database 'mydb'.
     *
     * @param string      $priv The privilege to check
     * @param string|null $db   null, to only check global privileges
     *                          string, db name where to also check
     *                          for privileges
     * @param string|null $tbl  null, to only check global/db privileges
     *                          string, table name where to also check
     *                          for privileges
     */
    public static function currentUserHasPrivilege(string $priv, ?string $db = null, ?string $tbl = null): bool
    {
        global $dbi;

        // Get the username for the current user in the format
        // required to use in the information schema database.
        [$user, $host] = $dbi->getCurrentUserAndHost();

        // MySQL is started with --skip-grant-tables
        if ($user === '') {
            return true;
        }

        $username  = "''";
        $username .= str_replace("'", "''", $user);
        $username .= "''@''";
        $username .= str_replace("'", "''", $host);
        $username .= "''";

        // Prepare the query
        $query = 'SELECT `PRIVILEGE_TYPE` FROM `INFORMATION_SCHEMA`.`%s` '
               . "WHERE GRANTEE='%s' AND PRIVILEGE_TYPE='%s'";

        // Check global privileges first.
        $userPrivileges = $dbi->fetchValue(
            sprintf(
                $query,
                'USER_PRIVILEGES',
                $username,
                $priv
            )
        );
        if ($userPrivileges) {
            return true;
        }

        // If a database name was provided and user does not have the
        // required global privilege, try database-wise permissions.
        if ($db === null) {
            // There was no database name provided and the user
            // does not have the correct global privilege.
            return false;
        }

        $query .= " AND '%s' LIKE `TABLE_SCHEMA`";
        $schemaPrivileges = $dbi->fetchValue(
            sprintf(
                $query,
                'SCHEMA_PRIVILEGES',
                $username,
                $priv,
                $dbi->escapeString($db)
            )
        );
        if ($schemaPrivileges) {
            return true;
        }

        // If a table name was also provided and we still didn't
        // find any valid privileges, try table-wise privileges.
        if ($tbl !== null) {
            $query .= " AND TABLE_NAME='%s'";
            $tablePrivileges = $dbi->fetchValue(
                sprintf(
                    $query,
                    'TABLE_PRIVILEGES',
                    $username,
                    $priv,
                    $dbi->escapeString($db),
                    $dbi->escapeString($tbl)
                )
            );
            if ($tablePrivileges) {
                return true;
            }
        }

        /**
         * If we reached this point, the user does not
         * have even valid table-wise privileges.
         */
        return false;
    }

    /**
     * Returns server type for current connection
     *
     * Known types are: MariaDB, PerconaDB and MySQL (default)
     *
     * @return string
     */
    public static function getServerType()
    {
        global $dbi;

        if ($dbi->isMariaDB()) {
            return 'MariaDB';
        }

        if ($dbi->isPercona()) {
            return 'Percona Server';
        }

        return 'MySQL';
    }

    /**
     * Parses ENUM/SET values
     *
     * @param string $definition The definition of the column
     *                           for which to parse the values
     * @param bool   $escapeHtml Whether to escape html entities
     *
     * @return array
     */
    public static function parseEnumSetValues($definition, $escapeHtml = true)
    {
        $valuesString = htmlentities($definition, ENT_COMPAT, 'UTF-8');
        // There is a JS port of the below parser in functions.js
        // If you are fixing something here,
        // you need to also update the JS port.
        $values = [];
        $inString = false;
        $buffer = '';

        for ($i = 0, $length = mb_strlen($valuesString); $i < $length; $i++) {
            $curr = mb_substr($valuesString, $i, 1);
            $next = $i == mb_strlen($valuesString) - 1
                ? ''
                : mb_substr($valuesString, $i + 1, 1);

            if (! $inString && $curr == "'") {
                $inString = true;
            } elseif (($inString && $curr === '\\') && $next === '\\') {
                $buffer .= '&#92;';
                $i++;
            } elseif (
                ($inString && $next == "'")
                && ($curr == "'" || $curr === '\\')
            ) {
                $buffer .= '&#39;';
                $i++;
            } elseif ($inString && $curr == "'") {
                $inString = false;
                $values[] = $buffer;
                $buffer = '';
            } elseif ($inString) {
                 $buffer .= $curr;
            }
        }

        if (strlen($buffer) > 0) {
            // The leftovers in the buffer are the last value (if any)
            $values[] = $buffer;
        }

        if (! $escapeHtml) {
            foreach ($values as $key => $value) {
                $values[$key] = html_entity_decode($value, ENT_QUOTES, 'UTF-8');
            }
        }

        return $values;
    }

    /**
     * Get regular expression which occur first inside the given sql query.
     *
     * @param array  $regexArray Comparing regular expressions.
     * @param string $query      SQL query to be checked.
     *
     * @return string Matching regular expression.
     */
    public static function getFirstOccurringRegularExpression(array $regexArray, $query): string
    {
        $minimumFirstOccurrenceIndex = null;
        $regex = null;

        foreach ($regexArray as $testRegex) {
            if (! preg_match($testRegex, $query, $matches, PREG_OFFSET_CAPTURE)) {
                continue;
            }

            if (
                $minimumFirstOccurrenceIndex !== null
                && ($matches[0][1] >= $minimumFirstOccurrenceIndex)
            ) {
                continue;
            }

            $regex = $testRegex;
            $minimumFirstOccurrenceIndex = $matches[0][1];
        }

        return $regex;
    }

    /**
     * Return the list of tabs for the menu with corresponding names
     *
     * @param string $level 'server', 'db' or 'table' level
     *
     * @return array|null list of tabs for the menu
     */
    public static function getMenuTabList($level = null)
    {
        $tabList = [
            'server' => [
                'databases'   => __('Databases'),
                'sql'         => __('SQL'),
                'status'      => __('Status'),
                'rights'      => __('Users'),
                'export'      => __('Export'),
                'import'      => __('Import'),
                'settings'    => __('Settings'),
                'binlog'      => __('Binary log'),
                'replication' => __('Replication'),
                'vars'        => __('Variables'),
                'charset'     => __('Charsets'),
                'plugins'     => __('Plugins'),
                'engine'      => __('Engines'),
            ],
            'db'     => [
                'structure'   => __('Structure'),
                'sql'         => __('SQL'),
                'search'      => __('Search'),
                'query'       => __('Query'),
                'export'      => __('Export'),
                'import'      => __('Import'),
                'operation'   => __('Operations'),
                'privileges'  => __('Privileges'),
                'routines'    => __('Routines'),
                'events'      => __('Events'),
                'triggers'    => __('Triggers'),
                'tracking'    => __('Tracking'),
                'designer'    => __('Designer'),
                'central_columns' => __('Central columns'),
            ],
            'table'  => [
                'browse'      => __('Browse'),
                'structure'   => __('Structure'),
                'sql'         => __('SQL'),
                'search'      => __('Search'),
                'insert'      => __('Insert'),
                'export'      => __('Export'),
                'import'      => __('Import'),
                'privileges'  => __('Privileges'),
                'operation'   => __('Operations'),
                'tracking'    => __('Tracking'),
                'triggers'    => __('Triggers'),
            ],
        ];

        if ($level == null) {
            return $tabList;
        }

        if (array_key_exists($level, $tabList)) {
            return $tabList[$level];
        }

        return null;
    }

    /**
     * Add fractional seconds to time, datetime and timestamp strings.
     * If the string contains fractional seconds,
     * pads it with 0s up to 6 decimal places.
     *
     * @param string $value time, datetime or timestamp strings
     *
     * @return string time, datetime or timestamp strings with fractional seconds
     */
    public static function addMicroseconds($value)
    {
        if (
            empty($value) || $value === 'CURRENT_TIMESTAMP'
            || $value === 'current_timestamp()'
        ) {
            return $value;
        }

        if (mb_strpos($value, '.') === false) {
            return $value . '.000000';
        }

        $value .= '000000';

        return mb_substr(
            $value,
            0,
            mb_strpos($value, '.') + 7
        );
    }

    /**
     * Reads the file, detects the compression MIME type, closes the file
     * and returns the MIME type
     *
     * @param resource $file the file handle
     *
     * @return string the MIME type for compression, or 'none'
     */
    public static function getCompressionMimeType($file)
    {
        $test = fread($file, 4);

        if ($test === false) {
            fclose($file);

            return 'none';
        }

        $len = strlen($test);
        fclose($file);
        if ($len >= 2 && $test[0] == chr(31) && $test[1] == chr(139)) {
            return 'application/gzip';
        }

        if ($len >= 3 && substr($test, 0, 3) === 'BZh') {
            return 'application/bzip2';
        }

        if ($len >= 4 && $test == "PK\003\004") {
            return 'application/zip';
        }

        return 'none';
    }

    /**
     * Provide COLLATE clause, if required, to perform case sensitive comparisons
     * for queries on information_schema.
     *
     * @return string COLLATE clause if needed or empty string.
     */
    public static function getCollateForIS()
    {
        global $dbi;

        $names = $dbi->getLowerCaseNames();
        if ($names === '0') {
            return 'COLLATE utf8_bin';
        }

        if ($names === '2') {
            return 'COLLATE utf8_general_ci';
        }

        return '';
    }

    /**
     * Process the index data.
     *
     * @param array $indexes index data
     *
     * @return array processes index data
     */
    public static function processIndexData(array $indexes)
    {
        $lastIndex    = '';

        $primary      = '';
        $pkArray     = []; // will be use to emphasis prim. keys in the table
        $indexesInfo = [];
        $indexesData = [];

        // view
        foreach ($indexes as $row) {
            // Backups the list of primary keys
            if ($row['Key_name'] === 'PRIMARY') {
                $primary   .= $row['Column_name'] . ', ';
                $pkArray[$row['Column_name']] = 1;
            }

            // Retains keys informations
            if ($row['Key_name'] != $lastIndex) {
                $indexes[] = $row['Key_name'];
                $lastIndex = $row['Key_name'];
            }

            $indexesInfo[$row['Key_name']]['Sequences'][] = $row['Seq_in_index'];
            $indexesInfo[$row['Key_name']]['Non_unique'] = $row['Non_unique'];
            if (isset($row['Cardinality'])) {
                $indexesInfo[$row['Key_name']]['Cardinality'] = $row['Cardinality'];
            }

            // I don't know what does following column mean....
            // $indexes_info[$row['Key_name']]['Packed']          = $row['Packed'];

            $indexesInfo[$row['Key_name']]['Comment'] = $row['Comment'];

            $indexesData[$row['Key_name']][$row['Seq_in_index']]['Column_name']
                = $row['Column_name'];
            if (! isset($row['Sub_part'])) {
                continue;
            }

            $indexesData[$row['Key_name']][$row['Seq_in_index']]['Sub_part']
                = $row['Sub_part'];
        }

        return [
            $primary,
            $pkArray,
            $indexesInfo,
            $indexesData,
        ];
    }

    /**
     * Returns whether the database server supports virtual columns
     *
     * @return bool
     */
    public static function isVirtualColumnsSupported()
    {
        global $dbi;

        $serverType = self::getServerType();
        $serverVersion = $dbi->getVersion();

        return in_array($serverType, ['MySQL', 'Percona Server']) && $serverVersion >= 50705
             || ($serverType === 'MariaDB' && $serverVersion >= 50200);
    }

    /**
     * Gets the list of tables in the current db and information about these
     * tables if possible
     *
     * @param string      $db      database name
     * @param string|null $subPart part of script name
     *
     * @return array
     */
    public static function getDbInfo($db, ?string $subPart)
    {
        global $cfg, $dbi;

        /**
         * limits for table list
         */
        if (
            ! isset($_SESSION['tmpval']['table_limit_offset'])
            || $_SESSION['tmpval']['table_limit_offset_db'] != $db
        ) {
            $_SESSION['tmpval']['table_limit_offset'] = 0;
            $_SESSION['tmpval']['table_limit_offset_db'] = $db;
        }

        if (isset($_REQUEST['pos'])) {
            $_SESSION['tmpval']['table_limit_offset'] = (int) $_REQUEST['pos'];
        }

        $pos = $_SESSION['tmpval']['table_limit_offset'];

        /**
         * whether to display extended stats
         */
        $isShowStats = $cfg['ShowStats'];

        /**
         * whether selected db is information_schema
         */
        $isSystemSchema = false;

        if (Utilities::isSystemSchema($db)) {
            $isShowStats = false;
            $isSystemSchema = true;
        }

        /**
         * information about tables in db
         */
        $tables = [];

        $tooltipTrueName = [];
        $tooltipAliasName = [];

        // Special speedup for newer MySQL Versions (in 4.0 format changed)
        if ($cfg['SkipLockedTables'] === true) {
            $dbInfoResult = $dbi->query(
                'SHOW OPEN TABLES FROM ' . self::backquote($db) . ' WHERE In_use > 0;'
            );

            // Blending out tables in use
            if ($dbInfoResult && $dbi->numRows($dbInfoResult) > 0) {
                $tables = self::getTablesWhenOpen($db, $dbInfoResult);
            } elseif ($dbInfoResult) {
                $dbi->freeResult($dbInfoResult);
            }
        }

        if (empty($tables)) {
            // Set some sorting defaults
            $sort = 'Name';
            $sortOrder = 'ASC';

            if (isset($_REQUEST['sort'])) {
                $sortableNameMappings = [
                    'table'       => 'Name',
                    'records'     => 'Rows',
                    'type'        => 'Engine',
                    'collation'   => 'Collation',
                    'size'        => 'Data_length',
                    'overhead'    => 'Data_free',
                    'creation'    => 'Create_time',
                    'last_update' => 'Update_time',
                    'last_check'  => 'Check_time',
                    'comment'     => 'Comment',
                ];

                // Make sure the sort type is implemented
                if (isset($sortableNameMappings[$_REQUEST['sort']])) {
                    $sort = $sortableNameMappings[$_REQUEST['sort']];
                    if ($_REQUEST['sort_order'] === 'DESC') {
                        $sortOrder = 'DESC';
                    }
                }
            }

            $groupWithSeparator = false;
            $tableType = null;
            $limitOffset = 0;
            $limitCount = false;
            $groupTable = [];

            if (! empty($_REQUEST['tbl_group']) || ! empty($_REQUEST['tbl_type'])) {
                if (! empty($_REQUEST['tbl_type'])) {
                    // only tables for selected type
                    $tableType = $_REQUEST['tbl_type'];
                }

                if (! empty($_REQUEST['tbl_group'])) {
                    // only tables for selected group
                    $tableGroup = $_REQUEST['tbl_group'];
                    // include the table with the exact name of the group if such
                    // exists
                    $groupTable = $dbi->getTablesFull(
                        $db,
                        $tableGroup,
                        false,
                        $limitOffset,
                        $limitCount,
                        $sort,
                        $sortOrder,
                        $tableType
                    );
                    $groupWithSeparator = $tableGroup
                        . $GLOBALS['cfg']['NavigationTreeTableSeparator'];
                }
            } else {
                // all tables in db
                // - get the total number of tables
                //  (needed for proper working of the MaxTableList feature)
                $tables = $dbi->getTables($db);
                $totalNumTables = count($tables);
                if (! (isset($subPart) && $subPart === '_export')) {
                    // fetch the details for a possible limited subset
                    $limitOffset = $pos;
                    $limitCount = true;
                }
            }

            $tables = array_merge(
                $groupTable,
                $dbi->getTablesFull(
                    $db,
                    $groupWithSeparator !== false ? $groupWithSeparator : '',
                    $groupWithSeparator !== false,
                    $limitOffset,
                    $limitCount,
                    $sort,
                    $sortOrder,
                    $tableType
                )
            );
        }

        $numTables = count($tables);
        //  (needed for proper working of the MaxTableList feature)
        if (! isset($totalNumTables)) {
            $totalNumTables = $numTables;
        }

        /**
         * If coming from a Show MySQL link on the home page,
         * put something in $sub_part
         */
        if (empty($subPart)) {
            $subPart = '_structure';
        }

        return [
            $tables,
            $numTables,
            $totalNumTables,
            $subPart,
            $isShowStats,
            $isSystemSchema,
            $tooltipTrueName,
            $tooltipAliasName,
            $pos,
        ];
    }

    /**
     * Gets the list of tables in the current db, taking into account
     * that they might be "in use"
     *
     * @param string $db           database name
     * @param object $dbInfoResult result set
     *
     * @return array list of tables
     */
    public static function getTablesWhenOpen($db, $dbInfoResult): array
    {
        global $dbi;

        $sotCache = [];
        $tables = [];

        while ($tmp = $dbi->fetchAssoc($dbInfoResult)) {
            $sotCache[$tmp['Table']] = true;
        }

        $dbi->freeResult($dbInfoResult);

        // is there at least one "in use" table?
        if (count($sotCache) > 0) {
            $tblGroupSql = '';
            $whereAdded = false;
            if (Core::isValid($_REQUEST['tbl_group'])) {
                $group = self::escapeMysqlWildcards($_REQUEST['tbl_group']);
                $groupWithSeparator = self::escapeMysqlWildcards(
                    $_REQUEST['tbl_group']
                    . $GLOBALS['cfg']['NavigationTreeTableSeparator']
                );
                $tblGroupSql .= ' WHERE ('
                    . self::backquote('Tables_in_' . $db)
                    . " LIKE '" . $groupWithSeparator . "%'"
                    . ' OR '
                    . self::backquote('Tables_in_' . $db)
                    . " LIKE '" . $group . "')";
                $whereAdded = true;
            }

            if (Core::isValid($_REQUEST['tbl_type'], ['table', 'view'])) {
                $tblGroupSql .= $whereAdded ? ' AND' : ' WHERE';
                if ($_REQUEST['tbl_type'] === 'view') {
                    $tblGroupSql .= " `Table_type` NOT IN ('BASE TABLE', 'SYSTEM VERSIONED')";
                } else {
                    $tblGroupSql .= " `Table_type` IN ('BASE TABLE', 'SYSTEM VERSIONED')";
                }
            }

            $dbInfoResult = $dbi->query(
                'SHOW FULL TABLES FROM ' . self::backquote($db) . $tblGroupSql,
                DatabaseInterface::CONNECT_USER,
                DatabaseInterface::QUERY_STORE
            );
            unset($tblGroupSql, $whereAdded);

            if ($dbInfoResult && $dbi->numRows($dbInfoResult) > 0) {
                $names = [];
                while ($tmp = $dbi->fetchRow($dbInfoResult)) {
                    if (! isset($sotCache[$tmp[0]])) {
                        $names[] = $tmp[0];
                    } else { // table in use
                        $tables[$tmp[0]] = [
                            'TABLE_NAME' => $tmp[0],
                            'ENGINE' => '',
                            'TABLE_TYPE' => '',
                            'TABLE_ROWS' => 0,
                            'TABLE_COMMENT' => '',
                        ];
                    }
                }

                if (count($names) > 0) {
                    $tables = array_merge(
                        $tables,
                        $dbi->getTablesFull($db, $names)
                    );
                }

                if ($GLOBALS['cfg']['NaturalOrder']) {
                    uksort($tables, 'strnatcasecmp');
                }
            } elseif ($dbInfoResult) {
                $dbi->freeResult($dbInfoResult);
            }

            unset($sotCache);
        }

        return $tables;
    }

    /**
     * Checks whether database extension is loaded
     *
     * @param string $extension mysql extension to check
     */
    public static function checkDbExtension(string $extension = 'mysqli'): bool
    {
        return function_exists($extension . '_connect');
    }

    /**
     * Returns list of used PHP extensions.
     *
     * @return string[]
     */
    public static function listPHPExtensions(): array
    {
        $result = [];
        if (self::checkDbExtension('mysqli')) {
            $result[] = 'mysqli';
        }

        if (extension_loaded('curl')) {
            $result[] = 'curl';
        }

        if (extension_loaded('mbstring')) {
            $result[] = 'mbstring';
        }

        return $result;
    }

    /**
     * Converts given (request) parameter to string
     *
     * @param mixed $value Value to convert
     */
    public static function requestString($value): string
    {
        while (is_array($value) || is_object($value)) {
            if (is_object($value)) {
                $value = (array) $value;
            }

            $value = reset($value);
        }

        return trim((string) $value);
    }

    /**
     * Generates random string consisting of ASCII chars
     *
     * @param int  $length Length of string
     * @param bool $asHex  (optional) Send the result as hex
     */
    public static function generateRandom(int $length, bool $asHex = false): string
    {
        $result = '';
        if (class_exists(Random::class)) {
            $randomFunction = [
                Random::class,
                'string',
            ];
        } else {
            $randomFunction = 'openssl_random_pseudo_bytes';
        }

        while (strlen($result) < $length) {
            // Get random byte and strip highest bit
            // to get ASCII only range
            $byte = ord((string) $randomFunction(1)) & 0x7f;
            // We want only ASCII chars
            if ($byte <= 32) {
                continue;
            }

            $result .= chr($byte);
        }

        return $asHex ? bin2hex($result) : $result;
    }

    /**
     * Wrapper around PHP date function
     *
     * @param string $format Date format string
     *
     * @return string
     */
    public static function date($format)
    {
        if (defined('TESTSUITE')) {
            return '0000-00-00 00:00:00';
        }

        return date($format);
    }

    /**
     * Wrapper around php's set_time_limit
     */
    public static function setTimeLimit(): void
    {
        // The function can be disabled in php.ini
        if (! function_exists('set_time_limit')) {
            return;
        }

        @set_time_limit((int) $GLOBALS['cfg']['ExecTimeLimit']);
    }

    /**
     * Access to a multidimensional array by dot notation
     *
     * @param array        $array   List of values
     * @param string|array $path    Path to searched value
     * @param mixed        $default Default value
     *
     * @return mixed Searched value
     */
    public static function getValueByKey(array $array, $path, $default = null)
    {
        if (is_string($path)) {
            $path = explode('.', $path);
        }

        $p = array_shift($path);
        while (isset($p)) {
            if (! isset($array[$p])) {
                return $default;
            }

            $array = $array[$p];
            $p = array_shift($path);
        }

        return $array;
    }

    /**
     * Creates a clickable column header for table information
     *
     * @param string $title            Title to use for the link
     * @param string $sort             Corresponds to sortable data name mapped
     *                                 in Util::getDbInfo
     * @param string $initialSortOrder Initial sort order
     *
     * @return string Link to be displayed in the table header
     */
    public static function sortableTableHeader($title, $sort, $initialSortOrder = 'ASC')
    {
        $requestedSort = 'table';
        $requestedSortOrder = $futureSortOrder = $initialSortOrder;
        // If the user requested a sort
        if (isset($_REQUEST['sort'])) {
            $requestedSort = $_REQUEST['sort'];
            if (isset($_REQUEST['sort_order'])) {
                $requestedSortOrder = $_REQUEST['sort_order'];
            }
        }

        $orderImg = '';
        $orderLinkParams = [];
        $orderLinkParams['title'] = __('Sort');
        // If this column was requested to be sorted.
        if ($requestedSort == $sort) {
            if ($requestedSortOrder === 'ASC') {
                $futureSortOrder = 'DESC';
                // current sort order is ASC
                $orderImg = ' ' . Generator::getImage(
                    's_asc',
                    __('Ascending'),
                    [
                        'class' => 'sort_arrow',
                        'title' => '',
                    ]
                );
                $orderImg .= ' ' . Generator::getImage(
                    's_desc',
                    __('Descending'),
                    [
                        'class' => 'sort_arrow hide',
                        'title' => '',
                    ]
                );
                // but on mouse over, show the reverse order (DESC)
                $orderLinkParams['onmouseover'] = "$('.sort_arrow').toggle();";
                // on mouse out, show current sort order (ASC)
                $orderLinkParams['onmouseout'] = "$('.sort_arrow').toggle();";
            } else {
                $futureSortOrder = 'ASC';
                // current sort order is DESC
                $orderImg = ' ' . Generator::getImage(
                    's_asc',
                    __('Ascending'),
                    [
                        'class' => 'sort_arrow hide',
                        'title' => '',
                    ]
                );
                $orderImg .= ' ' . Generator::getImage(
                    's_desc',
                    __('Descending'),
                    [
                        'class' => 'sort_arrow',
                        'title' => '',
                    ]
                );
                // but on mouse over, show the reverse order (ASC)
                $orderLinkParams['onmouseover'] = "$('.sort_arrow').toggle();";
                // on mouse out, show current sort order (DESC)
                $orderLinkParams['onmouseout'] = "$('.sort_arrow').toggle();";
            }
        }

        $urlParams = [
            'db' => $_REQUEST['db'],
            'pos' => 0, // We set the position back to 0 every time they sort.
            'sort' => $sort,
            'sort_order' => $futureSortOrder,
        ];

        if (Core::isValid($_REQUEST['tbl_type'], ['view', 'table'])) {
            $urlParams['tbl_type'] = $_REQUEST['tbl_type'];
        }

        if (! empty($_REQUEST['tbl_group'])) {
            $urlParams['tbl_group'] = $_REQUEST['tbl_group'];
        }

        $url = Url::getFromRoute('/database/structure', $urlParams);

        return Generator::linkOrButton($url, $title . $orderImg, $orderLinkParams);
    }

    /**
     * Check that input is an int or an int in a string
     *
     * @param mixed $input input to check
     */
    public static function isInteger($input): bool
    {
        return ctype_digit((string) $input);
    }

    /**
     * Get the protocol from the RFC 7239 Forwarded header
     *
     * @param string $headerContents The Forwarded header contents
     *
     * @return string the protocol http/https
     */
    public static function getProtoFromForwardedHeader(string $headerContents): string
    {
        if (strpos($headerContents, '=') !== false) {// does not contain any equal sign
            $hops = explode(',', $headerContents);
            $parts = explode(';', $hops[0]);
            foreach ($parts as $part) {
                $keyValueArray = explode('=', $part, 2);
                if (count($keyValueArray) !== 2) {
                    continue;
                }

                [
                    $keyName,
                    $value,
                ] = $keyValueArray;
                $value = trim(strtolower($value));
                if (strtolower(trim($keyName)) === 'proto' && in_array($value, ['http', 'https'])) {
                    return $value;
                }
            }
        }

        return '';
    }

    /**
     * Check if error reporting is available
     */
    public static function isErrorReportingAvailable(): bool
    {
        // issue #16256 - PHP 7.x does not return false for a core function
        if (PHP_MAJOR_VERSION < 8) {
            $disabled = ini_get('disable_functions');
            if (is_string($disabled)) {
                $disabled = explode(',', $disabled);
                $disabled = array_map(static function (string $part) {
                    return trim($part);
                }, $disabled);

                return ! in_array('error_reporting', $disabled);
            }
        }

        return function_exists('error_reporting');
    }
}<|MERGE_RESOLUTION|>--- conflicted
+++ resolved
@@ -957,9 +957,9 @@
         }
 
         $conditionValue = '';
-        $isBinaryString = $meta->type === 'string' && stripos($fieldFlags, 'BINARY') !== false;
+        $isBinaryString = $meta->isType(FieldMetadata::TYPE_STRING) && $meta->isBinary();
         // 63 is the binary charset, see: https://dev.mysql.com/doc/internals/en/charsets.html
-        $isBlobAndIsBinaryCharset = $meta->type === 'blob' && $meta->charsetnr === 63;
+        $isBlobAndIsBinaryCharset = $meta->isType(FieldMetadata::TYPE_BLOB) && $meta->charsetnr === 63;
         // timestamp is numeric on some MySQL 4.1
         // for real we use CONCAT above and it should compare to string
         // See commit: 049fc7fef7548c2ba603196937c6dcaf9ff9bf00
@@ -970,15 +970,7 @@
             && $meta->isNotType(FieldMetadata::TYPE_REAL)
         ) {
             $conditionValue = '= ' . $row;
-<<<<<<< HEAD
-        } elseif (
-            $meta->isType(FieldMetadata::TYPE_BLOB) || ($meta->isType(FieldMetadata::TYPE_STRING))
-            && $meta->isBinary()
-            && ! empty($row)
-        ) {
-=======
         } elseif ($isBlobAndIsBinaryCharset || (! empty($row) && $isBinaryString)) {
->>>>>>> 2b8468cb
             // hexify only if this is a true not empty BLOB or a BINARY
 
             // do not waste memory building a too big condition
