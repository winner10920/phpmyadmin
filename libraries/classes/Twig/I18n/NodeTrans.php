--- conflicted
+++ resolved
@@ -31,21 +31,12 @@
      */
     public function __construct(
         Node $body,
-<<<<<<< HEAD
-        ?Node $plural = null,
-        ?AbstractExpression $count = null,
-        ?Node $context = null,
-        ?Node $notes = null,
-        $lineno,
-        $tag = null
-=======
         ?Node $plural,
         ?AbstractExpression $count,
         ?Node $context,
         ?Node $notes,
         int $lineno,
         string $tag
->>>>>>> 81be9a3a
     ) {
         $nodes = ['body' => $body];
         if ($count !== null) {
