--- conflicted
+++ resolved
@@ -18,6 +18,7 @@
 use PhpMyAdmin\Util;
 use Symfony\Component\ExpressionLanguage\ExpressionLanguage;
 use Throwable;
+use function array_merge_recursive;
 
 /**
  * Advisor class
@@ -26,8 +27,8 @@
  */
 class Advisor
 {
-    const GENERIC_RULES_FILE = 'libraries/advisory_rules_generic.txt';
-    const BEFORE_MYSQL80003_RULES_FILE = 'libraries/advisory_rules_mysql_before80003.txt';
+    public const GENERIC_RULES_FILE = 'libraries/advisory_rules_generic.txt';
+    public const BEFORE_MYSQL80003_RULES_FILE = 'libraries/advisory_rules_mysql_before80003.txt';
 
     protected $dbi;
     protected $variables;
@@ -240,7 +241,7 @@
         foreach ($ruleFiles as $ruleFile) {
             $parsedResults[] = $this->parseRulesFile($ruleFile);
         }
-        $this->setParseResult(call_user_func_array('array_merge_recursive', $parsedResults));
+        $this->setParseResult(array_merge_recursive(...$parsedResults));
 
         // Step 3: Feed the variables to the rules and let them fire. Sets
         // $runResult
@@ -464,7 +465,7 @@
      *
      * @return array
      */
-    protected function defineRulesFiles()
+    protected function defineRulesFiles(): array
     {
         $isMariaDB = false !== strpos($this->getVariables()['version'], 'MariaDB');
         $ruleFiles = [self::GENERIC_RULES_FILE];
@@ -530,37 +531,22 @@
      *
      * @return array with parsed data
      */
-<<<<<<< HEAD
-    public static function parseRulesFile(): array
-=======
-    public static function parseRulesFile($filename)
->>>>>>> 614468f9
+    public static function parseRulesFile(string $filename): array
     {
         $file = file($filename, FILE_IGNORE_NEW_LINES);
 
-<<<<<<< HEAD
         $errors = [];
         $rules = [];
-        $lines = [];
-=======
-        $errors = array();
-        $rules = array();
->>>>>>> 614468f9
 
         if ($file === false) {
             $errors[] = sprintf(
                 __('Error in reading file: The file \'%s\' does not exist or is not readable!'),
                 $filename
             );
-<<<<<<< HEAD
             return [
                 'rules' => $rules,
-                'lines' => $lines,
                 'errors' => $errors,
             ];
-=======
-            return array('rules' => $rules, 'errors' => $errors);
->>>>>>> 614468f9
         }
 
         $ruleSyntax = [
@@ -598,12 +584,7 @@
                 if (preg_match("/rule\s'(.*)'( \[(.*)\])?$/", $line, $match)) {
                     $ruleLine = 1;
                     $ruleNo++;
-<<<<<<< HEAD
                     $rules[$ruleNo] = ['name' => $match[1]];
-                    $lines[$ruleNo] = ['name' => $i + 1];
-=======
-                    $rules[$ruleNo] = array('name' => $match[1]);
->>>>>>> 614468f9
                     if (isset($match[3])) {
                         $rules[$ruleNo]['precondition'] = $match[3];
                     }
@@ -650,15 +631,10 @@
             }
         }
 
-<<<<<<< HEAD
         return [
             'rules' => $rules,
-            'lines' => $lines,
             'errors' => $errors,
         ];
-=======
-        return array('rules' => $rules, 'errors' => $errors);
->>>>>>> 614468f9
     }
 
     /**
