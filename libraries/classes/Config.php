--- conflicted
+++ resolved
@@ -116,11 +116,7 @@
      */
     public function checkSystem()
     {
-<<<<<<< HEAD
-        $this->set('PMA_VERSION', '4.8.4');
-=======
         $this->set('PMA_VERSION', '4.8.5');
->>>>>>> 4556aafc
         /* Major version */
         $this->set(
             'PMA_MAJOR_VERSION',
