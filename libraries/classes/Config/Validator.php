--- conflicted
+++ resolved
@@ -575,18 +575,12 @@
      */
     public static function validateUpperBound($path, array $values, $maxValue)
     {
-<<<<<<< HEAD
         $result = $values[$path] <= $maxValue;
         return [
             $path => $result ? '' : sprintf(
-                __('Value must be equal or lower than %s!'),
+                __('Value must be less than or equal to %s!'),
                 $maxValue
             ),
         ];
-=======
-        $result = $values[$path] <= $max_value;
-        return array($path => ($result ? ''
-            : sprintf(__('Value must be less than or equal to %s!'), $max_value)));
->>>>>>> 5445d51a
     }
 }