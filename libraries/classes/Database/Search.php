--- conflicted
+++ resolved
@@ -149,25 +149,15 @@
             $this->criteriaSearchString = $_POST['criteriaSearchString'];
         }
 
-<<<<<<< HEAD
         $this->criteriaTables = [];
-        if (empty($_REQUEST['criteriaTables'])
-            || ! is_array($_REQUEST['criteriaTables'])
-=======
-        $this->criteriaTables = array();
         if (empty($_POST['criteriaTables'])
             || ! is_array($_POST['criteriaTables'])
->>>>>>> 09c18849
         ) {
             unset($_POST['submit_search']);
         } else {
             $this->criteriaTables = array_intersect(
-<<<<<<< HEAD
-                $_REQUEST['criteriaTables'],
+                $_POST['criteriaTables'],
                 $this->tablesNamesOnly
-=======
-                $_POST['criteriaTables'], $this->tablesNamesOnly
->>>>>>> 09c18849
             );
         }
 
@@ -176,13 +166,8 @@
         ) {
             unset($this->criteriaColumnName);
         } else {
-<<<<<<< HEAD
             $this->criteriaColumnName = $this->dbi->escapeString(
-                $_REQUEST['criteriaColumnName']
-=======
-            $this->criteriaColumnName = $GLOBALS['dbi']->escapeString(
                 $_POST['criteriaColumnName']
->>>>>>> 09c18849
             );
         }
     }
