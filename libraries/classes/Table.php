<?php
/* vim: set expandtab sw=4 ts=4 sts=4: */
/**
 * Holds the Table class
 *
 * @package PhpMyAdmin
 */
declare(strict_types=1);

namespace PhpMyAdmin;

use PhpMyAdmin\DatabaseInterface;
use PhpMyAdmin\Index;
use PhpMyAdmin\Message;
use PhpMyAdmin\Plugins;
use PhpMyAdmin\Plugins\Export\ExportSql;
use PhpMyAdmin\Relation;
use PhpMyAdmin\SqlParser\Components\Expression;
use PhpMyAdmin\SqlParser\Components\OptionsArray;
use PhpMyAdmin\SqlParser\Context;
use PhpMyAdmin\SqlParser\Parser;
use PhpMyAdmin\SqlParser\Statements\AlterStatement;
use PhpMyAdmin\SqlParser\Statements\CreateStatement;
use PhpMyAdmin\SqlParser\Statements\DropStatement;
use PhpMyAdmin\SqlParser\Utils\Table as TableUtils;
use PhpMyAdmin\Util;

/**
 * Handles everything related to tables
 *
 * @todo make use of Message and Error
 * @package PhpMyAdmin
 */
class Table
{
    /**
     * UI preferences properties
     */
    public const PROP_SORTED_COLUMN = 'sorted_col';
    public const PROP_COLUMN_ORDER = 'col_order';
    public const PROP_COLUMN_VISIB = 'col_visib';

    /**
     * @var string  engine (innodb, myisam, bdb, ...)
     */
    public $engine = '';

    /**
     * @var string  type (view, base table, system view)
     */
    public $type = '';

    /**
     * @var array UI preferences
     */
    public $uiprefs;

    /**
     * @var array errors occurred
     */
    public $errors = [];

    /**
     * @var array messages
     */
    public $messages = [];

    /**
     * @var string  table name
     */
    protected $_name = '';

    /**
     * @var string  database name
     */
    protected $_db_name = '';

    /**
     * @var DatabaseInterface
     */
    protected $_dbi;

    /**
     * @var Relation
     */
    private $relation;

    /**
     * Constructor
     *
     * @param string                 $table_name table name
     * @param string                 $db_name    database name
     * @param DatabaseInterface|null $dbi        database interface for the table
     */
    public function __construct($table_name, $db_name, ?DatabaseInterface $dbi = null)
    {
        if (empty($dbi)) {
            $dbi = $GLOBALS['dbi'];
        }
        $this->_dbi = $dbi;
        $this->_name = $table_name;
        $this->_db_name = $db_name;
        $this->relation = new Relation($this->_dbi);
    }

    /**
     * returns table name
     *
     * @see Table::getName()
     * @return string  table name
     */
    public function __toString()
    {
        return $this->getName();
    }

    /**
     * Table getter
     *
     * @param string                 $table_name table name
     * @param string                 $db_name    database name
     * @param DatabaseInterface|null $dbi        database interface for the table
     *
     * @return Table
     */
    public static function get($table_name, $db_name, ?DatabaseInterface $dbi = null)
    {
        return new Table($table_name, $db_name, $dbi);
    }

    /**
     * return the last error
     *
     * @return string the last error
     */
    public function getLastError()
    {
        return end($this->errors);
    }

    /**
     * return the last message
     *
     * @return string the last message
     */
    public function getLastMessage()
    {
        return end($this->messages);
    }

    /**
     * returns table name
     *
     * @param boolean $backquoted whether to quote name with backticks ``
     *
     * @return string  table name
     */
    public function getName($backquoted = false)
    {
        if ($backquoted) {
            return Util::backquote($this->_name);
        }
        return $this->_name;
    }

    /**
     * returns database name for this table
     *
     * @param boolean $backquoted whether to quote name with backticks ``
     *
     * @return string  database name for this table
     */
    public function getDbName($backquoted = false)
    {
        if ($backquoted) {
            return Util::backquote($this->_db_name);
        }
        return $this->_db_name;
    }

    /**
     * returns full name for table, including database name
     *
     * @param boolean $backquoted whether to quote name with backticks ``
     *
     * @return string
     */
    public function getFullName($backquoted = false)
    {
        return $this->getDbName($backquoted) . '.'
        . $this->getName($backquoted);
    }


    /**
     * Checks the storage engine used to create table
     *
     * @param array|string $engine Checks the table engine against an
     *                             array of engine strings or a single string, should be uppercase
     *
     * @return bool True, if $engine matches the storage engine for the table,
     * False otherwise.
     */
    public function isEngine($engine)
    {
        $tbl_storage_engine = $this->getStorageEngine();

        if (is_array($engine)) {
            foreach ($engine as $e) {
                if ($e == $tbl_storage_engine) {
                    return true;
                }
            }
            return false;
        } else {
            return $tbl_storage_engine == $engine;
        }
    }

    /**
     * returns whether the table is actually a view
     *
     * @return boolean whether the given is a view
     */
    public function isView()
    {
        $db = $this->_db_name;
        $table = $this->_name;
        if (empty($db) || empty($table)) {
            return false;
        }

        // use cached data or load information with SHOW command
        if ($this->_dbi->getCachedTableContent([$db, $table]) != null
            || $GLOBALS['cfg']['Server']['DisableIS']
        ) {
            $type = $this->getStatusInfo('TABLE_TYPE');
            return $type == 'VIEW' || $type == 'SYSTEM VIEW';
        }

        // information_schema tables are 'SYSTEM VIEW's
        if ($db == 'information_schema') {
            return true;
        }

        // query information_schema
        $result = $this->_dbi->fetchResult(
            "SELECT TABLE_NAME
            FROM information_schema.VIEWS
            WHERE TABLE_SCHEMA = '" . $this->_dbi->escapeString((string) $db) . "'
                AND TABLE_NAME = '" . $this->_dbi->escapeString((string) $table) . "'"
        );
        return $result ? true : false;
    }

    /**
     * Returns whether the table is actually an updatable view
     *
     * @return boolean whether the given is an updatable view
     */
    public function isUpdatableView()
    {
        if (empty($this->_db_name) || empty($this->_name)) {
            return false;
        }

        $result = $this->_dbi->fetchResult(
            "SELECT TABLE_NAME
            FROM information_schema.VIEWS
            WHERE TABLE_SCHEMA = '" . $this->_dbi->escapeString($this->_db_name) . "'
                AND TABLE_NAME = '" . $this->_dbi->escapeString($this->_name) . "'
                AND IS_UPDATABLE = 'YES'"
        );
        return $result ? true : false;
    }

    /**
     * Checks if this is a merge table
     *
     * If the ENGINE of the table is MERGE or MRG_MYISAM (alias),
     * this is a merge table.
     *
     * @return boolean  true if it is a merge table
     */
    public function isMerge()
    {
        return $this->isEngine(['MERGE', 'MRG_MYISAM']);
    }

    /**
     * Returns full table status info, or specific if $info provided
     * this info is collected from information_schema
     *
     * @param string  $info          specific information to be fetched
     * @param boolean $force_read    read new rather than serving from cache
     * @param boolean $disable_error if true, disables error message
     *
     * @todo DatabaseInterface::getTablesFull needs to be merged
     * somehow into this class or at least better documented
     *
     * @return mixed
     */
    public function getStatusInfo(
        $info = null,
        $force_read = false,
        $disable_error = false
    ) {
        $db = $this->_db_name;
        $table = $this->_name;

        if (! empty($_SESSION['is_multi_query'])) {
            $disable_error = true;
        }

        // sometimes there is only one entry (ExactRows) so
        // we have to get the table's details
        if ($this->_dbi->getCachedTableContent([$db, $table]) == null
            || $force_read
            || count($this->_dbi->getCachedTableContent([$db, $table])) === 1
        ) {
            $this->_dbi->getTablesFull($db, $table);
        }

        if ($this->_dbi->getCachedTableContent([$db, $table]) == null) {
            // happens when we enter the table creation dialog
            // or when we really did not get any status info, for example
            // when $table == 'TABLE_NAMES' after the user tried SHOW TABLES
            return '';
        }

        if (null === $info) {
            return $this->_dbi->getCachedTableContent([$db, $table]);
        }

        // array_key_exists allows for null values
        if (! array_key_exists(
            $info,
            $this->_dbi->getCachedTableContent([$db, $table])
        )
        ) {
            if (! $disable_error) {
                trigger_error(
                    __('Unknown table status:') . ' ' . $info,
                    E_USER_WARNING
                );
            }
            return false;
        }

        return $this->_dbi->getCachedTableContent([$db, $table, $info]);
    }

    /**
     * Returns the Table storage Engine for current table.
     *
     * @return   string               Return storage engine info if it is set for
     *                                the selected table else return blank.
     */
    public function getStorageEngine()
    {
        $table_storage_engine = $this->getStatusInfo('ENGINE', false, true);
        if ($table_storage_engine === false) {
            return '';
        }
        return strtoupper((string) $table_storage_engine);
    }

    /**
     * Returns the comments for current table.
     *
     * @return string Return comment info if it is set for the selected table or return blank.
     */
    public function getComment()
    {
        $table_comment = $this->getStatusInfo('TABLE_COMMENT', false, true);
        if ($table_comment === false) {
            return '';
        }
        return $table_comment;
    }

    /**
     * Returns the collation for current table.
     *
     * @return string Return blank if collation is empty else return the collation info from table info.
     */
    public function getCollation()
    {
        $table_collation = $this->getStatusInfo('TABLE_COLLATION', false, true);
        if ($table_collation === false) {
            return '';
        }
        return $table_collation;
    }

    /**
     * Returns the info about no of rows for current table.
     *
     * @return integer Return no of rows info if it is not null for the selected table or return 0.
     */
    public function getNumRows()
    {
        $table_num_row_info = $this->getStatusInfo('TABLE_ROWS', false, true);
        if (false === $table_num_row_info) {
            $table_num_row_info = $this->_dbi->getTable($this->_db_name, $GLOBALS['showtable']['Name'])
            ->countRecords(true);
        }
        return $table_num_row_info ?: 0 ;
    }

    /**
     * Returns the Row format for current table.
     *
     * @return string Return table row format info if it is set for the selected table or return blank.
     */
    public function getRowFormat()
    {
        $table_row_format = $this->getStatusInfo('ROW_FORMAT', false, true);
        if ($table_row_format === false) {
            return '';
        }
        return $table_row_format;
    }

    /**
     * Returns the auto increment option for current table.
     *
     * @return integer Return auto increment info if it is set for the selected table or return blank.
     */
    public function getAutoIncrement()
    {
        $table_auto_increment = $this->getStatusInfo('AUTO_INCREMENT', false, true);
        return isset($table_auto_increment) ? $table_auto_increment : '';
    }

    /**
     * Returns the array for CREATE statement for current table.
     * @return array Return options array info if it is set for the selected table or return blank.
     */
    public function getCreateOptions()
    {
        $table_options = $this->getStatusInfo('CREATE_OPTIONS', false, true);
        $create_options_tmp = empty($table_options) ? [] : explode(' ', $table_options);
        $create_options = [];
        // export create options by its name as variables into global namespace
        // f.e. pack_keys=1 becomes available as $pack_keys with value of '1'
        // unset($pack_keys);
        foreach ($create_options_tmp as $each_create_option) {
            $each_create_option = explode('=', $each_create_option);
            if (isset($each_create_option[1])) {
                // ensure there is no ambiguity for PHP 5 and 7
                $create_options[$each_create_option[0]] = $each_create_option[1];
            }
        }
        // we need explicit DEFAULT value here (different from '0')
        $create_options['pack_keys'] = (! isset($create_options['pack_keys']) || strlen($create_options['pack_keys']) == 0)
            ? 'DEFAULT'
            : $create_options['pack_keys'];
        return $create_options;
    }

    /**
     * generates column specification for ALTER or CREATE TABLE syntax
     *
     * @param string      $name               name
     * @param string      $type               type ('INT', 'VARCHAR', 'BIT', ...)
     * @param string      $length             length ('2', '5,2', '', ...)
     * @param string      $attribute          attribute
     * @param string      $collation          collation
     * @param bool|string $null               with 'NULL' or 'NOT NULL'
     * @param string      $default_type       whether default is CURRENT_TIMESTAMP,
     *                                        NULL, NONE, USER_DEFINED
     * @param string      $default_value      default value for USER_DEFINED
     *                                        default type
     * @param string      $extra              'AUTO_INCREMENT'
     * @param string      $comment            field comment
     * @param string      $virtuality         virtuality of the column
     * @param string      $expression         expression for the virtual column
     * @param string      $move_to            new position for column
     * @param array       $columns_with_index Fields having PRIMARY or UNIQUE KEY indexes
     *
     * @todo    move into class PMA_Column
     * @todo on the interface, some js to clear the default value when the
     * default current_timestamp is checked
     *
     * @return string  field specification
     */
    public static function generateFieldSpec(
        $name,
        $type,
        $length = '',
        $attribute = '',
        $collation = '',
        $null = false,
        $default_type = 'USER_DEFINED',
        $default_value = '',
        $extra = '',
        $comment = '',
        $virtuality = '',
        $expression = '',
        $move_to = '',
        $columns_with_index = null
    ) {
        /** @var DatabaseInterface $dbi */
        $dbi = $GLOBALS['dbi'];
        $is_timestamp = mb_strpos(
            mb_strtoupper($type),
            'TIMESTAMP'
        ) !== false;

        $query = Util::backquote($name) . ' ' . $type;

        // allow the possibility of a length for TIME, DATETIME and TIMESTAMP
        // (will work on MySQL >= 5.6.4)
        //
        // MySQL permits a non-standard syntax for FLOAT and DOUBLE,
        // see https://dev.mysql.com/doc/refman/5.5/en/floating-point-types.html
        //
        $pattern = '@^(DATE|TINYBLOB|TINYTEXT|BLOB|TEXT|'
            . 'MEDIUMBLOB|MEDIUMTEXT|LONGBLOB|LONGTEXT|SERIAL|BOOLEAN|UUID)$@i';
        if (strlen($length) !== 0 && ! preg_match($pattern, $type)) {
            // Note: The variable $length here can contain several other things
            // besides length - ENUM/SET value or length of DECIMAL (eg. 12,3)
            // so we can't just convert it to integer
            $query .= '(' . $length . ')';
        }
        if ($attribute != '') {
            $query .= ' ' . $attribute;

            if ($is_timestamp
                && false !== stripos($attribute, "TIMESTAMP")
                && strlen($length) !== 0
                && $length !== 0
            ) {
                $query .= '(' . $length . ')';
            }
        }

        // if column is virtual, check if server type is Mysql as only Mysql server
        // supports extra column properties
        $isVirtualColMysql = $virtuality && in_array(Util::getServerType(), ['MySQL', 'Percona Server']);
        // if column is virtual, check if server type is MariaDB as MariaDB server
        // supports no extra virtual column properties except CHARACTER SET for text column types
        $isVirtualColMariaDB = $virtuality && Util::getServerType() === 'MariaDB';

        $matches = preg_match(
            '@^(TINYTEXT|TEXT|MEDIUMTEXT|LONGTEXT|VARCHAR|CHAR|ENUM|SET)$@i',
            $type
        );
        if (! empty($collation) && $collation != 'NULL' && $matches) {
            $query .= Util::getCharsetQueryPart(
                $isVirtualColMariaDB ? preg_replace('~_.+~s', '', $collation) : $collation,
                true
            );
        }

        if ($virtuality) {
            $query .= ' AS (' . $expression . ') ' . $virtuality;
        }

        if (! $virtuality || $isVirtualColMysql) {
            if ($null !== false) {
                if ($null == 'YES') {
                    $query .= ' NULL';
                } else {
                    $query .= ' NOT NULL';
                }
            }

            if (! $virtuality) {
                switch ($default_type) {
                    case 'USER_DEFINED':
                        if ($is_timestamp && $default_value === '0') {
                            // a TIMESTAMP does not accept DEFAULT '0'
                            // but DEFAULT 0 works
                            $query .= ' DEFAULT 0';
                        } elseif ($type == 'BIT') {
                            $query .= ' DEFAULT b\''
                            . preg_replace('/[^01]/', '0', $default_value)
                            . '\'';
                        } elseif ($type == 'BOOLEAN') {
                            if (preg_match('/^1|T|TRUE|YES$/i', (string) $default_value)) {
                                $query .= ' DEFAULT TRUE';
                            } elseif (preg_match('/^0|F|FALSE|NO$/i', $default_value)) {
                                $query .= ' DEFAULT FALSE';
                            } else {
                                // Invalid BOOLEAN value
                                $query .= ' DEFAULT \''
                                . $dbi->escapeString($default_value) . '\'';
                            }
                        } elseif ($type == 'BINARY' || $type == 'VARBINARY') {
                            $query .= ' DEFAULT 0x' . $default_value;
                        } else {
                            $query .= ' DEFAULT \''
                            . $dbi->escapeString((string) $default_value) . '\'';
                        }
<<<<<<< HEAD
=======
                    } elseif ($type == 'BINARY' || $type == 'VARBINARY') {
                        $query .= ' DEFAULT 0x' . $default_value;
                    } else {
                        $query .= ' DEFAULT \''
                            . $GLOBALS['dbi']->escapeString($default_value) . '\'';
                    }
                    break;
                /** @noinspection PhpMissingBreakStatementInspection */
                case 'NULL' :
                    // If user uncheck null checkbox and not change default value null,
                    // default value will be ignored.
                    if ($null !== false && $null !== 'YES') {
>>>>>>> fff26ed9
                        break;
                /** @noinspection PhpMissingBreakStatementInspection */
                    case 'NULL':
                        // If user uncheck null checkbox and not change default value null,
                        // default value will be ignored.
                        if ($null !== false && $null !== 'NULL') {
                            break;
                        }
                        // else fall-through intended, no break here
                    case 'CURRENT_TIMESTAMP':
                    case 'current_timestamp()':
                        $query .= ' DEFAULT ' . $default_type;

                        if (strlen($length) !== 0
                        && $length !== 0
                        && $is_timestamp
                        && $default_type !== 'NULL' // Not to be added in case of NULL
                        ) {
                            $query .= '(' . $length . ')';
                        }
                        break;
                    case 'NONE':
                    default:
                        break;
                }
            }

            if (! empty($extra)) {
                if ($virtuality) {
                    $extra = trim(preg_replace('~^\s*AUTO_INCREMENT\s*~is', ' ', $extra));
                }

                $query .= ' ' . $extra;
            }
        }

        if (! empty($comment)) {
            $query .= " COMMENT '" . $dbi->escapeString($comment) . "'";
        }

        // move column
        if ($move_to == '-first') { // dash can't appear as part of column name
            $query .= ' FIRST';
        } elseif ($move_to != '') {
            $query .= ' AFTER ' . Util::backquote($move_to);
        }
        if (! $virtuality && ! empty($extra)) {
            if (is_array($columns_with_index) && ! in_array($name, $columns_with_index)) {
                $query .= ', add PRIMARY KEY (' . Util::backquote($name) . ')';
            }
        }

        return $query;
    } // end function

    /**
     * Checks if the number of records in a table is at least equal to
     * $min_records
     *
     * @param int $min_records Number of records to check for in a table
     *
     * @return bool True, if at least $min_records exist, False otherwise.
     */
    public function checkIfMinRecordsExist($min_records = 0)
    {
        $check_query = 'SELECT ';
        $fieldsToSelect = '';

        $uniqueFields = $this->getUniqueColumns(true, false);
        if (count($uniqueFields) > 0) {
            $fieldsToSelect = implode(', ', $uniqueFields);
        } else {
            $indexedCols = $this->getIndexedColumns(true, false);
            if (count($indexedCols) > 0) {
                $fieldsToSelect = implode(', ', $indexedCols);
            } else {
                $fieldsToSelect = '*';
            }
        }

        $check_query .= $fieldsToSelect
            . ' FROM ' . $this->getFullName(true)
            . ' LIMIT ' . $min_records;

        $res = $this->_dbi->tryQuery(
            $check_query
        );

        if ($res !== false) {
            $num_records = $this->_dbi->numRows($res);
            if ($num_records >= $min_records) {
                return true;
            }
        }

        return false;
    }

    /**
     * Counts and returns (or displays) the number of records in a table
     *
     * @param bool $force_exact whether to force an exact count
     *
     * @return mixed the number of records if "retain" param is true,
     *               otherwise true
     */
    public function countRecords($force_exact = false)
    {
        $is_view = $this->isView();
        $db = $this->_db_name;
        $table = $this->_name;

        if ($this->_dbi->getCachedTableContent([$db, $table, 'ExactRows']) != null) {
            $row_count = $this->_dbi->getCachedTableContent(
                [
                    $db,
                    $table,
                    'ExactRows',
                ]
            );
            return $row_count;
        }
        $row_count = false;

        if (! $force_exact) {
            if (($this->_dbi->getCachedTableContent([$db, $table, 'Rows']) == null)
                && ! $is_view
            ) {
                $tmp_tables = $this->_dbi->getTablesFull($db, $table);
                if (isset($tmp_tables[$table])) {
                    $this->_dbi->cacheTableContent(
                        [
                            $db,
                            $table,
                        ],
                        $tmp_tables[$table]
                    );
                }
            }
            if ($this->_dbi->getCachedTableContent([$db, $table, 'Rows']) != null) {
                $row_count = $this->_dbi->getCachedTableContent(
                    [
                        $db,
                        $table,
                        'Rows',
                    ]
                );
            } else {
                $row_count = false;
            }
        }
        // for a VIEW, $row_count is always false at this point
        if (false !== $row_count
            && $row_count >= $GLOBALS['cfg']['MaxExactCount']
        ) {
            return $row_count;
        }

        if (! $is_view) {
            $row_count = $this->_dbi->fetchValue(
                'SELECT COUNT(*) FROM ' . Util::backquote($db) . '.'
                . Util::backquote($table)
            );
        } else {
            // For complex views, even trying to get a partial record
            // count could bring down a server, so we offer an
            // alternative: setting MaxExactCountViews to 0 will bypass
            // completely the record counting for views

            if ($GLOBALS['cfg']['MaxExactCountViews'] == 0) {
                $row_count = false;
            } else {
                // Counting all rows of a VIEW could be too long,
                // so use a LIMIT clause.
                // Use try_query because it can fail (when a VIEW is
                // based on a table that no longer exists)
                $result = $this->_dbi->tryQuery(
                    'SELECT 1 FROM ' . Util::backquote($db) . '.'
                    . Util::backquote($table) . ' LIMIT '
                    . $GLOBALS['cfg']['MaxExactCountViews'],
                    DatabaseInterface::CONNECT_USER,
                    DatabaseInterface::QUERY_STORE
                );
                if (! $this->_dbi->getError()) {
                    $row_count = $this->_dbi->numRows($result);
                    $this->_dbi->freeResult($result);
                }
            }
        }
        if ($row_count) {
            $this->_dbi->cacheTableContent([$db, $table, 'ExactRows'], $row_count);
        }

        return $row_count;
    } // end of the 'Table::countRecords()' function

    /**
     * Generates column specification for ALTER syntax
     *
     * @param string      $oldcol             old column name
     * @param string      $newcol             new column name
     * @param string      $type               type ('INT', 'VARCHAR', 'BIT', ...)
     * @param string      $length             length ('2', '5,2', '', ...)
     * @param string      $attribute          attribute
     * @param string      $collation          collation
     * @param bool|string $null               with 'NULL' or 'NOT NULL'
     * @param string      $default_type       whether default is CURRENT_TIMESTAMP,
     *                                        NULL, NONE, USER_DEFINED
     * @param string      $default_value      default value for USER_DEFINED default
     *                                        type
     * @param string      $extra              'AUTO_INCREMENT'
     * @param string      $comment            field comment
     * @param string      $virtuality         virtuality of the column
     * @param string      $expression         expression for the virtual column
     * @param string      $move_to            new position for column
     * @param array       $columns_with_index Fields having PRIMARY or UNIQUE KEY indexes
     *
     * @see Table::generateFieldSpec()
     *
     * @return string  field specification
     */
    public static function generateAlter(
        $oldcol,
        $newcol,
        $type,
        $length,
        $attribute,
        $collation,
        $null,
        $default_type,
        $default_value,
        $extra,
        $comment,
        $virtuality,
        $expression,
        $move_to,
        $columns_with_index = null
    ) {
        return Util::backquote($oldcol) . ' '
        . self::generateFieldSpec(
            $newcol,
            $type,
            $length,
            $attribute,
            $collation,
            $null,
            $default_type,
            $default_value,
            $extra,
            $comment,
            $virtuality,
            $expression,
            $move_to,
            $columns_with_index
        );
    } // end function

    /**
     * Inserts existing entries in a PMA_* table by reading a value from an old
     * entry
     *
     * @param string $work         The array index, which Relation feature to
     *                             check ('relwork', 'commwork', ...)
     * @param string $pma_table    The array index, which PMA-table to update
     *                             ('bookmark', 'relation', ...)
     * @param array  $get_fields   Which fields will be SELECT'ed from the old entry
     * @param array  $where_fields Which fields will be used for the WHERE query
     *                             (array('FIELDNAME' => 'FIELDVALUE'))
     * @param array  $new_fields   Which fields will be used as new VALUES.
     *                             These are the important keys which differ
     *                             from the old entry
     *                             (array('FIELDNAME' => 'NEW FIELDVALUE'))
     *
     * @global relation variable
     *
     * @return int|boolean
     */
    public static function duplicateInfo(
        $work,
        $pma_table,
        array $get_fields,
        array $where_fields,
        array $new_fields
    ) {
        /** @var DatabaseInterface $dbi */
        $dbi = $GLOBALS['dbi'];
        $relation = new Relation($dbi);
        $last_id = -1;

        if (! isset($GLOBALS['cfgRelation']) || ! $GLOBALS['cfgRelation'][$work]) {
            return true;
        }

        $select_parts = [];
        $row_fields = [];
        foreach ($get_fields as $get_field) {
            $select_parts[] = Util::backquote($get_field);
            $row_fields[$get_field] = 'cc';
        }

        $where_parts = [];
        foreach ($where_fields as $_where => $_value) {
            $where_parts[] = Util::backquote($_where) . ' = \''
                . $dbi->escapeString((string) $_value) . '\'';
        }

        $new_parts = [];
        $new_value_parts = [];
        foreach ($new_fields as $_where => $_value) {
            $new_parts[] = Util::backquote($_where);
            $new_value_parts[] = $dbi->escapeString((string) $_value);
        }

        $table_copy_query = '
            SELECT ' . implode(', ', $select_parts) . '
              FROM ' . Util::backquote($GLOBALS['cfgRelation']['db']) . '.'
              . Util::backquote($GLOBALS['cfgRelation'][$pma_table]) . '
             WHERE ' . implode(' AND ', $where_parts);

        // must use DatabaseInterface::QUERY_STORE here, since we execute
        // another query inside the loop
        $table_copy_rs = $relation->queryAsControlUser(
            $table_copy_query,
            true,
            DatabaseInterface::QUERY_STORE
        );

        while ($table_copy_row = @$dbi->fetchAssoc($table_copy_rs)) {
            $value_parts = [];
            foreach ($table_copy_row as $_key => $_val) {
                if (isset($row_fields[$_key]) && $row_fields[$_key] == 'cc') {
                    $value_parts[] = $dbi->escapeString($_val);
                }
            }

            $new_table_query = 'INSERT IGNORE INTO '
                . Util::backquote($GLOBALS['cfgRelation']['db'])
                . '.' . Util::backquote($GLOBALS['cfgRelation'][$pma_table])
                . ' (' . implode(', ', $select_parts) . ', '
                . implode(', ', $new_parts) . ') VALUES (\''
                . implode('\', \'', $value_parts) . '\', \''
                . implode('\', \'', $new_value_parts) . '\')';

            $relation->queryAsControlUser($new_table_query);
            $last_id = $dbi->insertId();
        } // end while

        $dbi->freeResult($table_copy_rs);

        return $last_id;
    } // end of 'Table::duplicateInfo()' function

    /**
     * Copies or renames table
     *
     * @param string      $source_db    source database
     * @param string      $source_table source table
     * @param string|null $target_db    target database
     * @param string      $target_table target table
     * @param string      $what         what to be moved or copied (data, dataonly)
     * @param bool        $move         whether to move
     * @param string      $mode         mode
     *
     * @return bool true if success, false otherwise
     */
    public static function moveCopy(
        $source_db,
        $source_table,
        ?string $target_db,
        $target_table,
        $what,
        $move,
        $mode
    ) {
        global $err_url;
        /** @var DatabaseInterface $dbi */
        $dbi = $GLOBALS['dbi'];

        $relation = new Relation($dbi);

        // Try moving the tables directly, using native `RENAME` statement.
        if ($move && $what == 'data') {
            $tbl = new Table($source_table, $source_db);
            if ($tbl->rename($target_table, $target_db)) {
                $GLOBALS['message'] = $tbl->getLastMessage();
                return true;
            }
        }

        // Setting required export settings.
        $GLOBALS['sql_backquotes'] = 1;
        $GLOBALS['asfile']         = 1;

        // Ensuring the target database is valid.
        if (! $GLOBALS['dblist']->databases->exists($source_db, $target_db)) {
            if (! $GLOBALS['dblist']->databases->exists($source_db)) {
                $GLOBALS['message'] = Message::rawError(
                    sprintf(
                        __('Source database `%s` was not found!'),
                        htmlspecialchars($source_db)
                    )
                );
            }
            if (! $GLOBALS['dblist']->databases->exists($target_db)) {
                $GLOBALS['message'] = Message::rawError(
                    sprintf(
                        __('Target database `%s` was not found!'),
                        htmlspecialchars($target_db)
                    )
                );
            }
            return false;
        }

        /**
         * The full name of source table, quoted.
         * @var string $source
         */
        $source = Util::backquote($source_db)
            . '.' . Util::backquote($source_table);

        // If the target database is not specified, the operation is taking
        // place in the same database.
        if (! isset($target_db) || strlen($target_db) === 0) {
            $target_db = $source_db;
        }

        // Selecting the database could avoid some problems with replicated
        // databases, when moving table from replicated one to not replicated one.
        $dbi->selectDb($target_db);

        /**
         * The full name of target table, quoted.
         * @var string $target
         */
        $target = Util::backquote($target_db)
            . '.' . Util::backquote($target_table);

        // No table is created when this is a data-only operation.
        if ($what != 'dataonly') {
            /**
             * Instance used for exporting the current structure of the table.
             *
             * @var ExportSql $export_sql_plugin
             */
            $export_sql_plugin = Plugins::getPlugin(
                "export",
                "sql",
                'libraries/classes/Plugins/Export/',
                [
                    'export_type' => 'table',
                    'single_table' => false,
                ]
            );

            $no_constraints_comments = true;
            $GLOBALS['sql_constraints_query'] = '';
            // set the value of global sql_auto_increment variable
            if (isset($_POST['sql_auto_increment'])) {
                $GLOBALS['sql_auto_increment'] = $_POST['sql_auto_increment'];
            }

            /**
             * The old structure of the table..
             * @var string $sql_structure
             */
            $sql_structure = $export_sql_plugin->getTableDef(
                $source_db,
                $source_table,
                "\n",
                $err_url,
                false,
                false
            );

            unset($no_constraints_comments);

            // -----------------------------------------------------------------
            // Phase 0: Preparing structures used.

            /**
             * The destination where the table is moved or copied to.
             * @var Expression
             */
            $destination = new Expression(
                $target_db,
                $target_table,
                ''
            );

            // Find server's SQL mode so the builder can generate correct
            // queries.
            // One of the options that alters the behaviour is `ANSI_QUOTES`.
            Context::setMode(
                $dbi->fetchValue("SELECT @@sql_mode")
            );

            // -----------------------------------------------------------------
            // Phase 1: Dropping existent element of the same name (if exists
            // and required).

            if (isset($_POST['drop_if_exists'])
                && $_POST['drop_if_exists'] == 'true'
            ) {

                /**
                 * Drop statement used for building the query.
                 * @var DropStatement $statement
                 */
                $statement = new DropStatement();

                $tbl = new Table($target_db, $target_table);

                $statement->options = new OptionsArray(
                    [
                        $tbl->isView() ? 'VIEW' : 'TABLE',
                        'IF EXISTS',
                    ]
                );

                $statement->fields = [$destination];

                // Building the query.
                $drop_query = $statement->build() . ';';

                // Executing it.
                $dbi->query($drop_query);
                $GLOBALS['sql_query'] .= "\n" . $drop_query;

                // If an existing table gets deleted, maintain any entries for
                // the PMA_* tables.
                $maintain_relations = true;
            }

            // -----------------------------------------------------------------
            // Phase 2: Generating the new query of this structure.

            /**
             * The parser responsible for parsing the old queries.
             * @var Parser $parser
             */
            $parser = new Parser($sql_structure);

            if (! empty($parser->statements[0])) {

                /**
                 * The CREATE statement of this structure.
                 * @var CreateStatement $statement
                 */
                $statement = $parser->statements[0];

                // Changing the destination.
                $statement->name = $destination;

                // Building back the query.
                $sql_structure = $statement->build() . ';';

                // Executing it.
                $dbi->query($sql_structure);
                $GLOBALS['sql_query'] .= "\n" . $sql_structure;
            }

            // -----------------------------------------------------------------
            // Phase 3: Adding constraints.
            // All constraint names are removed because they must be unique.

            if (($move || isset($GLOBALS['add_constraints']))
                && ! empty($GLOBALS['sql_constraints_query'])
            ) {
                $parser = new Parser($GLOBALS['sql_constraints_query']);

                /**
                 * The ALTER statement that generates the constraints.
                 * @var AlterStatement $statement
                 */
                $statement = $parser->statements[0];

                // Changing the altered table to the destination.
                $statement->table = $destination;

                // Removing the name of the constraints.
                foreach ($statement->altered as $idx => $altered) {
                    // All constraint names are removed because they must be unique.
                    if ($altered->options->has('CONSTRAINT')) {
                        $altered->field = null;
                    }
                }

                // Building back the query.
                $GLOBALS['sql_constraints_query'] = $statement->build() . ';';

                // Executing it.
                if ($mode == 'one_table') {
                    $dbi->query($GLOBALS['sql_constraints_query']);
                }
                $GLOBALS['sql_query'] .= "\n" . $GLOBALS['sql_constraints_query'];
                if ($mode == 'one_table') {
                    unset($GLOBALS['sql_constraints_query']);
                }
            }

            // -----------------------------------------------------------------
            // Phase 4: Adding indexes.
            // View phase 3.

            if (! empty($GLOBALS['sql_indexes'])) {
                $parser = new Parser($GLOBALS['sql_indexes']);

                $GLOBALS['sql_indexes'] = '';
                /**
                 * The ALTER statement that generates the indexes.
                 * @var AlterStatement $statement
                 */
                foreach ($parser->statements as $statement) {
                    // Changing the altered table to the destination.
                    $statement->table = $destination;

                    // Removing the name of the constraints.
                    foreach ($statement->altered as $idx => $altered) {
                        // All constraint names are removed because they must be unique.
                        if ($altered->options->has('CONSTRAINT')) {
                            $altered->field = null;
                        }
                    }

                    // Building back the query.
                    $sql_index = $statement->build() . ';';

                    // Executing it.
                    if ($mode == 'one_table' || $mode == 'db_copy') {
                        $dbi->query($sql_index);
                    }

                    $GLOBALS['sql_indexes'] .= $sql_index;
                }

                $GLOBALS['sql_query'] .= "\n" . $GLOBALS['sql_indexes'];
                if ($mode == 'one_table' || $mode == 'db_copy') {
                    unset($GLOBALS['sql_indexes']);
                }
            }

            // -----------------------------------------------------------------
            // Phase 5: Adding AUTO_INCREMENT.

            if (! empty($GLOBALS['sql_auto_increments'])) {
                if ($mode == 'one_table' || $mode == 'db_copy') {
                    $parser =  new Parser($GLOBALS['sql_auto_increments']);

                    /**
                     * The ALTER statement that alters the AUTO_INCREMENT value.
                     * @var AlterStatement $statement
                     */
                    $statement = $parser->statements[0];

                    // Changing the altered table to the destination.
                    $statement->table = $destination;

                    // Building back the query.
                    $GLOBALS['sql_auto_increments'] = $statement->build() . ';';

                    // Executing it.
                    $dbi->query($GLOBALS['sql_auto_increments']);
                    $GLOBALS['sql_query'] .= "\n" . $GLOBALS['sql_auto_increments'];
                    unset($GLOBALS['sql_auto_increments']);
                }
            }
        } else {
            $GLOBALS['sql_query'] = '';
        }

        $_table = new Table($target_table, $target_db);
        // Copy the data unless this is a VIEW
        if (($what == 'data' || $what == 'dataonly')
            && ! $_table->isView()
        ) {
            $sql_set_mode = "SET SQL_MODE='NO_AUTO_VALUE_ON_ZERO'";
            $dbi->query($sql_set_mode);
            $GLOBALS['sql_query'] .= "\n\n" . $sql_set_mode . ';';

            $_old_table = new Table($source_table, $source_db);
            $nonGeneratedCols = $_old_table->getNonGeneratedColumns(true);
            if (count($nonGeneratedCols) > 0) {
                $sql_insert_data = 'INSERT INTO ' . $target . '('
                    . implode(', ', $nonGeneratedCols)
                    . ') SELECT ' . implode(', ', $nonGeneratedCols)
                    . ' FROM ' . $source;

                $dbi->query($sql_insert_data);
                $GLOBALS['sql_query'] .= "\n\n" . $sql_insert_data . ';';
            }
        }

        $relation->getRelationsParam();

        // Drops old table if the user has requested to move it
        if ($move) {
            // This could avoid some problems with replicated databases, when
            // moving table from replicated one to not replicated one
            $dbi->selectDb($source_db);

            $_source_table = new Table($source_table, $source_db);
            if ($_source_table->isView()) {
                $sql_drop_query = 'DROP VIEW';
            } else {
                $sql_drop_query = 'DROP TABLE';
            }
            $sql_drop_query .= ' ' . $source;
            $dbi->query($sql_drop_query);

            // Renable table in configuration storage
            $relation->renameTable(
                $source_db,
                $target_db,
                $source_table,
                $target_table
            );

            $GLOBALS['sql_query'] .= "\n\n" . $sql_drop_query . ';';
            // end if ($move)
            return true;
        }

        // we are copying
        // Create new entries as duplicates from old PMA DBs
        if ($what == 'dataonly' || isset($maintain_relations)) {
            return true;
        }

        if ($GLOBALS['cfgRelation']['commwork']) {
            // Get all comments and MIME-Types for current table
            $comments_copy_rs = $relation->queryAsControlUser(
                'SELECT column_name, comment'
                . ($GLOBALS['cfgRelation']['mimework']
                ? ', mimetype, transformation, transformation_options'
                : '')
                . ' FROM '
                . Util::backquote($GLOBALS['cfgRelation']['db'])
                . '.'
                . Util::backquote($GLOBALS['cfgRelation']['column_info'])
                . ' WHERE '
                . ' db_name = \''
                . $dbi->escapeString($source_db) . '\''
                . ' AND '
                . ' table_name = \''
                . $dbi->escapeString((string) $source_table) . '\''
            );

            // Write every comment as new copied entry. [MIME]
            while ($comments_copy_row
                = $dbi->fetchAssoc($comments_copy_rs)) {
                $new_comment_query = 'REPLACE INTO '
                    . Util::backquote($GLOBALS['cfgRelation']['db'])
                    . '.' . Util::backquote(
                        $GLOBALS['cfgRelation']['column_info']
                    )
                    . ' (db_name, table_name, column_name, comment'
                    . ($GLOBALS['cfgRelation']['mimework']
                        ? ', mimetype, transformation, transformation_options'
                        : '')
                    . ') VALUES(\'' . $dbi->escapeString($target_db)
                    . '\',\'' . $dbi->escapeString($target_table) . '\',\''
                    . $dbi->escapeString($comments_copy_row['column_name'])
                    . '\',\''
                    . $dbi->escapeString($comments_copy_row['comment'])
                    . '\''
                    . ($GLOBALS['cfgRelation']['mimework']
                        ? ',\'' . $dbi->escapeString(
                            $comments_copy_row['mimetype']
                        )
                        . '\',\'' . $dbi->escapeString(
                            $comments_copy_row['transformation']
                        )
                        . '\',\'' . $dbi->escapeString(
                            $comments_copy_row['transformation_options']
                        )
                        . '\''
                        : '')
                    . ')';
                $relation->queryAsControlUser($new_comment_query);
            } // end while
            $dbi->freeResult($comments_copy_rs);
            unset($comments_copy_rs);
        }

        // duplicating the bookmarks must not be done here, but
        // just once per db

        $get_fields = ['display_field'];
        $where_fields = [
            'db_name' => $source_db,
            'table_name' => $source_table,
        ];
        $new_fields = [
            'db_name' => $target_db,
            'table_name' => $target_table,
        ];
        self::duplicateInfo(
            'displaywork',
            'table_info',
            $get_fields,
            $where_fields,
            $new_fields
        );

        /**
         * @todo revise this code when we support cross-db relations
         */
        $get_fields = [
            'master_field',
            'foreign_table',
            'foreign_field',
        ];
        $where_fields = [
            'master_db' => $source_db,
            'master_table' => $source_table,
        ];
        $new_fields = [
            'master_db' => $target_db,
            'foreign_db' => $target_db,
            'master_table' => $target_table,
        ];
        self::duplicateInfo(
            'relwork',
            'relation',
            $get_fields,
            $where_fields,
            $new_fields
        );

        $get_fields = [
            'foreign_field',
            'master_table',
            'master_field',
        ];
        $where_fields = [
            'foreign_db' => $source_db,
            'foreign_table' => $source_table,
        ];
        $new_fields = [
            'master_db' => $target_db,
            'foreign_db' => $target_db,
            'foreign_table' => $target_table,
        ];
        self::duplicateInfo(
            'relwork',
            'relation',
            $get_fields,
            $where_fields,
            $new_fields
        );

        /**
         * @todo Can't get duplicating PDFs the right way. The
         * page numbers always get screwed up independently from
         * duplication because the numbers do not seem to be stored on a
         * per-database basis. Would the author of pdf support please
         * have a look at it?
         *
        $get_fields = array('page_descr');
        $where_fields = array('db_name' => $source_db);
        $new_fields = array('db_name' => $target_db);
        $last_id = self::duplicateInfo(
            'pdfwork',
            'pdf_pages',
            $get_fields,
            $where_fields,
            $new_fields
        );

        if (isset($last_id) && $last_id >= 0) {
            $get_fields = array('x', 'y');
            $where_fields = array(
                'db_name' => $source_db,
                'table_name' => $source_table
            );
            $new_fields = array(
                'db_name' => $target_db,
                'table_name' => $target_table,
                'pdf_page_number' => $last_id
            );
            self::duplicateInfo(
                'pdfwork',
                'table_coords',
                $get_fields,
                $where_fields,
                $new_fields
            );
        }
         */

        return true;
    }

    /**
     * checks if given name is a valid table name,
     * currently if not empty, trailing spaces, '.', '/' and '\'
     *
     * @param string  $table_name    name to check
     * @param boolean $is_backquoted whether this name is used inside backquotes or not
     *
     * @todo add check for valid chars in filename on current system/os
     * @see  https://dev.mysql.com/doc/refman/5.0/en/legal-names.html
     *
     * @return boolean whether the string is valid or not
     */
    public static function isValidName($table_name, $is_backquoted = false)
    {
        if ($table_name !== rtrim((string) $table_name)) {
            // trailing spaces not allowed even in backquotes
            return false;
        }

        if (strlen($table_name) === 0) {
            // zero length
            return false;
        }

        if (! $is_backquoted && $table_name !== trim($table_name)) {
            // spaces at the start or in between only allowed inside backquotes
            return false;
        }

        if (! $is_backquoted && preg_match('/^[a-zA-Z0-9_$]+$/', $table_name)) {
            // only allow the above regex in unquoted identifiers
            // see : https://dev.mysql.com/doc/refman/5.7/en/identifiers.html
            return true;
        } elseif ($is_backquoted) {
            // If backquoted, all characters should be allowed (except w/ trailing spaces)
            return true;
        }

        // If not backquoted and doesn't follow the above regex
        return false;
    }

    /**
     * renames table
     *
     * @param string $new_name new table name
     * @param string $new_db   new database name
     *
     * @return bool success
     */
    public function rename($new_name, $new_db = null)
    {
        if ($this->_dbi->getLowerCaseNames() === '1') {
            $new_name = strtolower($new_name);
        }

        if (null !== $new_db && $new_db !== $this->getDbName()) {
            // Ensure the target is valid
            if (! $GLOBALS['dblist']->databases->exists($new_db)) {
                $this->errors[] = __('Invalid database:') . ' ' . $new_db;
                return false;
            }
        } else {
            $new_db = $this->getDbName();
        }

        $new_table = new Table($new_name, $new_db);

        if ($this->getFullName() === $new_table->getFullName()) {
            return true;
        }

        // Allow whitespaces (not trailing) in $new_name,
        // since we are using $backquoted in getting the fullName of table
        // below to be used in the query
        if (! self::isValidName($new_name, true)) {
            $this->errors[] = __('Invalid table name:') . ' '
                . $new_table->getFullName();
            return false;
        }

        // If the table is moved to a different database drop its triggers first
        $triggers = $this->_dbi->getTriggers(
            $this->getDbName(),
            $this->getName(),
            ''
        );
        $handle_triggers = $this->getDbName() != $new_db && $triggers;
        if ($handle_triggers) {
            foreach ($triggers as $trigger) {
                $sql = 'DROP TRIGGER IF EXISTS '
                    . Util::backquote($this->getDbName())
                    . '.' . Util::backquote($trigger['name']) . ';';
                $this->_dbi->query($sql);
            }
        }

        /*
         * tested also for a view, in MySQL 5.0.92, 5.1.55 and 5.5.13
         */
        $GLOBALS['sql_query'] = '
            RENAME TABLE ' . $this->getFullName(true) . '
                  TO ' . $new_table->getFullName(true) . ';';
        // I don't think a specific error message for views is necessary
        if (! $this->_dbi->query($GLOBALS['sql_query'])) {
            // Restore triggers in the old database
            if ($handle_triggers) {
                $this->_dbi->selectDb($this->getDbName());
                foreach ($triggers as $trigger) {
                    $this->_dbi->query($trigger['create']);
                }
            }
            $this->errors[] = sprintf(
                __('Failed to rename table %1$s to %2$s!'),
                $this->getFullName(),
                $new_table->getFullName()
            );
            return false;
        }

        $old_name = $this->getName();
        $old_db = $this->getDbName();
        $this->_name = $new_name;
        $this->_db_name = $new_db;

        // Renable table in configuration storage
        $this->relation->renameTable(
            $old_db,
            $new_db,
            $old_name,
            $new_name
        );

        $this->messages[] = sprintf(
            __('Table %1$s has been renamed to %2$s.'),
            htmlspecialchars($old_name),
            htmlspecialchars($new_name)
        );
        return true;
    }

    /**
     * Get all unique columns
     *
     * returns an array with all columns with unique content, in fact these are
     * all columns being single indexed in PRIMARY or UNIQUE
     *
     * e.g.
     *  - PRIMARY(id) // id
     *  - UNIQUE(name) // name
     *  - PRIMARY(fk_id1, fk_id2) // NONE
     *  - UNIQUE(x,y) // NONE
     *
     * @param bool $backquoted whether to quote name with backticks ``
     * @param bool $fullName   whether to include full name of the table as a prefix
     *
     * @return array
     */
    public function getUniqueColumns($backquoted = true, $fullName = true)
    {
        $sql = $this->_dbi->getTableIndexesSql(
            $this->getDbName(),
            $this->getName(),
            'Non_unique = 0'
        );
        $uniques = $this->_dbi->fetchResult(
            $sql,
            [
                'Key_name',
                null,
            ],
            'Column_name'
        );

        $return = [];
        foreach ($uniques as $index) {
            if (count($index) > 1) {
                continue;
            }
            if ($fullName) {
                $possible_column = $this->getFullName($backquoted) . '.';
            } else {
                $possible_column = '';
            }
            if ($backquoted) {
                $possible_column .= Util::backquote($index[0]);
            } else {
                $possible_column .= $index[0];
            }
            // a column might have a primary and an unique index on it
            if (! in_array($possible_column, $return)) {
                $return[] = $possible_column;
            }
        }

        return $return;
    }

    /**
     * Formats lists of columns
     *
     * returns an array with all columns that make use of an index
     *
     * e.g. index(col1, col2) would return col1, col2
     *
     * @param array $indexed    column data
     * @param bool  $backquoted whether to quote name with backticks ``
     * @param bool  $fullName   whether to include full name of the table as a prefix
     *
     * @return array
     */
    private function _formatColumns(array $indexed, $backquoted, $fullName)
    {
        $return = [];
        foreach ($indexed as $column) {
            $return[] = ($fullName ? $this->getFullName($backquoted) . '.' : '')
                . ($backquoted ? Util::backquote($column) : $column);
        }

        return $return;
    }

    /**
     * Get all indexed columns
     *
     * returns an array with all columns that make use of an index
     *
     * e.g. index(col1, col2) would return col1, col2
     *
     * @param bool $backquoted whether to quote name with backticks ``
     * @param bool $fullName   whether to include full name of the table as a prefix
     *
     * @return array
     */
    public function getIndexedColumns($backquoted = true, $fullName = true)
    {
        $sql = $this->_dbi->getTableIndexesSql(
            $this->getDbName(),
            $this->getName(),
            ''
        );
        $indexed = $this->_dbi->fetchResult($sql, 'Column_name', 'Column_name');

        return $this->_formatColumns($indexed, $backquoted, $fullName);
    }

    /**
     * Get all columns
     *
     * returns an array with all columns
     *
     * @param bool $backquoted whether to quote name with backticks ``
     * @param bool $fullName   whether to include full name of the table as a prefix
     *
     * @return array
     */
    public function getColumns($backquoted = true, $fullName = true)
    {
        $sql = 'SHOW COLUMNS FROM ' . $this->getFullName(true);
        $indexed = $this->_dbi->fetchResult($sql, 'Field', 'Field');

        return $this->_formatColumns($indexed, $backquoted, $fullName);
    }

    /**
     * Get meta info for fields in table
     *
     * @return mixed
     */
    public function getColumnsMeta()
    {
        $move_columns_sql_query = sprintf(
            'SELECT * FROM %s.%s LIMIT 1',
            Util::backquote($this->_db_name),
            Util::backquote($this->_name)
        );
        $move_columns_sql_result = $this->_dbi->tryQuery($move_columns_sql_query);
        if ($move_columns_sql_result !== false) {
            return $this->_dbi->getFieldsMeta($move_columns_sql_result);
        } else {
            // unsure how to reproduce but it was seen on the reporting server
            return [];
        }
    }

    /**
     * Get non-generated columns in table
     *
     * @param bool $backquoted whether to quote name with backticks ``
     *
     * @return array
     */
    public function getNonGeneratedColumns($backquoted = true)
    {
        $columns_meta_query = 'SHOW COLUMNS FROM ' . $this->getFullName(true);
        $ret = [];

        $columns_meta_query_result = $this->_dbi->fetchResult(
            $columns_meta_query
        );

        if ($columns_meta_query_result
            && $columns_meta_query_result !== false
        ) {
            foreach ($columns_meta_query_result as $column) {
                $value = $column['Field'];
                if ($backquoted === true) {
                    $value = Util::backquote($value);
                }

                if ((
                    strpos($column['Extra'], 'GENERATED') === false
                    && strpos($column['Extra'], 'VIRTUAL') === false
                    ) || $column['Extra'] === 'DEFAULT_GENERATED') {
                    $ret[] = $value;
                }
            }
        }

        return $ret;
    }

    /**
     * Return UI preferences for this table from phpMyAdmin database.
     *
     * @return array
     */
    protected function getUiPrefsFromDb()
    {
        $cfgRelation = $this->relation->getRelationsParam();
        $pma_table = Util::backquote($cfgRelation['db']) . "."
            . Util::backquote($cfgRelation['table_uiprefs']);

        // Read from phpMyAdmin database
        $sql_query = " SELECT `prefs` FROM " . $pma_table
            . " WHERE `username` = '" . $this->_dbi->escapeString($GLOBALS['cfg']['Server']['user']) . "'"
            . " AND `db_name` = '" . $this->_dbi->escapeString($this->_db_name) . "'"
            . " AND `table_name` = '" . $this->_dbi->escapeString($this->_name) . "'";

        $row = $this->_dbi->fetchArray($this->relation->queryAsControlUser($sql_query));
        if (isset($row[0])) {
            return json_decode($row[0], true);
        }

        return [];
    }

    /**
     * Save this table's UI preferences into phpMyAdmin database.
     *
     * @return true|Message
     */
    protected function saveUiPrefsToDb()
    {
        $cfgRelation = $this->relation->getRelationsParam();
        $pma_table = Util::backquote($cfgRelation['db']) . "."
            . Util::backquote($cfgRelation['table_uiprefs']);

        $secureDbName = $this->_dbi->escapeString($this->_db_name);

        $username = $GLOBALS['cfg']['Server']['user'];
        $sql_query = " REPLACE INTO " . $pma_table
            . " (username, db_name, table_name, prefs) VALUES ('"
            . $this->_dbi->escapeString($username) . "', '" . $secureDbName
            . "', '" . $this->_dbi->escapeString($this->_name) . "', '"
            . $this->_dbi->escapeString(json_encode($this->uiprefs)) . "')";

        $success = $this->_dbi->tryQuery($sql_query, DatabaseInterface::CONNECT_CONTROL);

        if (! $success) {
            $message = Message::error(
                __('Could not save table UI preferences!')
            );
            $message->addMessage(
                Message::rawError(
                    $this->_dbi->getError(DatabaseInterface::CONNECT_CONTROL)
                ),
                '<br><br>'
            );
            return $message;
        }

        // Remove some old rows in table_uiprefs if it exceeds the configured
        // maximum rows
        $sql_query = 'SELECT COUNT(*) FROM ' . $pma_table;
        $rows_count = $this->_dbi->fetchValue($sql_query);
        $max_rows = $GLOBALS['cfg']['Server']['MaxTableUiprefs'];
        if ($rows_count > $max_rows) {
            $num_rows_to_delete = $rows_count - $max_rows;
            $sql_query
                = ' DELETE FROM ' . $pma_table .
                ' ORDER BY last_update ASC' .
                ' LIMIT ' . $num_rows_to_delete;
            $success = $this->_dbi->tryQuery(
                $sql_query,
                DatabaseInterface::CONNECT_CONTROL
            );

            if (! $success) {
                $message = Message::error(
                    sprintf(
                        __(
                            'Failed to cleanup table UI preferences (see ' .
                            '$cfg[\'Servers\'][$i][\'MaxTableUiprefs\'] %s)'
                        ),
                        Util::showDocu('config', 'cfg_Servers_MaxTableUiprefs')
                    )
                );
                $message->addMessage(
                    Message::rawError(
                        $this->_dbi->getError(DatabaseInterface::CONNECT_CONTROL)
                    ),
                    '<br><br>'
                );
                return $message;
            }
        }

        return true;
    }

    /**
     * Loads the UI preferences for this table.
     * If pmadb and table_uiprefs is set, it will load the UI preferences from
     * phpMyAdmin database.
     *
     * @return void
     */
    protected function loadUiPrefs()
    {
        $cfgRelation = $this->relation->getRelationsParam();
        $server_id = $GLOBALS['server'];

        // set session variable if it's still undefined
        if (! isset($_SESSION['tmpval']['table_uiprefs'][$server_id][$this->_db_name][$this->_name])) {
            // check whether we can get from pmadb
            $_SESSION['tmpval']['table_uiprefs'][$server_id][$this->_db_name][$this->_name] = $cfgRelation['uiprefswork']
                ?  $this->getUiPrefsFromDb()
                : [];
        }
        $this->uiprefs =& $_SESSION['tmpval']['table_uiprefs'][$server_id][$this->_db_name][$this->_name];
    }

    /**
     * Get a property from UI preferences.
     * Return false if the property is not found.
     * Available property:
     * - PROP_SORTED_COLUMN
     * - PROP_COLUMN_ORDER
     * - PROP_COLUMN_VISIB
     *
     * @param string $property property
     *
     * @return mixed
     */
    public function getUiProp($property)
    {
        if (! isset($this->uiprefs)) {
            $this->loadUiPrefs();
        }

        // do checking based on property
        if ($property == self::PROP_SORTED_COLUMN) {
            if (! isset($this->uiprefs[$property])) {
                return false;
            }

            if (! isset($_POST['discard_remembered_sort'])) {
                // check if the column name exists in this table
                $tmp = explode(' ', $this->uiprefs[$property]);
                $colname = $tmp[0];
                //remove backquoting from colname
                $colname = str_replace('`', '', $colname);
                //get the available column name without backquoting
                $avail_columns = $this->getColumns(false);

                foreach ($avail_columns as $each_col) {
                    // check if $each_col ends with $colname
                    if (substr_compare(
                        $each_col,
                        $colname,
                        mb_strlen($each_col) - mb_strlen($colname)
                    ) === 0
                    ) {
                        return $this->uiprefs[$property];
                    }
                }
            }
            // remove the property, since it no longer exists in database
            $this->removeUiProp($property);
            return false;
        }

        if ($property == self::PROP_COLUMN_ORDER
            || $property == self::PROP_COLUMN_VISIB
        ) {
            if ($this->isView() || ! isset($this->uiprefs[$property])) {
                return false;
            }

            // check if the table has not been modified
            if ($this->getStatusInfo('Create_time') == $this->uiprefs['CREATE_TIME']
            ) {
                return array_map('intval', $this->uiprefs[$property]);
            }

            // remove the property, since the table has been modified
            $this->removeUiProp($property);
            return false;
        }

        // default behaviour for other property:
        return isset($this->uiprefs[$property]) ? $this->uiprefs[$property] : false;
    }

    /**
     * Set a property from UI preferences.
     * If pmadb and table_uiprefs is set, it will save the UI preferences to
     * phpMyAdmin database.
     * Available property:
     * - PROP_SORTED_COLUMN
     * - PROP_COLUMN_ORDER
     * - PROP_COLUMN_VISIB
     *
     * @param string $property          Property
     * @param mixed  $value             Value for the property
     * @param string $table_create_time Needed for PROP_COLUMN_ORDER
     *                                  and PROP_COLUMN_VISIB
     *
     * @return boolean|Message
     */
    public function setUiProp($property, $value, $table_create_time = null)
    {
        if (! isset($this->uiprefs)) {
            $this->loadUiPrefs();
        }
        // we want to save the create time if the property is PROP_COLUMN_ORDER
        if (! $this->isView()
            && ($property == self::PROP_COLUMN_ORDER
            || $property == self::PROP_COLUMN_VISIB)
        ) {
            $curr_create_time = $this->getStatusInfo('CREATE_TIME');
            if (isset($table_create_time)
                && $table_create_time == $curr_create_time
            ) {
                $this->uiprefs['CREATE_TIME'] = $curr_create_time;
            } else {
                // there is no $table_create_time, or
                // supplied $table_create_time is older than current create time,
                // so don't save
                return Message::error(
                    sprintf(
                        __(
                            'Cannot save UI property "%s". The changes made will ' .
                            'not be persistent after you refresh this page. ' .
                            'Please check if the table structure has been changed.'
                        ),
                        $property
                    )
                );
            }
        }
        // save the value
        $this->uiprefs[$property] = $value;

        // check if pmadb is set
        $cfgRelation = $this->relation->getRelationsParam();
        if ($cfgRelation['uiprefswork']) {
            return $this->saveUiPrefsToDb();
        }
        return true;
    }

    /**
     * Remove a property from UI preferences.
     *
     * @param string $property the property
     *
     * @return true|Message
     */
    public function removeUiProp($property)
    {
        if (! isset($this->uiprefs)) {
            $this->loadUiPrefs();
        }
        if (isset($this->uiprefs[$property])) {
            unset($this->uiprefs[$property]);

            // check if pmadb is set
            $cfgRelation = $this->relation->getRelationsParam();
            if ($cfgRelation['uiprefswork']) {
                return $this->saveUiPrefsToDb();
            }
        }
        return true;
    }

    /**
     * Get all column names which are MySQL reserved words
     *
     * @return array
     * @access public
     */
    public function getReservedColumnNames()
    {
        $columns = $this->getColumns(false);
        $return = [];
        foreach ($columns as $column) {
            $temp = explode('.', $column);
            $column_name = $temp[2];
            if (Context::isKeyword($column_name, true)) {
                $return[] = $column_name;
            }
        }
        return $return;
    }

    /**
     * Function to get the name and type of the columns of a table
     *
     * @return array
     */
    public function getNameAndTypeOfTheColumns()
    {
        $columns = [];
        foreach ($this->_dbi->getColumnsFull(
            $this->_db_name,
            $this->_name
        ) as $row) {
            if (preg_match('@^(set|enum)\((.+)\)$@i', $row['Type'], $tmp)) {
                $tmp[2] = mb_substr(
                    preg_replace('@([^,])\'\'@', '\\1\\\'', ',' . $tmp[2]),
                    1
                );
                $columns[$row['Field']] = $tmp[1] . '('
                    . str_replace(',', ', ', $tmp[2]) . ')';
            } else {
                $columns[$row['Field']] = $row['Type'];
            }
        }
        return $columns;
    }

    /**
     * Get index with index name
     *
     * @param string $index Index name
     *
     * @return Index
     */
    public function getIndex($index)
    {
        return Index::singleton($this->_db_name, $this->_name, $index);
    }

    /**
     * Function to get the sql query for index creation or edit
     *
     * @param Index $index current index
     * @param bool  $error whether error occurred or not
     *
     * @return string
     */
    public function getSqlQueryForIndexCreateOrEdit($index, &$error)
    {
        // $sql_query is the one displayed in the query box
        $sql_query = sprintf(
            'ALTER TABLE %s.%s',
            Util::backquote($this->_db_name),
            Util::backquote($this->_name)
        );

        // Drops the old index
        if (! empty($_POST['old_index'])) {
            if ($_POST['old_index'] == 'PRIMARY') {
                $sql_query .= ' DROP PRIMARY KEY,';
            } else {
                $sql_query .= sprintf(
                    ' DROP INDEX %s,',
                    Util::backquote($_POST['old_index'])
                );
            }
        } // end if

        // Builds the new one
        switch ($index->getChoice()) {
            case 'PRIMARY':
                if ($index->getName() == '') {
                    $index->setName('PRIMARY');
                } elseif ($index->getName() != 'PRIMARY') {
                    $error = Message::error(
                        __('The name of the primary key must be "PRIMARY"!')
                    );
                }
                $sql_query .= ' ADD PRIMARY KEY';
                break;
            case 'FULLTEXT':
            case 'UNIQUE':
            case 'INDEX':
            case 'SPATIAL':
                if ($index->getName() == 'PRIMARY') {
                    $error = Message::error(
                        __('Can\'t rename index to PRIMARY!')
                    );
                }
                $sql_query .= sprintf(
                    ' ADD %s ',
                    $index->getChoice()
                );
                if ($index->getName()) {
                    $sql_query .= Util::backquote($index->getName());
                }
                break;
        } // end switch

        $index_fields = [];
        foreach ($index->getColumns() as $key => $column) {
            $index_fields[$key] = Util::backquote($column->getName());
            if ($column->getSubPart()) {
                $index_fields[$key] .= '(' . $column->getSubPart() . ')';
            }
        } // end while

        if (empty($index_fields)) {
            $error = Message::error(__('No index parts defined!'));
        } else {
            $sql_query .= ' (' . implode(', ', $index_fields) . ')';
        }

        $keyBlockSizes = $index->getKeyBlockSize();
        if (! empty($keyBlockSizes)) {
            $sql_query .= sprintf(
                ' KEY_BLOCK_SIZE = %s',
                $this->_dbi->escapeString($keyBlockSizes)
            );
        }

        // specifying index type is allowed only for primary, unique and index only
        // TokuDB is using Fractal Tree, Using Type is not useless
        // Ref: https://mariadb.com/kb/en/mariadb/storage-engine-index-types/
        $type = $index->getType();
        if ($index->getChoice() != 'SPATIAL'
            && $index->getChoice() != 'FULLTEXT'
            && in_array($type, Index::getIndexTypes())
            && ! $this->isEngine(['TOKUDB'])
        ) {
            $sql_query .= ' USING ' . $type;
        }

        $parser = $index->getParser();
        if ($index->getChoice() == 'FULLTEXT' && ! empty($parser)) {
            $sql_query .= ' WITH PARSER ' . $this->_dbi->escapeString($parser);
        }

        $comment = $index->getComment();
        if (! empty($comment)) {
            $sql_query .= sprintf(
                " COMMENT '%s'",
                $this->_dbi->escapeString($comment)
            );
        }

        $sql_query .= ';';

        return $sql_query;
    }

    /**
     * Function to handle update for display field
     *
     * @param string $display_field display field
     * @param array  $cfgRelation   configuration relation
     *
     * @return boolean True on update succeed or False on failure
     */
    public function updateDisplayField($display_field, array $cfgRelation)
    {
        $upd_query = false;
        if ($display_field == '') {
            $upd_query = 'DELETE FROM '
                . Util::backquote($GLOBALS['cfgRelation']['db'])
                . '.' . Util::backquote($cfgRelation['table_info'])
                . ' WHERE db_name  = \''
                . $this->_dbi->escapeString($this->_db_name) . '\''
                . ' AND table_name = \''
                . $this->_dbi->escapeString($this->_name) . '\'';
        } else {
            $upd_query = 'REPLACE INTO '
                . Util::backquote($GLOBALS['cfgRelation']['db'])
                . '.' . Util::backquote($cfgRelation['table_info'])
                . '(db_name, table_name, display_field) VALUES('
                . '\'' . $this->_dbi->escapeString($this->_db_name) . '\','
                . '\'' . $this->_dbi->escapeString($this->_name) . '\','
                . '\'' . $this->_dbi->escapeString($display_field) . '\')';
        }

        if ($upd_query) {
            $this->_dbi->query(
                $upd_query,
                DatabaseInterface::CONNECT_CONTROL,
                0,
                false
            );
            return true;
        }
        return false;
    }

    /**
     * Function to get update query for updating internal relations
     *
     * @param array      $multi_edit_columns_name multi edit column names
     * @param array      $destination_db          destination tables
     * @param array      $destination_table       destination tables
     * @param array      $destination_column      destination columns
     * @param array      $cfgRelation             configuration relation
     * @param array|null $existrel                db, table, column
     *
     * @return boolean
     */
    public function updateInternalRelations(
        array $multi_edit_columns_name,
        array $destination_db,
        array $destination_table,
        array $destination_column,
        array $cfgRelation,
        $existrel
    ) {
        $updated = false;
        foreach ($destination_db as $master_field_md5 => $foreign_db) {
            $upd_query = null;
            // Map the fieldname's md5 back to its real name
            $master_field = $multi_edit_columns_name[$master_field_md5];
            $foreign_table = $destination_table[$master_field_md5];
            $foreign_field = $destination_column[$master_field_md5];
            if (! empty($foreign_db)
                && ! empty($foreign_table)
                && ! empty($foreign_field)
            ) {
                if (! isset($existrel[$master_field])) {
                    $upd_query  = 'INSERT INTO '
                        . Util::backquote($GLOBALS['cfgRelation']['db'])
                        . '.' . Util::backquote($cfgRelation['relation'])
                        . '(master_db, master_table, master_field, foreign_db,'
                        . ' foreign_table, foreign_field)'
                        . ' values('
                        . '\'' . $this->_dbi->escapeString($this->_db_name) . '\', '
                        . '\'' . $this->_dbi->escapeString($this->_name) . '\', '
                        . '\'' . $this->_dbi->escapeString($master_field) . '\', '
                        . '\'' . $this->_dbi->escapeString($foreign_db) . '\', '
                        . '\'' . $this->_dbi->escapeString($foreign_table) . '\','
                        . '\'' . $this->_dbi->escapeString($foreign_field) . '\')';
                } elseif ($existrel[$master_field]['foreign_db'] != $foreign_db
                    || $existrel[$master_field]['foreign_table'] != $foreign_table
                    || $existrel[$master_field]['foreign_field'] != $foreign_field
                ) {
                    $upd_query  = 'UPDATE '
                        . Util::backquote($GLOBALS['cfgRelation']['db'])
                        . '.' . Util::backquote($cfgRelation['relation'])
                        . ' SET foreign_db       = \''
                        . $this->_dbi->escapeString($foreign_db) . '\', '
                        . ' foreign_table    = \''
                        . $this->_dbi->escapeString($foreign_table) . '\', '
                        . ' foreign_field    = \''
                        . $this->_dbi->escapeString($foreign_field) . '\' '
                        . ' WHERE master_db  = \''
                        . $this->_dbi->escapeString($this->_db_name) . '\''
                        . ' AND master_table = \''
                        . $this->_dbi->escapeString($this->_name) . '\''
                        . ' AND master_field = \''
                        . $this->_dbi->escapeString($master_field) . '\'';
                } // end if... else....
            } elseif (isset($existrel[$master_field])) {
                $upd_query = 'DELETE FROM '
                    . Util::backquote($GLOBALS['cfgRelation']['db'])
                    . '.' . Util::backquote($cfgRelation['relation'])
                    . ' WHERE master_db  = \''
                    . $this->_dbi->escapeString($this->_db_name) . '\''
                    . ' AND master_table = \''
                    . $this->_dbi->escapeString($this->_name) . '\''
                    . ' AND master_field = \''
                    . $this->_dbi->escapeString($master_field) . '\'';
            } // end if... else....

            if (isset($upd_query)) {
                $this->_dbi->query(
                    $upd_query,
                    DatabaseInterface::CONNECT_CONTROL,
                    0,
                    false
                );
                $updated = true;
            }
        }
        return $updated;
    }

    /**
     * Function to handle foreign key updates
     *
     * @param array  $destination_foreign_db     destination foreign database
     * @param array  $multi_edit_columns_name    multi edit column names
     * @param array  $destination_foreign_table  destination foreign table
     * @param array  $destination_foreign_column destination foreign column
     * @param array  $options_array              options array
     * @param string $table                      current table
     * @param array  $existrel_foreign           db, table, column
     *
     * @return array
     */
    public function updateForeignKeys(
        array $destination_foreign_db,
        array $multi_edit_columns_name,
        array $destination_foreign_table,
        array $destination_foreign_column,
        array $options_array,
        $table,
        array $existrel_foreign
    ) {
        $html_output = '';
        $preview_sql_data = '';
        $display_query = '';
        $seen_error = false;

        foreach ($destination_foreign_db as $master_field_md5 => $foreign_db) {
            $create = false;
            $drop = false;

            // Map the fieldname's md5 back to its real name
            $master_field = $multi_edit_columns_name[$master_field_md5];

            $foreign_table = $destination_foreign_table[$master_field_md5];
            $foreign_field = $destination_foreign_column[$master_field_md5];

            if (isset($existrel_foreign[$master_field_md5]['ref_db_name'])) {
                $ref_db_name = $existrel_foreign[$master_field_md5]['ref_db_name'];
            } else {
                $ref_db_name = $GLOBALS['db'];
            }

            $empty_fields = false;
            foreach ($master_field as $key => $one_field) {
                if ((! empty($one_field) && empty($foreign_field[$key]))
                    || (empty($one_field) && ! empty($foreign_field[$key]))
                ) {
                    $empty_fields = true;
                }

                if (empty($one_field) && empty($foreign_field[$key])) {
                    unset($master_field[$key]);
                    unset($foreign_field[$key]);
                }
            }

            if (! empty($foreign_db)
                && ! empty($foreign_table)
                && ! $empty_fields
            ) {
                if (isset($existrel_foreign[$master_field_md5])) {
                    $constraint_name
                        = $existrel_foreign[$master_field_md5]['constraint'];
                    $on_delete = ! empty(
                        $existrel_foreign[$master_field_md5]['on_delete']
                    )
                        ? $existrel_foreign[$master_field_md5]['on_delete']
                        : 'RESTRICT';
                    $on_update = ! empty(
                        $existrel_foreign[$master_field_md5]['on_update']
                    )
                        ? $existrel_foreign[$master_field_md5]['on_update']
                        : 'RESTRICT';

                    if ($ref_db_name != $foreign_db
                        || $existrel_foreign[$master_field_md5]['ref_table_name'] != $foreign_table
                        || $existrel_foreign[$master_field_md5]['ref_index_list'] != $foreign_field
                        || $existrel_foreign[$master_field_md5]['index_list'] != $master_field
                        || $_POST['constraint_name'][$master_field_md5] != $constraint_name
                        || ($_POST['on_delete'][$master_field_md5] != $on_delete)
                        || ($_POST['on_update'][$master_field_md5] != $on_update)
                    ) {
                        // another foreign key is already defined for this field
                        // or an option has been changed for ON DELETE or ON UPDATE
                        $drop = true;
                        $create = true;
                    } // end if... else....
                } else {
                    // no key defined for this field(s)
                    $create = true;
                }
            } elseif (isset($existrel_foreign[$master_field_md5])) {
                $drop = true;
            } // end if... else....

            $tmp_error_drop = false;
            if ($drop) {
                $drop_query = 'ALTER TABLE ' . Util::backquote($table)
                    . ' DROP FOREIGN KEY '
                    . Util::backquote(
                        $existrel_foreign[$master_field_md5]['constraint']
                    )
                    . ';';

                if (! isset($_POST['preview_sql'])) {
                    $display_query .= $drop_query . "\n";
                    $this->_dbi->tryQuery($drop_query);
                    $tmp_error_drop = $this->_dbi->getError();

                    if (! empty($tmp_error_drop)) {
                        $seen_error = true;
                        $html_output .= Util::mysqlDie(
                            $tmp_error_drop,
                            $drop_query,
                            false,
                            '',
                            false
                        );
                        continue;
                    }
                } else {
                    $preview_sql_data .= $drop_query . "\n";
                }
            }
            $tmp_error_create = false;
            if (! $create) {
                continue;
            }

            $create_query = $this->_getSQLToCreateForeignKey(
                $table,
                $master_field,
                $foreign_db,
                $foreign_table,
                $foreign_field,
                $_POST['constraint_name'][$master_field_md5],
                $options_array[$_POST['on_delete'][$master_field_md5]],
                $options_array[$_POST['on_update'][$master_field_md5]]
            );

            if (! isset($_POST['preview_sql'])) {
                $display_query .= $create_query . "\n";
                $this->_dbi->tryQuery($create_query);
                $tmp_error_create = $this->_dbi->getError();
                if (! empty($tmp_error_create)) {
                    $seen_error = true;

                    if (substr($tmp_error_create, 1, 4) == '1005') {
                        $message = Message::error(
                            __(
                                'Error creating foreign key on %1$s (check data ' .
                                'types)'
                            )
                        );
                        $message->addParam(implode(', ', $master_field));
                        $html_output .= $message->getDisplay();
                    } else {
                        $html_output .= Util::mysqlDie(
                            $tmp_error_create,
                            $create_query,
                            false,
                            '',
                            false
                        );
                    }
                    $html_output .= Util::showMySQLDocu(
                        'InnoDB_foreign_key_constraints'
                    ) . "\n";
                }
            } else {
                $preview_sql_data .= $create_query . "\n";
            }

            // this is an alteration and the old constraint has been dropped
            // without creation of a new one
            if ($drop && $create && empty($tmp_error_drop)
                && ! empty($tmp_error_create)
            ) {
                // a rollback may be better here
                $sql_query_recreate = '# Restoring the dropped constraint...' . "\n";
                $sql_query_recreate .= $this->_getSQLToCreateForeignKey(
                    $table,
                    $master_field,
                    $existrel_foreign[$master_field_md5]['ref_db_name'],
                    $existrel_foreign[$master_field_md5]['ref_table_name'],
                    $existrel_foreign[$master_field_md5]['ref_index_list'],
                    $existrel_foreign[$master_field_md5]['constraint'],
                    $options_array[$existrel_foreign[$master_field_md5]['on_delete']],
                    $options_array[$existrel_foreign[$master_field_md5]['on_update']]
                );
                if (! isset($_POST['preview_sql'])) {
                    $display_query .= $sql_query_recreate . "\n";
                    $this->_dbi->tryQuery($sql_query_recreate);
                } else {
                    $preview_sql_data .= $sql_query_recreate;
                }
            }
        } // end foreach

        return [
            $html_output,
            $preview_sql_data,
            $display_query,
            $seen_error,
        ];
    }

    /**
     * Returns the SQL query for foreign key constraint creation
     *
     * @param string $table        table name
     * @param array  $field        field names
     * @param string $foreignDb    foreign database name
     * @param string $foreignTable foreign table name
     * @param array  $foreignField foreign field names
     * @param string $name         name of the constraint
     * @param string $onDelete     on delete action
     * @param string $onUpdate     on update action
     *
     * @return string SQL query for foreign key constraint creation
     */
    private function _getSQLToCreateForeignKey(
        $table,
        array $field,
        $foreignDb,
        $foreignTable,
        array $foreignField,
        $name = null,
        $onDelete = null,
        $onUpdate = null
    ) {
        $sql_query  = 'ALTER TABLE ' . Util::backquote($table) . ' ADD ';
        // if user entered a constraint name
        if (! empty($name)) {
            $sql_query .= ' CONSTRAINT ' . Util::backquote($name);
        }

        foreach ($field as $key => $one_field) {
            $field[$key] = Util::backquote($one_field);
        }
        foreach ($foreignField as $key => $one_field) {
            $foreignField[$key] = Util::backquote($one_field);
        }
        $sql_query .= ' FOREIGN KEY (' . implode(', ', $field) . ') REFERENCES '
            . ($this->_db_name != $foreignDb
                ? Util::backquote($foreignDb) . '.' : '')
            . Util::backquote($foreignTable)
            . '(' . implode(', ', $foreignField) . ')';

        if (! empty($onDelete)) {
            $sql_query .= ' ON DELETE ' . $onDelete;
        }
        if (! empty($onUpdate)) {
            $sql_query .= ' ON UPDATE ' . $onUpdate;
        }
        $sql_query .= ';';

        return $sql_query;
    }

    /**
     * Returns the generation expression for virtual columns
     *
     * @param string $column name of the column
     *
     * @return array|boolean associative array of column name and their expressions
     *                       or false on failure
     */
    public function getColumnGenerationExpression($column = null)
    {
        $serverType = Util::getServerType();
        if ($serverType == 'MySQL'
            && $this->_dbi->getVersion() > 50705
            && ! $GLOBALS['cfg']['Server']['DisableIS']
        ) {
            $sql
                = "SELECT
                `COLUMN_NAME` AS `Field`,
                `GENERATION_EXPRESSION` AS `Expression`
                FROM
                `information_schema`.`COLUMNS`
                WHERE
                `TABLE_SCHEMA` = '" . $this->_dbi->escapeString($this->_db_name) . "'
                AND `TABLE_NAME` = '" . $this->_dbi->escapeString($this->_name) . "'";
            if ($column != null) {
                $sql .= " AND  `COLUMN_NAME` = '" . $this->_dbi->escapeString($column)
                    . "'";
            }
            return $this->_dbi->fetchResult($sql, 'Field', 'Expression');
        }

        $createTable = $this->showCreate();
        if (! $createTable) {
            return false;
        }

        $parser = new Parser($createTable);
        /**
         * @var CreateStatement $stmt
        */
        $stmt = $parser->statements[0];
        $fields = TableUtils::getFields($stmt);
        if ($column != null) {
            $expression = isset($fields[$column]['expr']) ?
                substr($fields[$column]['expr'], 1, -1) : '';
            return [$column => $expression];
        }

        $ret = [];
        foreach ($fields as $field => $options) {
            if (isset($options['expr'])) {
                $ret[$field] = substr($options['expr'], 1, -1);
            }
        }
        return $ret;
    }

    /**
     * Returns the CREATE statement for this table
     *
     * @return mixed
     */
    public function showCreate()
    {
        return $this->_dbi->fetchValue(
            'SHOW CREATE TABLE ' . Util::backquote($this->_db_name) . '.'
            . Util::backquote($this->_name),
            0,
            1
        );
    }

    /**
     * Returns the real row count for a table
     *
     * @return int
     */
    public function getRealRowCountTable()
    {
        // SQL query to get row count for a table.
        $result = $this->_dbi->fetchSingleRow(
            sprintf(
                'SELECT COUNT(*) AS %s FROM %s.%s',
                Util::backquote('row_count'),
                Util::backquote($this->_db_name),
                Util::backquote($this->_name)
            )
        );
        return $result['row_count'];
    }

    /**
     * Get columns with indexes
     *
     * @param int $types types bitmask
     *
     * @return array an array of columns
     */
    public function getColumnsWithIndex($types)
    {
        $columns_with_index = [];
        foreach (Index::getFromTableByChoice(
            $this->_name,
            $this->_db_name,
            $types
        ) as $index) {
            $columns = $index->getColumns();
            foreach ($columns as $column_name => $dummy) {
                $columns_with_index[] = $column_name;
            }
        }
        return $columns_with_index;
    }
}<|MERGE_RESOLUTION|>--- conflicted
+++ resolved
@@ -594,27 +594,12 @@
                             $query .= ' DEFAULT \''
                             . $dbi->escapeString((string) $default_value) . '\'';
                         }
-<<<<<<< HEAD
-=======
-                    } elseif ($type == 'BINARY' || $type == 'VARBINARY') {
-                        $query .= ' DEFAULT 0x' . $default_value;
-                    } else {
-                        $query .= ' DEFAULT \''
-                            . $GLOBALS['dbi']->escapeString($default_value) . '\'';
-                    }
-                    break;
-                /** @noinspection PhpMissingBreakStatementInspection */
-                case 'NULL' :
-                    // If user uncheck null checkbox and not change default value null,
-                    // default value will be ignored.
-                    if ($null !== false && $null !== 'YES') {
->>>>>>> fff26ed9
                         break;
                 /** @noinspection PhpMissingBreakStatementInspection */
                     case 'NULL':
                         // If user uncheck null checkbox and not change default value null,
                         // default value will be ignored.
-                        if ($null !== false && $null !== 'NULL') {
+                        if ($null !== false && $null !== 'YES') {
                             break;
                         }
                         // else fall-through intended, no break here
