<?php
/* vim: set expandtab sw=4 ts=4 sts=4: */
/**
 * Holds the PhpMyAdmin\Controllers\Table\TableSearchController
 *
 * @package PhpMyAdmin\Controllers
 */
declare(strict_types=1);

namespace PhpMyAdmin\Controllers\Table;

use PhpMyAdmin\Controllers\TableController;
use PhpMyAdmin\DatabaseInterface;
use PhpMyAdmin\Relation;
use PhpMyAdmin\Sql;
use PhpMyAdmin\Util;

/**
 * Class TableSearchController
 *
 * @package PhpMyAdmin\Controllers
 */
class TableSearchController extends TableController
{
    /**
     * Normal search or Zoom search
     *
     * @access private
     * @var string
     */
    private $_searchType;
    /**
     * Names of columns
     *
     * @access private
     * @var array
     */
    private $_columnNames;
    /**
     * Types of columns
     *
     * @access private
     * @var array
     */
    private $_columnTypes;
    /**
     * Collations of columns
     *
     * @access private
     * @var array
     */
    private $_columnCollations;
    /**
     * Null Flags of columns
     *
     * @access private
     * @var array
     */
    private $_columnNullFlags;
    /**
     * Whether a geometry column is present
     *
     * @access private
     * @var boolean
     */
    private $_geomColumnFlag;
    /**
     * Foreign Keys
     *
     * @access private
     * @var array
     */
    private $_foreigners;
    /**
     * Connection charset
     *
     * @access private
     * @var string
     */
    private $_connectionCharSet;

    protected $url_query;

    /**
     * @var Relation
     */
    private $relation;

    /**
     * Constructor
     *
     * @param \PhpMyAdmin\Response $response   Response object
     * @param DatabaseInterface    $dbi        DatabaseInterface object
     * @param string               $db         Database name
     * @param string               $table      Table name
     * @param string               $searchType Search type
     * @param string               $url_query  URL query
     */
    public function __construct(
        $response,
        $dbi,
        $db,
        $table,
        $searchType,
        $url_query
    ) {
        parent::__construct($response, $dbi, $db, $table);

        $this->url_query = $url_query;
        $this->_searchType = $searchType;
        $this->_columnNames = [];
        $this->_columnNullFlags = [];
        $this->_columnTypes = [];
        $this->_columnCollations = [];
        $this->_geomColumnFlag = false;
        $this->_foreigners = [];
        $this->relation = new Relation($dbi);
        // Loads table's information
        $this->_loadTableInfo();
        $this->_connectionCharSet = $this->dbi->fetchValue(
            "SELECT @@character_set_connection"
        );
    }

    /**
     * Gets all the columns of a table along with their types, collations
     * and whether null or not.
     *
     * @return void
     */
    private function _loadTableInfo()
    {
        // Gets the list and number of columns
        $columns = $this->dbi->getColumns(
            $this->db,
            $this->table,
            null,
            true
        );
        // Get details about the geometry functions
        $geom_types = Util::getGISDatatypes();

        foreach ($columns as $row) {
            // set column name
            $this->_columnNames[] = $row['Field'];

            $type = $row['Type'];
            // check whether table contains geometric columns
            if (in_array($type, $geom_types)) {
                $this->_geomColumnFlag = true;
            }
            // reformat mysql query output
            if (strncasecmp($type, 'set', 3) == 0
                || strncasecmp($type, 'enum', 4) == 0
            ) {
                $type = str_replace(',', ', ', $type);
            } else {
                // strip the "BINARY" attribute, except if we find "BINARY(" because
                // this would be a BINARY or VARBINARY column type
                if (! preg_match('@BINARY[\(]@i', $type)) {
                    $type = preg_replace('@BINARY@i', '', $type);
                }
                $type = preg_replace('@ZEROFILL@i', '', $type);
                $type = preg_replace('@UNSIGNED@i', '', $type);
                $type = mb_strtolower($type);
            }
            if (empty($type)) {
                $type = '&nbsp;';
            }
            $this->_columnTypes[] = $type;
            $this->_columnNullFlags[] = $row['Null'];
            $this->_columnCollations[]
                = ! empty($row['Collation']) && $row['Collation'] != 'NULL'
                ? $row['Collation']
                : '';
        } // end for

        // Retrieve foreign keys
        $this->_foreigners = $this->relation->getForeigners($this->db, $this->table);
    }

    /**
     * Index action
     *
     * @return void
     */
    public function indexAction()
    {
        global $goto;
        switch ($this->_searchType) {
            case 'replace':
                if (isset($_POST['find'])) {
                    $this->findAction();

                    return;
                }
                $this->response
                ->getHeader()
                ->getScripts()
                ->addFile('tbl_find_replace.js');

                if (isset($_POST['replace'])) {
                    $this->replaceAction();
                }

                // Displays the find and replace form
                $this->displaySelectionFormAction();
                break;

            case 'normal':
                $this->response->getHeader()
                ->getScripts()
                ->addFiles(
                    [
                        'makegrid.js',
                        'sql.js',
                        'tbl_select.js',
                        'tbl_change.js',
                        'vendor/jquery/jquery.uitablefilter.js',
                        'gis_data_editor.js',
                    ]
                );

<<<<<<< HEAD
                if (isset($_REQUEST['range_search'])) {
                    $this->rangeSearchAction();
=======
            if (isset($_POST['range_search'])) {
                $this->rangeSearchAction();
>>>>>>> 09c18849

                    return;
                }

                /**
             * No selection criteria received -> display the selection form
             */
                if (!isset($_POST['columnsToDisplay'])
                && !isset($_POST['displayAllColumns'])
                ) {
                    $this->displaySelectionFormAction();
                } else {
                    $this->doSelectionAction();
                }
                break;

            case 'zoom':
                $this->response->getHeader()
                ->getScripts()
                ->addFiles(
                    [
                        'makegrid.js',
                        'sql.js',
                        'vendor/jqplot/jquery.jqplot.js',
                        'vendor/jqplot/plugins/jqplot.canvasTextRenderer.js',
                        'vendor/jqplot/plugins/jqplot.canvasAxisLabelRenderer.js',
                        'vendor/jqplot/plugins/jqplot.dateAxisRenderer.js',
                        'vendor/jqplot/plugins/jqplot.highlighter.js',
                        'vendor/jqplot/plugins/jqplot.cursor.js',
                        'tbl_zoom_plot_jqplot.js',
                        'tbl_change.js',
                    ]
                );

                /**
             * Handle AJAX request for data row on point select
             *
             * @var boolean Object containing parameters for the POST request
             */
<<<<<<< HEAD
                if (isset($_REQUEST['get_data_row'])
                    && $_REQUEST['get_data_row'] == true
                ) {
                    $this->getDataRowAction();
=======
            if (isset($_POST['get_data_row'])
                && $_POST['get_data_row'] == true
            ) {
                $this->getDataRowAction();
>>>>>>> 09c18849

                    return;
                }
                /**
             * Handle AJAX request for changing field information
             * (value,collation,operators,field values) in input form
             *
             * @var boolean Object containing parameters for the POST request
             */
<<<<<<< HEAD
                if (isset($_REQUEST['change_tbl_info'])
                && $_REQUEST['change_tbl_info'] == true
                ) {
                    $this->changeTableInfoAction();
=======
            if (isset($_POST['change_tbl_info'])
                && $_POST['change_tbl_info'] == true
            ) {
                $this->changeTableInfoAction();
>>>>>>> 09c18849

                    return;
                }

                //Set default datalabel if not selected
                if (!isset($_POST['zoom_submit']) || $_POST['dataLabel'] == '') {
                    $dataLabel = $this->relation->getDisplayField($this->db, $this->table);
                } else {
                    $dataLabel = $_POST['dataLabel'];
                }

                // Displays the zoom search form
                $this->displaySelectionFormAction($dataLabel);

                /*
                 * Handle the input criteria and generate the query result
                 * Form for displaying query results
                 */
                if (isset($_POST['zoom_submit'])
                && $_POST['criteriaColumnNames'][0] != 'pma_null'
                && $_POST['criteriaColumnNames'][1] != 'pma_null'
                && $_POST['criteriaColumnNames'][0] != $_POST['criteriaColumnNames'][1]
                ) {
                    if (! isset($goto)) {
                        $goto = Util::getScriptNameForOption(
                            $GLOBALS['cfg']['DefaultTabTable'],
                            'table'
                        );
                    }
                    $this->zoomSubmitAction($dataLabel, $goto);
                }
                break;
        }
    }

    /**
     * Zoom submit action
     *
     * @param string $dataLabel Data label
     * @param string $goto      Goto
     *
     * @return void
     */
    public function zoomSubmitAction($dataLabel, $goto)
    {
        //Query generation part
        $sql_query = $this->_buildSqlQuery();
        $sql_query .= ' LIMIT ' . $_POST['maxPlotLimit'];

        //Query execution part
        $result = $this->dbi->query(
            $sql_query . ";",
            DatabaseInterface::CONNECT_USER,
            DatabaseInterface::QUERY_STORE
        );
        $fields_meta = $this->dbi->getFieldsMeta($result);
        $data = [];
        while ($row = $this->dbi->fetchAssoc($result)) {
            //Need a row with indexes as 0,1,2 for the getUniqueCondition
            // hence using a temporary array
            $tmpRow = [];
            foreach ($row as $val) {
                $tmpRow[] = $val;
            }
            //Get unique condition on each row (will be needed for row update)
            $uniqueCondition = Util::getUniqueCondition(
                $result, // handle
                count($this->_columnNames), // fields_cnt
                $fields_meta, // fields_meta
                $tmpRow, // row
                true, // force_unique
                false, // restrict_to_table
                null // analyzed_sql_results
            );
            //Append it to row array as where_clause
            $row['where_clause'] = $uniqueCondition[0];

            $tmpData = [
                $_POST['criteriaColumnNames'][0] =>
                    $row[$_POST['criteriaColumnNames'][0]],
                $_POST['criteriaColumnNames'][1] =>
                    $row[$_POST['criteriaColumnNames'][1]],
                'where_clause' => $uniqueCondition[0]
            ];
            $tmpData[$dataLabel] = $dataLabel ? $row[$dataLabel] : '';
            $data[] = $tmpData;
        }
        unset($tmpData);

        //Displays form for point data and scatter plot
        $titles = [
            'Browse' => Util::getIcon(
                'b_browse',
                __('Browse foreign values')
            )
        ];
        $column_names_hashes = [];

        foreach ($this->_columnNames as $columnName) {
            $column_names_hashes[$columnName] = md5($columnName);
        }

        $this->response->addHTML(
            $this->template->render('table/search/zoom_result_form', [
                'db' => $this->db,
                'table' => $this->table,
                'column_names' => $this->_columnNames,
                'column_names_hashes' => $column_names_hashes,
                'foreigners' => $this->_foreigners,
                'column_null_flags' => $this->_columnNullFlags,
                'column_types' => $this->_columnTypes,
                'titles' => $titles,
                'goto' => $goto,
                'data' => $data,
                'data_json' => json_encode($data),
                'zoom_submit' => isset($_POST['zoom_submit']),
                'foreign_max_limit' => $GLOBALS['cfg']['ForeignKeyMaxLimit'],
            ])
        );
    }

    /**
     * Change table info action
     *
     * @return void
     */
    public function changeTableInfoAction()
    {
        $field = $_POST['field'];
        if ($field == 'pma_null') {
            $this->response->addJSON('field_type', '');
            $this->response->addJSON('field_collation', '');
            $this->response->addJSON('field_operators', '');
            $this->response->addJSON('field_value', '');
            return;
        }
        $key = array_search($field, $this->_columnNames);
        $search_index
<<<<<<< HEAD
            = (isset($_REQUEST['it']) && is_numeric($_REQUEST['it'])
                ? intval($_REQUEST['it']) : 0);
=======
            = ((isset($_POST['it']) && is_numeric($_POST['it']))
                ? intval($_POST['it']) : 0);
>>>>>>> 09c18849

        $properties = $this->getColumnProperties($search_index, $key);
        $this->response->addJSON(
            'field_type',
            htmlspecialchars($properties['type'])
        );
        $this->response->addJSON('field_collation', $properties['collation']);
        $this->response->addJSON('field_operators', $properties['func']);
        $this->response->addJSON('field_value', $properties['value']);
    }

    /**
     * Get data row action
     *
     * @return void
     */
    public function getDataRowAction()
    {
<<<<<<< HEAD
        $extra_data = [];
        $row_info_query = 'SELECT * FROM `' . $_REQUEST['db'] . '`.`'
            . $_REQUEST['table'] . '` WHERE ' . $_REQUEST['where_clause'];
=======
        $extra_data = array();
        $row_info_query = 'SELECT * FROM `' . $_POST['db'] . '`.`'
            . $_POST['table'] . '` WHERE ' .  $_POST['where_clause'];
>>>>>>> 09c18849
        $result = $this->dbi->query(
            $row_info_query . ";",
            DatabaseInterface::CONNECT_USER,
            DatabaseInterface::QUERY_STORE
        );
        $fields_meta = $this->dbi->getFieldsMeta($result);
        while ($row = $this->dbi->fetchAssoc($result)) {
            // for bit fields we need to convert them to printable form
            $i = 0;
            foreach ($row as $col => $val) {
                if ($fields_meta[$i]->type == 'bit') {
                    $row[$col] = Util::printableBitValue(
                        (int) $val,
                        (int) $fields_meta[$i]->length
                    );
                }
                $i++;
            }
            $extra_data['row_info'] = $row;
        }
        $this->response->addJSON($extra_data);
    }

    /**
     * Do selection action
     *
     * @return void
     */
    public function doSelectionAction()
    {
        /**
         * Selection criteria have been submitted -> do the work
         */
        $sql_query = $this->_buildSqlQuery();

        /**
         * Add this to ensure following procedures included running correctly.
         */
        $db = $this->db;

        $sql = new Sql();
        $sql->executeQueryAndSendQueryResponse(
            null, // analyzed_sql_results
            false, // is_gotofile
            $this->db, // db
            $this->table, // table
            null, // find_real_end
            null, // sql_query_for_bookmark
            null, // extra_data
            null, // message_to_show
            null, // message
            null, // sql_data
            $GLOBALS['goto'], // goto
            $GLOBALS['pmaThemeImage'], // pmaThemeImage
            null, // disp_query
            null, // disp_message
            null, // query_type
            $sql_query, // sql_query
            null, // selectedTables
            null // complete_query
        );
    }

    /**
     * Display selection form action
     *
     * @param string $dataLabel Data label
     *
     * @return void
     */
    public function displaySelectionFormAction($dataLabel = null)
    {
        global $goto;
        $this->url_query .= '&amp;goto=tbl_select.php&amp;back=tbl_select.php';
        if (! isset($goto)) {
            $goto = Util::getScriptNameForOption(
                $GLOBALS['cfg']['DefaultTabTable'],
                'table'
            );
        }
        // Displays the table search form
        $this->response->addHTML(
            $this->template->render('secondary_tabs', [
                'url_params' => [
                    'db'    => $this->db,
                    'table' => $this->table,
                ],
                'sub_tabs'   => $this->_getSubTabs(),
            ])
        );

        $column_names = $this->_columnNames;
        $column_types = $this->_columnTypes;
        $types = [];
        if ($this->_searchType == 'replace') {
            $num_cols = count($column_names);
            for ($i = 0; $i < $num_cols; $i++) {
                $types[$column_names[$i]] = preg_replace('@\\(.*@s', '', $column_types[$i]);
            }
        }

        $criteria_column_names = isset($_POST['criteriaColumnNames']) ? $_POST['criteriaColumnNames'] : null;
        $keys = [];
        for ($i = 0; $i < 4; $i++) {
            if (isset($criteria_column_names[$i])) {
                if ($criteria_column_names[$i] != 'pma_null') {
                    $keys[$criteria_column_names[$i]] = array_search($criteria_column_names[$i], $column_names);
                }
            }
        }

        $this->response->addHTML(
            $this->template->render('table/search/selection_form', [
                'search_type' => $this->_searchType,
                'db' => $this->db,
                'table' => $this->table,
                'goto' => $goto,
                'self' => $this,
                'geom_column_flag' => $this->_geomColumnFlag,
                'column_names' => $column_names,
                'column_types' => $column_types,
                'types' => $types,
                'column_collations' => $this->_columnCollations,
                'data_label' => $dataLabel,
                'keys' => $keys,
                'criteria_column_names' => $criteria_column_names,
                'default_sliders_state' => $GLOBALS['cfg']['InitialSlidersState'],
                'criteria_column_types' => isset($_POST['criteriaColumnTypes']) ? $_POST['criteriaColumnTypes'] : null,
                'sql_types' => $this->dbi->types,
                'max_rows' => intval($GLOBALS['cfg']['MaxRows']),
                'max_plot_limit' => (! empty($_POST['maxPlotLimit'])
                    ? intval($_POST['maxPlotLimit'])
                    : intval($GLOBALS['cfg']['maxRowPlotLimit'])),
            ])
        );
    }

    /**
     * Range search action
     *
     * @return void
     */
    public function rangeSearchAction()
    {
        $min_max = $this->getColumnMinMax($_POST['column']);
        $this->response->addJSON('column_data', $min_max);
    }

    /**
     * Find action
     *
     * @return void
     */
    public function findAction()
    {
        $useRegex = array_key_exists('useRegex', $_POST)
            && $_POST['useRegex'] == 'on';

        $preview = $this->getReplacePreview(
            $_POST['columnIndex'],
            $_POST['find'],
            $_POST['replaceWith'],
            $useRegex,
            $this->_connectionCharSet
        );
        $this->response->addJSON('preview', $preview);
    }

    /**
     * Replace action
     *
     * @return void
     */
    public function replaceAction()
    {
        $this->replace(
            $_POST['columnIndex'],
            $_POST['findString'],
            $_POST['replaceWith'],
            $_POST['useRegex'],
            $this->_connectionCharSet
        );
        $this->response->addHTML(
            Util::getMessage(
                __('Your SQL query has been executed successfully.'),
                null,
                'success'
            )
        );
    }

    /**
     * Returns HTML for previewing strings found and their replacements
     *
     * @param int     $columnIndex index of the column
     * @param string  $find        string to find in the column
     * @param string  $replaceWith string to replace with
     * @param boolean $useRegex    to use Regex replace or not
     * @param string  $charSet     character set of the connection
     *
     * @return string HTML for previewing strings found and their replacements
     */
    public function getReplacePreview(
        $columnIndex,
        $find,
        $replaceWith,
        $useRegex,
        $charSet
    ) {
        $column = $this->_columnNames[$columnIndex];
        if ($useRegex) {
            $result = $this->_getRegexReplaceRows(
                $columnIndex,
                $find,
                $replaceWith,
                $charSet
            );
        } else {
            $sql_query = "SELECT "
                . Util::backquote($column) . ","
                . " REPLACE("
                . Util::backquote($column) . ", '" . $find . "', '"
                . $replaceWith
                . "'),"
                . " COUNT(*)"
                . " FROM " . Util::backquote($this->db)
                . "." . Util::backquote($this->table)
                . " WHERE " . Util::backquote($column)
                . " LIKE '%" . $find . "%' COLLATE " . $charSet . "_bin"; // here we
            // change the collation of the 2nd operand to a case sensitive
            // binary collation to make sure that the comparison
            // is case sensitive
            $sql_query .= " GROUP BY " . Util::backquote($column)
                . " ORDER BY " . Util::backquote($column) . " ASC";

            $result = $this->dbi->fetchResult($sql_query, 0);
        }

        return $this->template->render('table/search/replace_preview', [
            'db' => $this->db,
            'table' => $this->table,
            'column_index' => $columnIndex,
            'find' => $find,
            'replace_with' => $replaceWith,
            'use_regex' => $useRegex,
            'result' => $result,
        ]);
    }

    /**
     * Finds and returns Regex pattern and their replacements
     *
     * @param int    $columnIndex index of the column
     * @param string $find        string to find in the column
     * @param string $replaceWith string to replace with
     * @param string $charSet     character set of the connection
     *
     * @return array Array containing original values, replaced values and count
     */
    private function _getRegexReplaceRows(
        $columnIndex,
        $find,
        $replaceWith,
        $charSet
    ) {
        $column = $this->_columnNames[$columnIndex];
        $sql_query = "SELECT "
            . Util::backquote($column) . ","
            . " 1," // to add an extra column that will have replaced value
            . " COUNT(*)"
            . " FROM " . Util::backquote($this->db)
            . "." . Util::backquote($this->table)
            . " WHERE " . Util::backquote($column)
            . " RLIKE '" . $this->dbi->escapeString($find) . "' COLLATE "
            . $charSet . "_bin"; // here we
        // change the collation of the 2nd operand to a case sensitive
        // binary collation to make sure that the comparison is case sensitive
        $sql_query .= " GROUP BY " . Util::backquote($column)
            . " ORDER BY " . Util::backquote($column) . " ASC";

        $result = $this->dbi->fetchResult($sql_query, 0);

        if (is_array($result)) {
            /* Iterate over possible delimiters to get one */
            $delimiters = ['/', '@', '#', '~', '!', '$', '%', '^', '&', '_'];
            $found = false;
            for ($i = 0, $l = count($delimiters); $i < $l; $i++) {
                if (strpos($find, $delimiters[$i]) === false) {
                    $found = true;
                    break;
                }
            }
            if (! $found) {
                return false;
            }
            $find = $delimiters[$i] . $find . $delimiters[$i];
            foreach ($result as $index => $row) {
                $result[$index][1] = preg_replace(
                    $find,
                    $replaceWith,
                    $row[0]
                );
            }
        }
        return $result;
    }

    /**
     * Replaces a given string in a column with a give replacement
     *
     * @param int     $columnIndex index of the column
     * @param string  $find        string to find in the column
     * @param string  $replaceWith string to replace with
     * @param boolean $useRegex    to use Regex replace or not
     * @param string  $charSet     character set of the connection
     *
     * @return void
     */
    public function replace(
        $columnIndex,
        $find,
        $replaceWith,
        $useRegex,
        $charSet
    ) {
        $column = $this->_columnNames[$columnIndex];
        if ($useRegex) {
            $toReplace = $this->_getRegexReplaceRows(
                $columnIndex,
                $find,
                $replaceWith,
                $charSet
            );
            $sql_query = "UPDATE " . Util::backquote($this->table)
                . " SET " . Util::backquote($column) . " = CASE";
            if (is_array($toReplace)) {
                foreach ($toReplace as $row) {
                    $sql_query .= "\n WHEN " . Util::backquote($column)
                        . " = '" . $this->dbi->escapeString($row[0])
                        . "' THEN '" . $this->dbi->escapeString($row[1]) . "'";
                }
            }
            $sql_query .= " END"
                . " WHERE " . Util::backquote($column)
                . " RLIKE '" . $this->dbi->escapeString($find) . "' COLLATE "
                . $charSet . "_bin"; // here we
            // change the collation of the 2nd operand to a case sensitive
            // binary collation to make sure that the comparison
            // is case sensitive
        } else {
            $sql_query = "UPDATE " . Util::backquote($this->table)
                . " SET " . Util::backquote($column) . " ="
                . " REPLACE("
                . Util::backquote($column) . ", '" . $find . "', '"
                . $replaceWith
                . "')"
                . " WHERE " . Util::backquote($column)
                . " LIKE '%" . $find . "%' COLLATE " . $charSet . "_bin"; // here we
            // change the collation of the 2nd operand to a case sensitive
            // binary collation to make sure that the comparison
            // is case sensitive
        }
        $this->dbi->query(
            $sql_query,
            DatabaseInterface::CONNECT_USER,
            DatabaseInterface::QUERY_STORE
        );
        $GLOBALS['sql_query'] = $sql_query;
    }

    /**
     * Finds minimum and maximum value of a given column.
     *
     * @param string $column Column name
     *
     * @return array
     */
    public function getColumnMinMax($column)
    {
        $sql_query = 'SELECT MIN(' . Util::backquote($column) . ') AS `min`, '
            . 'MAX(' . Util::backquote($column) . ') AS `max` '
            . 'FROM ' . Util::backquote($this->db) . '.'
            . Util::backquote($this->table);

        return $this->dbi->fetchSingleRow($sql_query);
    }

    /**
     * Returns an array with necessary configurations to create
     * sub-tabs in the table_select page.
     *
     * @return array Array containing configuration (icon, text, link, id, args)
     * of sub-tabs
     */
    private function _getSubTabs()
    {
        $subtabs = [];
        $subtabs['search']['icon'] = 'b_search';
        $subtabs['search']['text'] = __('Table search');
        $subtabs['search']['link'] = 'tbl_select.php';
        $subtabs['search']['id'] = 'tbl_search_id';
        $subtabs['search']['args']['pos'] = 0;

        $subtabs['zoom']['icon'] = 'b_select';
        $subtabs['zoom']['link'] = 'tbl_zoom_select.php';
        $subtabs['zoom']['text'] = __('Zoom search');
        $subtabs['zoom']['id'] = 'zoom_search_id';

        $subtabs['replace']['icon'] = 'b_find_replace';
        $subtabs['replace']['link'] = 'tbl_find_replace.php';
        $subtabs['replace']['text'] = __('Find and replace');
        $subtabs['replace']['id'] = 'find_replace_id';

        return $subtabs;
    }

    /**
     * Builds the sql search query from the post parameters
     *
     * @return string the generated SQL query
     */
    private function _buildSqlQuery()
    {
        $sql_query = 'SELECT ';

        // If only distinct values are needed
        $is_distinct = isset($_POST['distinct']) ? 'true' : 'false';
        if ($is_distinct == 'true') {
            $sql_query .= 'DISTINCT ';
        }

        // if all column names were selected to display, we do a 'SELECT *'
        // (more efficient and this helps prevent a problem in IE
        // if one of the rows is edited and we come back to the Select results)
        if (isset($_POST['zoom_submit']) || ! empty($_POST['displayAllColumns'])) {
            $sql_query .= '* ';
        } else {
            $sql_query .= implode(
                ', ',
                Util::backquote($_POST['columnsToDisplay'])
            );
        } // end if

        $sql_query .= ' FROM '
            . Util::backquote($_POST['table']);
        $whereClause = $this->_generateWhereClause();
        $sql_query .= $whereClause;

        // if the search results are to be ordered
        if (isset($_POST['orderByColumn']) && $_POST['orderByColumn'] != '--nil--') {
            $sql_query .= ' ORDER BY '
                . Util::backquote($_POST['orderByColumn'])
                . ' ' . $_POST['order'];
        } // end if
        return $sql_query;
    }

    /**
     * Provides a column's type, collation, operators list, and criteria value
     * to display in table search form
     *
     * @param integer $search_index Row number in table search form
     * @param integer $column_index Column index in ColumnNames array
     *
     * @return array Array containing column's properties
     */
    public function getColumnProperties($search_index, $column_index)
    {
        $selected_operator = (isset($_POST['criteriaColumnOperators'][$search_index])
            ? $_POST['criteriaColumnOperators'][$search_index] : '');
        $entered_value = (isset($_POST['criteriaValues'])
            ? $_POST['criteriaValues'] : '');
        $titles = [
            'Browse' => Util::getIcon(
                'b_browse',
                __('Browse foreign values')
            )
        ];
        //Gets column's type and collation
        $type = $this->_columnTypes[$column_index];
        $collation = $this->_columnCollations[$column_index];
        //Gets column's comparison operators depending on column type
        $typeOperators = $this->dbi->types->getTypeOperatorsHtml(
            preg_replace('@\(.*@s', '', $this->_columnTypes[$column_index]),
            $this->_columnNullFlags[$column_index],
            $selected_operator
        );
        $func = $this->template->render('table/search/column_comparison_operators', [
            'search_index' => $search_index,
            'type_operators' => $typeOperators,
        ]);
        //Gets link to browse foreign data(if any) and criteria inputbox
        $foreignData = $this->relation->getForeignData(
            $this->_foreigners,
            $this->_columnNames[$column_index],
            false,
            '',
            ''
        );
        $value = $this->template->render('table/search/input_box', [
            'str' => '',
            'column_type' => (string) $type,
            'column_id' => 'fieldID_',
            'in_zoom_search_edit' => false,
            'foreigners' => $this->_foreigners,
            'column_name' => $this->_columnNames[$column_index],
            'column_name_hash' => md5($this->_columnNames[$column_index]),
            'foreign_data' => $foreignData,
            'table' => $this->table,
            'column_index' => $search_index,
            'foreign_max_limit' => $GLOBALS['cfg']['ForeignKeyMaxLimit'],
            'criteria_values' => $entered_value,
            'db' => $this->db,
            'titles' => $titles,
            'in_fbs' => true,
        ]);
        return [
            'type' => $type,
            'collation' => $collation,
            'func' => $func,
            'value' => $value
        ];
    }

    /**
     * Generates the where clause for the SQL search query to be executed
     *
     * @return string the generated where clause
     */
    private function _generateWhereClause()
    {
        if (isset($_POST['customWhereClause'])
            && trim($_POST['customWhereClause']) != ''
        ) {
            return ' WHERE ' . $_POST['customWhereClause'];
        }

        // If there are no search criteria set or no unary criteria operators,
        // return
        if (! isset($_POST['criteriaValues'])
            && ! isset($_POST['criteriaColumnOperators'])
            && ! isset($_POST['geom_func'])
        ) {
            return '';
        }

        // else continue to form the where clause from column criteria values
        $fullWhereClause = [];
        foreach ($_POST['criteriaColumnOperators'] as $column_index => $operator) {
            $unaryFlag =  $this->dbi->types->isUnaryOperator($operator);
            $tmp_geom_func = isset($_POST['geom_func'][$column_index])
                ? $_POST['geom_func'][$column_index] : null;

            $whereClause = $this->_getWhereClause(
                $_POST['criteriaValues'][$column_index],
                $_POST['criteriaColumnNames'][$column_index],
                $_POST['criteriaColumnTypes'][$column_index],
                $operator,
                $unaryFlag,
                $tmp_geom_func
            );

            if ($whereClause) {
                $fullWhereClause[] = $whereClause;
            }
        } // end foreach

        if (!empty($fullWhereClause)) {
            return ' WHERE ' . implode(' AND ', $fullWhereClause);
        }
        return '';
    }

    /**
     * Return the where clause in case column's type is ENUM.
     *
     * @param mixed  $criteriaValues Search criteria input
     * @param string $func_type      Search function/operator
     *
     * @return string part of where clause.
     */
    private function _getEnumWhereClause($criteriaValues, $func_type)
    {
        if (! is_array($criteriaValues)) {
            $criteriaValues = explode(',', $criteriaValues);
        }
        $enum_selected_count = count($criteriaValues);
        if ($func_type == '=' && $enum_selected_count > 1) {
            $func_type    = 'IN';
            $parens_open  = '(';
            $parens_close = ')';
        } elseif ($func_type == '!=' && $enum_selected_count > 1) {
            $func_type    = 'NOT IN';
            $parens_open  = '(';
            $parens_close = ')';
        } else {
            $parens_open  = '';
            $parens_close = '';
        }
        $enum_where = '\''
            . $this->dbi->escapeString($criteriaValues[0]) . '\'';
        for ($e = 1; $e < $enum_selected_count; $e++) {
            $enum_where .= ', \''
                . $this->dbi->escapeString($criteriaValues[$e]) . '\'';
        }

        return ' ' . $func_type . ' ' . $parens_open
        . $enum_where . $parens_close;
    }

    /**
     * Return the where clause for a geometrical column.
     *
     * @param mixed  $criteriaValues Search criteria input
     * @param string $names          Name of the column on which search is submitted
     * @param string $func_type      Search function/operator
     * @param string $types          Type of the field
     * @param bool   $geom_func      Whether geometry functions should be applied
     *
     * @return string part of where clause.
     */
    private function _getGeomWhereClause(
        $criteriaValues,
        $names,
        $func_type,
        $types,
        $geom_func = null
    ) {
        $geom_unary_functions = [
            'IsEmpty' => 1,
            'IsSimple' => 1,
            'IsRing' => 1,
            'IsClosed' => 1,
        ];
        $where = '';

        // Get details about the geometry functions
        $geom_funcs = Util::getGISFunctions($types, true, false);

        // If the function takes multiple parameters
        if (strpos($func_type, "IS NULL") !== false || strpos($func_type, "IS NOT NULL") !== false) {
            return Util::backquote($names) . " " . $func_type;
        } elseif ($geom_funcs[$geom_func]['params'] > 1) {
            // create gis data from the criteria input
            $gis_data = Util::createGISData($criteriaValues);
            return $geom_func . '(' . Util::backquote($names)
                . ', ' . $gis_data . ')';
        }

        // New output type is the output type of the function being applied
        $type = $geom_funcs[$geom_func]['type'];
        $geom_function_applied = $geom_func
            . '(' . Util::backquote($names) . ')';

        // If the where clause is something like 'IsEmpty(`spatial_col_name`)'
        if (isset($geom_unary_functions[$geom_func])
            && trim($criteriaValues) == ''
        ) {
            $where = $geom_function_applied;
        } elseif (in_array($type, Util::getGISDatatypes())
            && ! empty($criteriaValues)
        ) {
            // create gis data from the criteria input
            $gis_data = Util::createGISData($criteriaValues);
            $where = $geom_function_applied . " " . $func_type . " " . $gis_data;
        } elseif (strlen($criteriaValues) > 0) {
            $where = $geom_function_applied . " "
                . $func_type . " '" . $criteriaValues . "'";
        }
        return $where;
    }

    /**
     * Return the where clause for query generation based on the inputs provided.
     *
     * @param mixed  $criteriaValues Search criteria input
     * @param string $names          Name of the column on which search is submitted
     * @param string $types          Type of the field
     * @param string $func_type      Search function/operator
     * @param bool   $unaryFlag      Whether operator unary or not
     * @param bool   $geom_func      Whether geometry functions should be applied
     *
     * @return string generated where clause.
     */
    private function _getWhereClause(
        $criteriaValues,
        $names,
        $types,
        $func_type,
        $unaryFlag,
        $geom_func = null
    ) {
        // If geometry function is set
        if (! empty($geom_func)) {
            return $this->_getGeomWhereClause(
                $criteriaValues,
                $names,
                $func_type,
                $types,
                $geom_func
            );
        }

        $backquoted_name = Util::backquote($names);
        $where = '';
        if ($unaryFlag) {
            $where = $backquoted_name . ' ' . $func_type;
        } elseif (strncasecmp($types, 'enum', 4) == 0 && (! empty($criteriaValues) || $criteriaValues[0] === '0')) {
            $where = $backquoted_name;
            $where .= $this->_getEnumWhereClause($criteriaValues, $func_type);
        } elseif ($criteriaValues != '') {
            // For these types we quote the value. Even if it's another type
            // (like INT), for a LIKE we always quote the value. MySQL converts
            // strings to numbers and numbers to strings as necessary
            // during the comparison
            if (preg_match('@char|binary|blob|text|set|date|time|year@i', $types)
                || mb_strpos(' ' . $func_type, 'LIKE')
            ) {
                $quot = '\'';
            } else {
                $quot = '';
            }

            // LIKE %...%
            if ($func_type == 'LIKE %...%') {
                $func_type = 'LIKE';
                $criteriaValues = '%' . $criteriaValues . '%';
            }
            if ($func_type == 'REGEXP ^...$') {
                $func_type = 'REGEXP';
                $criteriaValues = '^' . $criteriaValues . '$';
            }

            if ('IN (...)' != $func_type
                && 'NOT IN (...)' != $func_type
                && 'BETWEEN' != $func_type
                && 'NOT BETWEEN' != $func_type
            ) {
                return $backquoted_name . ' ' . $func_type . ' ' . $quot
                        . $this->dbi->escapeString($criteriaValues) . $quot;
            }
            $func_type = str_replace(' (...)', '', $func_type);

            //Don't explode if this is already an array
            //(Case for (NOT) IN/BETWEEN.)
            if (is_array($criteriaValues)) {
                $values = $criteriaValues;
            } else {
                $values = explode(',', $criteriaValues);
            }
            // quote values one by one
            $emptyKey = false;
            foreach ($values as $key => &$value) {
                if ('' === $value) {
                    $emptyKey = $key;
                    $value = 'NULL';
                    continue;
                }
                $value = $quot . $this->dbi->escapeString(trim($value))
                    . $quot;
            }

            if ('BETWEEN' == $func_type || 'NOT BETWEEN' == $func_type) {
                $where = $backquoted_name . ' ' . $func_type . ' '
                    . (isset($values[0]) ? $values[0] : '')
                    . ' AND ' . (isset($values[1]) ? $values[1] : '');
            } else { //[NOT] IN
                if (false !== $emptyKey) {
                    unset($values[$emptyKey]);
                }
                $wheres = [];
                if (!empty($values)) {
                    $wheres[] = $backquoted_name . ' ' . $func_type
                        . ' (' . implode(',', $values) . ')';
                }
                if (false !== $emptyKey) {
                    $wheres[] = $backquoted_name . ' IS NULL';
                }
                $where = implode(' OR ', $wheres);
                if (1 < count($wheres)) {
                    $where = '(' . $where . ')';
                }
            }
        } // end if

        return $where;
    }
}<|MERGE_RESOLUTION|>--- conflicted
+++ resolved
@@ -221,13 +221,8 @@
                     ]
                 );
 
-<<<<<<< HEAD
-                if (isset($_REQUEST['range_search'])) {
+                if (isset($_POST['range_search'])) {
                     $this->rangeSearchAction();
-=======
-            if (isset($_POST['range_search'])) {
-                $this->rangeSearchAction();
->>>>>>> 09c18849
 
                     return;
                 }
@@ -267,17 +262,10 @@
              *
              * @var boolean Object containing parameters for the POST request
              */
-<<<<<<< HEAD
-                if (isset($_REQUEST['get_data_row'])
-                    && $_REQUEST['get_data_row'] == true
+                if (isset($_POST['get_data_row'])
+                    && $_POST['get_data_row'] == true
                 ) {
                     $this->getDataRowAction();
-=======
-            if (isset($_POST['get_data_row'])
-                && $_POST['get_data_row'] == true
-            ) {
-                $this->getDataRowAction();
->>>>>>> 09c18849
 
                     return;
                 }
@@ -287,17 +275,10 @@
              *
              * @var boolean Object containing parameters for the POST request
              */
-<<<<<<< HEAD
-                if (isset($_REQUEST['change_tbl_info'])
-                && $_REQUEST['change_tbl_info'] == true
+                if (isset($_POST['change_tbl_info'])
+                && $_POST['change_tbl_info'] == true
                 ) {
                     $this->changeTableInfoAction();
-=======
-            if (isset($_POST['change_tbl_info'])
-                && $_POST['change_tbl_info'] == true
-            ) {
-                $this->changeTableInfoAction();
->>>>>>> 09c18849
 
                     return;
                 }
@@ -436,13 +417,8 @@
         }
         $key = array_search($field, $this->_columnNames);
         $search_index
-<<<<<<< HEAD
-            = (isset($_REQUEST['it']) && is_numeric($_REQUEST['it'])
-                ? intval($_REQUEST['it']) : 0);
-=======
-            = ((isset($_POST['it']) && is_numeric($_POST['it']))
+            = (isset($_POST['it']) && is_numeric($_POST['it'])
                 ? intval($_POST['it']) : 0);
->>>>>>> 09c18849
 
         $properties = $this->getColumnProperties($search_index, $key);
         $this->response->addJSON(
@@ -461,15 +437,9 @@
      */
     public function getDataRowAction()
     {
-<<<<<<< HEAD
         $extra_data = [];
-        $row_info_query = 'SELECT * FROM `' . $_REQUEST['db'] . '`.`'
-            . $_REQUEST['table'] . '` WHERE ' . $_REQUEST['where_clause'];
-=======
-        $extra_data = array();
         $row_info_query = 'SELECT * FROM `' . $_POST['db'] . '`.`'
-            . $_POST['table'] . '` WHERE ' .  $_POST['where_clause'];
->>>>>>> 09c18849
+            . $_POST['table'] . '` WHERE ' . $_POST['where_clause'];
         $result = $this->dbi->query(
             $row_info_query . ";",
             DatabaseInterface::CONNECT_USER,
