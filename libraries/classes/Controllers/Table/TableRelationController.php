--- conflicted
+++ resolved
@@ -351,13 +351,8 @@
      */
     public function getDropdownValueForDbAction()
     {
-<<<<<<< HEAD
         $tables = [];
-        $foreign = isset($_REQUEST['foreign']) && $_REQUEST['foreign'] === 'true';
-=======
-        $tables = array();
         $foreign = isset($_POST['foreign']) && $_POST['foreign'] === 'true';
->>>>>>> 09c18849
 
         if ($foreign) {
             $query = 'SHOW TABLE STATUS FROM '
