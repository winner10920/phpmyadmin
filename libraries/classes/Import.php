<?php
/**
 * Holds the PhpMyAdmin\Import class
 */

declare(strict_types=1);

namespace PhpMyAdmin;

use PhpMyAdmin\SqlParser\Parser;
use PhpMyAdmin\SqlParser\Statements\DeleteStatement;
use PhpMyAdmin\SqlParser\Statements\InsertStatement;
use PhpMyAdmin\SqlParser\Statements\ReplaceStatement;
use PhpMyAdmin\SqlParser\Statements\UpdateStatement;
use PhpMyAdmin\SqlParser\Utils\Query;
use function abs;
use function count;
use function explode;
use function htmlspecialchars;
use function implode;
use function is_array;
use function is_numeric;
use function max;
use function mb_chr;
use function mb_ord;
use function mb_stripos;
use function mb_strlen;
use function mb_strpos;
use function mb_strtoupper;
use function mb_substr;
use function mb_substr_count;
use function pow;
use function preg_match;
use function preg_replace;
use function sprintf;
use function strcmp;
use function strlen;
use function strncmp;
use function strpos;
use function strtoupper;
use function substr;
use function time;
use function trim;
use function unlink;

/**
 * Library that provides common import functions that are used by import plugins
 */
class Import
{
    /* MySQL type defs */
    public const NONE = 0;
    public const VARCHAR = 1;
    public const INT = 2;
    public const DECIMAL = 3;
    public const BIGINT = 4;
    public const GEOMETRY = 5;
    /* Decimal size defs */
    public const M = 0;
    public const D = 1;
    public const FULL = 2;
    /* Table array defs */
    public const TBL_NAME = 0;
    public const COL_NAMES = 1;
    public const ROWS = 2;
    /* Analysis array defs */
    public const TYPES = 0;
    public const SIZES = 1;
    public const FORMATTEDSQL = 2;

    public function __construct()
    {
        $GLOBALS['cfg']['Server']['DisableIS'] = false;

        $checkUserPrivileges = new CheckUserPrivileges($GLOBALS['dbi']);
        $checkUserPrivileges->getPrivileges();
    }

    /**
     * Checks whether timeout is getting close
     *
     * @return bool true if timeout is close
     *
     * @access public
     */
    public function checkTimeout(): bool
    {
        global $timestamp, $maximum_time, $timeout_passed;
        if ($maximum_time == 0) {
            return false;
        }

        if ($timeout_passed) {
            return true;

            /* 5 in next row might be too much */
        }

        if (time() - $timestamp > $maximum_time - 5) {
            $timeout_passed = true;

            return true;
        }

        return false;
    }

    /**
     * Runs query inside import buffer. This is needed to allow displaying
     * of last SELECT, SHOW or HANDLER results and similar nice stuff.
     *
     * @param string $sql      query to run
     * @param string $full     query to display, this might be commented
     * @param array  $sql_data SQL parse data storage
     *
     * @access public
     */
    public function executeQuery(string $sql, string $full, array &$sql_data): void
    {
        global $sql_query, $my_die, $error, $reload,
            $result, $msg,
            $cfg, $sql_query_disabled, $db;

        $result = $GLOBALS['dbi']->tryQuery($sql);

        // USE query changes the database, son need to track
        // while running multiple queries
        $is_use_query = mb_stripos($sql, 'use ') !== false;

        $msg = '# ';
        if ($result === false) { // execution failed
            if (! isset($my_die)) {
                $my_die = [];
            }
            $my_die[] = [
                'sql' => $full,
                'error' => $GLOBALS['dbi']->getError(),
            ];

            $msg .= __('Error');

            if (! $cfg['IgnoreMultiSubmitErrors']) {
                $error = true;

                return;
            }
        } else {
            $a_num_rows = (int) @$GLOBALS['dbi']->numRows($result);
            $a_aff_rows = (int) @$GLOBALS['dbi']->affectedRows();
            if ($a_num_rows > 0) {
                $msg .= __('Rows') . ': ' . $a_num_rows;
            } elseif ($a_aff_rows > 0) {
                $message = Message::getMessageForAffectedRows(
                    $a_aff_rows
                );
                $msg .= $message->getMessage();
            } else {
                $msg .= __(
                    'MySQL returned an empty result set (i.e. zero '
                    . 'rows).'
                );
            }

            if (($a_num_rows > 0) || $is_use_query) {
                $sql_data['valid_sql'][] = $sql;
                if (! isset($sql_data['valid_queries'])) {
                    $sql_data['valid_queries'] = 0;
                }
                $sql_data['valid_queries']++;
            }
        }
        if (! $sql_query_disabled) {
            $sql_query .= $msg . "\n";
        }

        // If a 'USE <db>' SQL-clause was found and the query
        // succeeded, set our current $db to the new one
        if ($result != false) {
            [$db, $reload] = $this->lookForUse(
                $sql,
                $db,
                $reload
            );
        }

        $pattern = '@^[\s]*(DROP|CREATE)[\s]+(IF EXISTS[[:space:]]+)'
            . '?(TABLE|DATABASE)[[:space:]]+(.+)@im';
        if ($result == false
            || ! preg_match($pattern, $sql)
        ) {
            return;
        }

        $reload = true;
    }

    /**
     * Runs query inside import buffer. This is needed to allow displaying
     * of last SELECT, SHOW or HANDLER results and similar nice stuff.
     *
     * @param string $sql      query to run
     * @param string $full     query to display, this might be commented
     * @param array  $sql_data SQL parse data storage
     *
     * @access public
     */
    public function runQuery(
        string $sql = '',
        string $full = '',
        array &$sql_data = []
    ): void {
        global $import_run_buffer, $go_sql, $complete_query, $display_query, $sql_query, $msg,
            $skip_queries, $executed_queries, $max_sql_len, $read_multiply, $sql_query_disabled, $run_query;
        $read_multiply = 1;
        if (! isset($import_run_buffer)) {
            // Do we have something to push into buffer?
            $import_run_buffer = $this->runQueryPost(
                $import_run_buffer,
                $sql,
                $full
            );

            return;
        }

        // Should we skip something?
        if ($skip_queries > 0) {
            $skip_queries--;
            // Do we have something to push into buffer?
            $import_run_buffer = $this->runQueryPost(
                $import_run_buffer,
                $sql,
                $full
            );

            return;
        }

        if (! empty($import_run_buffer['sql'])
            && trim($import_run_buffer['sql']) != ''
        ) {
            $max_sql_len = max(
                $max_sql_len,
                mb_strlen($import_run_buffer['sql'])
            );
            if (! $sql_query_disabled) {
                $sql_query .= $import_run_buffer['full'];
            }

            $executed_queries++;

            if ($run_query && $executed_queries < 50) {
                $go_sql = true;

                if (! $sql_query_disabled) {
                    $complete_query = $sql_query;
                    $display_query = $sql_query;
                } else {
                    $complete_query = '';
                    $display_query = '';
                }
                $sql_query = $import_run_buffer['sql'];
                $sql_data['valid_sql'][] = $import_run_buffer['sql'];
                $sql_data['valid_full'][] = $import_run_buffer['full'];
                if (! isset($sql_data['valid_queries'])) {
                    $sql_data['valid_queries'] = 0;
                }
                $sql_data['valid_queries']++;
            } elseif ($run_query) {
                /* Handle rollback from go_sql */
                if ($go_sql && isset($sql_data['valid_full'])) {
                    $queries = $sql_data['valid_sql'];
                    $fulls = $sql_data['valid_full'];
                    $count = $sql_data['valid_queries'];
                    $go_sql = false;

                    $sql_data['valid_sql'] = [];
                    $sql_data['valid_queries'] = 0;
                    unset($sql_data['valid_full']);
                    for ($i = 0; $i < $count; $i++) {
                        $this->executeQuery(
                            $queries[$i],
                            $fulls[$i],
                            $sql_data
                        );
                    }
                }

                $this->executeQuery(
                    $import_run_buffer['sql'],
                    $import_run_buffer['full'],
                    $sql_data
                );
            } // end run query
            // end non empty query
        } elseif (! empty($import_run_buffer['full'])) {
            if ($go_sql) {
                $complete_query .= $import_run_buffer['full'];
                $display_query .= $import_run_buffer['full'];
            } elseif (! $sql_query_disabled) {
                $sql_query .= $import_run_buffer['full'];
            }
        }
        // check length of query unless we decided to pass it to /sql
        // (if $run_query is false, we are just displaying so show
        // the complete query in the textarea)
        if (! $go_sql && $run_query && ! empty($sql_query)) {
            if (mb_strlen($sql_query) > 50000
                || $executed_queries > 50
                || $max_sql_len > 1000
            ) {
                $sql_query = '';
                $sql_query_disabled = true;
            }
        }

        // Do we have something to push into buffer?
        $import_run_buffer = $this->runQueryPost($import_run_buffer, $sql, $full);

        // In case of ROLLBACK, notify the user.
        if (! isset($_POST['rollback_query'])) {
            return;
        }

        $msg .= __('[ROLLBACK occurred.]');
    }

    /**
     * Return import run buffer
     *
     * @param array  $import_run_buffer Buffer of queries for import
     * @param string $sql               SQL query
     * @param string $full              Query to display
     *
     * @return array Buffer of queries for import
     */
    public function runQueryPost(
        ?array $import_run_buffer,
        string $sql,
        string $full
    ): ?array {
        if (! empty($sql) || ! empty($full)) {
            return [
                'sql' => $sql,
                'full' => $full,
            ];
        }

        unset($GLOBALS['import_run_buffer']);

        return $import_run_buffer;
    }

    /**
     * Looks for the presence of USE to possibly change current db
     *
     * @param string $buffer buffer to examine
     * @param string $db     current db
     * @param bool   $reload reload
     *
     * @return array (current or new db, whether to reload)
     *
     * @access public
     */
    public function lookForUse(?string $buffer, ?string $db, ?bool $reload): array
    {
        if (preg_match('@^[\s]*USE[[:space:]]+([\S]+)@i', (string) $buffer, $match)) {
            $db = trim($match[1]);
            $db = trim($db, ';'); // for example, USE abc;

            // $db must not contain the escape characters generated by backquote()
            // ( used in buildSql() as: backquote($db_name), and then called
            // in runQuery() which in turn calls lookForUse() )
            $db = Util::unQuote($db);

            $reload = true;
        }

        return [
            $db,
            $reload,
        ];
    }

    /**
     * Returns next part of imported file/buffer
     *
     * @param int $size size of buffer to read
     *                  (this is maximal size function will return)
     *
     * @return string|bool part of file/buffer
     *
     * @access public
     */
    public function getNextChunk(int $size = 32768)
    {
        global $import_handle, $charset_conversion, $charset_of_file,
            $read_multiply;

        // Add some progression while reading large amount of data
        if ($read_multiply <= 8) {
            $size *= $read_multiply;
        } else {
            $size *= 8;
        }
        $read_multiply++;

        // We can not read too much
        if ($size > $GLOBALS['read_limit']) {
            $size = $GLOBALS['read_limit'];
        }

        if ($this->checkTimeout()) {
            return false;
        }
        if ($GLOBALS['finished']) {
            return true;
        }

        if ($GLOBALS['import_file'] === 'none') {
            // Well this is not yet supported and tested,
            // but should return content of textarea
            if (mb_strlen($GLOBALS['import_text']) < $size) {
                $GLOBALS['finished'] = true;

                return $GLOBALS['import_text'];
            }

            $r = mb_substr($GLOBALS['import_text'], 0, $size);
            $GLOBALS['offset'] += $size;
            $GLOBALS['import_text'] = mb_substr($GLOBALS['import_text'], $size);

            return $r;
        }

        $result = $import_handle->read($size);
        $GLOBALS['finished'] = $import_handle->eof();
        $GLOBALS['offset'] += $size;

        if ($charset_conversion) {
            return Encoding::convertString($charset_of_file, 'utf-8', $result);
        }

        /**
         * Skip possible byte order marks (I do not think we need more
         * charsets, but feel free to add more, you can use wikipedia for
         * reference: <https://en.wikipedia.org/wiki/Byte_Order_Mark>)
         *
         * @todo BOM could be used for charset autodetection
         */
        if ($GLOBALS['offset'] == $size) {
            $result = $this->skipByteOrderMarksFromContents($result);
        }

        return $result;
    }

    /**
     * Skip possible byte order marks (I do not think we need more
     * charsets, but feel free to add more, you can use wikipedia for
     * reference: <https://en.wikipedia.org/wiki/Byte_Order_Mark>)
     *
     * @param string $contents The contents to strip BOM
     *
     * @todo BOM could be used for charset autodetection
     */
    public function skipByteOrderMarksFromContents(string $contents): string
    {
        // Do not use mb_ functions they are sensible to mb_internal_encoding()

        // UTF-8
        if (strncmp($contents, "\xEF\xBB\xBF", 3) === 0) {
            return substr($contents, 3);

            // UTF-16 BE, LE
        }

        if (strncmp($contents, "\xFE\xFF", 2) === 0
            || strncmp($contents, "\xFF\xFE", 2) === 0
        ) {
            return substr($contents, 2);
        }

        return $contents;
    }

    /**
     * Returns the "Excel" column name (i.e. 1 = "A", 26 = "Z", 27 = "AA", etc.)
     *
     * This functions uses recursion to build the Excel column name.
     *
     * The column number (1-26) is converted to the responding
     * ASCII character (A-Z) and returned.
     *
     * If the column number is bigger than 26 (= num of letters in alphabet),
     * an extra character needs to be added. To find this extra character,
     * the number is divided by 26 and this value is passed to another instance
     * of the same function (hence recursion). In that new instance the number is
     * evaluated again, and if it is still bigger than 26, it is divided again
     * and passed to another instance of the same function. This continues until
     * the number is smaller than 26. Then the last called function returns
     * the corresponding ASCII character to the function that called it.
     * Each time a called function ends an extra character is added to the column name.
     * When the first function is reached, the last character is added and the complete
     * column name is returned.
     *
     * @param int $num the column number
     *
     * @return string The column's "Excel" name
     *
     * @access public
     */
    public function getColumnAlphaName(int $num): string
    {
        $A = 65; // ASCII value for capital "A"
        $col_name = '';

        if ($num > 26) {
            $div = (int) ($num / 26);
            $remain = $num % 26;

            // subtract 1 of divided value in case the modulus is 0,
            // this is necessary because A-Z has no 'zero'
            if ($remain == 0) {
                $div--;
            }

            // recursive function call
            $col_name = $this->getColumnAlphaName($div);
            // use modulus as new column number
            $num = $remain;
        }

        if ($num == 0) {
            // use 'Z' if column number is 0,
            // this is necessary because A-Z has no 'zero'
            $col_name .= mb_chr($A + 26 - 1);
        } else {
            // convert column number to ASCII character
            $col_name .= mb_chr($A + $num - 1);
        }

        return $col_name;
    }

    /**
     * Returns the column number based on the Excel name.
     * So "A" = 1, "Z" = 26, "AA" = 27, etc.
     *
     * Basically this is a base26 (A-Z) to base10 (0-9) conversion.
     * It iterates through all characters in the column name and
     * calculates the corresponding value, based on character value
     * (A = 1, ..., Z = 26) and position in the string.
     *
     * @param string $name column name(i.e. "A", or "BC", etc.)
     *
     * @return int The column number
     *
     * @access public
     */
    public function getColumnNumberFromName(string $name): int
    {
        if (empty($name)) {
            return 0;
        }

        $name = mb_strtoupper($name);
        $num_chars = mb_strlen($name);
        $column_number = 0;
        for ($i = 0; $i < $num_chars; ++$i) {
            // read string from back to front
            $char_pos = $num_chars - 1 - $i;

            // convert capital character to ASCII value
            // and subtract 64 to get corresponding decimal value
            // ASCII value of "A" is 65, "B" is 66, etc.
            // Decimal equivalent of "A" is 1, "B" is 2, etc.
            $number = (int) (mb_ord($name[$char_pos]) - 64);

            // base26 to base10 conversion : multiply each number
            // with corresponding value of the position, in this case
            // $i=0 : 1; $i=1 : 26; $i=2 : 676; ...
            $column_number += $number * pow(26, $i);
        }

        return $column_number;
    }

    /**
     * Obtains the precision (total # of digits) from a size of type decimal
     *
     * @param string $last_cumulative_size Size of type decimal
     *
     * @return int Precision of the given decimal size notation
     *
     * @access public
     */
    public function getDecimalPrecision(string $last_cumulative_size): int
    {
        return (int) substr(
            $last_cumulative_size,
            0,
            strpos($last_cumulative_size, ',')
        );
    }

    /**
     * Obtains the scale (# of digits to the right of the decimal point)
     * from a size of type decimal
     *
     * @param string $last_cumulative_size Size of type decimal
     *
     * @return int Scale of the given decimal size notation
     *
     * @access public
     */
    public function getDecimalScale(string $last_cumulative_size): int
    {
        return (int) substr(
            $last_cumulative_size,
            strpos($last_cumulative_size, ',') + 1,
            strlen($last_cumulative_size) - strpos($last_cumulative_size, ',')
        );
    }

    /**
     * Obtains the decimal size of a given cell
     *
     * @param string $cell cell content
     *
     * @return array Contains the precision, scale, and full size
     *                representation of the given decimal cell
     *
     * @access public
     */
    public function getDecimalSize(string $cell): array
    {
        $curr_size = mb_strlen($cell);
        $decPos = mb_strpos($cell, '.');
        $decPrecision = $curr_size - 1 - $decPos;

        $m = $curr_size - 1;
        $d = $decPrecision;

        return [
            $m,
            $d,
            $m . ',' . $d,
        ];
    }

    /**
     * Obtains the size of the given cell
     *
     * @param string|int $last_cumulative_size Last cumulative column size
     * @param int|null   $last_cumulative_type Last cumulative column type
     *                                         (NONE or VARCHAR or DECIMAL or INT or BIGINT)
     * @param int        $curr_type            Type of the current cell
     *                                         (NONE or VARCHAR or DECIMAL or INT or BIGINT)
     * @param string     $cell                 The current cell
     *
     * @return string|int Size of the given cell in the type-appropriate format
     *
     * @access public
     * @todo    Handle the error cases more elegantly
     */
    public function detectSize(
        $last_cumulative_size,
        ?int $last_cumulative_type,
        int $curr_type,
        string $cell
    ) {
        $curr_size = mb_strlen($cell);

        /**
         * If the cell is NULL, don't treat it as a varchar
         */
        if (! strcmp('NULL', $cell)) {
            return $last_cumulative_size;
        }

        if ($curr_type == self::VARCHAR) {
            /**
             * What to do if the current cell is of type VARCHAR
             */
            /**
             * The last cumulative type was VARCHAR
             */
            if ($last_cumulative_type == self::VARCHAR) {
                if ($curr_size >= $last_cumulative_size) {
                    return $curr_size;
                }

                return $last_cumulative_size;
            }

            if ($last_cumulative_type == self::DECIMAL) {
                /**
                 * The last cumulative type was DECIMAL
                 */
                $oldM = $this->getDecimalPrecision($last_cumulative_size);

                if ($curr_size >= $oldM) {
                    return $curr_size;
                }

                return $oldM;
            }

            if ($last_cumulative_type == self::BIGINT || $last_cumulative_type == self::INT) {
                /**
                 * The last cumulative type was BIGINT or INT
                 */
                if ($curr_size >= $last_cumulative_size) {
                    return $curr_size;
                }

                return $last_cumulative_size;
            }

            if (! isset($last_cumulative_type) || $last_cumulative_type == self::NONE) {
                /**
                 * This is the first row to be analyzed
                 */
                return $curr_size;
            }

            /**
             * An error has DEFINITELY occurred
             */
            /**
             * TODO: Handle this MUCH more elegantly
             */

            return -1;
        }

        if ($curr_type == self::DECIMAL) {
            /**
             * What to do if the current cell is of type DECIMAL
             */
            /**
             * The last cumulative type was VARCHAR
             */
            if ($last_cumulative_type == self::VARCHAR) {
                /* Convert $last_cumulative_size from varchar to decimal format */
                $size = $this->getDecimalSize($cell);

                if ($size[self::M] >= $last_cumulative_size) {
                    return $size[self::M];
                }

                return $last_cumulative_size;
            }

            if ($last_cumulative_type == self::DECIMAL) {
                /**
                 * The last cumulative type was DECIMAL
                 */
                $size = $this->getDecimalSize($cell);

                $oldM = $this->getDecimalPrecision($last_cumulative_size);
                $oldD = $this->getDecimalScale($last_cumulative_size);

                /* New val if M or D is greater than current largest */
                if ($size[self::M] > $oldM || $size[self::D] > $oldD) {
                    /* Take the largest of both types */
                    return (string) (($size[self::M] > $oldM ? $size[self::M] : $oldM)
                        . ',' . ($size[self::D] > $oldD ? $size[self::D] : $oldD));
                }

                return $last_cumulative_size;
            }

            if ($last_cumulative_type == self::BIGINT || $last_cumulative_type == self::INT) {
                /**
                 * The last cumulative type was BIGINT or INT
                 */
                /* Convert $last_cumulative_size from int to decimal format */
                $size = $this->getDecimalSize($cell);

                if ($size[self::M] >= $last_cumulative_size) {
                    return $size[self::FULL];
                }

                return $last_cumulative_size . ',' . $size[self::D];
            }

            if (! isset($last_cumulative_type) || $last_cumulative_type == self::NONE) {
                /**
                 * This is the first row to be analyzed
                 */
                /* First row of the column */
                $size = $this->getDecimalSize($cell);

                return $size[self::FULL];
            }

            /**
             * An error has DEFINITELY occurred
             */
            /**
             * TODO: Handle this MUCH more elegantly
             */

            return -1;
        }

        if ($curr_type == self::BIGINT || $curr_type == self::INT) {
            /**
             * What to do if the current cell is of type BIGINT or INT
             */
            /**
             * The last cumulative type was VARCHAR
             */
            if ($last_cumulative_type == self::VARCHAR) {
                if ($curr_size >= $last_cumulative_size) {
                    return $curr_size;
                }

                return $last_cumulative_size;
            }

            if ($last_cumulative_type == self::DECIMAL) {
                /**
                 * The last cumulative type was DECIMAL
                 */
                $oldM = $this->getDecimalPrecision($last_cumulative_size);
                $oldD = $this->getDecimalScale($last_cumulative_size);
                $oldInt = $oldM - $oldD;
                $newInt = mb_strlen((string) $cell);

                /* See which has the larger integer length */
                if ($oldInt >= $newInt) {
                    /* Use old decimal size */
                    return $last_cumulative_size;
                }

                /* Use $newInt + $oldD as new M */
                return ($newInt + $oldD) . ',' . $oldD;
            }

            if ($last_cumulative_type == self::BIGINT || $last_cumulative_type == self::INT) {
                /**
                 * The last cumulative type was BIGINT or INT
                 */
                if ($curr_size >= $last_cumulative_size) {
                    return $curr_size;
                }

                return $last_cumulative_size;
            }

            if (! isset($last_cumulative_type) || $last_cumulative_type == self::NONE) {
                /**
                 * This is the first row to be analyzed
                 */
                return $curr_size;
            }

            /**
             * An error has DEFINITELY occurred
             */
            /**
             * TODO: Handle this MUCH more elegantly
             */

            return -1;
        }

        /**
         * An error has DEFINITELY occurred
         */
        /**
         * TODO: Handle this MUCH more elegantly
         */

        return -1;
    }

    /**
     * Determines what MySQL type a cell is
     *
     * @param int    $last_cumulative_type Last cumulative column type
     *                                     (VARCHAR or INT or BIGINT or DECIMAL or NONE)
     * @param string $cell                 String representation of the cell for which
     *                                     a best-fit type is to be determined
     *
     * @return int  The MySQL type representation
     *               (VARCHAR or INT or BIGINT or DECIMAL or NONE)
     *
     * @access public
     */
    public function detectType(?int $last_cumulative_type, ?string $cell): int
    {
        /**
         * If numeric, determine if decimal, int or bigint
         * Else, we call it varchar for simplicity
         */

        if (! strcmp('NULL', (string) $cell)) {
            if ($last_cumulative_type === null || $last_cumulative_type == self::NONE) {
                return self::NONE;
            }

            return $last_cumulative_type;
        }

        if (! is_numeric($cell)) {
            return self::VARCHAR;
        }

        if ($cell == (string) (float) $cell
            && mb_strpos((string) $cell, '.') !== false
            && mb_substr_count((string) $cell, '.') === 1
        ) {
            return self::DECIMAL;
        }

        if (abs((int) $cell) > 2147483647) {
            return self::BIGINT;
        }

        if ($cell !== (string) (int) $cell) {
            return self::VARCHAR;
        }

        return self::INT;
    }

    /**
     * Determines if the column types are int, decimal, or string
     *
     * @link https://wiki.phpmyadmin.net/pma/Import
     *
     * @param array $table array(string $table_name, array $col_names, array $rows)
     *
     * @return array|bool array(array $types, array $sizes)
     *
     * @access public
     * @todo    Handle the error case more elegantly
     */
    public function analyzeTable(array &$table)
    {
        /* Get number of rows in table */
        $numRows = count($table[self::ROWS]);
        /* Get number of columns */
        $numCols = count($table[self::COL_NAMES]);
        /* Current type for each column */
        $types = [];
        $sizes = [];

        /* Initialize $sizes to all 0's */
        for ($i = 0; $i < $numCols; ++$i) {
            $sizes[$i] = 0;
        }

        /* Initialize $types to NONE */
        for ($i = 0; $i < $numCols; ++$i) {
            $types[$i] = self::NONE;
        }

        /* If the passed array is not of the correct form, do not process it */
        if (! is_array($table)
            || is_array($table[self::TBL_NAME])
            || ! is_array($table[self::COL_NAMES])
            || ! is_array($table[self::ROWS])
        ) {
            /**
             * TODO: Handle this better
             */

            return false;
        }

        /* Analyze each column */
        for ($i = 0; $i < $numCols; ++$i) {
            /* Analyze the column in each row */
            for ($j = 0; $j < $numRows; ++$j) {
                /* Determine type of the current cell */
                $curr_type = $this->detectType($types[$i], $table[self::ROWS][$j][$i]);
                /* Determine size of the current cell */
                $sizes[$i] = $this->detectSize(
                    $sizes[$i],
                    $types[$i],
                    $curr_type,
                    (string) $table[self::ROWS][$j][$i]
                );

                /**
                 * If a type for this column has already been declared,
                 * only alter it if it was a number and a varchar was found
                 */
                if ($curr_type == self::NONE) {
                    continue;
                }

                if ($curr_type == self::VARCHAR) {
                    $types[$i] = self::VARCHAR;
                } elseif ($curr_type == self::DECIMAL) {
                    if ($types[$i] != self::VARCHAR) {
                        $types[$i] = self::DECIMAL;
                    }
                } elseif ($curr_type == self::BIGINT) {
                    if ($types[$i] != self::VARCHAR && $types[$i] != self::DECIMAL) {
                        $types[$i] = self::BIGINT;
                    }
                } elseif ($curr_type == self::INT) {
                    if ($types[$i] != self::VARCHAR
                        && $types[$i] != self::DECIMAL
                        && $types[$i] != self::BIGINT
                    ) {
                        $types[$i] = self::INT;
                    }
                }
            }
        }

        /* Check to ensure that all types are valid */
        $len = count($types);
        for ($n = 0; $n < $len; ++$n) {
            if (strcmp((string) self::NONE, (string) $types[$n])) {
                continue;
            }

            $types[$n] = self::VARCHAR;
            $sizes[$n] = '10';
        }

        return [
            $types,
            $sizes,
        ];
    }

    /**
     * Builds and executes SQL statements to create the database and tables
     * as necessary, as well as insert all the data.
     *
     * @link https://wiki.phpmyadmin.net/pma/Import
     *
     * @param string     $db_name        Name of the database
     * @param array      $tables         Array of tables for the specified database
     * @param array|null $analyses       Analyses of the tables
     * @param array|null $additional_sql Additional SQL statements to be executed
     * @param array|null $options        Associative array of options
     * @param array      $sql_data       2-element array with sql data
     *
     * @access public
     */
    public function buildSql(
        string $db_name,
        array &$tables,
        ?array &$analyses = null,
        ?array &$additional_sql = null,
        ?array $options = null,
        array &$sql_data
    ): void {
        global $import_notice;
        /* Needed to quell the beast that is Message */
        $import_notice = null;

        /* Take care of the options */
        if (isset($options['db_collation']) && $options['db_collation'] !== null) {
            $collation = $options['db_collation'];
        } else {
            $collation = 'utf8_general_ci';
        }

        if (isset($options['db_charset']) && $options['db_charset'] !== null) {
            $charset = $options['db_charset'];
        } else {
            $charset = 'utf8';
        }

        if (isset($options['create_db'])) {
            $create_db = $options['create_db'];
        } else {
            $create_db = true;
        }

        /**
         * Create SQL code to handle the database
         *
         * @var array<int,string> $sql
         */
        $sql = [];

        if ($create_db) {
            $sql[] = 'CREATE DATABASE IF NOT EXISTS ' . Util::backquote($db_name)
                . ' DEFAULT CHARACTER SET ' . $charset . ' COLLATE ' . $collation
                . ';';
        }

        /**
         * The calling plug-in should include this statement,
         * if necessary, in the $additional_sql parameter
         *
         * $sql[] = "USE " . backquote($db_name);
         */

        /* Execute the SQL statements create above */
        $sql_len = count($sql);
        for ($i = 0; $i < $sql_len; ++$i) {
            $this->runQuery($sql[$i], $sql[$i], $sql_data);
        }

        /* No longer needed */
        unset($sql);

        /* Run the $additional_sql statements supplied by the caller plug-in */
        if ($additional_sql != null) {
            /* Clean the SQL first */
            $additional_sql_len = count($additional_sql);

            /**
             * Only match tables for now, because CREATE IF NOT EXISTS
             * syntax is lacking or nonexisting for views, triggers,
             * functions, and procedures.
             *
             * See: https://bugs.mysql.com/bug.php?id=15287
             *
             * To the best of my knowledge this is still an issue.
             *
             * $pattern = 'CREATE (TABLE|VIEW|TRIGGER|FUNCTION|PROCEDURE)';
             */
            $pattern = '/CREATE [^`]*(TABLE)/';
            $replacement = 'CREATE \\1 IF NOT EXISTS';

            /* Change CREATE statements to CREATE IF NOT EXISTS to support
             * inserting into existing structures
             */
            for ($i = 0; $i < $additional_sql_len; ++$i) {
                $additional_sql[$i] = preg_replace(
                    $pattern,
                    $replacement,
                    $additional_sql[$i]
                );
                /* Execute the resulting statements */
                $this->runQuery($additional_sql[$i], $additional_sql[$i], $sql_data);
            }
        }

        if ($analyses != null) {
            $type_array = [
                self::NONE => 'NULL',
                self::VARCHAR => 'varchar',
                self::INT => 'int',
                self::DECIMAL => 'decimal',
                self::BIGINT => 'bigint',
                self::GEOMETRY => 'geometry',
            ];

            /* TODO: Do more checking here to make sure they really are matched */
            if (count($tables) != count($analyses)) {
                exit;
            }

            /* Create SQL code to create the tables */
            $num_tables = count($tables);
            for ($i = 0; $i < $num_tables; ++$i) {
                $num_cols = count($tables[$i][self::COL_NAMES]);
                $tempSQLStr = 'CREATE TABLE IF NOT EXISTS '
                . Util::backquote($db_name)
                . '.' . Util::backquote($tables[$i][self::TBL_NAME]) . ' (';
                for ($j = 0; $j < $num_cols; ++$j) {
                    $size = $analyses[$i][self::SIZES][$j];
                    if ((int) $size == 0) {
                        $size = 10;
                    }

                    $tempSQLStr .= Util::backquote(
                        $tables[$i][self::COL_NAMES][$j]
                    ) . ' '
                    . $type_array[$analyses[$i][self::TYPES][$j]];
                    if ($analyses[$i][self::TYPES][$j] != self::GEOMETRY) {
                        $tempSQLStr .= '(' . $size . ')';
                    }

                    if ($j == count($tables[$i][self::COL_NAMES]) - 1) {
                        continue;
                    }

                    $tempSQLStr .= ', ';
                }
                $tempSQLStr .= ') DEFAULT CHARACTER SET ' . $charset
                    . ' COLLATE ' . $collation . ';';

                /**
                 * Each SQL statement is executed immediately
                 * after it is formed so that we don't have
                 * to store them in a (possibly large) buffer
                 */
                $this->runQuery($tempSQLStr, $tempSQLStr, $sql_data);
            }
        }

        /**
         * Create the SQL statements to insert all the data
         *
         * Only one insert query is formed for each table
         */
        $tempSQLStr = '';
        $col_count = 0;
        $num_tables = count($tables);
        for ($i = 0; $i < $num_tables; ++$i) {
            $num_cols = count($tables[$i][self::COL_NAMES]);
            $num_rows = count($tables[$i][self::ROWS]);

            $tempSQLStr = 'INSERT INTO ' . Util::backquote($db_name) . '.'
                . Util::backquote($tables[$i][self::TBL_NAME]) . ' (';

            for ($m = 0; $m < $num_cols; ++$m) {
                $tempSQLStr .= Util::backquote($tables[$i][self::COL_NAMES][$m]);

                if ($m == $num_cols - 1) {
                    continue;
                }

                $tempSQLStr .= ', ';
            }

            $tempSQLStr .= ') VALUES ';

            for ($j = 0; $j < $num_rows; ++$j) {
                $tempSQLStr .= '(';

                for ($k = 0; $k < $num_cols; ++$k) {
                    // If fully formatted SQL, no need to enclose
                    // with apostrophes, add slashes etc.
                    if ($analyses != null
                        && isset($analyses[$i][self::FORMATTEDSQL][$col_count])
                        && $analyses[$i][self::FORMATTEDSQL][$col_count] == true
                    ) {
                        $tempSQLStr .= (string) $tables[$i][self::ROWS][$j][$k];
                    } else {
                        if ($analyses != null) {
                            $is_varchar = ($analyses[$i][self::TYPES][$col_count] === self::VARCHAR);
                        } else {
                            $is_varchar = ! is_numeric($tables[$i][self::ROWS][$j][$k]);
                        }

                        /* Don't put quotes around NULL fields */
                        if (! strcmp((string) $tables[$i][self::ROWS][$j][$k], 'NULL')) {
                            $is_varchar = false;
                        }

                        $tempSQLStr .= $is_varchar ? "'" : '';
                        $tempSQLStr .= $GLOBALS['dbi']->escapeString(
                            (string) $tables[$i][self::ROWS][$j][$k]
                        );
                        $tempSQLStr .= $is_varchar ? "'" : '';
                    }

                    if ($k != $num_cols - 1) {
                        $tempSQLStr .= ', ';
                    }

                    if ($col_count == $num_cols - 1) {
                        $col_count = 0;
                    } else {
                        $col_count++;
                    }

                    /* Delete the cell after we are done with it */
                    unset($tables[$i][self::ROWS][$j][$k]);
                }

                $tempSQLStr .= ')';

                if ($j != $num_rows - 1) {
                    $tempSQLStr .= ",\n ";
                }

                $col_count = 0;
                /* Delete the row after we are done with it */
                unset($tables[$i][self::ROWS][$j]);
            }

            $tempSQLStr .= ';';

            /**
             * Each SQL statement is executed immediately
             * after it is formed so that we don't have
             * to store them in a (possibly large) buffer
             */
            $this->runQuery($tempSQLStr, $tempSQLStr, $sql_data);
        }

        /* No longer needed */
        unset($tempSQLStr);

        /**
         * A work in progress
         */

        /* Add the viewable structures from $additional_sql
         * to $tables so they are also displayed
         */
        $view_pattern = '@VIEW `[^`]+`\.`([^`]+)@';
        $table_pattern = '@CREATE TABLE IF NOT EXISTS `([^`]+)`@';
        /* Check a third pattern to make sure its not a "USE `db_name`;" statement */

        $regs = [];

        $inTables = false;

        $additional_sql_len = $additional_sql === null ? 0 : count($additional_sql);
        for ($i = 0; $i < $additional_sql_len; ++$i) {
            preg_match($view_pattern, $additional_sql[$i], $regs);

            if (count($regs) === 0) {
                preg_match($table_pattern, $additional_sql[$i], $regs);
            }

            if (count($regs)) {
                for ($n = 0; $n < $num_tables; ++$n) {
                    if (! strcmp($regs[1], $tables[$n][self::TBL_NAME])) {
                        $inTables = true;
                        break;
                    }
                }

                if (! $inTables) {
                    $tables[] = [self::TBL_NAME => $regs[1]];
                }
            }

            /* Reset the array */
            $regs = [];
            $inTables = false;
        }

        $params = ['db' => $db_name];
        $db_url = Url::getFromRoute('/database/structure', $params);
        $db_ops_url = Url::getFromRoute('/database/operations', $params);

        $message = '<br><br>';
        $message .= '<strong>' . __(
            'The following structures have either been created or altered. Here you can:'
        ) . '</strong><br>';
        $message .= '<ul><li>' . __(
            "View a structure's contents by clicking on its name."
        ) . '</li>';
        $message .= '<li>' . __(
            'Change any of its settings by clicking the corresponding "Options" link.'
        ) . '</li>';
        $message .= '<li>' . __('Edit structure by following the "Structure" link.')
            . '</li>';
        $message .= sprintf(
            '<br><li><a href="%s" title="%s">%s</a> (<a href="%s" title="%s">'
            . __('Options') . '</a>)</li>',
            $db_url,
            sprintf(
                __('Go to database: %s'),
                htmlspecialchars(Util::backquote($db_name))
            ),
            htmlspecialchars($db_name),
            $db_ops_url,
            sprintf(
                __('Edit settings for %s'),
                htmlspecialchars(Util::backquote($db_name))
            )
        );

        $message .= '<ul>';

        unset($params);

        foreach ($tables as $table) {
            $params = [
                'db' => $db_name,
                'table' => (string) $table[self::TBL_NAME],
            ];
            $tbl_url = Url::getFromRoute('/sql', $params);
            $tbl_struct_url = Url::getFromRoute('/table/structure', $params);
            $tbl_ops_url = Url::getFromRoute('/table/operations', $params);

            unset($params);

            $_table = new Table($table[self::TBL_NAME], $db_name);
            if (! $_table->isView()) {
                $message .= sprintf(
                    '<li><a href="%s" title="%s">%s</a> (<a href="%s" title="%s">' . __(
                        'Structure'
                    ) . '</a>) (<a href="%s" title="%s">' . __('Options') . '</a>)</li>',
                    $tbl_url,
                    sprintf(
                        __('Go to table: %s'),
                        htmlspecialchars(
                            Util::backquote($table[self::TBL_NAME])
                        )
                    ),
                    htmlspecialchars($table[self::TBL_NAME]),
                    $tbl_struct_url,
                    sprintf(
                        __('Structure of %s'),
                        htmlspecialchars(
                            Util::backquote($table[self::TBL_NAME])
                        )
                    ),
                    $tbl_ops_url,
                    sprintf(
                        __('Edit settings for %s'),
                        htmlspecialchars(
                            Util::backquote($table[self::TBL_NAME])
                        )
                    )
                );
            } else {
                $message .= sprintf(
                    '<li><a href="%s" title="%s">%s</a></li>',
                    $tbl_url,
                    sprintf(
                        __('Go to view: %s'),
                        htmlspecialchars(
                            Util::backquote($table[self::TBL_NAME])
                        )
                    ),
                    htmlspecialchars($table[self::TBL_NAME])
                );
            }
        }

        $message .= '</ul></ul>';

        $import_notice = $message;
    }

    /**
     * Stops the import on (mostly upload/file related) error
     *
     * @param Message $error_message The error message
     *
     * @access public
     */
    public function stop(Message $error_message): void
    {
        global $import_handle, $file_to_unlink;

        // Close open handles
        if ($import_handle !== false && $import_handle !== null) {
            $import_handle->close();
        }

        // Delete temporary file
        if ($file_to_unlink != '') {
            unlink($file_to_unlink);
        }
        $msg = $error_message->getDisplay();
        $_SESSION['Import_message']['message'] = $msg;

        $response = Response::getInstance();
        $response->setRequestStatus(false);
<<<<<<< HEAD
        $response->addJSON('message', Message::error($msg));
=======
        $response->addJSON('message', $msg);
        $response->addHTML($msg);

        exit;
>>>>>>> 51b04c9b
    }

    /**
     * Handles request for Simulation of UPDATE/DELETE queries.
     */
    public function handleSimulateDmlRequest(): void
    {
        $response = Response::getInstance();
        $error = false;
        $error_msg = __('Only single-table UPDATE and DELETE queries can be simulated.');
        $sql_delimiter = $_POST['sql_delimiter'];
        $sql_data = [];
        $queries = explode($sql_delimiter, $GLOBALS['sql_query']);
        foreach ($queries as $sql_query) {
            if (empty($sql_query)) {
                continue;
            }

            // Parsing the query.
            $parser = new Parser($sql_query);

            if (empty($parser->statements[0])) {
                continue;
            }

            $statement = $parser->statements[0];

            $analyzed_sql_results = [
                'query' => $sql_query,
                'parser' => $parser,
                'statement' => $statement,
            ];

            if (! ($statement instanceof UpdateStatement
                    || $statement instanceof DeleteStatement)
                || ! empty($statement->join)
            ) {
                $error = $error_msg;
                break;
            }

            $tables = Query::getTables($statement);
            if (count($tables) > 1) {
                $error = $error_msg;
                break;
            }

            // Get the matched rows for the query.
            $result = $this->getMatchedRows($analyzed_sql_results);
            $error = $GLOBALS['dbi']->getError();

            if ($error) {
                break;
            }

            $sql_data[] = $result;
        }

        if ($error) {
            $message = Message::rawError($error);
            $response->addJSON('message', $message);
            $response->addJSON('sql_data', false);
        } else {
            $response->addJSON('sql_data', $sql_data);
        }
    }

    /**
     * Find the matching rows for UPDATE/DELETE query.
     *
     * @param array $analyzed_sql_results Analyzed SQL results from parser.
     *
     * @return array
     */
    public function getMatchedRows(array $analyzed_sql_results = []): array
    {
        $statement = $analyzed_sql_results['statement'];

        $matched_row_query = '';
        if ($statement instanceof DeleteStatement) {
            $matched_row_query = $this->getSimulatedDeleteQuery($analyzed_sql_results);
        } elseif ($statement instanceof UpdateStatement) {
            $matched_row_query = $this->getSimulatedUpdateQuery($analyzed_sql_results);
        }

        // Execute the query and get the number of matched rows.
        $matched_rows = $this->executeMatchedRowQuery($matched_row_query);

        // URL to matched rows.
        $_url_params = [
            'db'        => $GLOBALS['db'],
            'sql_query' => $matched_row_query,
        ];
        $matched_rows_url  = Url::getFromRoute('/sql', $_url_params);

        return [
            'sql_query' => Html\Generator::formatSql($analyzed_sql_results['query']),
            'matched_rows' => $matched_rows,
            'matched_rows_url' => $matched_rows_url,
        ];
    }

    /**
     * Transforms a UPDATE query into SELECT statement.
     *
     * @param array $analyzed_sql_results Analyzed SQL results from parser.
     *
     * @return string SQL query
     */
    public function getSimulatedUpdateQuery(array $analyzed_sql_results): string
    {
        $table_references = Query::getTables(
            $analyzed_sql_results['statement']
        );

        $where = Query::getClause(
            $analyzed_sql_results['statement'],
            $analyzed_sql_results['parser']->list,
            'WHERE'
        );

        if (empty($where)) {
            $where = '1';
        }

        $columns = [];
        $diff = [];
        foreach ($analyzed_sql_results['statement']->set as $set) {
            $columns[] = $set->column;
            $not_equal_operator = ' <> ';
            if (strtoupper($set->value) === 'NULL') {
                $not_equal_operator = ' IS NOT ';
            }
            $diff[] = $set->column . $not_equal_operator . $set->value;
        }
        if (! empty($diff)) {
            $where .= ' AND (' . implode(' OR ', $diff) . ')';
        }

        $order_and_limit = '';

        if (! empty($analyzed_sql_results['statement']->order)) {
            $order_and_limit .= ' ORDER BY ' . Query::getClause(
                $analyzed_sql_results['statement'],
                $analyzed_sql_results['parser']->list,
                'ORDER BY'
            );
        }

        if (! empty($analyzed_sql_results['statement']->limit)) {
            $order_and_limit .= ' LIMIT ' . Query::getClause(
                $analyzed_sql_results['statement'],
                $analyzed_sql_results['parser']->list,
                'LIMIT'
            );
        }

        return 'SELECT ' . implode(', ', $columns) .
            ' FROM ' . implode(', ', $table_references) .
            ' WHERE ' . $where . $order_and_limit;
    }

    /**
     * Transforms a DELETE query into SELECT statement.
     *
     * @param array $analyzed_sql_results Analyzed SQL results from parser.
     *
     * @return string SQL query
     */
    public function getSimulatedDeleteQuery(array $analyzed_sql_results): string
    {
        $table_references = Query::getTables(
            $analyzed_sql_results['statement']
        );

        $where = Query::getClause(
            $analyzed_sql_results['statement'],
            $analyzed_sql_results['parser']->list,
            'WHERE'
        );

        if (empty($where)) {
            $where = '1';
        }

        $order_and_limit = '';

        if (! empty($analyzed_sql_results['statement']->order)) {
            $order_and_limit .= ' ORDER BY ' . Query::getClause(
                $analyzed_sql_results['statement'],
                $analyzed_sql_results['parser']->list,
                'ORDER BY'
            );
        }

        if (! empty($analyzed_sql_results['statement']->limit)) {
            $order_and_limit .= ' LIMIT ' . Query::getClause(
                $analyzed_sql_results['statement'],
                $analyzed_sql_results['parser']->list,
                'LIMIT'
            );
        }

        return 'SELECT * FROM ' . implode(', ', $table_references) .
            ' WHERE ' . $where . $order_and_limit;
    }

    /**
     * Executes the matched_row_query and returns the resultant row count.
     *
     * @param string $matched_row_query SQL query
     *
     * @return int Number of rows returned
     */
    public function executeMatchedRowQuery(string $matched_row_query): int
    {
        $GLOBALS['dbi']->selectDb($GLOBALS['db']);
        // Execute the query.
        $result = $GLOBALS['dbi']->tryQuery($matched_row_query);
        // Count the number of rows in the result set.
        $result = $GLOBALS['dbi']->numRows($result);

        return $result;
    }

    /**
     * Handles request for ROLLBACK.
     *
     * @param string $sql_query SQL query(s)
     */
    public function handleRollbackRequest(string $sql_query): void
    {
        $sql_delimiter = $_POST['sql_delimiter'];
        $queries = explode($sql_delimiter, $sql_query);
        $error = false;
        $error_msg = __(
            'Only INSERT, UPDATE, DELETE and REPLACE '
            . 'SQL queries containing transactional engine tables can be rolled back.'
        );
        foreach ($queries as $sql_query) {
            if (empty($sql_query)) {
                continue;
            }

            // Check each query for ROLLBACK support.
            if ($this->checkIfRollbackPossible($sql_query)) {
                continue;
            }

            $global_error = $GLOBALS['dbi']->getError();
            if ($global_error) {
                $error = $global_error;
            } else {
                $error = $error_msg;
            }
            break;
        }

        if ($error) {
            unset($_POST['rollback_query']);
            $response = Response::getInstance();
            $message = Message::rawError($error);
            $response->addJSON('message', $message);
            exit;
        }

        // If everything fine, START a transaction.
        $GLOBALS['dbi']->query('START TRANSACTION');
    }

    /**
     * Checks if ROLLBACK is possible for a SQL query or not.
     *
     * @param string $sql_query SQL query
     */
    public function checkIfRollbackPossible(string $sql_query): bool
    {
        $parser = new Parser($sql_query);

        if (empty($parser->statements[0])) {
            return true;
        }

        $statement = $parser->statements[0];

        // Check if query is supported.
        if (! (($statement instanceof InsertStatement)
            || ($statement instanceof UpdateStatement)
            || ($statement instanceof DeleteStatement)
            || ($statement instanceof ReplaceStatement))
        ) {
            return false;
        }

        // Get table_references from the query.
        $tables = Query::getTables($statement);

        // Check if each table is 'InnoDB'.
        foreach ($tables as $table) {
            if (! $this->isTableTransactional($table)) {
                return false;
            }
        }

        return true;
    }

    /**
     * Checks if a table is 'InnoDB' or not.
     *
     * @param string $table Table details
     */
    public function isTableTransactional(string $table): bool
    {
        $table = explode('.', $table);
        if (count($table) === 2) {
            $db = Util::unQuote($table[0]);
            $table = Util::unQuote($table[1]);
        } else {
            $db = $GLOBALS['db'];
            $table = Util::unQuote($table[0]);
        }

        // Query to check if table exists.
        $check_table_query = 'SELECT * FROM ' . Util::backquote($db)
            . '.' . Util::backquote($table) . ' '
            . 'LIMIT 1';

        $result = $GLOBALS['dbi']->tryQuery($check_table_query);

        if (! $result) {
            return false;
        }

        // List of Transactional Engines.
        $transactional_engines = [
            'INNODB',
            'FALCON',
            'NDB',
            'INFINIDB',
            'TOKUDB',
            'XTRADB',
            'SEQUENCE',
            'BDB',
        ];

        // Query to check if table is 'Transactional'.
        $check_query = 'SELECT `ENGINE` FROM `information_schema`.`tables` '
            . 'WHERE `table_name` = "' . $table . '" '
            . 'AND `table_schema` = "' . $db . '" '
            . 'AND UPPER(`engine`) IN ("'
            . implode('", "', $transactional_engines)
            . '")';

        $result = $GLOBALS['dbi']->tryQuery($check_query);

        return $GLOBALS['dbi']->numRows($result) == 1;
    }
}<|MERGE_RESOLUTION|>--- conflicted
+++ resolved
@@ -1452,14 +1452,8 @@
 
         $response = Response::getInstance();
         $response->setRequestStatus(false);
-<<<<<<< HEAD
-        $response->addJSON('message', Message::error($msg));
-=======
         $response->addJSON('message', $msg);
         $response->addHTML($msg);
-
-        exit;
->>>>>>> 51b04c9b
     }
 
     /**
