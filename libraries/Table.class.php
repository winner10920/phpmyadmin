<?php
/* vim: set expandtab sw=4 ts=4 sts=4: */
/**
 *
 * @package phpMyAdmin
 */

/**
 * @todo make use of PMA_Message and PMA_Error
 * @package phpMyAdmin
 */
class PMA_Table
{
    /**
     * UI preferences properties
     */
    const PROP_SORTED_COLUMN = 'sorted_col';
    const PROP_COLUMN_ORDER = 'col_order';
    const PROP_COLUMN_VISIB = 'col_visib';

    static $cache = array();

    /**
     * @var string  table name
     */
    var $name = '';

    /**
     * @var string  database name
     */
    var $db_name = '';

    /**
     * @var string  engine (innodb, myisam, bdb, ...)
     */
    var $engine = '';

    /**
     * @var string  type (view, base table, system view)
     */
    var $type = '';

    /**
     * @var array   settings
     */
    var $settings = array();

    /**
     * @var array UI preferences
     */
    var $uiprefs;

    /**
     * @var array errors occured
     */
    var $errors = array();

    /**
     * @var array messages
     */
    var $messages = array();

    /**
     * Constructor
     *
     * @param   string  $table_name table name
     * @param   string  $db_name    database name
     */
    function __construct($table_name, $db_name)
    {
        $this->setName($table_name);
        $this->setDbName($db_name);
    }

    /**
     * @see PMA_Table::getName()
     */
    function __toString()
    {
        return $this->getName();
    }

    function getLastError()
    {
        return end($this->errors);
    }

    function getLastMessage()
    {
        return end($this->messages);
    }

    /**
     * sets table name
     *
     * @param   string  $table_name new table name
     */
    function setName($table_name)
    {
        $this->name = $table_name;
    }

    /**
     * returns table name
     *
     * @param   boolean whether to quote name with backticks ``
     * @return  string  table name
     */
    function getName($backquoted = false)
    {
        if ($backquoted) {
            return PMA_backquote($this->name);
        }
        return $this->name;
    }

    /**
     * sets database name for this table
     *
     * @param   string  $db_name
     */
    function setDbName($db_name)
    {
        $this->db_name = $db_name;
    }

    /**
     * returns database name for this table
     *
     * @param   boolean whether to quote name with backticks ``
     * @return  string  database name for this table
     */
    function getDbName($backquoted = false)
    {
        if ($backquoted) {
            return PMA_backquote($this->db_name);
        }
        return $this->db_name;
    }

    /**
     * returns full name for table, including database name
     *
     * @param   boolean whether to quote name with backticks ``
     */
    function getFullName($backquoted = false)
    {
        return $this->getDbName($backquoted) . '.' . $this->getName($backquoted);
    }

    static public function isView($db = null, $table = null)
    {
        if (strlen($db) && strlen($table)) {
            return PMA_Table::_isView($db, $table);
        }

        if (isset($this) && strpos($this->get('TABLE TYPE'), 'VIEW')) {
            return true;
        }

        return false;
    }

    /**
     * sets given $value for given $param
     *
     * @param   string  param name
     * @param   mixed   param value
     */
    function set($param, $value)
    {
        $this->settings[$param] = $value;
    }

    /**
     * returns value for given setting/param
     *
     * @param   string  name for value to return
     * @return  mixed   value for $param
     */
    function get($param)
    {
        if (isset($this->settings[$param])) {
            return $this->settings[$param];
        }

        return null;
    }

    /**
     * loads structure data
     * (this function is work in progress? not yet used)
     */
    function loadStructure()
    {
        $table_info = PMA_DBI_get_tables_full($this->getDbName(), $this->getName());

        if (false === $table_info) {
            return false;
        }

        $this->settings = $table_info;

        if ($this->get('TABLE_ROWS') === null) {
            $this->set('TABLE_ROWS', PMA_Table::countRecords($this->getDbName(),
                $this->getName(), true));
        }

        $create_options = explode(' ', $this->get('TABLE_ROWS'));

        // export create options by its name as variables into gloabel namespace
        // f.e. pack_keys=1 becomes available as $pack_keys with value of '1'
        foreach ($create_options as $each_create_option) {
            $each_create_option = explode('=', $each_create_option);
            if (isset($each_create_option[1])) {
                $this->set($$each_create_option[0], $each_create_option[1]);
            }
        }
    }

    /**
     * Checks if this "table" is a view
     *
     * @deprecated
     * @todo see what we could do with the possible existence of $table_is_view
     * @param   string   the database name
     * @param   string   the table name
     *
     * @return  boolean  whether this is a view
     *
     * @access  public
     */
    static protected function _isView($db, $table)
    {
        // maybe we already know if the table is a view
        if (isset($GLOBALS['tbl_is_view']) && $GLOBALS['tbl_is_view']) {
            return true;
        }

        // Since phpMyAdmin 3.2 the field TABLE_TYPE is properly filled by PMA_DBI_get_tables_full()
        $type = PMA_Table::sGetStatusInfo($db, $table, 'TABLE_TYPE');
        return $type == 'VIEW';
    }

    /**
     * Checks if this is a merge table
     *
     * If the ENGINE of the table is MERGE or MRG_MYISAM (alias), this is a merge table.
     *
     * @param   string   the database name
     * @param   string   the table name
     * @return  boolean  true if it is a merge table
     * @access  public
     */
    static public function isMerge($db = null, $table = null)
    {
        // if called static, with parameters
        if (! empty($db) && ! empty($table)) {
            $engine = PMA_Table::sGetStatusInfo($db, $table, 'ENGINE', null, true);
        }
        // if called as an object
        // does not work yet, because $this->settings[] is not filled correctly
        else if (! empty($this)) {
            $engine = $this->get('ENGINE');
        }

        return (! empty($engine) && ((strtoupper($engine) == 'MERGE') || (strtoupper($engine) == 'MRG_MYISAM')));
    }

    static public function sGetToolTip($db, $table)
    {
        return PMA_Table::sGetStatusInfo($db, $table, 'Comment')
            . ' (' . PMA_Table::countRecords($db, $table) . ')';
    }

    /**
     * Returns full table status info, or specific if $info provided
     *
     * this info is collected from information_schema
     *
     * @todo PMA_DBI_get_tables_full needs to be merged somehow into this class or at least better documented
     * @param string $db
     * @param string $table
     * @param string $info
     * @param boolean $force_read
     * @param boolean if true, disables error message
     * @return mixed
     */
    static public function sGetStatusInfo($db, $table, $info = null, $force_read = false, $disable_error = false)
    {
        if (! isset(PMA_Table::$cache[$db][$table]) || $force_read) {
            PMA_DBI_get_tables_full($db, $table);
        }

        if (! isset(PMA_Table::$cache[$db][$table])) {
            // happens when we enter the table creation dialog
            // or when we really did not get any status info, for example
            // when $table == 'TABLE_NAMES' after the user tried SHOW TABLES
            return '';
        }

        if (null === $info) {
            return PMA_Table::$cache[$db][$table];
        }

        if (! isset(PMA_Table::$cache[$db][$table][$info])) {
            if (! $disable_error) {
                trigger_error('unknown table status: ' . $info, E_USER_WARNING);
            }
            return false;
        }

        return PMA_Table::$cache[$db][$table][$info];
    }

    /**
     * generates column/field specification for ALTER or CREATE TABLE syntax
     *
     * @todo    move into class PMA_Column
     * @todo on the interface, some js to clear the default value when the default
     * current_timestamp is checked
     * @static
     * @param   string  $name       name
     * @param   string  $type       type ('INT', 'VARCHAR', 'BIT', ...)
     * @param   string  $length     length ('2', '5,2', '', ...)
     * @param   string  $attribute
     * @param   string  $collation
     * @param   string  $null       with 'NULL' or 'NOT NULL'
     * @param   string  $default_type   whether default is CURRENT_TIMESTAMP,
     *                                  NULL, NONE, USER_DEFINED
     * @param   boolean $default_value  default value for USER_DEFINED default type
     * @param   string  $extra      'AUTO_INCREMENT'
     * @param   string  $comment    field comment
     * @param   array   &$field_primary list of fields for PRIMARY KEY
     * @param   string  $index
     * @return  string  field specification
     */
    static function generateFieldSpec($name, $type, $length = '', $attribute = '',
        $collation = '', $null = false, $default_type = 'USER_DEFINED',
        $default_value = '', $extra = '', $comment = '',
        &$field_primary, $index, $default_orig = false)
    {

        $is_timestamp = strpos(' ' . strtoupper($type), 'TIMESTAMP') == 1;

        /**
         * @todo include db-name
         */
        $query = PMA_backquote($name) . ' ' . $type;

        if ($length != ''
            && !preg_match('@^(DATE|DATETIME|TIME|TINYBLOB|TINYTEXT|BLOB|TEXT|MEDIUMBLOB|MEDIUMTEXT|LONGBLOB|LONGTEXT)$@i', $type)) {
            $query .= '(' . $length . ')';
        }

        if ($attribute != '') {
            $query .= ' ' . $attribute;
        }

        if (!empty($collation) && $collation != 'NULL'
          && preg_match('@^(TINYTEXT|TEXT|MEDIUMTEXT|LONGTEXT|VARCHAR|CHAR|ENUM|SET)$@i', $type)) {
            $query .= PMA_generateCharsetQueryPart($collation);
        }

        if ($null !== false) {
            if ($null == 'NULL') {
                $query .= ' NULL';
            } else {
                $query .= ' NOT NULL';
            }
        }

        switch ($default_type) {
            case 'USER_DEFINED' :
                if ($is_timestamp && $default_value === '0') {
                    // a TIMESTAMP does not accept DEFAULT '0'
                    // but DEFAULT 0 works
                    $query .= ' DEFAULT 0';
                } elseif ($type == 'BIT') {
                    $query .= ' DEFAULT b\'' . preg_replace('/[^01]/', '0', $default_value) . '\'';
                } else {
                    $query .= ' DEFAULT \'' . PMA_sqlAddSlashes($default_value) . '\'';
                }
                break;
            case 'NULL' :
            case 'CURRENT_TIMESTAMP' :
                $query .= ' DEFAULT ' . $default_type;
                break;
            case 'NONE' :
            default :
                break;
        }

        if (!empty($extra)) {
            $query .= ' ' . $extra;
            // Force an auto_increment field to be part of the primary key
            // even if user did not tick the PK box;
            if ($extra == 'AUTO_INCREMENT') {
                $primary_cnt = count($field_primary);
                if (1 == $primary_cnt) {
                    for ($j = 0; $j < $primary_cnt && $field_primary[$j] != $index; $j++) {
                        //void
                    }
                    if (isset($field_primary[$j]) && $field_primary[$j] == $index) {
                        $query .= ' PRIMARY KEY';
                        unset($field_primary[$j]);
                    }
                // but the PK could contain other columns so do not append
                // a PRIMARY KEY clause, just add a member to $field_primary
                } else {
                    $found_in_pk = false;
                    for ($j = 0; $j < $primary_cnt; $j++) {
                        if ($field_primary[$j] == $index) {
                            $found_in_pk = true;
                            break;
                        }
                    } // end for
                    if (! $found_in_pk) {
                        $field_primary[] = $index;
                    }
                }
            } // end if (auto_increment)
        }
        if (!empty($comment)) {
            $query .= " COMMENT '" . PMA_sqlAddSlashes($comment) . "'";
        }
        return $query;
    } // end function

    /**
     * Counts and returns (or displays) the number of records in a table
     *
     * Revision 13 July 2001: Patch for limiting dump size from
     * vinay@sanisoft.com & girish@sanisoft.com
     *
     * @param   string   the current database name
     * @param   string   the current table name
     * @param   boolean  whether to force an exact count
     *
     * @return  mixed    the number of records if "retain" param is true,
     *                   otherwise true
     *
     * @access  public
     */
    static public function countRecords($db, $table, $force_exact = false, $is_view = null)
    {
        if (isset(PMA_Table::$cache[$db][$table]['ExactRows'])) {
            $row_count = PMA_Table::$cache[$db][$table]['ExactRows'];
        } else {
            $row_count = false;

            if (null === $is_view) {
                $is_view = PMA_Table::isView($db, $table);
            }

            if (! $force_exact) {
                if (! isset(PMA_Table::$cache[$db][$table]['Rows']) && ! $is_view) {
                    $tmp_tables = PMA_DBI_get_tables_full($db, $table);
                    if (isset($tmp_tables[$table])) {
                        PMA_Table::$cache[$db][$table] = $tmp_tables[$table];
                    }
                }
                if (isset(PMA_Table::$cache[$db][$table]['Rows'])) {
                    $row_count = PMA_Table::$cache[$db][$table]['Rows'];
                } else {
                    $row_count = false;
                }
            }

            // for a VIEW, $row_count is always false at this point
            if (false === $row_count || $row_count < $GLOBALS['cfg']['MaxExactCount']) {
                if (! $is_view) {
                    $row_count = PMA_DBI_fetch_value(
                        'SELECT COUNT(*) FROM ' . PMA_backquote($db) . '.'
                        . PMA_backquote($table));
                } else {
                    // For complex views, even trying to get a partial record
                    // count could bring down a server, so we offer an
                    // alternative: setting MaxExactCountViews to 0 will bypass
                    // completely the record counting for views

                    if ($GLOBALS['cfg']['MaxExactCountViews'] == 0) {
                        $row_count = 0;
                    } else {
                        // Counting all rows of a VIEW could be too long, so use
                        // a LIMIT clause.
                        // Use try_query because it can fail (when a VIEW is
                        // based on a table that no longer exists)
                        $result = PMA_DBI_try_query(
                            'SELECT 1 FROM ' . PMA_backquote($db) . '.'
                                . PMA_backquote($table) . ' LIMIT '
                                . $GLOBALS['cfg']['MaxExactCountViews'],
                                null, PMA_DBI_QUERY_STORE);
                        if (!PMA_DBI_getError()) {
                            $row_count = PMA_DBI_num_rows($result);
                            PMA_DBI_free_result($result);
                        }
                    }
                }
                PMA_Table::$cache[$db][$table]['ExactRows'] = $row_count;
            }
        }

        return $row_count;
    } // end of the 'PMA_Table::countRecords()' function

    /**
     * @see PMA_Table::generateFieldSpec()
     */
    static public function generateAlter($oldcol, $newcol, $type, $length,
        $attribute, $collation, $null, $default_type, $default_value,
        $extra, $comment = '', &$field_primary, $index, $default_orig)
    {
        return PMA_backquote($oldcol) . ' '
            . PMA_Table::generateFieldSpec($newcol, $type, $length, $attribute,
                $collation, $null, $default_type, $default_value, $extra,
                $comment, $field_primary, $index, $default_orig);
    } // end function

    /**
     * Inserts existing entries in a PMA_* table by reading a value from an old entry
     *
     * @param   string  The array index, which Relation feature to check
     *                  ('relwork', 'commwork', ...)
     * @param   string  The array index, which PMA-table to update
     *                  ('bookmark', 'relation', ...)
     * @param   array   Which fields will be SELECT'ed from the old entry
     * @param   array   Which fields will be used for the WHERE query
     *                  (array('FIELDNAME' => 'FIELDVALUE'))
     * @param   array   Which fields will be used as new VALUES. These are the important
     *                  keys which differ from the old entry.
     *                  (array('FIELDNAME' => 'NEW FIELDVALUE'))

     * @global  string  relation variable
     *
     */
    static public function duplicateInfo($work, $pma_table, $get_fields, $where_fields,
      $new_fields)
    {
        $last_id = -1;

        if (isset($GLOBALS['cfgRelation']) && $GLOBALS['cfgRelation'][$work]) {
            $select_parts = array();
            $row_fields = array();
            foreach ($get_fields as $get_field) {
                $select_parts[] = PMA_backquote($get_field);
                $row_fields[$get_field] = 'cc';
            }

            $where_parts = array();
            foreach ($where_fields as $_where => $_value) {
                $where_parts[] = PMA_backquote($_where) . ' = \''
                    . PMA_sqlAddSlashes($_value) . '\'';
            }

            $new_parts = array();
            $new_value_parts = array();
            foreach ($new_fields as $_where => $_value) {
                $new_parts[] = PMA_backquote($_where);
                $new_value_parts[] = PMA_sqlAddSlashes($_value);
            }

            $table_copy_query = '
                SELECT ' . implode(', ', $select_parts) . '
                  FROM ' . PMA_backquote($GLOBALS['cfgRelation']['db']) . '.'
                  . PMA_backquote($GLOBALS['cfgRelation'][$pma_table]) . '
                 WHERE ' . implode(' AND ', $where_parts);

            // must use PMA_DBI_QUERY_STORE here, since we execute another
            // query inside the loop
            $table_copy_rs    = PMA_query_as_controluser($table_copy_query, true,
                PMA_DBI_QUERY_STORE);

            while ($table_copy_row = @PMA_DBI_fetch_assoc($table_copy_rs)) {
                $value_parts = array();
                foreach ($table_copy_row as $_key => $_val) {
                    if (isset($row_fields[$_key]) && $row_fields[$_key] == 'cc') {
                        $value_parts[] = PMA_sqlAddSlashes($_val);
                    }
                }

                $new_table_query = '
                    INSERT IGNORE INTO ' . PMA_backquote($GLOBALS['cfgRelation']['db'])
                        . '.' . PMA_backquote($GLOBALS['cfgRelation'][$pma_table]) . '
                    (' . implode(', ', $select_parts) . ',
                     ' . implode(', ', $new_parts) . ')
                    VALUES
                    (\'' . implode('\', \'', $value_parts) . '\',
                     \'' . implode('\', \'', $new_value_parts) . '\')';

                PMA_query_as_controluser($new_table_query);
                $last_id = PMA_DBI_insert_id();
            } // end while

            PMA_DBI_free_result($table_copy_rs);

            return $last_id;
        }

        return true;
    } // end of 'PMA_Table::duplicateInfo()' function


    /**
     * Copies or renames table
     *
     */
    static public function moveCopy($source_db, $source_table, $target_db, $target_table, $what, $move, $mode)
    {
        global $err_url;

        /* Try moving table directly */
        if ($move && $what == 'data') {
            $tbl = new PMA_Table($source_table, $source_db);
            $result = $tbl->rename($target_table, $target_db, PMA_Table::isView($source_db, $source_table));
            if ($result) {
                $GLOBALS['message'] = $tbl->getLastMessage();
                return true;
            }
        }

        // set export settings we need
        $GLOBALS['sql_backquotes'] = 1;
        $GLOBALS['asfile']         = 1;

        // Ensure the target is valid
        if (! $GLOBALS['pma']->databases->exists($source_db, $target_db)) {
            if (! $GLOBALS['pma']->databases->exists($source_db)) {
                $GLOBALS['message'] = PMA_Message::rawError('source database `'
                    . htmlspecialchars($source_db) . '` not found');
            }
            if (! $GLOBALS['pma']->databases->exists($target_db)) {
                $GLOBALS['message'] = PMA_Message::rawError('target database `'
                    . htmlspecialchars($target_db) . '` not found');
            }
            return false;
        }

        $source = PMA_backquote($source_db) . '.' . PMA_backquote($source_table);
        if (! isset($target_db) || ! strlen($target_db)) {
            $target_db = $source_db;
        }

        // Doing a select_db could avoid some problems with replicated databases,
        // when moving table from replicated one to not replicated one
        PMA_DBI_select_db($target_db);

        $target = PMA_backquote($target_db) . '.' . PMA_backquote($target_table);

        // do not create the table if dataonly
        if ($what != 'dataonly') {
            require_once './libraries/export/sql.php';

            $no_constraints_comments = true;
            $GLOBALS['sql_constraints_query'] = '';

            $sql_structure = PMA_getTableDef($source_db, $source_table, "\n", $err_url, false, false);
            unset($no_constraints_comments);
            $parsed_sql =  PMA_SQP_parse($sql_structure);
            $analyzed_sql = PMA_SQP_analyze($parsed_sql);
            $i = 0;
            if (empty($analyzed_sql[0]['create_table_fields'])) {
            // this is not a CREATE TABLE, so find the first VIEW
                $target_for_view = PMA_backquote($target_db);
                while (true) {
                if ($parsed_sql[$i]['type'] == 'alpha_reservedWord' && $parsed_sql[$i]['data'] == 'VIEW') {
                        break;
                    }
                    $i++;
                }
            }
            unset($analyzed_sql);
            $server_sql_mode = PMA_DBI_fetch_value("SHOW VARIABLES LIKE 'sql_mode'", 0, 1);
            // ANSI_QUOTES might be a subset of sql_mode, for example
            // REAL_AS_FLOAT,PIPES_AS_CONCAT,ANSI_QUOTES,IGNORE_SPACE,ANSI
            if (false !== strpos($server_sql_mode, 'ANSI_QUOTES')) {
                $table_delimiter = 'quote_double';
            } else {
                $table_delimiter = 'quote_backtick';
            }
            unset($server_sql_mode);

            /* Find table name in query and replace it */
            while ($parsed_sql[$i]['type'] != $table_delimiter) {
                $i++;
            }

            /* no need to PMA_backquote() */
            if (isset($target_for_view)) {
                // this a view definition; we just found the first db name
                // that follows DEFINER VIEW
                // so change it for the new db name
                        $parsed_sql[$i]['data'] = $target_for_view;
                // then we have to find all references to the source db
                // and change them to the target db, ensuring we stay into
                // the $parsed_sql limits
                $last = $parsed_sql['len'] - 1;
                $backquoted_source_db = PMA_backquote($source_db);
                for (++$i; $i <= $last; $i++) {
                            if ($parsed_sql[$i]['type'] == $table_delimiter && $parsed_sql[$i]['data'] == $backquoted_source_db) {
                                $parsed_sql[$i]['data'] = $target_for_view;
                    }
                }
                unset($last,$backquoted_source_db);
            } else {
                $parsed_sql[$i]['data'] = $target;
            }

            /* Generate query back */
            $sql_structure = PMA_SQP_formatHtml($parsed_sql, 'query_only');
            // If table exists, and 'add drop table' is selected: Drop it!
            $drop_query = '';
            if (isset($GLOBALS['drop_if_exists'])
              && $GLOBALS['drop_if_exists'] == 'true') {
                if (PMA_Table::_isView($target_db,$target_table)) {
                    $drop_query = 'DROP VIEW';
                } else {
                    $drop_query = 'DROP TABLE';
                }
                $drop_query .= ' IF EXISTS '
                    . PMA_backquote($target_db) . '.'
                    . PMA_backquote($target_table);
                PMA_DBI_query($drop_query);

                $GLOBALS['sql_query'] .= "\n" . $drop_query . ';';

                // If an existing table gets deleted, maintain any
                // entries for the PMA_* tables
                $maintain_relations = true;
            }

            @PMA_DBI_query($sql_structure);
            $GLOBALS['sql_query'] .= "\n" . $sql_structure . ';';

            if (($move || isset($GLOBALS['add_constraints']))
              && !empty($GLOBALS['sql_constraints_query'])) {
                $parsed_sql =  PMA_SQP_parse($GLOBALS['sql_constraints_query']);
                $i = 0;

                // find the first $table_delimiter, it must be the source table name
                while ($parsed_sql[$i]['type'] != $table_delimiter) {
                    $i++;
                    // maybe someday we should guard against going over limit
                    //if ($i == $parsed_sql['len']) {
                    //    break;
                    //}
                }

                // replace it by the target table name, no need to PMA_backquote()
                $parsed_sql[$i]['data'] = $target;

                // now we must remove all $table_delimiter that follow a CONSTRAINT
                // keyword, because a constraint name must be unique in a db

                $cnt = $parsed_sql['len'] - 1;

                for ($j = $i; $j < $cnt; $j++) {
                    if ($parsed_sql[$j]['type'] == 'alpha_reservedWord'
                      && strtoupper($parsed_sql[$j]['data']) == 'CONSTRAINT') {
                        if ($parsed_sql[$j+1]['type'] == $table_delimiter) {
                            $parsed_sql[$j+1]['data'] = '';
                        }
                    }
                }

                // Generate query back
                $GLOBALS['sql_constraints_query'] = PMA_SQP_formatHtml($parsed_sql,
                    'query_only');
                if ($mode == 'one_table') {
                    PMA_DBI_query($GLOBALS['sql_constraints_query']);
                }
                $GLOBALS['sql_query'] .= "\n" . $GLOBALS['sql_constraints_query'];
                if ($mode == 'one_table') {
                    unset($GLOBALS['sql_constraints_query']);
                }
            }
        } else {
            $GLOBALS['sql_query'] = '';
        }

        // Copy the data unless this is a VIEW
        if (($what == 'data' || $what == 'dataonly') && ! PMA_Table::_isView($target_db,$target_table)) {
            $sql_insert_data =
                'INSERT INTO ' . $target . ' SELECT * FROM ' . $source;
            PMA_DBI_query($sql_insert_data);
            $GLOBALS['sql_query']      .= "\n\n" . $sql_insert_data . ';';
        }

        $GLOBALS['cfgRelation'] = PMA_getRelationsParam();

        // Drops old table if the user has requested to move it
        if ($move) {

            // This could avoid some problems with replicated databases, when
            // moving table from replicated one to not replicated one
            PMA_DBI_select_db($source_db);

            if (PMA_Table::_isView($source_db,$source_table)) {
                $sql_drop_query = 'DROP VIEW';
            } else {
                $sql_drop_query = 'DROP TABLE';
            }
            $sql_drop_query .= ' ' . $source;
            PMA_DBI_query($sql_drop_query);

            // Move old entries from PMA-DBs to new table
            if ($GLOBALS['cfgRelation']['commwork']) {
                $remove_query = 'UPDATE ' . PMA_backquote($GLOBALS['cfgRelation']['db']) . '.' . PMA_backquote($GLOBALS['cfgRelation']['column_info'])
                              . ' SET     table_name = \'' . PMA_sqlAddSlashes($target_table) . '\', '
                              . '        db_name    = \'' . PMA_sqlAddSlashes($target_db) . '\''
                              . ' WHERE db_name  = \'' . PMA_sqlAddSlashes($source_db) . '\''
                              . ' AND table_name = \'' . PMA_sqlAddSlashes($source_table) . '\'';
                PMA_query_as_controluser($remove_query);
                unset($remove_query);
            }

            // updating bookmarks is not possible since only a single table is moved,
            // and not the whole DB.

            if ($GLOBALS['cfgRelation']['displaywork']) {
                $table_query = 'UPDATE ' . PMA_backquote($GLOBALS['cfgRelation']['db']) . '.' . PMA_backquote($GLOBALS['cfgRelation']['table_info'])
                                . ' SET     db_name = \'' . PMA_sqlAddSlashes($target_db) . '\', '
                                . '         table_name = \'' . PMA_sqlAddSlashes($target_table) . '\''
                                . ' WHERE db_name  = \'' . PMA_sqlAddSlashes($source_db) . '\''
                                . ' AND table_name = \'' . PMA_sqlAddSlashes($source_table) . '\'';
                PMA_query_as_controluser($table_query);
                unset($table_query);
            }

            if ($GLOBALS['cfgRelation']['relwork']) {
                $table_query = 'UPDATE ' . PMA_backquote($GLOBALS['cfgRelation']['db']) . '.' . PMA_backquote($GLOBALS['cfgRelation']['relation'])
                                . ' SET     foreign_table = \'' . PMA_sqlAddSlashes($target_table) . '\','
                                . '         foreign_db = \'' . PMA_sqlAddSlashes($target_db) . '\''
                                . ' WHERE foreign_db  = \'' . PMA_sqlAddSlashes($source_db) . '\''
                                . ' AND foreign_table = \'' . PMA_sqlAddSlashes($source_table) . '\'';
                PMA_query_as_controluser($table_query);
                unset($table_query);

                $table_query = 'UPDATE ' . PMA_backquote($GLOBALS['cfgRelation']['db']) . '.' . PMA_backquote($GLOBALS['cfgRelation']['relation'])
                                . ' SET     master_table = \'' . PMA_sqlAddSlashes($target_table) . '\','
                                . '         master_db = \'' . PMA_sqlAddSlashes($target_db) . '\''
                                . ' WHERE master_db  = \'' . PMA_sqlAddSlashes($source_db) . '\''
                                . ' AND master_table = \'' . PMA_sqlAddSlashes($source_table) . '\'';
                PMA_query_as_controluser($table_query);
                unset($table_query);
            }

            /**
             * @todo Can't get moving PDFs the right way. The page numbers
             * always get screwed up independently from duplication because the
             * numbers do not seem to be stored on a per-database basis. Would
             * the author of pdf support please have a look at it?
             */

            if ($GLOBALS['cfgRelation']['pdfwork']) {
                $table_query = 'UPDATE ' . PMA_backquote($GLOBALS['cfgRelation']['db']) . '.' . PMA_backquote($GLOBALS['cfgRelation']['table_coords'])
                                . ' SET     table_name = \'' . PMA_sqlAddSlashes($target_table) . '\','
                                . '         db_name = \'' . PMA_sqlAddSlashes($target_db) . '\''
                                . ' WHERE db_name  = \'' . PMA_sqlAddSlashes($source_db) . '\''
                                . ' AND table_name = \'' . PMA_sqlAddSlashes($source_table) . '\'';
                PMA_query_as_controluser($table_query);
                unset($table_query);
                /*
                $pdf_query = 'SELECT pdf_page_number '
                           . ' FROM ' . PMA_backquote($GLOBALS['cfgRelation']['db']) . '.' . PMA_backquote($GLOBALS['cfgRelation']['table_coords'])
                           . ' WHERE db_name  = \'' . PMA_sqlAddSlashes($target_db) . '\''
                           . ' AND table_name = \'' . PMA_sqlAddSlashes($target_table) . '\'';
                $pdf_rs = PMA_query_as_controluser($pdf_query);

                while ($pdf_copy_row = PMA_DBI_fetch_assoc($pdf_rs)) {
                    $table_query = 'UPDATE ' . PMA_backquote($GLOBALS['cfgRelation']['db']) . '.' . PMA_backquote($GLOBALS['cfgRelation']['pdf_pages'])
                                    . ' SET     db_name = \'' . PMA_sqlAddSlashes($target_db) . '\''
                                    . ' WHERE db_name  = \'' . PMA_sqlAddSlashes($source_db) . '\''
                                    . ' AND page_nr = \'' . PMA_sqlAddSlashes($pdf_copy_row['pdf_page_number']) . '\'';
                    $tb_rs    = PMA_query_as_controluser($table_query);
                    unset($table_query);
                    unset($tb_rs);
                }
                */
            }

            if ($GLOBALS['cfgRelation']['designerwork']) {
                $table_query = 'UPDATE ' . PMA_backquote($GLOBALS['cfgRelation']['db']) . '.' . PMA_backquote($GLOBALS['cfgRelation']['designer_coords'])
                                . ' SET     table_name = \'' . PMA_sqlAddSlashes($target_table) . '\','
                                . '         db_name = \'' . PMA_sqlAddSlashes($target_db) . '\''
                                . ' WHERE db_name  = \'' . PMA_sqlAddSlashes($source_db) . '\''
                                . ' AND table_name = \'' . PMA_sqlAddSlashes($source_table) . '\'';
                PMA_query_as_controluser($table_query);
                unset($table_query);
            }

            $GLOBALS['sql_query']      .= "\n\n" . $sql_drop_query . ';';
        // end if ($move)
        } else {
            // we are copying
            // Create new entries as duplicates from old PMA DBs
            if ($what != 'dataonly' && ! isset($maintain_relations)) {
                if ($GLOBALS['cfgRelation']['commwork']) {
                    // Get all comments and MIME-Types for current table
                    $comments_copy_query = 'SELECT
                                                column_name, ' . PMA_backquote('comment') . ($GLOBALS['cfgRelation']['mimework'] ? ', mimetype, transformation, transformation_options' : '') . '
                                            FROM ' . PMA_backquote($GLOBALS['cfgRelation']['db']) . '.' . PMA_backquote($GLOBALS['cfgRelation']['column_info']) . '
                                            WHERE
                                                db_name = \'' . PMA_sqlAddSlashes($source_db) . '\' AND
                                                table_name = \'' . PMA_sqlAddSlashes($source_table) . '\'';
                    $comments_copy_rs    = PMA_query_as_controluser($comments_copy_query);

                    // Write every comment as new copied entry. [MIME]
                    while ($comments_copy_row = PMA_DBI_fetch_assoc($comments_copy_rs)) {
                        $new_comment_query = 'REPLACE INTO ' . PMA_backquote($GLOBALS['cfgRelation']['db']) . '.' . PMA_backquote($GLOBALS['cfgRelation']['column_info'])
                                    . ' (db_name, table_name, column_name, ' . PMA_backquote('comment') . ($GLOBALS['cfgRelation']['mimework'] ? ', mimetype, transformation, transformation_options' : '') . ') '
                                    . ' VALUES('
                                    . '\'' . PMA_sqlAddSlashes($target_db) . '\','
                                    . '\'' . PMA_sqlAddSlashes($target_table) . '\','
                                    . '\'' . PMA_sqlAddSlashes($comments_copy_row['column_name']) . '\''
                                    . ($GLOBALS['cfgRelation']['mimework'] ? ',\'' . PMA_sqlAddSlashes($comments_copy_row['comment']) . '\','
                                            . '\'' . PMA_sqlAddSlashes($comments_copy_row['mimetype']) . '\','
                                            . '\'' . PMA_sqlAddSlashes($comments_copy_row['transformation']) . '\','
                                            . '\'' . PMA_sqlAddSlashes($comments_copy_row['transformation_options']) . '\'' : '')
                                    . ')';
                        PMA_query_as_controluser($new_comment_query);
                    } // end while
                    PMA_DBI_free_result($comments_copy_rs);
                    unset($comments_copy_rs);
                }

                // duplicating the bookmarks must not be done here, but
                // just once per db

                $get_fields = array('display_field');
                $where_fields = array('db_name' => $source_db, 'table_name' => $source_table);
                $new_fields = array('db_name' => $target_db, 'table_name' => $target_table);
                PMA_Table::duplicateInfo('displaywork', 'table_info', $get_fields, $where_fields, $new_fields);


                /**
                 * @todo revise this code when we support cross-db relations
                 */
                $get_fields = array('master_field', 'foreign_table', 'foreign_field');
                $where_fields = array('master_db' => $source_db, 'master_table' => $source_table);
                $new_fields = array('master_db' => $target_db, 'foreign_db' => $target_db, 'master_table' => $target_table);
                PMA_Table::duplicateInfo('relwork', 'relation', $get_fields, $where_fields, $new_fields);


                $get_fields = array('foreign_field', 'master_table', 'master_field');
                $where_fields = array('foreign_db' => $source_db, 'foreign_table' => $source_table);
                $new_fields = array('master_db' => $target_db, 'foreign_db' => $target_db, 'foreign_table' => $target_table);
                PMA_Table::duplicateInfo('relwork', 'relation', $get_fields, $where_fields, $new_fields);


                $get_fields = array('x', 'y', 'v', 'h');
                $where_fields = array('db_name' => $source_db, 'table_name' => $source_table);
                $new_fields = array('db_name' => $target_db, 'table_name' => $target_table);
                PMA_Table::duplicateInfo('designerwork', 'designer_coords', $get_fields, $where_fields, $new_fields);

                /**
                 * @todo Can't get duplicating PDFs the right way. The
                 * page numbers always get screwed up independently from
                 * duplication because the numbers do not seem to be stored on a
                 * per-database basis. Would the author of pdf support please
                 * have a look at it?
                 *
                $get_fields = array('page_descr');
                $where_fields = array('db_name' => $source_db);
                $new_fields = array('db_name' => $target_db);
                $last_id = PMA_Table::duplicateInfo('pdfwork', 'pdf_pages', $get_fields, $where_fields, $new_fields);

                if (isset($last_id) && $last_id >= 0) {
                    $get_fields = array('x', 'y');
                    $where_fields = array('db_name' => $source_db, 'table_name' => $source_table);
                    $new_fields = array('db_name' => $target_db, 'table_name' => $target_table, 'pdf_page_number' => $last_id);
                    PMA_Table::duplicateInfo('pdfwork', 'table_coords', $get_fields, $where_fields, $new_fields);
                }
                 */
            }
        }
        return true;
    }

    /**
     * checks if given name is a valid table name,
     * currently if not empty, trailing spaces, '.', '/' and '\'
     *
     * @todo    add check for valid chars in filename on current system/os
     * @see     http://dev.mysql.com/doc/refman/5.0/en/legal-names.html
     * @param   string  $table_name name to check
     * @return  boolean whether the string is valid or not
     */
    function isValidName($table_name)
    {
        if ($table_name !== trim($table_name)) {
            // trailing spaces
            return false;
        }

        if (! strlen($table_name)) {
            // zero length
            return false;
        }

        if (preg_match('/[.\/\\\\]+/i', $table_name)) {
            // illegal char . / \
            return false;
        }

        return true;
    }

    /**
     * renames table
     *
     * @param   string  new table name
     * @param   string  new database name
     * @param   boolean is this for a VIEW rename?
     * @return  boolean success
     */
    function rename($new_name, $new_db = null, $is_view = false)
    {
        if (null !== $new_db && $new_db !== $this->getDbName()) {
            // Ensure the target is valid
            if (! $GLOBALS['pma']->databases->exists($new_db)) {
                $this->errors[] = __('Invalid database') . ': ' . $new_db;
                return false;
            }
        } else {
            $new_db = $this->getDbName();
        }

        $new_table = new PMA_Table($new_name, $new_db);

        if ($this->getFullName() === $new_table->getFullName()) {
            return true;
        }

        if (! PMA_Table::isValidName($new_name)) {
            $this->errors[] = __('Invalid table name') . ': ' . $new_table->getFullName();
            return false;
        }

        if (! $is_view) {
            $GLOBALS['sql_query'] = '
                RENAME TABLE ' . $this->getFullName(true) . '
                      TO ' . $new_table->getFullName(true) . ';';
        } else {
            $GLOBALS['sql_query'] = '
                ALTER TABLE ' . $this->getFullName(true) . '
                RENAME ' . $new_table->getFullName(true) . ';';
        }
        // I don't think a specific error message for views is necessary
        if (! PMA_DBI_query($GLOBALS['sql_query'])) {
            $this->errors[] = sprintf(__('Error renaming table %1$s to %2$s'), $this->getFullName(), $new_table->getFullName());
            return false;
        }

        $old_name = $this->getName();
        $old_db = $this->getDbName();
        $this->setName($new_name);
        $this->setDbName($new_db);

        /**
         * @todo move into extra function PMA_Relation::renameTable($new_name, $old_name, $new_db, $old_db)
         */
        // Move old entries from comments to new table
        $GLOBALS['cfgRelation'] = PMA_getRelationsParam();
        if ($GLOBALS['cfgRelation']['commwork']) {
            $remove_query = '
                UPDATE ' . PMA_backquote($GLOBALS['cfgRelation']['db']) . '.'
                    . PMA_backquote($GLOBALS['cfgRelation']['column_info']) . '
                   SET `db_name`    = \'' . PMA_sqlAddSlashes($new_db) . '\',
                       `table_name` = \'' . PMA_sqlAddSlashes($new_name) . '\'
                 WHERE `db_name`    = \'' . PMA_sqlAddSlashes($old_db) . '\'
                   AND `table_name` = \'' . PMA_sqlAddSlashes($old_name) . '\'';
            PMA_query_as_controluser($remove_query);
            unset($remove_query);
        }

        if ($GLOBALS['cfgRelation']['displaywork']) {
            $table_query = '
                UPDATE ' . PMA_backquote($GLOBALS['cfgRelation']['db']) . '.'
                    . PMA_backquote($GLOBALS['cfgRelation']['table_info']) . '
                   SET `db_name`    = \'' . PMA_sqlAddSlashes($new_db) . '\',
                       `table_name` = \'' . PMA_sqlAddSlashes($new_name) . '\'
                 WHERE `db_name`    = \'' . PMA_sqlAddSlashes($old_db) . '\'
                   AND `table_name` = \'' . PMA_sqlAddSlashes($old_name) . '\'';
            PMA_query_as_controluser($table_query);
            unset($table_query);
        }

        if ($GLOBALS['cfgRelation']['relwork']) {
            $table_query = '
                UPDATE ' . PMA_backquote($GLOBALS['cfgRelation']['db']) . '.'
                    . PMA_backquote($GLOBALS['cfgRelation']['relation']) . '
                   SET `foreign_db`    = \'' . PMA_sqlAddSlashes($new_db) . '\',
                       `foreign_table` = \'' . PMA_sqlAddSlashes($new_name) . '\'
                 WHERE `foreign_db`    = \'' . PMA_sqlAddSlashes($old_db) . '\'
                   AND `foreign_table` = \'' . PMA_sqlAddSlashes($old_name) . '\'';
            PMA_query_as_controluser($table_query);

            $table_query = '
                UPDATE ' . PMA_backquote($GLOBALS['cfgRelation']['db']) . '.'
                    . PMA_backquote($GLOBALS['cfgRelation']['relation']) . '
                   SET `master_db`    = \'' . PMA_sqlAddSlashes($new_db) . '\',
                       `master_table` = \'' . PMA_sqlAddSlashes($new_name) . '\'
                 WHERE `master_db`    = \'' . PMA_sqlAddSlashes($old_db) . '\'
                   AND `master_table` = \'' . PMA_sqlAddSlashes($old_name) . '\'';
            PMA_query_as_controluser($table_query);
            unset($table_query);
        }

        if ($GLOBALS['cfgRelation']['pdfwork']) {
            $table_query = '
                UPDATE ' . PMA_backquote($GLOBALS['cfgRelation']['db']) . '.'
                    . PMA_backquote($GLOBALS['cfgRelation']['table_coords']) . '
                   SET `db_name`    = \'' . PMA_sqlAddSlashes($new_db) . '\',
                       `table_name` = \'' . PMA_sqlAddSlashes($new_name) . '\'
                 WHERE `db_name`    = \'' . PMA_sqlAddSlashes($old_db) . '\'
                   AND `table_name` = \'' . PMA_sqlAddSlashes($old_name) . '\'';
            PMA_query_as_controluser($table_query);
            unset($table_query);
        }

        if ($GLOBALS['cfgRelation']['designerwork']) {
            $table_query = '
                UPDATE ' . PMA_backquote($GLOBALS['cfgRelation']['db']) . '.'
                    . PMA_backquote($GLOBALS['cfgRelation']['designer_coords']) . '
                   SET `db_name`    = \'' . PMA_sqlAddSlashes($new_db) . '\',
                       `table_name` = \'' . PMA_sqlAddSlashes($new_name) . '\'
                 WHERE `db_name`    = \'' . PMA_sqlAddSlashes($old_db) . '\'
                   AND `table_name` = \'' . PMA_sqlAddSlashes($old_name) . '\'';
            PMA_query_as_controluser($table_query);
            unset($table_query);
        }

        $this->messages[] = sprintf(__('Table %s has been renamed to %s'),
            htmlspecialchars($old_name), htmlspecialchars($new_name));
        return true;
    }

    /**
     * Get all unique columns
     *
     * returns an array with all columns with unqiue content, in fact these are
     * all columns being single indexed in PRIMARY or UNIQUE
     *
     * f.e.
     *  - PRIMARY(id) // id
     *  - UNIQUE(name) // name
     *  - PRIMARY(fk_id1, fk_id2) // NONE
     *  - UNIQUE(x,y) // NONE
     *
     *
     * @param   boolean whether to quote name with backticks ``
     * @return array
     */
    public function getUniqueColumns($backquoted = true)
    {
        $sql = 'SHOW INDEX FROM ' . $this->getFullName(true) . ' WHERE Non_unique = 0';
        $uniques = PMA_DBI_fetch_result($sql, array('Key_name', null), 'Column_name');

        $return = array();
        foreach ($uniques as $index) {
            if (count($index) > 1) {
                continue;
            }
            $return[] = $this->getFullName($backquoted) . '.' . ($backquoted ? PMA_backquote($index[0]) : $index[0]);
        }

        return $return;
    }

    /**
     * Get all indexed columns
     *
     * returns an array with all columns make use of an index, in fact only
     * first columns in an index
     *
     * f.e. index(col1, col2) would only return col1
     * @param   boolean whether to quote name with backticks ``
     * @return array
     */
    public function getIndexedColumns($backquoted = true)
    {
        $sql = 'SHOW INDEX FROM ' . $this->getFullName(true) . ' WHERE Seq_in_index = 1';
        $indexed = PMA_DBI_fetch_result($sql, 'Column_name', 'Column_name');

        $return = array();
        foreach ($indexed as $column) {
            $return[] = $this->getFullName($backquoted) . '.' . ($backquoted ? PMA_backquote($column) : $column);
        }

        return $return;
    }

    /**
     * Get all columns
     *
     * returns an array with all columns
     *
     * @param   boolean whether to quote name with backticks ``
     * @return array
     */
    public function getColumns($backquoted = true)
    {
        $sql = 'SHOW COLUMNS FROM ' . $this->getFullName(true);
        $indexed = PMA_DBI_fetch_result($sql, 'Field', 'Field');

        $return = array();
        foreach ($indexed as $column) {
            $return[] = $this->getFullName($backquoted) . '.' . ($backquoted ? PMA_backquote($column) : $column);
        }

        return $return;
    }

    /**
     * Return UI preferences for this table from phpMyAdmin database.
     *
     *
     * @return array
     */
    protected function getUiPrefsFromDb()
    {
        $pma_table = PMA_backquote($GLOBALS['cfg']['Server']['pmadb']) .".".
                     PMA_backquote($GLOBALS['cfg']['Server']['table_uiprefs']);

        // Read from phpMyAdmin database
        $sql_query =
        " SELECT `prefs` FROM " . $pma_table .
        " WHERE `username` = '" . $GLOBALS['cfg']['Server']['user'] . "'" .
        " AND `db_name` = '" . $this->db_name . "'" .
        " AND `table_name` = '" . $this->name . "'";

        $row = PMA_DBI_fetch_array(PMA_query_as_controluser($sql_query));
        if (isset($row[0])) {
            return json_decode($row[0], true);
        } else {
            return array();
        }
    }

    /**
     * Save this table's UI preferences into phpMyAdmin database.
     *
     *
     * @return true|PMA_Message
     */
    protected function saveUiPrefsToDb()
    {
        $pma_table = PMA_backquote($GLOBALS['cfg']['Server']['pmadb']) .".".
                     PMA_backquote($GLOBALS['cfg']['Server']['table_uiprefs']);

        $username = $GLOBALS['cfg']['Server']['user'];
        $sql_query =
        " REPLACE INTO " . $pma_table .
        " VALUES ('" . $username . "', '" . $this->db_name . "', '" .
                       $this->name . "', '" . PMA_sqlAddSlashes(json_encode($this->uiprefs)) . "')";

        $success = PMA_DBI_try_query($sql_query, $GLOBALS['controllink']);

        if (!$success) {
            $message = PMA_Message::error(__('Could not save table UI preferences'));
            $message->addMessage('<br /><br />');
            $message->addMessage(PMA_Message::rawError(PMA_DBI_getError($GLOBALS['controllink'])));
            return $message;
        }
        return true;
    }

    /**
     * Loads the UI preferences for this table.
     * If pmadb and table_uiprefs is set, it will load the UI preferences from
     * phpMyAdmin database.
     *
     */
    protected function loadUiPrefs()
    {
        $server_id = $GLOBALS['server'];
        // set session variable if it's still undefined
        if (! isset($_SESSION['tmp_user_values']['table_uiprefs'][$server_id][$this->db_name][$this->name])) {
            $_SESSION['tmp_user_values']['table_uiprefs'][$server_id][$this->db_name][$this->name] =
                    // check whether we can get from pmadb
                    (strlen($GLOBALS['cfg']['Server']['pmadb'])
                     && strlen($GLOBALS['cfg']['Server']['table_uiprefs'])) ?
                    $this->getUiPrefsFromDb() : array();
        }
        $this->uiprefs =& $_SESSION['tmp_user_values']['table_uiprefs'][$server_id][$this->db_name][$this->name];
    }

    /**
     * Get a property from UI preferences.
     * Return false if the property is not found.
     * Available property:
     * - PROP_SORTED_COLUMN
     * - PROP_COLUMN_ORDER
     * - PROP_COLUMN_VISIB
     *
     *
     * @param string $property
     * @return mixed
     */
    public function getUiProp($property)
    {
        if (! isset($this->uiprefs)) {
            $this->loadUiPrefs();
        }
        // do checking based on property
        if ($property == self::PROP_SORTED_COLUMN) {
            if (isset($this->uiprefs[$property])) {
                // check if the column name is exist in this table
                $tmp = explode(' ', $this->uiprefs[$property]);
                $colname = $tmp[0];
                $avail_columns = $this->getColumns();
                foreach ($avail_columns as $each_col) {
                    // check if $each_col ends with $colname
                    if (substr_compare($each_col, $colname,
                            strlen($each_col) - strlen($colname)) === 0) {
                        return $this->uiprefs[$property];
                    }
                }
                // remove the property, since it is not exist anymore in database
                $this->removeUiProp(self::PROP_SORTED_COLUMN);
                return false;
            } else {
                return false;
            }
        } else if ($property == self::PROP_COLUMN_ORDER ||
                   $property == self::PROP_COLUMN_VISIB) {
            if (isset($this->uiprefs[$property])) {
                // check if the table has not been modified
                if (self::sGetStatusInfo($this->db_name, $this->name, 'Create_time') ==
                        $this->uiprefs['CREATE_TIME']) {
                    return $this->uiprefs[$property];
                } else {
                    // remove the property, since the table has been modified
                    $this->removeUiProp(self::PROP_COLUMN_ORDER);
                    return false;
                }
            } else {
                return false;
            }
        }
        // default behaviour for other property:
        return isset($this->uiprefs[$property]) ? $this->uiprefs[$property] : false;
    }

    /**
     * Set a property from UI preferences.
     * If pmadb and table_uiprefs is set, it will save the UI preferences to
     * phpMyAdmin database.
     * Available property:
     * - PROP_SORTED_COLUMN
     * - PROP_COLUMN_ORDER
     * - PROP_COLUMN_VISIB
     *
     * @param string $property
     * @param mixed $value
     * @param string $table_create_time Needed for PROP_COLUMN_ORDER and PROP_COLUMN_VISIB
     * @return boolean|PMA_Message
     */
    public function setUiProp($property, $value, $table_create_time = NULL)
    {
        if (! isset($this->uiprefs)) {
            $this->loadUiPrefs();
        }
        // we want to save the create time if the property is PROP_COLUMN_ORDER
<<<<<<< HEAD
        if ($property == self::PROP_COLUMN_ORDER ||
                $property == self::PROP_COLUMN_VISIB) {

            $curr_create_time = self::sGetStatusInfo($this->db_name, $this->name, 'CREATE_TIME');
=======
        if ($property == self::PROP_COLUMN_ORDER) {
            $curr_create_time = self::sGetStatusInfo($this->db_name, $this->name, 'Create_time');
>>>>>>> 49a39787
            if (isset($table_create_time) &&
                    $table_create_time == $curr_create_time) {
                $this->uiprefs['CREATE_TIME'] = $curr_create_time;
            } else {
                // there is no $table_create_time, or
                // supplied $table_create_time is older than current create time,
                // so don't save
                return false;
            }
        }
        // save the value
        $this->uiprefs[$property] = $value;
        // check if pmadb is set
        if (strlen($GLOBALS['cfg']['Server']['pmadb'])
                && strlen($GLOBALS['cfg']['Server']['table_uiprefs'])) {
            return $this->saveUiprefsToDb();
        }
        return true;
    }

    /**
     * Remove a property from UI preferences.
     *
     * @param string $property
     */
    public function removeUiProp($property)
    {
        if (! isset($this->uiprefs)) {
            $this->loadUiPrefs();
        }
        if (isset($this->uiprefs[$property])) {
            unset($this->uiprefs[$property]);
            // check if pmadb is set
            if (strlen($GLOBALS['cfg']['Server']['pmadb'])
                    && strlen($GLOBALS['cfg']['Server']['table_uiprefs'])) {
                return $this->saveUiprefsToDb();
            }
        }
    }
}
?><|MERGE_RESOLUTION|>--- conflicted
+++ resolved
@@ -1363,15 +1363,10 @@
             $this->loadUiPrefs();
         }
         // we want to save the create time if the property is PROP_COLUMN_ORDER
-<<<<<<< HEAD
         if ($property == self::PROP_COLUMN_ORDER ||
                 $property == self::PROP_COLUMN_VISIB) {
 
             $curr_create_time = self::sGetStatusInfo($this->db_name, $this->name, 'CREATE_TIME');
-=======
-        if ($property == self::PROP_COLUMN_ORDER) {
-            $curr_create_time = self::sGetStatusInfo($this->db_name, $this->name, 'Create_time');
->>>>>>> 49a39787
             if (isset($table_create_time) &&
                     $table_create_time == $curr_create_time) {
                 $this->uiprefs['CREATE_TIME'] = $curr_create_time;
