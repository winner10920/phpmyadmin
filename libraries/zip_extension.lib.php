--- conflicted
+++ resolved
@@ -9,12 +9,7 @@
 /**
   * Gets zip file contents
   *
-<<<<<<< HEAD
-  * @param   string  $file
-  * @param   string  $specific_entry regular expression to match a file
-=======
-  * @param string  $file
->>>>>>> c3863f03
+  * @param string $specific_entry regular expression to match a file
   * @return  array  ($error_message, $file_data); $error_message
   *                  is empty if no error
   */
