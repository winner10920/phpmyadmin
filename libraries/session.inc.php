<?php
/* vim: set expandtab sw=4 ts=4 sts=4: */
/**
 * session handling
 *
 * @todo    add an option to use mm-module for session handler
 *
 * @package PhpMyAdmin
 * @see     https://secure.php.net/session
 */

use PMA\libraries\Core;

if (! defined('PHPMYADMIN')) {
    exit;
}

require_once 'libraries/session.lib.php';

// verify if PHP supports session, die if it does not

if (!@function_exists('session_name')) {
<<<<<<< HEAD
    Core::warnMissingExtension('session', true);
} elseif (ini_get('session.auto_start') !== '' && session_name() != 'phpMyAdmin') {
    // Do not delete the existing session, it might be used by other
=======
    PMA_warnMissingExtension('session', true);
} elseif (! empty(ini_get('session.auto_start')) && session_name() != 'phpMyAdmin' && !empty(session_id())) {
    // Do not delete the existing non empty session, it might be used by other
>>>>>>> cafd1540
    // applications; instead just close it.
    if (empty($_SESSION)) {
        /* Ignore errors as this might have been destroyed in other request meanwhile */
        @session_destroy();
    } elseif (function_exists('session_abort')) {
        /* PHP 5.6 and newer */
        session_abort();
    } else {
        session_write_close();
    }
}

// disable starting of sessions before all settings are done
// does not work, besides how it is written in php manual
//ini_set('session.auto_start', '0');

// session cookie settings
session_set_cookie_params(
    0, $GLOBALS['PMA_Config']->getRootPath(),
    '', $GLOBALS['PMA_Config']->isHttps(), true
);

// cookies are safer (use @ini_set() in case this function is disabled)
@ini_set('session.use_cookies', 'true');

// optionally set session_save_path
$path = $GLOBALS['PMA_Config']->get('SessionSavePath');
if (!empty($path)) {
    session_save_path($path);
}

// use cookies only
@ini_set('session.use_only_cookies', '1');
// strict session mode (do not accept random string as session ID)
@ini_set('session.use_strict_mode', '1');
// make the session cookie HttpOnly
@ini_set('session.cookie_httponly', '1');
// do not force transparent session ids
@ini_set('session.use_trans_sid', '0');

// delete session/cookies when browser is closed
@ini_set('session.cookie_lifetime', '0');

// warn but don't work with bug
@ini_set('session.bug_compat_42', 'false');
@ini_set('session.bug_compat_warn', 'true');

// use more secure session ids
@ini_set('session.hash_function', '1');

// some pages (e.g. stylesheet) may be cached on clients, but not in shared
// proxy servers
session_cache_limiter('private');

// start the session
// on some servers (for example, sourceforge.net), we get a permission error
// on the session data directory, so I add some "@"

/**
 * Session failed function
 *
 * @param array $errors PMA\libraries\ErrorHandler array
 *
 * @return void
 */
function PMA_sessionFailed($errors)
{
    $messages = array();
    foreach ($errors as $error) {
        /*
         * Remove path from open() in error message to avoid path disclossure
         *
         * This can happen with PHP 5 when nonexisting session ID is provided,
         * since PHP 7, session existence is checked first.
         *
         * This error can also happen in case of session backed error (eg.
         * read only filesystem) on any PHP version.
         *
         * The message string is currently hardcoded in PHP, so hopefully it
         * will not change in future.
         */
        $messages[] = preg_replace(
            '/open\(.*, O_RDWR\)/',
            'open(SESSION_FILE, O_RDWR)',
            htmlspecialchars($error->getMessage())
        );
    }

    /*
     * Session initialization is done before selecting language, so we
     * can not use translations here.
     */
    Core::fatalError(
        'Error during session start; please check your PHP and/or '
        . 'webserver log file and configure your PHP '
        . 'installation properly. Also ensure that cookies are enabled '
        . 'in your browser.'
        . '<br /><br />'
        . implode('<br /><br />', $messages)
    );
}

// See bug #1538132. This would block normal behavior on a cluster
//ini_set('session.save_handler', 'files');

$session_name = 'phpMyAdmin';
@session_name($session_name);

// Restore correct sesion ID (it might have been reset by auto started session
if (isset($_COOKIE['phpMyAdmin'])) {
    session_id($_COOKIE['phpMyAdmin']);
}

// on first start of session we check for errors
// f.e. session dir cannot be accessed - session file not created
$orig_error_count = $GLOBALS['error_handler']->countErrors(false);

$session_result = session_start();

if ($session_result !== true
    || $orig_error_count != $GLOBALS['error_handler']->countErrors(false)
) {
    setcookie($session_name, '', 1);
    $errors = $GLOBALS['error_handler']->sliceErrors($orig_error_count);
    PMA_sessionFailed($errors);
}
unset($orig_error_count, $session_result);

/**
 * Disable setting of session cookies for further session_start() calls.
 */
@ini_set('session.use_cookies', 'true');

/**
 * Token which is used for authenticating access queries.
 * (we use "space PMA_token space" to prevent overwriting)
 */
if (empty($_SESSION[' PMA_token '])) {
    PMA_generateToken();

    /**
     * Check for disk space on session storage by trying to write it.
     *
     * This seems to be most reliable approach to test if sessions are working,
     * otherwise the check would fail with custom session backends.
     */
    $orig_error_count = $GLOBALS['error_handler']->countErrors();
    session_write_close();
    if ($GLOBALS['error_handler']->countErrors() > $orig_error_count) {
        $errors = $GLOBALS['error_handler']->sliceErrors($orig_error_count);
        PMA_sessionFailed($errors);
    }
    session_start();
    if (empty($_SESSION[' PMA_token '])) {
        Core::fatalError(
            'Failed to store CSRF token in session! ' .
            'Probably sessions are not working properly.'
        );
    }
}<|MERGE_RESOLUTION|>--- conflicted
+++ resolved
@@ -20,15 +20,9 @@
 // verify if PHP supports session, die if it does not
 
 if (!@function_exists('session_name')) {
-<<<<<<< HEAD
     Core::warnMissingExtension('session', true);
-} elseif (ini_get('session.auto_start') !== '' && session_name() != 'phpMyAdmin') {
-    // Do not delete the existing session, it might be used by other
-=======
-    PMA_warnMissingExtension('session', true);
 } elseif (! empty(ini_get('session.auto_start')) && session_name() != 'phpMyAdmin' && !empty(session_id())) {
     // Do not delete the existing non empty session, it might be used by other
->>>>>>> cafd1540
     // applications; instead just close it.
     if (empty($_SESSION)) {
         /* Ignore errors as this might have been destroyed in other request meanwhile */
