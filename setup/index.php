<?php
/* vim: set expandtab sw=4 ts=4 sts=4: */
/**
 * Front controller for setup script
 *
 * @package PhpMyAdmin-Setup
 * @license http://www.gnu.org/licenses/gpl.html GNU GPL 2.0
 */

/**
 * Core libraries.
 */
require './lib/common.inc.php';

$page = filter_input(INPUT_GET, 'page');
$page = preg_replace('/[^a-z]/', '', $page);
if ($page === '') {
    $page = 'index';
}
if (!file_exists("./setup/frames/$page.inc.php")) {
<<<<<<< HEAD
    // it will happen only when enterung URL by hand, we don't care for these cases
    PMA_fatalError(__('Wrong GET file attribute value'));
=======
    // it will happen only when entering URL by hand, we don't care for these cases
    die(__('Wrong GET file attribute value'));
>>>>>>> 3a4b831c
}

// Handle done action info
$action_done = filter_input(INPUT_GET, 'action_done');
$action_done = preg_replace('/[^a-z_]/', '', $action_done);

// send no-cache headers
require './libraries/header_http.inc.php';
?>
<!DOCTYPE HTML>
<html xmlns="http://www.w3.org/1999/xhtml">
<head>
<meta charset="utf-8" />
<title>phpMyAdmin setup</title>
<link href="../favicon.ico" rel="icon" type="image/x-icon" />
<link href="../favicon.ico" rel="shortcut icon" type="image/x-icon" />
<link href="styles.css" rel="stylesheet" type="text/css" />
<script type="text/javascript" src="../js/jquery/jquery-1.6.2.js"></script>
<script type="text/javascript" src="../js/jquery/jquery-ui-1.8.16.custom.js"></script>
<script type="text/javascript" src="../js/jquery/jquery.json-2.2.js"></script>
<script type="text/javascript" src="../js/config.js"></script>
<script type="text/javascript" src="scripts.js"></script>
</head>
<body>
<h1><span class="blue">php</span><span class="orange">MyAdmin</span>  setup</h1>
<div id="menu">
<?php
require './setup/frames/menu.inc.php';
?>
</div>
<div id="page">
<?php
require "./setup/frames/$page.inc.php";
?>
</div>
</body>
</html><|MERGE_RESOLUTION|>--- conflicted
+++ resolved
@@ -18,13 +18,8 @@
     $page = 'index';
 }
 if (!file_exists("./setup/frames/$page.inc.php")) {
-<<<<<<< HEAD
-    // it will happen only when enterung URL by hand, we don't care for these cases
+    // it will happen only when entering URL by hand, we don't care for these cases
     PMA_fatalError(__('Wrong GET file attribute value'));
-=======
-    // it will happen only when entering URL by hand, we don't care for these cases
-    die(__('Wrong GET file attribute value'));
->>>>>>> 3a4b831c
 }
 
 // Handle done action info
