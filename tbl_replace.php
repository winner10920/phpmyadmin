--- conflicted
+++ resolved
@@ -429,13 +429,8 @@
     $extra_data['sql_query']
         = PMA\libraries\Util::getMessage($message, $GLOBALS['display_query']);
 
-<<<<<<< HEAD
     $response = PMA\libraries\Response::getInstance();
-    $response->isSuccess($message->isSuccess());
-=======
-    $response = PMA_Response::getInstance();
     $response->setRequestStatus($message->isSuccess());
->>>>>>> 77c5b0a8
     $response->addJSON('message', $message);
     $response->addJSON($extra_data);
     exit;
