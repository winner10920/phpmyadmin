--- conflicted
+++ resolved
@@ -9,6 +9,8 @@
  * at least there is no order by it needs the original query
  * and the row number and than replace the LIMIT clause
  *
+ * @todo 'edit_next' tends to not work as expected if used ... at least there is no order by
+ *       it needs the original query and the row number and than replace the LIMIT clause
  * @package PhpMyAdmin
  */
 
@@ -408,6 +410,7 @@
         parse_str($_REQUEST['transform_fields_list'], $edited_values);
 
         foreach ($mime_map as $transformation) {
+            $include_file = PMA_securePath($transformation['transformation']);
             $column_name = $transformation['column_name'];
 
             $include_file = $transformation['transformation'];
@@ -440,7 +443,6 @@
                         'transform_key' => $column_name,
                     );
 
-<<<<<<< HEAD
                     if (file_exists($include_file)) {
                         include_once $include_file;
                         $class_name = str_replace('.class.php', '', $file);
@@ -459,28 +461,6 @@
                             $column_data,
                             $transform_options
                         );
-=======
-                    if (file_exists('libraries/transformations/' . $include_file)) {
-                        $transformfunction_name = str_replace(
-                            '.inc.php', '', $transformation['transformation']
-                        );
-
-                        include_once 'libraries/transformations/' . $include_file;
-
-                        if (function_exists('PMA_transformation_' . $transformfunction_name)) {
-                            $transform_function = 'PMA_transformation_' . $transformfunction_name;
-                            $transform_options  = PMA_transformation_getOptions(
-                                isset($transformation['transformation_options'])
-                                ? $transformation['transformation_options'] : ''
-                            );
-                            $transform_options['wrapper_link'] = PMA_generate_common_url($_url_params);
-                        }
-                    }
-
-                    $extra_data['transformations'][$cell_index] = $transform_function(
-                        $column_data, $transform_options
-                    );
->>>>>>> 90770909
                 }
             }   // end of loop for each transformation cell
         }   // end of loop for each $mime_map
@@ -514,7 +494,7 @@
  * to the current record
  */
 if (isset($_REQUEST['after_insert']) && 'new_insert' == $_REQUEST['after_insert']) {
-    unset($_REQUEST['where_clause']);
+        unset($_REQUEST['where_clause']);
 }
 
 /**
