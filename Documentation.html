<!DOCTYPE html PUBLIC "-//W3C//DTD XHTML 1.1//EN"
    "http://www.w3.org/TR/xhtml11/DTD/xhtml11.dtd">
<!-- 
vim: expandtab ts=4 sw=4 sts=4 tw=78 
-->
<html xmlns="http://www.w3.org/1999/xhtml" xml:lang="en-US"
    version="-//W3C//DTD XHTML 1.1//EN" dir="ltr">
<!-- $Id$ -->
<head>
    <link rel="icon" href="./favicon.ico" type="image/x-icon" />
    <link rel="shortcut icon" href="./favicon.ico" type="image/x-icon" />
    <meta http-equiv="Content-Type" content="text/html; charset=utf-8" />
    <title>phpMyAdmin 3.4.0-dev - Documentation</title>
    <link rel="stylesheet" type="text/css" href="docs.css" />
</head>

<body id="top">
<div id="header">
    <h1>
        <a href="http://www.phpmyadmin.net/">php<span class="myadmin">MyAdmin</span></a>
        3.4.0-dev 
        Documentation
    </h1>
</div>

<!-- TOP MENU -->
<ul class="header">
    <li><a href="Documentation.html#top">Top</a></li>
    <li><a href="Documentation.html#require">Requirements</a></li>
    <li><a href="Documentation.html#intro">Introduction</a></li>
    <li><a href="Documentation.html#setup">Installation</a></li>
    <li><a href="Documentation.html#setup_script">Setup script</a></li>
    <li><a href="Documentation.html#config">Configuration</a></li>
    <li><a href="Documentation.html#transformations">Transformations</a></li>
    <li><a href="Documentation.html#faq"><abbr title="Frequently Asked Questions"> FAQ</abbr></a></li>
    <li><a href="Documentation.html#developers">Developers</a></li>
    <li><a href="Documentation.html#copyright">Copyright</a></li>
    <li><a href="Documentation.html#credits">Credits</a></li>
    <li><a href="translators.html">Translators</a></li>
    <li><a href="Documentation.html#glossary">Glossary</a></li>
</ul>

<div id="body">

<ul><li><a href="http://www.phpmyadmin.net/">
            phpMyAdmin homepage</a></li>
    <li><a href="https://sourceforge.net/projects/phpmyadmin/">
            SourceForge phpMyAdmin project page</a></li>
    <li><a href="http://wiki.phpmyadmin.net">
            Official phpMyAdmin wiki</a></li>
    <li>Local documents:
        <ul><li>Version history: <a href="changelog.php">ChangeLog</a></li>
            <li>License: <a href="license.php">LICENSE</a></li>
        </ul>
    </li>
    <li><div class="l10n">Documentation version:</div>
        <i>$Id$</i>
    </li>
</ul>

<!-- REQUIREMENTS -->
<h2 id="require">Requirements</h2>

<ul><li><b>PHP</b>
        <ul><li>You need PHP 5.2.0 or newer, with <tt>session</tt> support
                (<a href="#faq1_31">see
			<abbr title="Frequently Asked Questions">FAQ</abbr> 1.31</a>)
		and the Standard PHP Library (SPL) extension.
                </li>
		<li>To support uploading of ZIP files, you need the PHP <tt>zip</tt> extension.</li>
        <li>For proper support of multibyte strings (eg. UTF-8, which is
            currently default), you should install mbstring and ctype
            extensions.
        </li>
            <li>You need GD2 support in PHP to display inline
                thumbnails of JPEGs (&quot;image/jpeg: inline&quot;) with their
                original aspect ratio</li>
            <li>When using the &quot;cookie&quot;
                <a href="#authentication_modes">authentication method</a>, the
                <a href="http://www.php.net/mcrypt"><tt>mcrypt</tt></a> extension
                is strongly suggested for most users and is <b>required</b> for
                64&#8211;bit machines. Not using mcrypt will cause phpMyAdmin to
                load pages significantly slower.
                </li>
                <li>To support upload progress bars, see <a href="#faq2_9">
                    <abbr title="Frequently Asked Questions">FAQ</abbr> 2.9</a>.</li>
        </ul>
    </li>
    <li><b>MySQL</b> 5.0 or newer (<a href="#faq1_17">details</a>);</li>
    <li><b>Web browser</b> with cookies enabled.</li>
</ul>

<!-- INTRODUCTION -->
<h2 id="intro">Introduction</h2>

<p> phpMyAdmin can manage a whole MySQL server (needs a super-user) as well as
    a single database. To accomplish the latter you'll need a properly set up
    MySQL user who can read/write only the desired database. It's up to you to
    look up the appropriate part in the MySQL manual.
</p>

<h3>Currently phpMyAdmin can:</h3>

<ul><li>browse and drop databases, tables, views, columns and indexes</li>
    <li>create, copy, drop, rename and alter databases, tables, columns and
        indexes</li>
    <li>maintenance server, databases and tables, with proposals on server
        configuration</li>
    <li>execute, edit and bookmark any
        <abbr title="structured query language">SQL</abbr>-statement, even
        batch-queries</li>
    <li>load text files into tables</li>
    <li>create<a href="#footnote_1"><sup>1</sup></a> and read dumps of tables
        </li>
    <li>export<a href="#footnote_1"><sup>1</sup></a> data to various formats:
        <abbr title="Comma Separated Values">CSV</abbr>,
    <abbr title="Extensible Markup Language">XML</abbr>,
    <abbr title="Portable Document Format">PDF</abbr>,
    <abbr title="International Standards Organisation">ISO</abbr>/<abbr
    title="International Electrotechnical Commission">IEC</abbr> 26300 -
    OpenDocument Text and Spreadsheet,
    <abbr title="Microsoft Word 2000">Word</abbr>,
    <abbr title="Microsoft Excel 97-2003 and Excel 2007">Excel</abbr> and L<sup>A</sup>T<sub><big>E</big></sub>X formats
        </li>
    <li>import data and MySQL structures from <abbr title="Microsoft Excel 97-2003 and Excel 2007">Microsoft Excel</abbr> and OpenDocument spreadsheets, as well as <abbr title="Extensible Markup Language">XML</abbr>, <abbr title="Comma Separated Values">CSV</abbr>, and <abbr title="Server Query Language">SQL</abbr> files</li>
    <li>administer multiple servers</li>
    <li>manage MySQL users and privileges</li>
    <li>check referential integrity in MyISAM tables</li>
    <li>using Query-by-example (QBE), create complex queries automatically
        connecting required tables</li>
    <li>create <abbr title="Portable Document Format">PDF</abbr> graphics of
        your Database layout</li>
    <li>search globally in a database or a subset of it</li>
    <li>transform stored data into any format using a set of predefined
        functions, like displaying BLOB-data as image or download-link
        </li>
    <li>track changes on databases, tables and views</li>
    <li>support InnoDB tables and foreign keys <a href="#faq3_6">(see
        <abbr title="Frequently Asked Questions">FAQ</abbr> 3.6)</a></li>
    <li>support mysqli, the improved MySQL extension <a href="#faq1_17">
        (see <abbr title="Frequently Asked Questions">FAQ</abbr> 1.17)</a></li>
    <li>communicate in <a href="./translators.html">58 different languages</a>
        </li>
    <li>synchronize two databases residing on the same as well as remote servers
        <a href="#faq9_1">(see <abbr title="Frequently Asked Questions">FAQ</abbr> 9.1)</a>
    </li>

</ul>

<h4>A word about users:</h4>
<p> Many people have difficulty
    understanding the concept of user management with regards to phpMyAdmin. When
    a user logs in to phpMyAdmin, that username and password are passed directly
    to MySQL. phpMyAdmin does no account management on its own (other than
    allowing one to manipulate the MySQL user account information); all users
    must be valid MySQL users.</p>

<p class="footnote" id="footnote_1">
    <sup>1)</sup> phpMyAdmin can compress (Zip, GZip -RFC 1952- or Bzip2 formats)
    dumps and <abbr title="comma separated values">CSV</abbr> exports if you use
    PHP with Zlib support (<tt>--with-zlib</tt>) and/or Bzip2 support
    (<tt>--with-bz2</tt>). Proper support may also need changes in
    <tt>php.ini</tt>.</p>

<!-- INSTALLATION -->
<h2 id="setup">Installation</h2>

<ol><li><a href="#quick_install">Quick Install</a></li>
    <li><a href="#setup_script">Setup script usage</a></li>
    <li><a href="#linked-tables">Linked-tables infrastructure</a></li>
    <li><a href="#upgrading">Upgrading from an older version</a></li>
    <li><a href="#authentication_modes">Using authentication modes</a></li>
</ol>

<p class="important">
    phpMyAdmin does not apply any special security methods to the MySQL database
    server. It is still the system administrator's job to grant permissions on
    the MySQL databases properly. phpMyAdmin's &quot;Privileges&quot; page can
    be used for this.
</p>

<p class="important">
    Warning for <acronym title="Apple Macintosh">Mac</acronym> users:<br />
    if you are on a <acronym title="Apple Macintosh">Mac</acronym>
    <abbr title="operating system">OS</abbr> version before
    <abbr title="operating system">OS</abbr> X, StuffIt unstuffs with
    <acronym title="Apple Macintosh">Mac</acronym> formats.<br />
    So you'll have to resave as in BBEdit to Unix style ALL phpMyAdmin scripts
    before uploading them to your server, as PHP seems not to like
    <acronym title="Apple Macintosh">Mac</acronym>-style end of lines character
    (&quot;<tt>\r</tt>&quot;).</p>

<h3 id="quick_install">Quick Install</h3>
<ol><li>Choose an appropriate distribution kit from the phpmyadmin.net
    Downloads page. Some kits contain only the English messages,
    others contain all languages in UTF-8 format (this should be fine
    in most situations), others contain all
    languages and all character sets. We'll assume you chose a kit whose
    name looks like <tt>phpMyAdmin-x.x.x-all-languages.tar.gz</tt>.
    </li>
    <li>Untar or unzip the distribution (be sure to unzip the subdirectories):
        <tt>tar -xzvf phpMyAdmin_x.x.x-all-languages.tar.gz</tt> in your webserver's
        document root. If you don't have direct access to your document root,
        put the files in a directory on your local machine, and, after step 4,
        transfer the directory on your web server using, for example, ftp.</li>
    <li>Ensure that all the scripts have the appropriate owner (if PHP is
        running in safe mode, having some scripts with an owner different
        from the owner of other scripts will be a
        problem). See <a href="#faq4_2">
        <abbr title="Frequently Asked Questions">FAQ</abbr> 4.2</a> and
        <a href="#faq1_26"><abbr title="Frequently Asked Questions">FAQ</abbr>
        1.26</a> for suggestions.</li>
    <li>Now you must configure your installation. There are two methods that
        can be used. Traditionally, users have hand-edited a copy of
    <tt>config.inc.php</tt>, but now a wizard-style setup script is
    provided for those who prefer a graphical installation. Creating a
    <tt>config.inc.php</tt> is still a quick way to get started and needed for some advanced features.
        <ul><li>To manually create the file, simply use your text editor to
                create the file <tt>config.inc.php</tt> (you can copy
                <tt>config.sample.inc.php</tt> to get minimal configuration
                file) in the main (top-level) phpMyAdmin directory (the one
                that contains <tt>index.php</tt>).  phpMyAdmin first loads
                <tt>libraries/config.default.php</tt> and then overrides those
                values with anything found in <tt>config.inc.php</tt>. If the
                default value is okay for a particular setting, there is no
                need to include it in <tt>config.inc.php</tt>.  You'll need a
                few directives to get going, a simple configuration may look
                like this:
<pre>
&lt;?php
$cfg['blowfish_secret'] = 'ba17c1ec07d65003';  // use here a value of your choice

$i=0;
$i++;
$cfg['Servers'][$i]['auth_type']     = 'cookie';
?&gt;
</pre>
                Or, if you prefer to not be prompted every time you log in:
<pre>
&lt;?php

$i=0;
$i++;
$cfg['Servers'][$i]['user']          = 'root';
$cfg['Servers'][$i]['password']      = 'cbb74bc'; // use here your password
$cfg['Servers'][$i]['auth_type']     = 'config';
?&gt;
</pre>
                For a full explanation of possible configuration values, see the
                <a href="#config">Configuration Section</a> of this document.</li>
            <li id="setup_script">Instead of manually editing
                <tt>config.inc.php</tt>, you can use the
                <a href="setup/">Setup Script</a>. First you must
                manually create a folder <tt>config</tt> in the phpMyAdmin
                directory. This is a security measure. On a Linux/Unix system you
                can use the following commands:
<pre>
cd phpMyAdmin
mkdir config                        # create directory for saving
chmod o+rw config                   # give it world writable permissions
</pre>
                And to edit an existing configuration, copy it over first:
<pre>
cp config.inc.php config/           # copy current configuration for editing
chmod o+w config/config.inc.php     # give it world writable permissions
</pre>
                On other platforms, simply create the folder and ensure that your
                web server has read and write access to it. <a href="#faq1_26">FAQ
                1.26</a> can help with this.<br /><br />

                Next, open <tt><a href="setup/">setup/</a>
                </tt>in your browser. Note that <strong>changes are not saved to
                disk until explicitly choose <tt>Save</tt></strong> from the
                <i>Configuration</i> area of the screen. Normally the script saves
                the new config.inc.php to the <tt>config/</tt> directory, but if
                the webserver does not have the proper permissions you may see the
                error "Cannot load or save configuration." Ensure that the <tt>
                config/</tt> directory exists and has the proper permissions -
                or use the <tt>Download</tt> link to save the config file locally
                and upload (via FTP or some similar means) to the proper location.<br /><br />

                Once the file has been saved, it must be moved out of the <tt>
                config/</tt> directory and the permissions must be reset, again
                as a security measure:
<pre>
mv config/config.inc.php .         # move file to current directory
chmod o-rw config.inc.php          # remove world read and write permissions
rm -rf config                      # remove not needed directory
</pre>
                Now the file is ready to be used. You can choose to review or edit
                the file with your favorite editor, if you prefer to set some
                advanced options which the setup script does not provide.</li></ul></li>
    <li>If you are using the
        <tt>auth_type</tt> &quot;config&quot;, it is suggested that you
        protect the phpMyAdmin installation directory because using
        config does not require a user to
        enter a password to access the phpMyAdmin installation. Use of an alternate
        authentication method is recommended, for example with
        HTTP&#8211;AUTH in a <a href="#glossary"><i>.htaccess</i></a> file or switch to using
        <tt>auth_type</tt> cookie or http. See the
        <a href="#faqmultiuser"> multi&#8211;user sub&#8211;section</a> of this
        <abbr title="Frequently Asked Questions">FAQ</abbr> for additional
        information, especially <a href="#faq4_4">
        <abbr title="Frequently Asked Questions">FAQ</abbr> 4.4</a>.</li>
    <li>Open the <a href="index.php">main phpMyAdmin directory</a>
        in your browser. phpMyAdmin should now display a welcome screen
        and your databases, or a login dialog if using
        <abbr title="HyperText Transfer Protocol">HTTP</abbr> or cookie
        authentication mode.</li>
    <li>You should deny access to the <tt>./libraries</tt> and
        <tt>./setup/lib</tt> subfolders in your webserver configuration. For
        Apache you can use supplied .htaccess file in that folder, for other
        webservers, you should configure this yourself.  Such configuration
        prevents from possible path exposure and cross side scripting
        vulnerabilities that might happen to be found in that code.</li>
    <li>
        It is generally good idea to protect public phpMyAdmin installation
        against access by robots as they usually can not do anything good
        there. You can do this using <code>robots.txt</code> file in root of
        your webserver or limit access by web server configuration. You can
        find example <code>.htaccess</code> file which can help you achieve
        this in <code>contrib</code> directory in phpMyAdmin.
    </li>
</ol>

<h3 id="linked-tables">Linked-tables infrastructure</h3>

<p> For a whole set of new features (bookmarks, comments,
    <abbr title="structured query language">SQL</abbr>-history,
    tracking mechanism,
    <abbr title="Portable Document Format">PDF</abbr>-generation, column contents
    transformation, etc.) you need to create a set of special tables. Those
    tables can be located in your own database, or in a central database for a
    multi-user installation (this database would then be accessed by the
    controluser, so no other user should have rights to it).</p>

<p> Please look at your <tt>./scripts/</tt> directory, where you should find a
    file called <i>create_tables.sql</i>. (If you are using a Windows server, pay
    special attention to <a href="#faq1_23">
    <abbr title="Frequently Asked Questions">FAQ</abbr> 1.23</a>).</p>

<p> If you already had this infrastructure and upgraded to MySQL 4.1.2
    or newer, please use <i>./scripts/upgrade_tables_mysql_4_1_2+.sql</i>.</p>

<p> You can use your phpMyAdmin to create the tables for you. Please be aware
    that you may need special (administrator) privileges to create the database
    and tables, and that the script may need some tuning, depending on the
    database name.</p>

<p> After having imported the <i>./scripts/create_tables.sql</i> file, you
    should specify the table names in your <i>./config.inc.php</i> file. The
    directives used for that can be found in the <a href="#config">Configuration
    section</a>. You will also need to have a controluser with the proper rights
    to those tables (see section <a href="#authentication_modes">Using
    authentication modes</a> below).</p>

<h3 id="upgrading">Upgrading from an older version</h3>

<p> Simply copy <i>./config.inc.php</i> from your previous installation into the newly
    unpacked one. Configuration files from old versions may
    require some tweaking as some options have been changed or removed; in
    particular, the definition of <tt>$cfg['AttributeTypes']</tt> has changed
    so you better remove it from your file and just use the default one.
    For compatibility with PHP 6, remove a <tt>set_magic_quotes_runtime(0);</tt>
    statement that you might find near the end of your configuration file.</p>

<p> You should <strong>not</strong> copy <tt>libraries/config.default.php</tt>
    over <tt>config.inc.php</tt> because the default configuration file
    is version-specific.</p>

<p> If you have upgraded your MySQL server from a version previous to 4.1.2 to
    version 4.1.2 or newer and if you use the pmadb/linked table infrastructure,
    you should run the SQL script found in
    <tt>scripts/upgrade_tables_mysql_4_1_2+.sql</tt>.</p>

<h3 id="authentication_modes">Using authentication modes</h3>

<ul><li><abbr title="HyperText Transfer Protocol">HTTP</abbr> and cookie
        authentication modes are recommended in a <b>multi-user environment</b>
        where you want to give users access to their own database and don't want
        them to play around with others.<br />
        Nevertheless be aware that MS Internet Explorer seems to be really buggy
        about cookies, at least till version 6, and PHP 4.1.1 is also a bit buggy
        in this area!<br />
        Even in a <b>single-user environment</b>, you might prefer to use
        <abbr title="HyperText Transfer Protocol">HTTP</abbr> or cookie mode so
        that your user/password pair are not in clear in the configuration file.
        </li>

    <li><abbr title="HyperText Transfer Protocol">HTTP</abbr> and cookie
        authentication modes are more secure: the MySQL login information does
        not need to be set in the phpMyAdmin configuration file (except possibly
        for the <a href="#controluser">controluser</a>).<br />
        However, keep in mind that the password travels in plain text, unless
        you are using the HTTPS protocol.<br />
        In cookie mode, the password is stored, encrypted with the blowfish
        algorithm, in a temporary cookie.</li>

    <li id="pmausr">Note: this section is only applicable if
        your MySQL server is running with <tt>--skip-show-database</tt>.<br /><br />

        For '<abbr title="HyperText Transfer Protocol">HTTP</abbr>' and 'cookie'
        modes, phpMyAdmin needs a controluser that has <b>only</b> the
        <tt>SELECT</tt> privilege on the <i>`mysql`.`user` (all columns except
        `Password`)</i>, <i>`mysql`.`db` (all columns)</i>, <i>`mysql`.`host`
        (all columns)</i> and <i>`mysql`.`tables_priv` (all columns except
        `Grantor` and `Timestamp`)</i> tables.<br /> You must specify the details
        for the <a href="#controluser">controluser</a> in the <tt>config.inc.php</tt>
        file under the
        <tt><a href="#cfg_Servers_controluser" class="configrule">
            $cfg['Servers'][$i]['controluser']</a></tt> and
        <tt><a href="#cfg_Servers_controlpass" class="configrule">
            $cfg['Servers'][$i]['controlpass']</a></tt> settings.<br />
        The following example assumes you want to use <tt>pma</tt> as the
        controluser and <tt>pmapass</tt> as the controlpass, but <b>this is
        only an example: use something else in your file!</b> Input these
        statements from the phpMyAdmin SQL Query window or mysql command&#8211;line
        client.<br />
        Of course you have to replace <tt>localhost</tt> with the webserver's host
        if it's not the same as the MySQL server's one.

        <pre>
GRANT USAGE ON mysql.* TO 'pma'@'localhost' IDENTIFIED BY 'pmapass';
GRANT SELECT (
    Host, User, Select_priv, Insert_priv, Update_priv, Delete_priv,
    Create_priv, Drop_priv, Reload_priv, Shutdown_priv, Process_priv,
    File_priv, Grant_priv, References_priv, Index_priv, Alter_priv,
    Show_db_priv, Super_priv, Create_tmp_table_priv, Lock_tables_priv,
    Execute_priv, Repl_slave_priv, Repl_client_priv
    ) ON mysql.user TO 'pma'@'localhost';
GRANT SELECT ON mysql.db TO 'pma'@'localhost';
GRANT SELECT ON mysql.host TO 'pma'@'localhost';
GRANT SELECT (Host, Db, User, Table_name, Table_priv, Column_priv)
    ON mysql.tables_priv TO 'pma'@'localhost';</pre>

        If you want to use the many new relation and bookmark features:

        <pre>
GRANT SELECT, INSERT, UPDATE, DELETE ON &lt;pma_db&gt;.* TO 'pma'@'localhost';
</pre>

        (this of course requires that your <a href="#linked-tables">linked-tables
        infrastructure</a> be set up).<br /></li>

    <li>Then each of the <i>true</i> users should be granted a set of privileges
        on a set of particular databases. Normally you shouldn't give global
        privileges to an ordinary user, unless you understand the impact of those
        privileges (for example, you are creating a superuser).<br />
        For example, to grant the user <i>real_user</i> with all privileges on
        the database <i>user_base</i>:<br />

        <pre>
GRANT ALL PRIVILEGES ON user_base.* TO 'real_user'@localhost IDENTIFIED BY 'real_password';
</pre>

        What the user may now do is controlled entirely by the MySQL user
        management system.<br />
        With <abbr title="HyperText Transfer Protocol">HTTP</abbr> or cookie
        authentication mode, you don't need to fill the user/password fields
        inside the <a href="#cfg_Servers" class="configrule">$cfg['Servers']</a>
        array.</li>
</ul>

<h4>'<abbr title="HyperText Transfer Protocol">HTTP</abbr>' authentication mode</h4>

<ul><li>Uses <abbr title="HyperText Transfer Protocol">HTTP</abbr> Basic authentication
        method and allows you to log in as any valid MySQL user.</li>
    <li>Is supported with most PHP configurations. For
        <abbr title="Internet Information Services">IIS</abbr>
        (<abbr title="Internet Server Application Programming Interface">ISAPI</abbr>)
        support using <abbr title="Common Gateway Interface">CGI</abbr> PHP see
        <a href="#faq1_32"><abbr title="Frequently Asked Questions">FAQ</abbr>
        1.32</a>, for using with Apache
        <abbr title="Common Gateway Interface">CGI</abbr> see
        <a href="#faq1_35"><abbr title="Frequently Asked Questions">FAQ</abbr>
        1.35</a>.</li>
    <li>See also <a href="#faq4_4">
        <abbr title="Frequently Asked Questions">FAQ</abbr> 4.4</a> about not
        using the <i>.htaccess</i> mechanism along with
        '<abbr title="HyperText Transfer Protocol">HTTP</abbr>' authentication
        mode.</li>
</ul>

<h4>'cookie' authentication mode</h4>

<ul><li>You can use this method as a replacement for the
        <abbr title="HyperText Transfer Protocol">HTTP</abbr> authentication
        (for example, if you're running
        <abbr title="Internet Information Services">IIS</abbr>).</li>
    <li>Obviously, the user must enable cookies in the browser, but this is
    now a requirement for all authentication modes.</li>
    <li>With this mode, the user can truly log out of phpMyAdmin and log in back
        with the same username.</li>
    <li>If you want to log in to arbitrary server see
        <a href="#AllowArbitraryServer" class="configrule">
        $cfg['AllowArbitraryServer']</a> directive.</li>
    <li>As mentioned in the <a href="#require">requirements</a> section, having
        the <tt>mcrypt</tt> extension will speed up access considerably, but is
        not required.</li>
</ul>

<h4>'signon' authentication mode</h4>

<ul><li>This mode is a convenient way of using credentials from another
    application to authenticate to phpMyAdmin.</li>
    <li>The other application has to store login information into
    session data.</li>
    <li>More details in the <a href="#cfg_Servers_auth_type">auth_type</a>
    section.</li>
</ul>
<h4>'config' authentication mode</h4>

<ul><li>This mode is the less secure one because it requires you to fill the
        <a href="#servers_user" class="configrule">
        $cfg['Servers'][$i]['user']</a> and
        <a href="#servers_user" class="configrule">
        $cfg['Servers'][$i]['password']</a> fields (and as a result, anyone who
        can read your config.inc.php can discover your username and password).
        <br />
        But you don't need to setup a &quot;controluser&quot; here: using the
        <a href="#servers_only_db" class="configrule">
        $cfg['Servers'][$i]['only_db']</a> might be enough.</li>
    <li>In the <a href="#faqmultiuser">
        <abbr title="Internet service provider">ISP</abbr>
        <abbr title="Frequently Asked Questions">FAQ</abbr></a> section, there
        is an entry explaining how to protect your configuration file.</li>
    <li>For additional security in this mode, you may wish to consider the Host
        authentication
        <a href="#servers_allowdeny_order" class="configrule">
            $cfg['Servers'][$i]['AllowDeny']['order']</a> and
        <a href="#servers_allowdeny_rules" class="configrule">
            $cfg['Servers'][$i]['AllowDeny']['rules']</a> configuration
        directives.</li>
    <li>Unlike cookie and http, does not require a user to log in when first
        loading the phpMyAdmin site. This is by design but could allow any
        user to access your installation. Use of some restriction method is
        suggested, perhaps a <a href="#glossary">.htaccess</a> file with the
        HTTP-AUTH directive or disallowing incoming HTTP requests at
        one&#8217;s router or firewall will suffice (both of which
        are beyond the scope of this manual but easily searchable with Google).</li>
</ul>
<h4 id="swekey">Swekey authentication</h4>
<p>
The Swekey is a low cost authentication USB key that can be used in
web applications.<br /><br />
When Swekey authentication is activated, phpMyAdmin requires the
users's Swekey to be plugged before entering the login page (currently
supported for cookie authentication mode only). Swekey Authentication is 
disabled by default.<br /><br />
To enable it, add the following line to <tt>config.inc.php</tt>:
</p>
<pre>
$cfg['Servers'][$i]['auth_swekey_config'] = '/etc/swekey.conf';
</pre>
<p>
You then have to create the <tt>swekey.conf</tt> file that will associate
each user with their Swekey Id. It is important to place this file outside
of your web server's document root (in the example, it is located in <tt>/etc</tt>). A self documented sample file is provided 
in the <tt>contrib</tt> directory. Feel free to use it with your own 
users' information.<br /><br />
If you want to purchase a Swekey please visit
<a href="http://phpmyadmin.net/auth_key">http://phpmyadmin.net/auth_key</a>
since this link provides funding for phpMyAdmin.
</p>
<!-- CONFIGURATION -->
<h2 id="config">Configuration</h2>

<p> <span class="important">Warning for <acronym title="Apple Macintosh">Mac</acronym>
    users:</span> PHP does not seem to like
    <acronym title="Apple Macintosh">Mac</acronym> end of lines character
    (&quot;<tt>\r</tt>&quot;). So ensure you choose the option that allows to use
    the *nix end of line character (&quot;<tt>\n</tt>&quot;) in your text editor
    before saving a script you have modified.</p>

<p> <span class="important">Configuration note:</span>
    Almost all configurable data is placed in <tt>config.inc.php</tt>. If this file
    does not exist, please refer to the <a href="#setup">Quick install</a>
    section to create one. This file only needs to contain the parameters you want to
    change from their corresponding default value in
    <tt>libraries/config.default.php</tt>.</p>

<p> The parameters which relate to design (like colors) are placed in
    <tt>themes/themename/layout.inc.php</tt>. You might also want to create
    <i>config.footer.inc.php</i> and <i>config.header.inc.php</i> files to add
    your site specific code to be included on start and end of each page.</p>

<dl><dt id="cfg_PmaAbsoluteUri">$cfg['PmaAbsoluteUri'] string</dt>
    <dd>Sets here the complete <abbr title="Uniform Resource Locator">URL</abbr>
        (with full path) to your phpMyAdmin installation's directory.
        E.g. <tt>http://www.your_web.net/path_to_your_phpMyAdmin_directory/</tt>.
        Note also that the <abbr title="Uniform Resource Locator">URL</abbr> on
        some web servers are case&#8211;sensitive.
        Don&#8217;t forget the trailing slash at the end.<br /><br />

        Starting with version 2.3.0, it is advisable to try leaving this
        blank. In most cases phpMyAdmin automatically detects the proper
        setting. Users of port forwarding will need to set PmaAbsoluteUri (<a
        href="https://sourceforge.net/tracker/index.php?func=detail&amp;aid=1340187&amp;group_id=23067&amp;atid=377409">more info</a>).
        A good test is to browse a table, edit a row and save it. There should
        be an error message if phpMyAdmin is having trouble auto&#8211;detecting
        the correct value. If you get an error that this must be set or if
        the autodetect code fails to detect your path, please post a bug
        report on our bug tracker so we can improve the code.</dd>

    <dt id="cfg_PmaNoRelation_DisableWarning">$cfg['PmaNoRelation_DisableWarning'] boolean</dt>
    <dd>Starting with version 2.3.0 phpMyAdmin offers a lot of features to work
        with master / foreign &#8211; tables (see
        <a href="#pmadb" class="configrule">$cfg['Servers'][$i]['pmadb']</a>).
        <br />
        If you tried to set this up and it does not work for you, have a look on
        the &quot;Structure&quot; page of one database where you would like to
        use it. You will find a link that will analyze why those features have
        been disabled.<br />
        If you do not want to use those features set this variable to
        <tt>TRUE</tt> to stop this message from appearing.</dd>

    <dt id="cfg_SuhosinDisableWarning">$cfg['SuhosinDisableWarning'] boolean</dt>
    <dd>A warning is displayed on the main page if Suhosin is detected.
    You can set this parameter to <tt>TRUE</tt> to stop this message 
    from appearing.</dd>

    <dt id="cfg_McryptDisableWarning">$cfg['McryptDisableWarning'] boolean</dt>
    <dd>Disable the default warning that is displayed if mcrypt is missing for
    cookie authentication.
    You can set this parameter to <tt>TRUE</tt> to stop this message 
    from appearing.</dd>

    <dt id="cfg_AllowThirdPartyFraming">$cfg['AllowThirdPartyFraming'] boolean</dt>
    <dd>Setting this to <tt>true</tt> allows a page located on a different
    domain to call phpMyAdmin inside a frame, and is a potential security
    hole allowing cross-frame scripting attacks.</dd>

    <dt id="cfg_blowfish_secret">$cfg['blowfish_secret'] string</dt>
    <dd>The &quot;cookie&quot; auth_type uses blowfish
        algorithm to encrypt the password.<br />
        If you are using the &quot;cookie&quot; auth_type, enter here a random
        passphrase of your choice. It will be used internally by the blowfish
        algorithm: you won&#8217;t be prompted for this passphrase. There is
        no maximum length for this secret.<br /><br />
        
        Since version 3.1.0 phpMyAdmin can generate this on the fly, but it
        makes a bit weaker security as this generated secret is stored in
        session and furthermore it makes impossible to recall user name from 
        cookie.</dd>

    <dt id="cfg_Servers">$cfg['Servers'] array</dt>
    <dd>Since version 1.4.2, phpMyAdmin supports the administration of multiple
        MySQL servers. Therefore, a
        <a href="#cfg_Servers" class="configrule">$cfg['Servers']</a>-array has
        been added which contains the login information for the different servers.
        The first
        <a href="#cfg_Servers_host" class="configrule">$cfg['Servers'][$i]['host']</a>
        contains the hostname of the first server, the second
        <a href="#cfg_Servers_host" class="configrule">$cfg['Servers'][$i]['host']</a>
        the hostname of the second server, etc. In
        <tt>./libraries/config.default.php</tt>, there is only one section for
        server definition, however you can put as many as you need in
        <tt>./config.inc.php</tt>, copy that block or needed parts (you don't
        have to define all settings, just those you need to change).</dd>

    <dt id="cfg_Servers_host">$cfg['Servers'][$i]['host'] string</dt>
    <dd>The hostname or <abbr title="Internet Protocol">IP</abbr> address of your
        $i-th MySQL-server. E.g. localhost.</dd>

    <dt id="cfg_Servers_port">$cfg['Servers'][$i]['port'] string</dt>
    <dd>The port-number of your $i-th MySQL-server. Default is 3306 (leave
        blank). If you use &quot;localhost&quot; as the hostname, MySQL
        ignores this port number and connects with the socket, so if you want
        to connect to a port different from the default port, use
        &quot;127.0.0.1&quot; or the real hostname in
        <a href="#cfg_Servers_host" class="configrule">$cfg['Servers'][$i]['host']</a>.
    </dd>

    <dt id="cfg_Servers_socket">$cfg['Servers'][$i]['socket'] string</dt>
    <dd>The path to the socket to use. Leave blank for default.<br />
        To determine the correct socket, check your MySQL configuration or, using the
        <tt>mysql</tt> command&#8211;line client, issue the <tt>status</tt> command.
        Among the resulting information displayed will be the socket used.</dd>

    <dt id="cfg_Servers_ssl">$cfg['Servers'][$i]['ssl'] boolean</dt>
    <dd>Whether to enable SSL for connection to MySQL server.
    </dd>

    <dt id="cfg_Servers_connect_type">$cfg['Servers'][$i]['connect_type'] string</dt>
    <dd>What type connection to use with the MySQL server. Your options are
        <tt>'socket'</tt> and <tt>'tcp'</tt>. It defaults to 'tcp' as that
        is nearly guaranteed to be available on all MySQL servers, while
        sockets are not supported on some platforms.<br /><br />

        To use the socket mode, your MySQL server must be on the same machine
        as the Web server.</dd>

    <dt id="cfg_Servers_extension">$cfg['Servers'][$i]['extension'] string</dt>
    <dd>What php MySQL extension to use for the connection. Valid options are:
        <br /><br />

        <tt><i>mysql</i></tt> :
        The classic MySQL extension. This is the recommended and default
        method at this time.<br /><br />

        <tt><i>mysqli</i></tt> :
        The improved MySQL extension. This extension became available
        with php 5.0.0 and is the recommended way to connect to a server
        running MySQL 4.1.x or newer.</dd>

    <dt id="cfg_Servers_compress">$cfg['Servers'][$i]['compress'] boolean</dt>
    <dd>Whether to use a compressed protocol for the MySQL server connection
        or not (experimental).<br />
        This feature requires PHP&nbsp;&gt;=&nbsp;4.3.0.</dd>

    <dt id="controluser">
        <span id="cfg_Servers_controluser">$cfg['Servers'][$i]['controluser']</span> string<br />
        <span id="cfg_Servers_controlpass">$cfg['Servers'][$i]['controlpass']</span> string
    </dt>
    <dd>This special account is used for 2 distinct purposes: to make possible
        all relational features (see
        <a href="#pmadb" class="configrule">$cfg['Servers'][$i]['pmadb']</a>)
        and, for a MySQL server running with
        <tt>--skip-show-database</tt>, to enable a multi-user installation
        (<abbr title="HyperText Transfer Protocol">HTTP</abbr> or cookie
        authentication mode).<br /><br />

        When using <abbr title="HyperText Transfer Protocol">HTTP</abbr> or
        cookie authentication modes (or 'config'
        authentication mode since phpMyAdmin 2.2.1), you need to supply the
        details of a MySQL account that has <tt>SELECT</tt> privilege on the
        <i>mysql.user (all columns except &quot;Password&quot;)</i>,
        <i>mysql.db (all columns)</i> and <i>mysql.tables_priv (all columns
        except &quot;Grantor&quot; and &quot;Timestamp&quot;) </i>tables.
        This account is used to check what databases the user will see at
        login.<br />
        Please see the <a href="#setup">install section</a> on
        &quot;Using authentication modes&quot; for more information.<br /><br />

        In phpMyAdmin versions before 2.2.5, those were called
        &quot;stduser/stdpass&quot;.</dd>

    <dt id="cfg_Servers_auth_type">$cfg['Servers'][$i]['auth_type'] string
        <tt>['<abbr title="HyperText Transfer Protocol">HTTP</abbr>'|'http'|'cookie'|'config'|'signon']</tt></dt>
    <dd>Whether config or cookie or
        <abbr title="HyperText Transfer Protocol">HTTP</abbr> or signon authentication
        should be used for this server.
        <ul><li>'config' authentication (<tt>$auth_type&nbsp;=&nbsp;'config'</tt>)
                is the plain old way: username and password are stored in
                <i>config.inc.php</i>.</li>
            <li>'cookie' authentication mode
                (<tt>$auth_type&nbsp;=&nbsp;'cookie'</tt>) as introduced in
                2.2.3 allows you to log in as any valid MySQL user with the
                help of cookies. Username and password are stored in
                cookies during the session and password is deleted when it
                ends. This can also allow you to log in in arbitrary server if
                <tt><a href="#AllowArbitraryServer" class="configrule">$cfg['AllowArbitraryServer']</a></tt> enabled.
            </li>
            <li>'<abbr title="HyperText Transfer Protocol">HTTP</abbr>' authentication (was called 'advanced' in previous versions and can be written also as 'http')
                (<tt>$auth_type&nbsp;=&nbsp;'<abbr title="HyperText Transfer Protocol">HTTP</abbr>'</tt>) as introduced in 1.3.0
                allows you to log in as any valid MySQL user via HTTP-Auth.</li>
            <li>'signon' authentication mode
                (<tt>$auth_type&nbsp;=&nbsp;'signon'</tt>)
                as introduced in 2.10.0 allows you to log in from prepared PHP
                session data. This is useful for implementing single signon
                from another application. Sample way how to seed session is in
                signon example: <code>scripts/signon.php</code>. You need to
                configure <a href="#cfg_Servers_SignonSession"
                class="configrule">session name</a> and <a
                href="#cfg_Servers_SignonURL" class="configrule">signon
                URL</a> to use this authentication method.</li>
        </ul>

        Please see the <a href="#setup">install section</a> on &quot;Using authentication modes&quot;
        for more information.
	</dd>
    <dt id="servers_auth_http_realm">
    <span id="cfg_Servers_auth_http_realm">$cfg['Servers'][$i]['auth_http_realm']</span> string<br />
    </dt>
    <dd>
    When using auth_type = '<abbr title="HyperText Transfer Protocol">HTTP</abbr>', this field allows to define a custom
   <abbr title="HyperText Transfer Protocol">HTTP</abbr> Basic Auth Realm which will be displayed to the user. If not explicitly
    specified in your configuration, a string combined of "phpMyAdmin " and either
    <a href="#cfg_Servers_verbose" class="configrule">$cfg['Servers'][$i]['verbose']</a>
    or <a href="#cfg_Servers_host" class="configrule">$cfg['Servers'][$i]['host']</a> will be used.
    </dd>
    <dt id="servers_auth_swekey_config">
    <span id="cfg_Servers_auth_swekey_config">$cfg['Servers'][$i]['auth_swekey_config']</span> string<br />
    </dt>
    <dd>
    The name of the file containing <a href="#swekey">Swekey</a> ids and login 
    names for hardware authentication. Leave empty to deactivate this feature.
    </dd>
    <dt id="servers_user">
        <span id="cfg_Servers_user">$cfg['Servers'][$i]['user']</span> string<br />
        <span id="cfg_Servers_password">$cfg['Servers'][$i]['password']</span> string
    </dt>
    <dd>
        When using auth_type = 'config', this is the user/password-pair
        which phpMyAdmin will use to connect to the
        MySQL server. This user/password pair is not needed when <abbr title="HyperText Transfer Protocol">HTTP</abbr> or
        cookie authentication is used and should be empty.</dd>
    <dt id="servers_nopassword">
        <span
        id="cfg_Servers_nopassword">$cfg['Servers'][$i]['nopassword']</span> boolean
    </dt>
    <dd>
        Allow attempt to log in without password when a login with password
        fails. This can be used together with http authentication, when
        authentication is done some other way and phpMyAdmin gets user name
        from auth and uses empty password for connecting to MySQL. Password
        login is still tried first, but as fallback, no password method is
        tried.</dd>
    <dt id="servers_only_db">
        <span id="cfg_Servers_only_db">$cfg['Servers'][$i]['only_db']</span> string or array
    </dt>
    <dd>
        If set to a (an array of) database name(s), only this (these) database(s)
        will be shown to the user. Since phpMyAdmin 2.2.1, this/these
        database(s) name(s) may contain MySQL wildcards characters
        (&quot;_&quot; and &quot;%&quot;): if you want to use literal instances
        of these characters, escape them (I.E. use <tt>'my\_db'</tt> and not
        <tt>'my_db'</tt>).<br />
        This setting is an efficient way to lower the server load since the
        latter does not need to send MySQL requests to build the available
        database list. But <span class="important">it does not replace the
        privileges rules of the MySQL database server</span>. If set, it just
        means only these databases will be displayed but
        <span class="important">not that all other databases can't be used.</span>
        <br /><br />

        An example of using more that one database:
        <tt>$cfg['Servers'][$i]['only_db'] = array('db1', 'db2');</tt>
        <br /><br />

        As of phpMyAdmin 2.5.5 the order inside the array is used for sorting the
        databases in the left frame, so that you can individually arrange your databases.<br />
        If you want to have certain databases at the top, but don't care about the others, you do not
        need to specify all other databases. Use:
        <tt>$cfg['Servers'][$i]['only_db'] = array('db3', 'db4', '*');</tt>
        instead to tell phpMyAdmin that it should display db3 and db4 on top, and the rest in alphabetic
        order.</dd>

    <dt><span id="cfg_Servers_hide_db">$cfg['Servers'][$i]['hide_db']</span> string
    </dt>
    <dd>Regular expression for hiding some databases. This only hides them
        from listing, but a user is still able to access them (using, for example,
        the SQL query area). To limit access, use the MySQL privilege system.
        <br /><br />
        For example, to hide all databases starting with the letter &#34;a&#34;, use<br />
        <pre>$cfg['Servers'][$i]['hide_db'] = '^a';</pre>
        and to hide both &#34;db1&#34; and &#34;db2&#34; use <br />
        <pre>$cfg['Servers'][$i]['hide_db'] = '(db1|db2)';</pre>
        More information on regular expressions can be found in the
        <a href="http://php.net/manual/en/reference.pcre.pattern.syntax.php">
        PCRE pattern syntax</a> portion of the PHP reference manual.
        </dd>

    <dt id="cfg_Servers_verbose">$cfg['Servers'][$i]['verbose'] string</dt>
    <dd>Only useful when using phpMyAdmin with multiple server entries. If set,
        this string will be displayed instead of the hostname in the pull-down
        menu on the main page. This can be useful if you want to show only
    certain databases on your system, for example. For HTTP auth, all
    non-US-ASCII characters will be stripped.</dd>

    <dt id="pmadb">
        <span id="cfg_Servers_pmadb">$cfg['Servers'][$i]['pmadb']</span> string
    </dt>
    <dd>The name of the database containing the linked-tables infrastructure.
        <br /><br />

        See the <a href="#linked-tables">Linked-tables infrastructure</a>
        section in this document to see the benefits of this infrastructure,
        and for a quick way of creating this database and the needed tables.
        <br /><br />

        If you are the only user of this phpMyAdmin installation, you can
        use your current database to store those special tables; in this
        case, just put your current database name in
        <tt>$cfg['Servers'][$i]['pmadb']</tt>. For a multi-user installation,
        set this parameter to the name of your central database containing
        the linked-tables infrastructure.</dd>

    <dt id="bookmark">
        <span id="cfg_Servers_bookmarktable">$cfg['Servers'][$i]['bookmarktable']</span> string
    </dt>
    <dd>Since release 2.2.0 phpMyAdmin allows users to bookmark queries. This can be
        useful for queries you often run.<br /><br />

        To allow the usage of this functionality:
        <ul><li>set up <a href="#pmadb">pmadb</a> and the linked-tables infrastructure</li>
            <li>enter the table name in
                <tt>$cfg['Servers'][$i]['bookmarktable']</tt></li>
        </ul>
    </dd>

    <dt id="relation">
        <span id="cfg_Servers_relation">$cfg['Servers'][$i]['relation']</span> string
    </dt>
    <dd>Since release 2.2.4 you can describe, in a special 'relation' table,
        which column is a key in another table (a foreign key). phpMyAdmin
        currently uses this to
        <ul><li>make clickable, when you browse the master table, the data values
                that point to the foreign table;</li>
            <li>display in an optional tool-tip the &quot;display column&quot;
                when browsing the master table, if you move the mouse to a column
                containing a foreign key (use also the 'table_info' table);<br />
                (see <a href="#faqdisplay"><abbr title="Frequently Asked Questions">
                FAQ</abbr> 6.7</a>)</li>
            <li>in edit/insert mode, display a drop-down list of possible foreign
                keys (key value and &quot;display column&quot; are shown)<br />
                (see <a href="#faq6_21"><abbr title="Frequently Asked Questions">
                FAQ</abbr> 6.21</a>)</li>
            <li>display links on the table properties page, to check referential
                integrity (display missing foreign keys) for each described key;
            </li>
            <li>in query-by-example, create automatic joins (see <a href="#faq6_6">
                <abbr title="Frequently Asked Questions">FAQ</abbr> 6.6</a>)</li>
            <li>enable you to get a <abbr title="Portable Document Format">PDF</abbr>
                schema of your database (also uses the table_coords table).</li>
        </ul>

        The keys can be numeric or character.<br /><br />

        To allow the usage of this functionality:

        <ul><li>set up <a href="#pmadb">pmadb</a> and the linked-tables
                infrastructure</li>
            <li>put the relation table name in
                <tt>$cfg['Servers'][$i]['relation']</tt></li>
            <li>now as normal user open phpMyAdmin and for each one of your
                tables where you want to use this feature, click
                &quot;Structure/Relation view/&quot; and choose foreign
                columns.
                </li>
        </ul>

        Please note that in the current version, <tt>master_db</tt>
        must be the same as <tt>foreign_db</tt>. Those columns have been put in
        future development of the cross-db relations.
    </dd>

    <dt id="table_info">
        <span id="cfg_Servers_table_info">$cfg['Servers'][$i]['table_info']</span> string
    </dt>
    <dd>
        Since release 2.3.0 you can describe, in a special 'table_info'
        table, which column is to be displayed as a tool-tip when moving the
        cursor over the corresponding key.<br />
        This configuration variable will hold the name of this special
        table. To allow the usage of this functionality:
        <ul><li>set up <a href="#pmadb">pmadb</a> and the linked-tables infrastructure</li>
            <li>put the table name in
                <tt>$cfg['Servers'][$i]['table_info']</tt> (e.g.
                'pma_table_info')</li>
            <li>then for each table where you want to use this feature,
                click &quot;Structure/Relation view/Choose column to display&quot;
                to choose the column.</li>
        </ul>
        Usage tip: <a href="#faqdisplay">Display column</a>.
    </dd>
    <dt id="table_coords">
        <span id="cfg_Servers_table_coords">$cfg['Servers'][$i]['table_coords']</span> string<br />
        <span id="cfg_Servers_pdf_pages">$cfg['Servers'][$i]['pdf_pages']</span> string
    </dt>
    <dd>Since release 2.3.0 you can have phpMyAdmin create
        <abbr title="Portable Document Format">PDF</abbr> pages showing
        the relations between your tables. To do this it needs two tables
        &quot;pdf_pages&quot; (storing information about the available
        <abbr title="Portable Document Format">PDF</abbr>
        pages) and &quot;table_coords&quot; (storing coordinates where each
        table will be placed on a <abbr title="Portable Document Format">PDF</abbr>
        schema output).<br /><br />

        You must be using the &quot;relation&quot; feature.<br /><br />

        To allow the usage of this functionality:

        <ul><li>set up <a href="#pmadb">pmadb</a> and the linked-tables
                infrastructure</li>
            <li>put the correct table names in
                <tt>$cfg['Servers'][$i]['table_coords']</tt> and
                <tt>$cfg['Servers'][$i]['pdf_pages']</tt></li>
        </ul>

        Usage tips: <a href="#faqpdf"><abbr title="Portable Document Format">PDF</abbr> output</a>.
    </dd>

    <dt id="col_com">
        <span id="cfg_Servers_column_info">$cfg['Servers'][$i]['column_info']</span> string
    </dt>
    <dd><!-- This part requires a content update! -->
        Since release 2.3.0 you can store comments to describe each column for
        each table. These will then be shown on the &quot;printview&quot;.
        <br /><br />

        Starting with release 2.5.0, comments are consequently used on the table
        property pages and table browse view, showing up as tool-tips above the
        column name (properties page) or embedded within the header of table in
        browse view. They can also be shown in a table dump. Please see the
        relevant configuration directives later on.<br /><br />

        Also new in release 2.5.0 is a MIME-transformation system which is also
        based on the following table structure. See <a href="#transformations">
        Transformations</a> for further information. To use the
        MIME-transformation system, your column_info table has to have the three
        new columns 'mimetype', 'transformation', 'transformation_options'.
        <br /><br />

        To allow the usage of this functionality:
        <ul><li>set up <a href="#pmadb">pmadb</a> and the linked-tables
                infrastructure</li>
            <li>put the table name in
                <tt>$cfg['Servers'][$i]['column_info']</tt> (e.g.
                'pma_column_info')</li>
            <li>to update your PRE-2.5.0 Column_comments Table use this:

                <pre>
ALTER TABLE `pma_column_comments`
    ADD `mimetype` VARCHAR( 255 ) NOT NULL,
    ADD `transformation` VARCHAR( 255 ) NOT NULL,
    ADD `transformation_options` VARCHAR( 255 ) NOT NULL;
</pre>

                and remember that the Variable in <i>config.inc.php</i> has been
                renamed from<br />
                <tt>$cfg['Servers'][$i]['column_comments']</tt> to
                <tt>$cfg['Servers'][$i]['column_info']</tt></li>
        </ul>
    </dd>

    <dt id="history">
        <span id="cfg_Servers_history">$cfg['Servers'][$i]['history']</span> string
    </dt>
    <dd>Since release 2.5.0 you can store your
        <abbr title="structured query language">SQL</abbr> history, which means
        all queries you entered manually into the phpMyAdmin interface. If you
        don't want to use a table-based history, you can use the JavaScript-based
        history. Using that, all your history items are deleted when closing the
        window.<br /><br />

        Using
        <a href="#cfg_QueryHistoryMax" class="configrule">$cfg['QueryHistoryMax']</a>
        you can specify an amount of history items you want to have on hold. On
        every login, this list gets cut to the maximum amount.<br /><br />

        The query history is only available if JavaScript is enabled in your
        browser.<br /><br />

        To allow the usage of this functionality:

        <ul><li>set up <a href="#pmadb">pmadb</a> and the linked-tables
                infrastructure</li>
            <li>put the table name in <tt>$cfg['Servers'][$i]['history']</tt>
            (e.g. 'pma_history')
                </li>
        </ul>
    </dd>

    <dt id="tracking">
        <span id="cfg_Servers_tracking">$cfg['Servers'][$i]['tracking']</span> string
    </dt>
    <dd>
        Since release 3.3.x a tracking mechanism is available.
        It helps you to track every <abbr title="structured query language">SQL</abbr> command which 
        is executed by phpMyAdmin. The mechanism supports logging of data manipulation
        and data definition statements. After enabling it you can create versions of tables.
        <br/><br/>
        The creation of a version has two effects:

        <ul>
            <li>phpMyAdmin saves a snapshot of the table, including structure and indexes.</li>
            <li>phpMyAdmin logs all commands which change the structure and/or data of the table and links these commands with the version number.</li>
        </ul>

        Of course you can view the tracked changes. On the "Tracking" page a complete report is available for every version.
        For the report you can use filters, for example you can get a list of statements within a date range.
        When you want to filter usernames you can enter * for all names or you enter a list of names separated by ','.
        In addition you can export the (filtered) report to a file or to a temporary database.
        <br/><br/>
        
        To allow the usage of this functionality:

        <ul>
            <li>set up <a href="#pmadb">pmadb</a> and the linked-tables infrastructure</li>
            <li>put the table name in <tt>$cfg['Servers'][$i]['tracking']</tt> (e.g. 'pma_tracking')</li>
        </ul>
    </dd>

    <dt id="tracking2">
        <span id="cfg_Servers_tracking_version_auto_create">$cfg['Servers'][$i]['tracking_version_auto_create']</span> boolean
    </dt>
    <dd>
        Whether the tracking mechanism creates versions for tables and views automatically. Default value is false.
        <br/><br/>
        If this is set to true and you create a table or view with

        <ul>
            <li>CREATE TABLE ...</li>
            <li>CREATE VIEW ...</li>
        </ul>

        and no version exists for it, the mechanism will
        create a version for you automatically.        
    </dd>

    <dt id="tracking3">
        <span id="cfg_Servers_tracking_default_statements">$cfg['Servers'][$i]['tracking_default_statements']</span> string
    </dt>
    <dd>
        Defines the list of statements the auto-creation uses for new versions. Default value is
        <br/>

<pre>CREATE TABLE,ALTER TABLE,DROP TABLE,RENAME TABLE,
CREATE INDEX,DROP INDEX,
INSERT,UPDATE,DELETE,TRUNCATE,REPLACE,
CREATE VIEW,ALTER VIEW,DROP VIEW,
CREATE DATABASE,ALTER DATABASE,DROP DATABASE</pre>
    </dd>

    <dt id="tracking4">
        <span id="cfg_Servers_tracking_add_drop_view">$cfg['Servers'][$i]['tracking_add_drop_view']</span> boolean
    </dt>
    <dd>
        Whether a DROP VIEW IF EXISTS statement will be added as first line to the log when creating a view. Default value is true.
        <br/><br/>       
    </dd>


    <dt id="tracking5">
        <span id="cfg_Servers_tracking_add_drop_table">$cfg['Servers'][$i]['tracking_add_drop_table']</span> boolean
    </dt>
    <dd>
        Whether a DROP TABLE IF EXISTS statement will be added as first line to the log when creating a table. Default value is true.
        <br/><br/>
    </dd>

    <dt id="tracking6">
        <span id="cfg_Servers_tracking_add_drop_database">$cfg['Servers'][$i]['tracking_add_drop_database']</span> boolean
    </dt>
    <dd>
        Whether a DROP DATABASE IF EXISTS statement will be added as first line to the log when creating a database. Default value is true.
        <br/><br/>
    </dd>

    <dt id="userconfig">
        <span id="cfg_Servers_userconfig">$cfg['Servers'][$i]['userconfig']</span> string
    </dt>
    <dd>
        Since release 3.4.x phpMyAdmin allows users to set most preferences by themselves
        and store them in the database.
        <br /><br />

        If you don't allow for storing preferences in <a href="#pmadb">pmadb</a>, users can
        still personalize phpMyAdmin, but settings will be saved in browser's local storage,
        or, it is is unavailable, until the end of session.
        <br /><br />

        To allow the usage of this functionality:

        <ul>
            <li>set up <a href="#pmadb">pmadb</a> and the linked-tables infrastructure</li>
            <li>put the table name in <tt>$cfg['Servers'][$i]['userconfig']</tt></li>
        </ul>
    </dd>

    <dt id="designer_coords">
        <span id="cfg_Servers_designer_coords">$cfg['Servers'][$i]['designer_coords']</span> string
    </dt>
    <dd>Since release 2.10.0 a Designer interface is available; it permits
        to visually manage the relations.
        <br /><br />

        To allow the usage of this functionality:

        <ul><li>set up <a href="#pmadb">pmadb</a> and the linked-tables
                infrastructure</li>
            <li>put the table name in <tt>$cfg['Servers'][$i]['designer_coords']</tt> (e.g. 'pma_designer_coords')
                </li>
        </ul>
    </dd>

    <dt><span id="cfg_Servers_verbose_check">$cfg['Servers'][$i]['verbose_check']</span> boolean
    </dt>
    <dd>Because release 2.5.0 introduced the new MIME-transformation support, the
        column_info table got enhanced with three new columns. If the above variable
        is set to <tt>TRUE</tt> (default) phpMyAdmin will check if you have the
        latest table structure available. If not, it will emit a warning to the
        superuser.<br /><br />

        You can disable this checking behavior by setting the variable to false,
        which should offer a performance increase.<br /><br />

        Recommended to set to FALSE, when you are sure, your table structure is
        up to date.</dd>
    <dt><span id="cfg_Servers_AllowRoot">$cfg['Servers'][$i]['AllowRoot']</span>
        boolean</dt>
    <dd>Whether to allow root access. This is just a shortcut for the AllowDeny rules below.
    </dd>
    <dt><span id="cfg_Servers_AllowNoPassword">$cfg['Servers'][$i]['AllowNoPassword']</span>
        boolean</dt>
	<dd>Whether to allow logins without a password. The default
	value of <tt>false</tt> for this parameter prevents unintended access 
	to a MySQL server with was left with an empty password for root or
	on which an anonymous (blank) user is defined.
    </dd>
    <dt id="servers_allowdeny_order">
        <span id="cfg_Servers_AllowDeny_order">$cfg['Servers'][$i]['AllowDeny']['order']</span> string
    </dt>
    <dd>If your rule order is empty, then <abbr title="Internet Protocol">IP</abbr>
        authentication is disabled.<br /><br />

        If your rule order is set to <tt>'deny,allow'</tt> then the system applies
        all deny rules followed by allow rules. Access is allowed by default. Any
        client which does not match a Deny command or does match an Allow command
        will be allowed access to the server. <br /><br />

        If your rule order is set to <tt>'allow,deny'</tt> then the system
        applies all allow rules followed by deny rules. Access is denied by
        default.  Any client which does not match an Allow directive or does
        match a Deny directive will be denied access to the server.<br /><br />

        If your rule order is set to 'explicit', the authentication is
        performed in a similar fashion to rule order 'deny,allow', with the
        added restriction that your host/username combination <b>must</b> be
        listed in the <i>allow</i> rules, and not listed in the <i>deny</i>
        rules. This is the <b>most</b> secure means of using Allow/Deny rules,
        and was available in Apache by specifying allow and deny rules without
        setting any order.<br /><br />

        Please also see <a
        href="#cfg_TrustedProxies">$cfg['TrustedProxies']</a> for detecting IP
        address behind proxies.
    </dd>
    <dt id="servers_allowdeny_rules">
        <span id="cfg_Servers_AllowDeny_rules">$cfg['Servers'][$i]['AllowDeny']['rules']</span> array of strings
    </dt>
    <dd>The general format for the rules is as such:

        <pre>
&lt;'allow' | 'deny'&gt; &lt;username&gt; [from] &lt;ipmask&gt;
</pre>

        If you wish to match all users, it is possible to use a <tt>'%'</tt> as
        a wildcard in the <i>username</i> field.<br />
        There are a few shortcuts you can use in the <i>ipmask</i> field as
        well (please note that those containing SERVER_ADDRESS might not be
        available on all webservers):
        <pre>
'all' -&gt; 0.0.0.0/0
'localhost' -&gt; 127.0.0.1/8
'localnetA' -&gt; SERVER_ADDRESS/8
'localnetB' -&gt; SERVER_ADDRESS/16
'localnetC' -&gt; SERVER_ADDRESS/24
</pre>

        Having an empty rule list is equivalent to either using
        <tt>'allow % from all'</tt> if your rule order is set to
        <tt>'deny,allow'</tt> or <tt>'deny % from all'</tt> if your rule order
        is set to <tt>'allow,deny'</tt> or <tt>'explicit'</tt>.<br /><br />

        For the <abbr title="Internet Protocol">IP</abbr> matching system, the
        following work:<br />
        <tt>xxx.xxx.xxx.xxx</tt>        (an exact <abbr title="Internet Protocol">IP</abbr> address)<br />
        <tt>xxx.xxx.xxx.[yyy-zzz]</tt>  (an <abbr title="Internet Protocol">IP</abbr> address range)<br />
        <tt>xxx.xxx.xxx.xxx/nn</tt>     (CIDR, Classless Inter-Domain Routing type <abbr title="Internet Protocol">IP</abbr> addresses)<br />
        But the following does not work:<br />
        <tt>xxx.xxx.xxx.xx[yyy-zzz]</tt> (partial
        <abbr title="Internet Protocol">IP</abbr> address range)<br />
        Also IPv6 addresses are not supported.
    </dd>
    <dt><span id="cfg_Servers_DisableIS">$cfg['Servers'][$i]['DisableIS']</span> boolean</dt>
    <dd>Disable using <tt>INFORMATION_SCHEMA</tt> to retrieve information (use <tt>SHOW</tt> commands instead), because of speed issues when many databases are present. Currently used in some parts of the code, more to come.
    </dd>
    <dt><span id="cfg_Servers_ShowDatabasesCommand">$cfg['Servers'][$i]['ShowDatabasesCommand']</span> string</dt>
    <dd>On a server with a huge number of databases, the default <tt>SHOW
        DATABASES</tt> command used to fetch the name of available databases will
    probably be too slow, so it can be replaced by faster commands (see
    <tt>libraries/config.default.php</tt> for examples).
    </dd>
    <dt><span id="cfg_Servers_CountTables">$cfg['Servers'][$i]['CountTables']</span> boolean</dt>
    <dd>Whether to count the number of tables for each database when preparing the list of databases for the navigation frame.
    </dd>
    <dt><span id="cfg_Servers_SignonSession">$cfg['Servers'][$i]['SignonSession']</span> string</dt>
    <dd>Name of session which will be used for signon authentication method.
    </dd>
    <dt><span id="cfg_Servers_SignonURL">$cfg['Servers'][$i]['SignonURL']</span> string</dt>
    <dd>URL where user will be redirected to log in for signon authentication method. Should be absolute including protocol.
    </dd>
    <dt><span id="cfg_Servers_LogoutURL">$cfg['Servers'][$i]['LogoutURL']</span> string</dt>
    <dd>URL where user will be redirected after logout (doesn't affect config authentication method). Should be absolute including protocol.
    </dd>

    <dt id="cfg_ServerDefault">$cfg['ServerDefault'] integer</dt>
    <dd>If you have more than one server configured, you can set
        <tt>$cfg['ServerDefault']</tt> to any one of them to autoconnect to
        that server when phpMyAdmin is started, or set it to 0 to be given a
        list of servers without logging in.<br />
        If you have only one server configured, <tt>$cfg['ServerDefault']</tt>
        MUST be set to that server.</dd>

    <dt id="cfg_MaxDbList">$cfg['MaxDbList'] integer</dt>
    <dd>The maximum number of database names to be displayed in the
        navigation frame and the database list.</dd>

    <dt id="cfg_MaxTableList">$cfg['MaxTableList'] integer</dt>
    <dd>The maximum number of table names to be displayed in the
    main panel's list (except on the Export page). This limit is also enforced in the navigation panel
    when in Light mode.</dd>

    <dt id="cfg_MaxCharactersInDisplayedSQL">$cfg['MaxCharactersInDisplayedSQL'] integer</dt>
    <dd>The maximum number of characters when a SQL query is displayed. The
    default limit of 1000 should be correct to avoid the display of tons
    of hexadecimal codes that represent BLOBs, but some users have real
    SQL queries that are longer than 1000 characters. Also, if a query's
    length exceeds this limit, this query is not saved in the history.</dd>

    <dt id="cfg_OBGzip">$cfg['OBGzip'] string/boolean</dt>
    <dd>Defines whether to use GZip output buffering for increased
        speed in <abbr title="HyperText Transfer Protocol">HTTP</abbr> transfers.<br />
        Set to true/false for enabling/disabling. When set to 'auto' (string),
        phpMyAdmin tries to enable output buffering and will automatically disable
        it if your browser has some problems with buffering. IE6 with a certain patch
        is known to cause data corruption when having enabled buffering.</dd>

    <dt id="cfg_PersistentConnections">$cfg['PersistentConnections'] boolean</dt>
    <dd>Whether persistent connections should be used or not (mysql_connect or
        mysql_pconnect).</dd>

    <dt id="cfg_ForceSSL">$cfg['ForceSSL'] boolean</dt>
    <dd>Whether to force using https while accessing phpMyAdmin.</dd>

    <dt id="cfg_ExecTimeLimit">$cfg['ExecTimeLimit'] integer [number of seconds]</dt>
    <dd>Set the number of seconds a script is allowed to run. If seconds is set
        to zero, no time limit is imposed.<br />
        This setting is used while importing/exporting dump files and in the
        Synchronize feature but has no effect when PHP is running in safe mode.</dd>

    <dt id="cfg_SessionSavePath">$cfg['SessionSavePath'] string</dt>
    <dd>Path for storing session data (<a
    href="http://php.net/session_save_path">session_save_path PHP parameter</a>).</dd>

    <dt id="cfg_MemoryLimit">$cfg['MemoryLimit'] string [number of bytes]</dt>
    <dd>Set the number of bytes a script is allowed to allocate. If set
        to zero, no limit is imposed.<br />
        This setting is used while importing/exporting dump files and at some
        other places in phpMyAdmin so you definitely don't want to put here
        a too low value. It has no effect when PHP is running in safe mode.<br />
        You can also use any string as in php.ini, eg. '16M'. Ensure
        you don't omit the suffix (16 means 16 bytes!)</dd>

    <dt id="cfg_SkipLockedTables">$cfg['SkipLockedTables'] boolean</dt>
    <dd>Mark used tables and make it possible to show databases with locked
        tables (since MySQL 3.23.30).</dd>

    <dt id="cfg_ShowSQL">$cfg['ShowSQL'] boolean</dt>
    <dd>Defines whether <abbr title="structured query language">SQL</abbr> queries
        generated by phpMyAdmin should be displayed or not.</dd>

    <dt id="cfg_AllowUserDropDatabase">$cfg['AllowUserDropDatabase'] boolean</dt>
    <dd>Defines whether normal users (non-administrator) are allowed to
        delete their own database or not. If set as FALSE, the link &quot;Drop
        Database&quot; will not be shown, and even a &quot;DROP DATABASE
        mydatabase&quot; will be rejected. Quite practical for
        <abbr title="Internet service provider">ISP</abbr>'s with many
        customers.<br />
        Please note that this limitation of SQL queries is not as strict as
        when using MySQL privileges. This is due to nature of SQL queries
        which might be quite complicated. So this choice should be viewed as
        help to avoid accidental dropping rather than strict privilege
        limitation.</dd>

    <dt id="cfg_Confirm">$cfg['Confirm'] boolean</dt>
    <dd>Whether a warning (&quot;Are your really sure...&quot;) should be
        displayed when you're about to lose data.</dd>

    <dt id="cfg_LoginCookieRecall">$cfg['LoginCookieRecall'] boolean</dt>
    <dd>Define whether the previous login should be recalled or not in cookie
        authentication mode.<br /><br />

        This is automatically disabled if you do not have configured 
        <tt><a href="#cfg_blowfish_secret">$cfg['blowfish_secret']</a></tt>.
        </dd>

    <dt id="cfg_LoginCookieValidity">$cfg['LoginCookieValidity'] integer [number of seconds]</dt>
    <dd>Define how long is login cookie valid. Please note that php
        configuration option <a href="http://php.net/manual/en/session.configuration.php#ini.session.gc-maxlifetime">session.gc_maxlifetime</a> 
        might limit session validity and if session is lost, login cookie is
        also invalidated. So it is a good idea to set <code>session.gc_maxlifetime</code> 
        not lower than the value of $cfg['LoginCookieValidity'].</dd>

    <dt id="cfg_LoginCookieStore">$cfg['LoginCookieStore'] integer [number of seconds]</dt>
    <dd>Define how long is login cookie should be stored in browser. Default 0
        means that it will be kept for existing session. This is recommended
        for not trusted environments.</dd>

    <dt id="cfg_LoginCookieDeleteAll">$cfg['LoginCookieDeleteAll'] boolean</dt>
    <dd>If enabled (default), logout deletes cookies for all servers,
        otherwise only for current one. Setting this to false makes it easy to
        forget to log out from other server, when you are using more of
        them.</dd>

    <dt id="cfg_UseDbSearch">$cfg['UseDbSearch'] boolean</dt>
    <dd>Define whether the "search string inside database" is enabled or not.</dd>

    <dt id="cfg_IgnoreMultiSubmitErrors">$cfg['IgnoreMultiSubmitErrors'] boolean</dt>
    <dd>Define whether phpMyAdmin will continue executing a multi-query
        statement if one of the queries fails. Default is to abort execution.</dd>

    <dt id="cfg_VerboseMultiSubmit">$cfg['VerboseMultiSubmit'] boolean</dt>
    <dd>Define whether phpMyAdmin will output the results of each query of a
        multi-query statement embedded into the
        <abbr title="structured query language">SQL</abbr> output as inline
        comments. Defaults to <tt>TRUE</tt>.</dd>
    <dt id="AllowArbitraryServer">
        <span id="cfg_AllowArbitraryServer">$cfg['AllowArbitraryServer']</span> boolean</dt>
    <dd>If enabled allows you to log in to arbitrary servers using cookie auth.
        <br /><br />

        <b>NOTE:</b> Please use this carefully, as this may allow users access to
        MySQL servers behind the firewall where your
        <abbr title="HyperText Transfer Protocol">HTTP</abbr> server is placed.
    </dd>

    <dt id ="cfg_Error_Handler_display">$cfg['Error_Handler']['display'] boolean</dt>
    <dd>Whether to display errors from PHP or not.</dd>

    <dt id ="cfg_Error_Handler_gather">$cfg['Error_Handler']['gather'] boolean</dt>
    <dd>Whether to gather errors from PHP or not.</dd>

    <dt id="cfg_LeftFrameLight">$cfg['LeftFrameLight'] boolean</dt>
    <dd>Defines whether to use a select-based menu and display only the current
        tables in the left frame (smaller page). Only in Non-Lightmode you can
        use the feature to display nested folders using
        <a href="#cfg_LeftFrameTableSeparator" class="configrule">$cfg['LeftFrameTableSeparator']</a>
    </dd>

    <dt id="cfg_LeftFrameDBTree">$cfg['LeftFrameDBTree'] boolean</dt>
    <dd>In light mode, defines whether to display the names of databases (in the
        selector) using a tree, see also
        <a href="#cfg_LeftFrameDBSeparator" class="configrule">$cfg['LeftFrameDBSeparator']</a>.
    </dd>

    <dt id="cfg_LeftFrameDBSeparator">$cfg['LeftFrameDBSeparator']
    string or array</dt>
    <dd>The string used to separate the parts of the database name when showing
        them in a tree. Alternatively you can specify more strings in an array
        and all of them will be used as a separator.</dd>

    <dt id="cfg_LeftFrameTableSeparator">$cfg['LeftFrameTableSeparator'] string</dt>
    <dd>Defines a string to be used to nest table spaces. Defaults to '__'.
        This means if you have tables like 'first__second__third' this will be
        shown as a three-level hierarchy like: first &gt; second &gt; third.
        If set to FALSE or empty, the feature is disabled.  NOTE: You should
        not use this separator at the beginning or end of a
        table name or multiple times after another without any other
        characters in between.</dd>

    <dt id="cfg_LeftFrameTableLevel">$cfg['LeftFrameTableLevel'] string</dt>
    <dd>Defines how many sublevels should be displayed when splitting
        up tables by the above separator.</dd>

    <dt id="cfg_ShowTooltip">$cfg['ShowTooltip'] boolean</dt>
    <dd>Defines whether to display table comment as tool-tip in left frame or
        not.</dd>

    <dt id="cfg_ShowTooltipAliasDB">$cfg['ShowTooltipAliasDB'] boolean</dt>
    <dd>If tool-tips are enabled and a DB comment is set, this will flip the
        comment and the real name. That means that if you have a table called
        'user0001' and add the comment 'MyName' on it, you will see the name
        'MyName' used consequently in the left frame and the tool-tip shows
        the real name of the DB.</dd>

    <dt id="cfg_ShowTooltipAliasTB">$cfg['ShowTooltipAliasTB'] boolean/string</dt>
    <dd>Same as <a href="#cfg_ShowTooltipAliasDB" class="configrule">$cfg['ShowTooltipAliasDB']</a>, except this works for table names.

        When setting this to 'nested', the Alias of the Tablename is only used
        to split/nest the tables according to the
        <a href="#cfg_LeftFrameTableSeparator" class="configrule">$cfg['LeftFrameTableSeparator']</a>
        directive. So only the folder is called like the Alias, the tablename itself
        stays the real tablename.</dd>

    <dt id="cfg_LeftDisplayLogo">$cfg['LeftDisplayLogo'] boolean</dt>
    <dd>Defines whether or not to display the phpMyAdmin logo at the top of the left frame.
        Defaults to <tt>TRUE</tt>.</dd>
    <dt id="cfg_LeftLogoLink">$cfg['LeftLogoLink'] string</dt>
    <dd>Enter URL where logo in the navigation frame will point to.
    For use especially with self made theme which changes this.
    The default value for this is <tt>main.php</tt>.</dd>

    <dt id="cfg_LeftLogoLinkWindow">$cfg['LeftLogoLinkWindow'] string</dt>
    <dd>Whether to open the linked page in the main window (<tt>main</tt>)
    or in a new one (<tt>new</tt>). Note: use <tt>new</tt> if you are
    linking to <tt>phpmyadmin.net</tt>.</dd>

    <dt id="cfg_LeftDisplayServers">$cfg['LeftDisplayServers'] boolean</dt>
    <dd>Defines whether or not to display a server choice at the top of the left frame.
        Defaults to FALSE.</dd>
    <dt id="cfg_DisplayServersList">$cfg['DisplayServersList'] boolean</dt>
    <dd>Defines whether to display this server choice as links instead of in a drop-down.
        Defaults to FALSE (drop-down).</dd>
    <dt id="cfg_DisplayDatabasesList">$cfg['DisplayDatabasesList'] boolean or text</dt>
    <dd>Defines whether to display database choice in light navigation frame as links
        instead of in a drop-down. Defaults to 'auto' - on main page list is
        shown, when database is selected, only drop down is displayed.</dd>

    <dt id="cfg_LeftDefaultTabTable">$cfg['LeftDefaultTabTable'] string</dt>
    <dd>Defines the tab displayed by default when clicking the small
        icon next to each table name in the navigation panel. Possible
        values: &quot;tbl_structure.php&quot;,
        &quot;tbl_sql.php&quot;, &quot;tbl_select.php&quot;,
        &quot;tbl_change.php&quot; or &quot;sql.php&quot;.</dd>

    <dt id="cfg_ShowStats">$cfg['ShowStats'] boolean</dt>
    <dd>Defines whether or not to display space usage and statistics about databases
        and tables.<br />
        Note that statistics requires at least MySQL 3.23.3 and that, at this
        date, MySQL doesn't return such information for Berkeley DB tables.</dd>

    <dt><span id="cfg_ShowServerInfo">$cfg['ShowServerInfo'] </span>boolean</dt>
    <dd>Defines whether to display detailed server information on main page.
        You can additionally hide more information by using
        <tt><a href="#cfg_Servers_verbose">$cfg['Servers'][$i]['verbose']</a></tt>.
        </dd>

    <dt><span id="cfg_ShowPhpInfo">$cfg['ShowPhpInfo'] </span>boolean<br />
        <span id="cfg_ShowChgPassword">$cfg['ShowChgPassword'] </span>boolean<br />
        <span id="cfg_ShowCreateDb">$cfg['ShowCreateDb'] </span>boolean
    </dt>
    <dd>Defines whether to display the &quot;PHP information&quot; and
        &quot;Change password &quot; links and form for creating database or
        not at the starting main (right) frame. This setting
        does not check MySQL commands entered directly.<br /><br />

        Please note that to block the usage of phpinfo() in scripts, you
        have to put this in your <i>php.ini</i>:

        <pre>disable_functions = phpinfo()</pre>

        Also note that enabling the &quot;Change password &quot; link has no
        effect with &quot;config&quot; authentication mode: because of the
        hard coded password value in the configuration file, end users can't
        be allowed to change their passwords.</dd>

    <dt id="cfg_SuggestDBName">$cfg['SuggestDBName'] boolean</dt>
    <dd>Defines whether to suggest a database name on the
        &quot;Create Database&quot; form or to keep the textfield empty.</dd>

    <dt id="cfg_NavigationBarIconic">$cfg['NavigationBarIconic'] string</dt>
    <dd>Defines whether navigation bar buttons and the right panel top menu
        contain text or symbols only. A value of TRUE displays icons, FALSE
        displays text and 'both' displays both icons and text.</dd>

    <dt id="cfg_ShowAll">$cfg['ShowAll'] boolean</dt>
    <dd>Defines whether a user should be displayed a
        &quot;show all (records)&quot; button in browse mode or not.</dd>

    <dt id="cfg_MaxRows">$cfg['MaxRows'] integer</dt>
    <dd>Number of rows displayed when browsing a result set. If the result set
        contains more rows, &quot;Previous&quot; and &quot;Next&quot; links will be shown.</dd>

    <dt id="cfg_Order">$cfg['Order'] string [<tt>DESC</tt>|<tt>ASC</tt>|<tt>SMART</tt>]</dt>
    <dd>Defines whether columns are displayed in ascending (<tt>ASC</tt>) order,
        in descending (<tt>DESC</tt>) order or in a &quot;smart&quot;
        (<tt>SMART</tt>) order - I.E. descending order for columns of type TIME,
        DATE, DATETIME and TIMESTAMP, ascending order else- by default.</dd>

    <dt id="cfg_DisplayBinaryAsHex">$cfg['DisplayBinaryAsHex'] boolean </dt>
    <dd>Defines whether the &quot;Show binary contents as HEX&quot; browse
    option is ticked by default.</dd>

    <dt id="cfg_ProtectBinary">$cfg['ProtectBinary'] boolean or string</dt>
    <dd>Defines whether <tt>BLOB</tt> or <tt>BINARY</tt> columns are protected
        from editing when browsing a table's content. Valid values are:
        <ul><li><tt>FALSE</tt> to allow editing of all columns;</li>
            <li><tt>'blob'</tt> to allow editing of all columns except <tt>BLOBS</tt>;</li>
            <li><tt>'all'</tt> to disallow editing of all <tt>BINARY</tt> or
                <tt>BLOB</tt> columns.</li>
        </ul>
    </dd>

    <dt id="cfg_ShowFunctionFields">$cfg['ShowFunctionFields'] boolean</dt>
    <dd>Defines whether or not MySQL functions fields should be initially
        displayed in edit/insert mode. Since version 2.10, the user can
        toggle this setting from the interface.
    </dd>
    
    <dt id="cfg_ShowFieldTypesInDataEditView">$cfg['ShowFieldTypesInDataEditView'] boolean</dt>
    <dd>Defines whether or not type fields should be initially
        displayed in edit/insert mode. The user can
        toggle this setting from the interface.
    </dd>

    <dt id="cfg_CharEditing">$cfg['CharEditing'] string</dt>
    <dd>Defines which type of editing controls should be used for CHAR and
        VARCHAR columns. Possible values are:
        <ul><li>input - this allows to limit size of text to size of columns in
                MySQL, but has problems with newlines in columns</li>
            <li>textarea - no problems with newlines in columns, but also no
                length limitations</li>
        </ul>
        Default is old behavior so input.</dd>

    <dt id="cfg_InsertRows">$cfg['InsertRows'] integer</dt>
    <dd>Defines the maximum number of concurrent entries for the Insert page.</dd>

    <dt id="cfg_ForeignKeyMaxLimit">$cfg['ForeignKeyMaxLimit'] integer</dt>
    <dd>If there are fewer items than this in the set of foreign keys, then a
        drop-down box of foreign keys is presented, in the style described by the
        <a href="#cfg_ForeignKeyDropdownOrder" class="configrule">$cfg['ForeignKeyDropdownOrder']</a>
        setting.</dd>

    <dt id="cfg_ForeignKeyDropdownOrder">$cfg['ForeignKeyDropdownOrder'] array</dt>
    <dd>For the foreign key drop-down fields, there are several methods of
        display, offering both the key and value data. The contents of the
        array should be one or both of the following strings:
        <i>'content-id'</i>, <i>'id-content'</i>.</dd>

    <dt><span id="cfg_ZipDump">$cfg['ZipDump'] </span>boolean<br />
        <span id="cfg_GZipDump">$cfg['GZipDump'] </span>boolean<br />
        <span id="cfg_BZipDump">$cfg['BZipDump'] </span>boolean
    </dt>
    <dd>Defines whether to allow the use of zip/GZip/BZip2 compression when
        creating a dump file</dd>

    <dt><span id="cfg_CompressOnFly">$cfg['CompressOnFly'] </span>boolean<br />
    </dt>
    <dd>Defines whether to allow on the fly compression for GZip/BZip2
        compressed exports. This doesn't affect smaller dumps and allows users to
        create larger dumps that won't otherwise fit in memory due to php
        memory limit. Produced files contain more GZip/BZip2 headers, but all
        normal programs handle this correctly.</dd>

    <dt id="cfg_LightTabs">$cfg['LightTabs'] boolean</dt>
    <dd>If set to <tt>TRUE</tt>, use less graphically intense tabs on the top of the
        mainframe.</dd>

    <dt id="cfg_PropertiesIconic">$cfg['PropertiesIconic'] string</dt>
    <dd>If set to <tt>TRUE</tt>, will display icons instead of text for db and table
        properties links (like 'Browse', 'Select', 'Insert', ...).<br /> Can be
        set to <tt>'both'</tt> if you want icons AND text.<br />
        When set to <tt>FALSE</tt>, will only show text.</dd>

    <dt id="cfg_PropertiesNumColumns">$cfg['PropertiesNumColumns'] integer</dt>
    <dd>How many columns will be utilized to display the tables on the
        database property view?  Default is 1 column. When setting this to a
        value larger than 1, the type of the database will be omitted for more
        display space.</dd>


    <dt id="cfg_DefaultTabServer">$cfg['DefaultTabServer'] string</dt>
    <dd>Defines the tab displayed by default on server view. Possible
        values: &quot;main.php&quot; (recommended for multi-user setups),
        &quot;server_databases.php&quot;, &quot;server_status.php&quot;,
        &quot;server_variables.php&quot;, &quot;server_privileges.php&quot;
        or &quot;server_processlist.php&quot;.</dd>

    <dt id="cfg_DefaultTabDatabase">$cfg['DefaultTabDatabase'] string</dt>
    <dd>Defines the tab displayed by default on database view. Possible
        values: &quot;db_structure.php&quot;,
        &quot;db_sql.php&quot; or &quot;db_search.php&quot;.</dd>

    <dt id="cfg_DefaultTabTable">$cfg['DefaultTabTable'] string</dt>
    <dd>Defines the tab displayed by default on table view. Possible
        values: &quot;tbl_structure.php&quot;,
        &quot;tbl_sql.php&quot;, &quot;tbl_select.php&quot;,
        &quot;tbl_change.php&quot; or &quot;sql.php&quot;.</dd>

    <dt id="cfg_MySQLManualBase">$cfg['MySQLManualBase'] string</dt>
    <dd>If set to an <abbr title="Uniform Resource Locator">URL</abbr> which
        points to the MySQL documentation (type depends
        on <a href="#cfg_MySQLManualType" class="configrule">$cfg['MySQLManualType']</a>), appropriate help links are
        generated.<br />
        See <a href="http://dev.mysql.com/doc/">MySQL Documentation page</a>
        for more information about MySQL manuals and their types.</dd>

    <dt id="cfg_MySQLManualType">$cfg['MySQLManualType'] string</dt>
    <dd>Type of MySQL documentation:
        <ul><li>viewable - &quot;viewable online&quot;, current one used on MySQL website</li>
            <li>searchable - &quot;Searchable, with user comments&quot;</li>
            <li>chapters - &quot;HTML, one page per chapter&quot;</li>
            <li>big - &quot;HTML, all on one page&quot;</li>
            <li>none - do not show documentation links</li>
        </ul>
    </dd>

    <dt id="cfg_DefaultLang">$cfg['DefaultLang'] string</dt>
    <dd>Defines the default language to use, if not browser-defined or
        user-defined.<br />
        The corresponding language file needs to be in
        locale/<i>code</i>/LC_MESSAGES/phpmyadmin.mo.
        </dd>

    <dt id="cfg_DefaultConnectionCollation">$cfg['DefaultConnectionCollation'] string</dt>
    <dd>Defines the default connection collation to use, if not
        user-defined.<br />
        See the <a href="http://dev.mysql.com/doc/mysql/en/charset-charsets.html">MySQL
        documentation</a> for list of possible values.</dd>

    <dt id="cfg_Lang">$cfg['Lang'] string</dt>
    <dd>Force language to use.<br />
        The corresponding language file needs to be in
        locale/<i>code</i>/LC_MESSAGES/phpmyadmin.mo.
        </dd>

    <dt id="cfg_FilterLanguages">$cfg['FilterLanguages'] string</dt>
    <dd>Limit list of available languages to those matching the given regular
        expression. For example if you want only Czech and English, you should
        set filter to <code>'^(cs|en)'</code>.</dd>

    <dt id="cfg_DefaultCharset">$cfg['DefaultCharset'] string</dt>
    <dd>Default character set to use for recoding of MySQL queries. This must be
        enabled and it's described by
        <a href="#cfg_AllowAnywhereRecoding" class="configrule">$cfg['AllowAnywhereRecoding']</a>
        option.<br />
        You can give here any character set which is in
        <a href="#cfg_AvailableCharsets" class="configrule">$cfg['AvailableCharsets']</a>
        array and this is just default choice, user can select any of them.</dd>

    <dt id="cfg_AllowAnywhereRecoding">$cfg['AllowAnywhereRecoding'] boolean</dt>
    <dd>Allow character set recoding of MySQL queries. You need recode or iconv
        support (compiled in or module) in PHP to allow MySQL queries recoding
        and used language file must have it enabled (by default only these
        which are in Unicode, just to avoid losing some characters).<br /><br />

        Setting this to <tt>TRUE</tt> also activates a pull-down menu
        in the Export and Import pages, to choose the character set when 
        exporting a file. The default value in this menu comes from 
        <tt>$cfg['Export']['charset']</tt> and <tt>$cfg['Import']['charset']</tt>.
    </dd>

    <dt id="cfg_RecodingEngine">$cfg['RecodingEngine'] string</dt>
    <dd>You can select here which functions will be used for character set
        conversion. Possible values are:
        <ul><li>auto   - automatically use available one (first is tested
                iconv, then recode)</li>
            <li>iconv  - use iconv or libiconv functions</li>
            <li>recode - use recode_string function</li>
        </ul>
        Default is auto.</dd>

    <dt id="cfg_IconvExtraParams">$cfg['IconvExtraParams'] string</dt>
    <dd>Specify some parameters for iconv used in charset conversion. See
        <a href="http://www.gnu.org/software/libiconv/documentation/libiconv/iconv_open.3.html">iconv
        documentation</a> for details. By default <code>//TRANSLIT</code> is
        used, so that invalid characters will be transliterated.</dd>

    <dt id="cfg_AvailableCharsets">$cfg['AvailableCharsets'] array</dt>
    <dd>Available character sets for MySQL conversion. You can add your own (any of
        supported by recode/iconv) or remove these which you don't use.
        Character sets will be shown in same order as here listed, so if you
        frequently use some of these move them to the top.</dd>

    <dt id="cfg_TrustedProxies">$cfg['TrustedProxies'] array</dt>
    <dd>Lists proxies and HTTP headers which are trusted for <a
        href="#servers_allowdeny_order">IP Allow/Deny</a>. This list is by
        default empty, you need to fill in some trusted proxy servers if you
        want to use rules for IP addresses behind proxy.<br /><br />

        The following example specifies that phpMyAdmin should trust a
        HTTP_X_FORWARDED_FOR (<tt>X-Forwarded-For</tt>) header coming from the proxy 1.2.3.4:
<pre>
$cfg['TrustedProxies'] =
     array('1.2.3.4' =&gt; 'HTTP_X_FORWARDED_FOR');
</pre>
        The $cfg['Servers'][$i]['AllowDeny']['rules'] directive uses the
        client's IP address as usual.
    </dd>

    <dt id="cfg_GD2Available">$cfg['GD2Available'] string</dt>
    <dd>Specifies whether GD &gt;= 2 is available. If yes it can be used for
        MIME transformations.<br />
        Possible values are:
        <ul><li>auto - automatically detect, this is a bit expensive
                operation for php &lt; 4.3.0 so it is preferred to change this
                according to your server real possibilities</li>
            <li>yes - GD 2 functions can be used</li>
            <li>no - GD 2 function cannot be used</li>
        </ul>
        Default is auto.
    </dd>

    <dt id="cfg_CheckConfigurationPermissions">$cfg['CheckConfigurationPermissions'] boolean</dt>
    <dd>
    We normally check the permissions on the configuration file to ensure
    it's not world writable. However, phpMyAdmin could be installed on
    a NTFS filesystem mounted on a non-Windows server, in which case the
    permissions seems wrong but in fact cannot be detected. In this case
    a sysadmin would set this parameter to <tt>FALSE</tt>. Default is <tt>TRUE</tt>.
    </dd>

    <dt id="cfg_LinkLengthLimit">$cfg['LinkLengthLimit'] integer</dt>
    <dd>
    Limit for length of URL in links. When length would be above this limit, it
    is replaced by form with button.
    This is required as some web servers (IIS) have problems with long URLs.
    Default is <code>1000</code>.
    </dd>

    <dt id="cfg_NaviWidth">$cfg['NaviWidth'] integer</dt>
    <dd>Navi frame width in pixels. See <tt>themes/themename/layout.inc.php</tt>.
    </dd>

    <dt><span id="cfg_NaviBackground">$cfg['NaviBackground']</span> string [valid css code for background]<br />
        <span id="cfg_MainBackground">$cfg['MainBackground']</span> string [valid css code for background]
    </dt>
    <dd>The background styles used for both the frames.
        See <tt>themes/themename/layout.inc.php</tt>.</dd>

    <dt id="cfg_NaviPointerBackground">$cfg['NaviPointerBackground'] string [valid css code for background]<br />
        <span id="cfg_NaviPointerColor">$cfg['NaviPointerColor']</span> string [valid css color]</dt>
    <dd>The style used for the pointer in the navi frame.
        See <tt>themes/themename/layout.inc.php</tt>.</dd>

    <dt id="cfg_NaviDatabaseNameColor">$cfg['NaviDatabaseNameColor'] string [valid css code]<br />
    </dt>
    <dd>The color used for the database name in the navi frame.
    See <tt>themes/themename/layout.inc.php</tt>.</dd>

    <dt id="cfg_LeftPointerEnable">$cfg['LeftPointerEnable'] boolean</dt>
    <dd>A value of <tt>TRUE</tt> activates the navi pointer (when LeftFrameLight
        is <tt>FALSE</tt>).</dd>

    <dt id="cfg_Border">$cfg['Border'] integer</dt>
    <dd>The size of a table's border. See <tt>themes/themename/layout.inc.php</tt>.
    </dd>

    <dt id="cfg_ThBackground">$cfg['ThBackground'] string [valid css code for background]<br />
        <span id="cfg_ThColor">$cfg['ThColor']</span> string [valid css color]</dt>
    <dd>The style used for table headers. See
        <tt>themes/themename/layout.inc.php</tt>.</dd>

    <dt id="cfg_BgcolorOne">$cfg['BgOne'] string [HTML color]</dt>
    <dd>The color (HTML) #1 for table rows. See <tt>themes/themename/layout.inc.php</tt>.
    </dd>

    <dt id="cfg_BgcolorTwo">$cfg['BgTwo'] string [HTML color]</dt>
    <dd>The color (HTML) #2 for table rows. See <tt>themes/themename/layout.inc.php</tt>.
    </dd>

    <dt><span id="cfg_BrowsePointerBackground">$cfg['BrowsePointerBackground'] </span>string [HTML color]<br />
        <span id="cfg_BrowsePointerColor">$cfg['BrowsePointerColor'] </span>string [HTML color]<br />
        <span id="cfg_BrowseMarkerBackground">$cfg['BrowseMarkerBackground'] </span>string [HTML color]<br />
        <span id="cfg_BrowseMarkerColor">$cfg['BrowseMarkerColor'] </span>string [HTML color]
    </dt>
    <dd>The colors (HTML) uses for the pointer and the marker in browse mode.<br />
        The former feature highlights the row over which your mouse is passing
        and the latter lets you visually mark/unmark rows by clicking on
        them.<br />
        See <tt>themes/themename/layout.inc.php</tt>.</dd>


    <dt id="cfg_FontFamily">$cfg['FontFamily'] string</dt>
    <dd>You put here a valid CSS font family value, for example
    <tt>arial, sans-serif</tt>.<br />
        See <tt>themes/themename/layout.inc.php</tt>.</dd>

    <dt id="cfg_FontFamilyFixed">$cfg['FontFamilyFixed'] string</dt>
    <dd>You put here a valid CSS font family value, for example
    <tt>monospace</tt>. This one is used in textarea.<br />
        See <tt>themes/themename/layout.inc.php</tt>.</dd>

    <dt id="cfg_BrowsePointerEnable">$cfg['BrowsePointerEnable'] boolean</dt>
    <dd>Whether to activate the browse pointer or not.</dd>

    <dt id="cfg_BrowseMarkerEnable">$cfg['BrowseMarkerEnable'] boolean</dt>
    <dd>Whether to activate the browse marker or not.</dd>

    <dt><span id="cfg_TextareaCols">$cfg['TextareaCols'] </span>integer<br />
        <span id="cfg_TextareaRows">$cfg['TextareaRows'] </span>integer<br />
        <span id="cfg_CharTextareaCols">$cfg['CharTextareaCols'] </span>integer<br />
        <span id="cfg_CharTextareaRows">$cfg['CharTextareaRows'] </span>integer
    </dt>
    <dd>Number of columns and rows for the textareas.<br />
        This value will be emphasized (*2) for <abbr title="structured query language">SQL</abbr> query textareas and (*1.25) for
        <abbr title="structured query language">SQL</abbr> textareas inside the query window.<br />
        The Char* values are used for CHAR and VARCHAR editing (if configured
        via <a href="#cfg_CharEditing">$cfg['CharEditing']</a>).</dd>

    <dt><span id="cfg_LongtextDoubleTextarea">$cfg['LongtextDoubleTextarea'] </span>boolean
    </dt>
    <dd>Defines whether textarea for LONGTEXT columns should have double size.</dd>

    <dt><span id="cfg_TextareaAutoSelect">$cfg['TextareaAutoSelect'] </span>boolean
    </dt>
    <dd>Defines if the whole textarea of the query box will be selected on
        click.</dd>
    <dt id="CtrlArrowsMoving">
        <span id="cfg_CtrlArrowsMoving">$cfg['CtrlArrowsMoving'] </span>boolean
    </dt>
    <dd>Enable Ctrl+Arrows (Option+Arrows in Safari) moving between fields when
        editing.</dd>

    <dt id="cfg_LimitChars">$cfg['LimitChars'] integer</dt>
<<<<<<< HEAD
    <dd>Maximum number of characters shown in any non-numeric column on browse view.
=======
    <dd>Maximum number of characters shown in any non-numeric field on browse view.
>>>>>>> e0d1e923
        Can be turned off by a toggle button on the browse page.</dd>

    <dt><span id="cfg_ModifyDeleteAtLeft">$cfg['ModifyDeleteAtLeft'] </span>boolean
        <span id="cfg_ModifyDeleteAtRight">$cfg['ModifyDeleteAtRight'] </span>boolean
    </dt>
    <dd>Defines the place where modify and delete links would be put when
        tables contents are displayed (you may have them displayed both at the
        left and at the right).
        &quot;Left&quot; and &quot;right&quot; are parsed as &quot;top&quot;
        and &quot;bottom&quot; with vertical display mode.</dd>

    <dt id="cfg_DefaultDisplay">$cfg['DefaultDisplay'] string</dt>
    <dd>There are 3 display modes: horizontal, horizontalflipped and vertical.
        Define which one is displayed by default. The first mode displays each
        row on a horizontal line, the second rotates the headers by 90
        degrees, so you can use descriptive headers even though columns only
        contain small values and still print them out. The vertical mode sorts
        each row on a vertical lineup.
    </dd>

    <dt id="cfg_HeaderFlipType">$cfg['HeaderFlipType'] string</dt>
    <dd>
        The HeaderFlipType can be set to 'auto', 'css' or 'fake'. When using
        'css' the rotation of the header for horizontalflipped is done via
        CSS. The CSS transformation currently works only in Internet
        Explorer.If set to 'fake' PHP does the transformation for you, but of
        course this does not look as good as CSS. The 'auto' option enables
        CSS transformation when browser supports it and use PHP based one
        otherwise.
    </dd>

    <dt id="DefaultPropDisplay">
        <span id="cfg_DefaultPropDisplay">$cfg['DefaultPropDisplay']</span>
        string or integer</dt>
    <dd>When editing/creating new columns in a table all fields normally get
        lined up one field a line. (default: 'horizontal'). If you set this to
        'vertical' you can have each field lined up vertically beneath each
        other. You can save up a lot of place on the horizontal direction and
        no longer have to scroll. If you set this to integer, editing of fewer
        columns will appear in 'vertical' mode, while editing of more columns 
        still in 'horizontal' mode. This way you can still effectively edit
        large number of columns, while having full view on few of them.</dd>

    <dt id="cfg_ShowBrowseComments">$cfg['ShowBrowseComments'] boolean<br />
        <span id="cfg_ShowPropertyComments">$cfg['ShowPropertyComments'] </span>boolean
    </dt>
    <dd>By setting the corresponding variable to <tt>TRUE</tt> you can enable the
        display of column comments in Browse or Property display. In browse
        mode, the comments are shown inside the header. In property mode,
        comments are displayed using a CSS-formatted dashed-line below the
        name of the column. The comment is shown as a tool-tip for that column.
    </dd>

    <dt id ="cfg_SQLQuery_Edit">$cfg['SQLQuery']['Edit'] boolean</dt>
    <dd>Whether to display an edit link to change a query in any SQL Query box.</dd>

    <dt id ="cfg_SQLQuery_Explain">$cfg['SQLQuery']['Explain'] boolean</dt>
    <dd>Whether to display a link to explain a SELECT query in any SQL Query box.</dd>

    <dt id ="cfg_SQLQuery_ShowAsPHP">$cfg['SQLQuery']['ShowAsPHP'] boolean</dt>
    <dd>Whether to display a link to wrap a query in PHP code in any SQL Query box.</dd>

    <dt id ="cfg_SQLQuery_Validate">$cfg['SQLQuery']['Validate'] boolean</dt>
    <dd>Whether to display a link to validate a query in any SQL Query box.
        See also <tt><a href="#cfg_SQLValidator">$cfg_SQLValidator</a></tt>.</dd>

    <dt id ="cfg_SQLQuery_Refresh">$cfg['SQLQuery']['Refresh'] boolean</dt>
    <dd>Whether to display a link to refresh a query in any SQL Query box.</dd>

    <dt id="cfg_UploadDir">$cfg['UploadDir'] string</dt>
    <dd>
        The name of the directory where
        <abbr title="structured query language">SQL</abbr> files have been
        uploaded by other means than phpMyAdmin (for example, ftp).  Those files
    are available under a drop-down box when you click the database or
    table name, then the Import tab.
        <br /><br />

        If you want different directory for each user, %u will be replaced
        with username.<br /><br />

        Please note that the file names must have the suffix &quot;.sql&quot;
        (or &quot;.sql.bz2&quot; or &quot;.sql.gz&quot; if support for
        compressed formats is enabled).<br /><br />

        This feature is useful when your file is too big to be uploaded via
        <abbr title="HyperText Transfer Protocol">HTTP</abbr>, or when file
        uploads are disabled in PHP.<br /><br />

        Please note that if PHP is running in safe mode, this directory must
        be owned by the same user as the owner of the phpMyAdmin scripts.
        <br /><br />

        See also <a href="#faq1_16">
        <abbr title="Frequently Asked Questions">FAQ</abbr> 1.16</a> for
        alternatives.
    </dd>

    <dt id="cfg_SaveDir">$cfg['SaveDir'] string</dt>
    <dd>
        The name of the directory where dumps can be saved.<br /><br />

        If you want different directory for each user, %u will be replaced
        with username.<br /><br />

    Please note that the directory must exist and has to be writable for
    the user running webserver.<br /><br />

        Please note that if PHP is running in safe mode, this directory must
        be owned by the same user as the owner of the phpMyAdmin scripts.
    </dd>

    <dt id="cfg_TempDir">$cfg['TempDir'] string</dt>
    <dd>
        The name of the directory where temporary files can be stored. 
        <br /><br />

        This is needed for native MS Excel export, see
        <a href="#faq6_23"><abbr title="Frequently Asked Questions">FAQ</abbr>
		6.23</a> and to work around limitations of 
	<tt>open_basedir</tt> for uploaded
        files, see <a href="#faq1_11"><abbr title="Frequently Asked Questions">FAQ</abbr>
        1.11</a>.
        <br /><br />

	If the directory where phpMyAdmin is installed is subject to an
	<tt>open_basedir</tt> restriction, you need to create a
        temporary directory in some directory accessible by the web
        server. However for security reasons, this directory should be outside
        the tree published by webserver. If you cannot avoid having this
        directory published by webserver, place at least an empty
        <tt>index.html</tt> file there, so that directory listing is not
        possible.
        <br /><br />

        This directory should have as strict permissions as possible as the only
        user required to access this directory is the one who runs the
        webserver. If you have root privileges, simply make this user owner of
        this directory and make it accessible only by it:
        <br /><br />

<pre>
chown www-data:www-data tmp
chmod 700 tmp
</pre>

        If you cannot change owner of the directory, you can achieve a similar
        setup using <abbr title="Access Control List">ACL</abbr>:

<pre>
chmod 700 tmp
setfacl -m "g:www-data:rwx" tmp
setfacl -d -m "g:www-data:rwx" tmp
</pre>

        If neither of above works for you, you can still make the directory
        <code>chmod 777</code>, but it might impose risk of other users on
        system reading and writing data in this directory.
    </dd>

    <dt id="cfg_Export">$cfg['Export'] array</dt>
    <dd>
        In this array are defined default parameters for export, names of
        items are similar to texts seen on export page, so you can easily
        identify what they mean.
    </dd>

    <dt id="cfg_Import">$cfg['Import'] array</dt>
    <dd>
        In this array are defined default parameters for import, names of
        items are similar to texts seen on import page, so you can easily
        identify what they mean.
    </dd>

    <dt id="cfg_RepeatCells">$cfg['RepeatCells'] integer</dt>
    <dd>
        Repeat the headers every X cells, or 0 to deactivate.
    </dd>

    <dt id="cfg_EditInWindow">$cfg['EditInWindow'] boolean<br />
        <span id="cfg_QueryWindowWidth">$cfg['QueryWindowWidth'] </span>integer<br />
        <span id="cfg_QueryWindowHeight">$cfg['QueryWindowHeight'] </span>integer<br />
        <span id="cfg_QueryHistoryDB">$cfg['QueryHistoryDB'] </span>boolean<br />
        <span id="cfg_QueryWindowDefTab">$cfg['QueryWindowDefTab'] </span>string<br />
        <span id="cfg_QueryHistoryMax">$cfg['QueryHistoryMax'] </span>integer
    </dt>
    <dd>
        All those variables affect the query window feature. A <tt><abbr title="structured query language">SQL</abbr></tt> link
        or icon is always displayed on the left panel. If JavaScript is enabled in
        your browser, a click on this opens a distinct query window, which is
        a direct interface to enter <abbr title="structured query language">SQL</abbr> queries. Otherwise, the right panel
        changes to display a query box.<br /><br />

        The size of this query window can be customized with
        <tt>$cfg['QueryWindowWidth']</tt> and <tt>$cfg['QueryWindowHeight']</tt>
        - both integers for the size in pixels. Note that normally, those
        parameters will be modified in <tt>layout.inc.php</tt> for the
        theme you are using.<br /><br />

        If <tt>$cfg['EditInWindow']</tt> is set to true, a click on [Edit]
        from the results page (in the &quot;Showing Rows&quot; section)
        opens the query window and puts the current query
        inside it.  If set to false, clicking on the link puts the <abbr title="structured query language">SQL</abbr>
        query in the right panel's query box.
        <br /><br />
        The usage of the JavaScript query window is recommended if you have a
        JavaScript enabled browser. Basic functions are used to exchange quite
        a few variables, so most 4th generation browsers should be capable to
        use that feature. It currently is only tested with Internet Explorer 6
        and Mozilla 1.x.
        <br /><br />
        If <tt>$cfg['QueryHistoryDB']</tt> is set to <tt>TRUE</tt>, all your Queries are logged
        to a table, which has to be created by you (see <a
        href="#history" class="configrule">$cfg['Servers'][$i]['history']</a>).  If set to FALSE,
        all your queries will be appended to the form, but only as long as
        your window is opened they remain saved.
        <br /><br />
        When using the JavaScript based query window, it will always get
        updated when you click on a new table/db to browse and will focus if
        you click on "Edit <abbr title="structured query language">SQL</abbr>" after using a query. You can suppress updating
        the query window by checking the box "Do not overwrite this query from
        outside the window" below the query textarea. Then you can browse
        tables/databases in the background without losing the contents of the
        textarea, so this is especially useful when composing a query with
        tables you first have to look in. The checkbox will get automatically
        checked whenever you change the contents of the textarea. Please
        uncheck the button whenever you definitely want the query window to
        get updated even though you have made alterations.
        <br /><br />
        If <tt>$cfg['QueryHistoryDB']</tt> is set to <tt>TRUE</tt> you can specify the amount of
        saved history items using <tt>$cfg['QueryHistoryMax']</tt>.
        <br /><br />
        The query window also has a custom tabbed look to group the features.
        Using the variable <tt>$cfg['QueryWindowDefTab']</tt> you can specify the
        default tab to be used when opening the query window. It can be set to
        either 'sql', 'files', 'history' or 'full'.</dd>

    <dt id="cfg_BrowseMIME">$cfg['BrowseMIME'] boolean</dt>
    <dd>Enable <a href="#transformations">MIME-transformations</a>.</dd>

    <dt id="cfg_MaxExactCount">$cfg['MaxExactCount'] integer</dt>
    <dd>For InnoDB tables, determines for how large tables phpMyAdmin
                should get the exact row count using <code>SELECT COUNT</code>.
                If the approximate row count as returned by
                <code>SHOW TABLE STATUS</code> is smaller than this value,
                <code>SELECT COUNT</code> will be used, otherwise the approximate
                count will be used.
    </dd>
    <dt id="cfg_MaxExactCountViews">$cfg['MaxExactCountViews'] integer</dt>
    <dd>For VIEWs, since obtaining the exact count could have an
    impact on performance, this value is the maximum to be displayed, using
    a <code>SELECT COUNT ... LIMIT</code>. The default value of 0 bypasses
    any row counting.
    </dd>

    <dt id="wysiwyg">
        <span id="cfg_WYSIWYG-PDF">$cfg['WYSIWYG-PDF'] </span>boolean</dt>
    <dd>Utilizes a WYSIWYG editing control to easily place elements of a
        <abbr title="Portable Document Format">PDF</abbr>
        page.  By clicking on the button 'toggle scratchboard' on the page
        where you edit x/y coordinates of those elements you can activate a
        scratchboard where all your elements are placed. By clicking on an
        element, you can move them around in the pre-defined area and the x/y
        coordinates will get updated dynamically. Likewise, when entering a
        new position directly into the input field, the new position in the
        scratchboard changes after your cursor leaves the input field.<br />
        You have to click on the 'OK'-button below the tables to save the new
        positions.  If you want to place a new element, first add it to the
        table of elements and then you can drag the new element around.<br />
        By changing the paper size and the orientation you can change the size
        of the scratchboard as well. You can do so by just changing the
        dropdown field below, and the scratchboard will resize automatically,
        without interfering with the current placement of the elements.<br />
        If ever an element gets out of range you can either enlarge the paper
        size or click on the 'reset' button to place all elements below each
        other.<br />
        <b>NOTE:</b> You have to use a recent browser like IE6 or Mozilla to
        get this control to work. The basic Drag&amp;Drop script functionality
        was kindly borrowed from www.youngpup.net and is underlying so
        specific license.</dd>

    <dt id="cfg_NaturalOrder">$cfg['NaturalOrder'] boolean</dt>
    <dd>Sorts database and table names according to natural order (for example,
        t1, t2, t10). Currently implemented in the left panel (Light mode)
        and in Database view, for the table list.</dd>

    <dt id="cfg_InitialSlidersState">$cfg['InitialSlidersState'] string</dt>
    <dd>If set to <tt>'closed'</tt>, the visual sliders are initially in a
    closed state. A value of <tt>'open'</tt> does the reverse. To completely 
    disable all visual sliders, use <tt>'disabled'</tt>.</dd>

    <dt id="cfg_UserprefsDisallow">$cfg['UserprefsDisallow'] array</dt>
    <dd>Contains names of configuration options (keys in <tt>$cfg</tt> array)
        that users can't set through user preferences. For possible values, refer
        to <tt>libraries/config/user_preferences.forms.php</tt>.</dd>

    <dt id="cfg_TitleTable">$cfg['TitleTable'] string</dt>
    <dt id="cfg_TitleDatabase">$cfg['TitleDatabase'] string</dt>
    <dt id="cfg_TitleServer">$cfg['TitleServer'] string</dt>
    <dt id="cfg_TitleDefault">$cfg['TitleDefault'] string</dt>
    <dd>Allows you to specify windows' title bar. Following magic strings can
        be used to get special values:
        <dl>
            <dt><code>@HTTP_HOST@</code></dt>
                <dd>HTTP host that runs phpMyAdmin</dd>
            <dt><code>@SERVER@</code></dt>
                <dd>MySQL server name</dd>
            <dt><code>@VERBOSE@</code></dt>
                <dd>Verbose MySQL server name as defined in <a href="#cfg_Servers_verbose">server configuration</a></dd>
            <dt><code>@VSERVER@</code></dt>
                <dd>Verbose MySQL server name if set, otherwise normal</dd>
            <dt><code>@DATABASE@</code></dt>
                <dd>Currently opened database</dd>
            <dt><code>@TABLE@</code></dt>
                <dd>Currently opened table</dd>
            <dt><code>@PHPMYADMIN@</code></dt>
                <dd>phpMyAdmin with version</dd>
        </dl>
    </dd>

    <dt id="cfg_ErrorIconic">$cfg['ErrorIconic'] boolean</dt>
    <dd>Uses icons for warnings, errors and informations.</dd>

    <dt id="cfg_MainPageIconic">$cfg['MainPageIconic'] boolean</dt>
    <dd>Uses icons on main page in lists and menu tabs.</dd>

    <dt id="cfg_ReplaceHelpImg">$cfg['ReplaceHelpImg'] boolean</dt>
    <dd>Shows a help button instead of the &quot;Documentation&quot; message.
    </dd>

    <dt id="cfg_ThemePath">$cfg['ThemePath'] string</dt>
    <dd>If theme manager is active, use this as the path of the subdirectory
        containing all the themes.</dd>

    <dt id="cfg_ThemeManager">$cfg['ThemeManager'] boolean</dt>
    <dd>Enables user-selectable themes. See <a href="#faqthemes">
        <abbr title="Frequently Asked Questions">FAQ</abbr> 2.7</a>.</dd>

    <dt id="cfg_ThemeDefault">$cfg['ThemeDefault'] string</dt>
    <dd>The default theme (a subdirectory under <tt>cfg['ThemePath']</tt>).</dd>

    <dt id="cfg_ThemePerServer">$cfg['ThemePerServer'] boolean</dt>
    <dd>Whether to allow different theme for each server.</dd>

    <dt id="cfg_DefaultQueryTable">$cfg['DefaultQueryTable'] string<br />
        <span id="cfg_DefaultQueryDatabase">$cfg['DefaultQueryDatabase']</span> string
    </dt>
    <dd>Default queries that will be displayed in query boxes when user didn't
        specify any. Use %d for database name, %t for table name and %f for a
        comma separated list of column names. Note that %t and %f are only
        applicable to <tt>$cfg['DefaultQueryTable']</tt>.</dd>

    <dt id="cfg_SQP_fmtType">$cfg['SQP']['fmtType'] string [<tt>html</tt>|<tt>none</tt>]</dt>
    <dd>
        The main use of the new <abbr title="structured query language">SQL</abbr> Parser is to pretty-print <abbr title="structured query language">SQL</abbr> queries. By
        default we use HTML to format the query, but you can disable this by
        setting this variable to <tt>'none'</tt>.
    </dd>

    <dt id="cfg_SQP_fmtInd">$cfg['SQP']['fmtInd'] float<br />
        <span id="cfg_SQP">$cfg['SQP']['fmtIndUnit']</span> string [<tt>em</tt>|<tt>px</tt>|<tt>pt</tt>|<tt>ex</tt>]</dt>
    <dd>For the pretty-printing of <abbr title="structured query language">SQL</abbr> queries, under some cases the part of a
        query inside a bracket is indented. By changing
        <tt>$cfg['SQP']['fmtInd']</tt> you can change the amount of this indent.
        <br />Related in purpose is <tt>$cfg['SQP']['fmtIndUnit']</tt> which
        specifies the units of the indent amount that you specified. This is
        used via stylesheets.</dd>

    <dt id="cfg_SQP_fmtColor">$cfg['SQP']['fmtColor'] array of string tuples</dt>
    <dd>This array is used to define the colours for each type of element of
        the pretty-printed <abbr title="structured query language">SQL</abbr> queries. The tuple format is<br />
        <i>class</i> =&gt; [<i>HTML colour code</i> | <i>empty string</i>]<br />
        If you specify an empty string for the color of a class, it is ignored
        in creating the stylesheet.
        You should not alter the class names, only the colour strings.<br />
        <b>Class name key:</b>
        <ul><li><b>comment</b> Applies to all comment sub-classes</li>
            <li><b>comment_mysql</b> Comments as <tt>"#...\n"</tt></li>
            <li><b>comment_ansi</b> Comments as <tt>"-- ...\n"</tt></li>
            <li><b>comment_c</b> Comments as <tt>"/*...*/"</tt></li>
            <li><b>digit</b> Applies to all digit sub-classes</li>
            <li><b>digit_hex</b> Hexadecimal numbers</li>
            <li><b>digit_integer</b> Integer numbers</li>
            <li><b>digit_float</b> Floating point numbers</li>
            <li><b>punct</b> Applies to all punctuation sub-classes</li>
            <li><b>punct_bracket_open_round</b> Opening brackets<tt>"("</tt></li>
            <li><b>punct_bracket_close_round</b> Closing brackets <tt>")"</tt></li>
            <li><b>punct_listsep</b> List item Separator <tt>","</tt></li>
            <li><b>punct_qualifier</b> Table/Column Qualifier <tt>"."</tt> </li>
            <li><b>punct_queryend</b> End of query marker <tt>";"</tt></li>
            <li><b>alpha</b> Applies to all alphabetic classes</li>
            <li><b>alpha_columnType</b> Identifiers matching a column type</li>
            <li><b>alpha_columnAttrib</b> Identifiers matching a database/table/column attribute</li>
            <li><b>alpha_functionName</b> Identifiers matching a MySQL function name</li>
            <li><b>alpha_reservedWord</b> Identifiers matching any other reserved word</li>
            <li><b>alpha_variable</b> Identifiers matching a <abbr title="structured query language">SQL</abbr> variable <tt>"@foo"</tt></li>
            <li><b>alpha_identifier</b> All other identifiers</li>
            <li><b>quote</b> Applies to all quotation mark classes</li>
            <li><b>quote_double</b> Double quotes <tt>"</tt></li>
            <li><b>quote_single</b> Single quotes <tt>'</tt></li>
            <li><b>quote_backtick</b> Backtick quotes <tt>`</tt></li>
        </ul>
    </dd>

    <dt id="cfg_SQLValidator">$cfg['SQLValidator'] boolean</dt>
    <dd><dl><dt id="cfg_SQLValidator_use">$cfg['SQLValidator']['use'] boolean</dt>
            <dd>phpMyAdmin now supports use of the <a href="http://developer.mimer.com/validator/index.htm">Mimer <abbr title="structured query language">SQL</abbr> Validator</a> service,
                as originally published on
                <a  href="http://developers.slashdot.org/article.pl?sid=02/02/19/1720246">Slashdot</a>.
                <br />
                For help in setting up your system to use the service, see the
                <a href="#faqsqlvalidator"><abbr title="Frequently Asked Questions">FAQ</abbr> 6.14</a>.
            </dd>

            <dt id="cfg_SQLValidator_username">$cfg['SQLValidator']['username'] string<br />
                <span id="cfg_SQLValidator_password">$cfg['SQLValidator']['password']</span> string</dt>
            <dd>The SOAP service allows you to log in with <tt>anonymous</tt>
                and any password, so we use those by default. Instead, if
                you have an account with them, you can put your login details
                here, and it will be used in place of the anonymous login.</dd>
        </dl>
    </dd>

    <dt id="cfg_DBG">$cfg['DBG']</dt>
    <dd><b>DEVELOPERS ONLY!</b></dd>

    <dt id="cfg_DBG_enable_sql">$cfg['DBG']['sql'] boolean</dt>
    <dd><b>DEVELOPERS ONLY!</b><br />
        Enable logging queries and execution times to be displayed in the bottom
        of main page (right frame).</dd>

    <dt id="cfg_DBG_enable_php">$cfg['DBG']['php'] boolean</dt>
    <dd><b>DEVELOPERS ONLY!</b><br />
        Enable the DBG extension for debugging phpMyAdmin. Required for profiling
        the code.<br />
        For help in setting up your system to this, see the
        <a href="#developersdbg">Developers</a> section.</dd>

    <dt id="cfg_DBG_profile_enable">$cfg['DBG']['profile']['enable'] boolean</dt>
    <dd><b>DEVELOPERS ONLY!</b><br />
        Enable profiling support for phpMyAdmin. This will append a chunk of data
        to the end of every page displayed in the main window with profiling
        statistics for that page.<br />
        You may need to increase the maximum execution time for this to
        complete successfully.<i>Profiling was removed from the code for
        version 2.9.0 due to licensing issues.</i></dd>

    <dt id="cfg_DBG_profile_threshold">$cfg['DBG']['profile']['threshold'] float (units in milliseconds)</dt>
    <dd><b>DEVELOPERS ONLY!</b><br />
        When profiling data is displayed, this variable controls the threshold of
        display for any profiling data, based on the average time each time has
        taken. If it is over the threshold it is displayed, otherwise it is not
        displayed. This takes a value in milliseconds. In most cases you don't need
        to edit this.</dd>

    <dt id="cfg_ColumnTypes">$cfg['ColumnTypes'] array</dt>
    <dd>All possible types of a MySQL column. In most cases you don't need to
        edit this.</dd>

    <dt id="cfg_AttributeTypes">$cfg['AttributeTypes'] array</dt>
    <dd>Possible attributes for columns. In most cases you don't need to edit
        this.</dd>

    <dt id="cfg_Functions">$cfg['Functions'] array</dt>
    <dd>A list of functions MySQL supports. In most cases you don't need to
        edit this.</dd>

    <dt id="cfg_RestrictColumnTypes">$cfg['RestrictColumnTypes'] array</dt>
    <dd>Mapping of column types to meta types used for preferring displayed
        functions. In most cases you don't need to edit this.</dd>

    <dt id="cfg_RestrictFunctions">$cfg['RestrictFunctions'] array</dt>
    <dd>Functions preferred for column meta types as defined in
        <a href="#cfg_RestrictColumnTypes" class="configrule">$cfg['RestrictColumnTypes']</a>. In most cases you don't need
        to edit this.</dd>

    <dt id="cfg_DefaultFunctions">$cfg['DefaultFunctions'] array</dt>
    <dd>Functions selected by default when inserting/changing row, Functions
        are defined for meta types from
        <a href="#cfg_RestrictColumnTypes" class="configrule">$cfg['RestrictColumnTypes']</a> and for
        <code>first_timestamp</code>, which is used for first timestamp column
        in table.</dd>

    <dt id="cfg_NumOperators">$cfg['NumOperators'] array</dt>
    <dd>Operators available for search operations on numeric and date columns.
    </dd>

    <dt id="cfg_TextOperators">$cfg['TextOperators'] array</dt>
    <dd>Operators available for search operations on character columns.
        Note that we put <code>LIKE</code> by default instead of
        <code>LIKE %...%</code>, to avoid unintended performance problems
        in case of huge tables.</dd>

    <dt id="cfg_EnumOperators">$cfg['EnumOperators'] array</dt>
    <dd>Operators available for search operations on ENUM columns.</dd>

    <dt id="cfg_NullOperators">$cfg['NullOperators'] array</dt>
    <dd>Additional operators available for search operations when the
        column can be null.</dd>

</dl>

<!-- TRANSFORMATIONS -->
<h2 id="transformations">Transformations</h2>

<ol><li><a href="#transformationsintro">Introduction</a></li>
    <li><a href="#transformationshowto">Usage</a></li>
    <li><a href="#transformationsfiles">File structure</a></li>
</ol>

<h3 id="transformationsintro">1. Introduction</h3>

<p> To enable transformations, you have to setup the <tt>column_info</tt> table
    and the proper directives. Please see the <a href="#config">Configuration
    section</a> on how to do so.</p>

<p> You can apply different transformations to the contents of each column. The
    transformation will take the content of each column and transform it with
    certain rules defined in the selected transformation.</p>

<p> Say you have a column 'filename' which contains a filename. Normally you would
    see in phpMyAdmin only this filename. Using transformations you can transform
    that filename into a HTML link, so you can click inside of the phpMyAdmin
    structure on the column's link and will see the file displayed in a new browser
    window. Using transformation options you can also specify strings to
    append/prepend to a string or the format you want the output stored in.</p>

<p> For a general overview of all available transformations and their options,
    you can consult your
    <i>&lt;www.your-host.com&gt;/&lt;your-install-dir&gt;/transformation_overview.php</i>
    installation.</p>

<p> For a tutorial on how to effectively use transformations, see our
    <a href="http://www.phpmyadmin.net/home_page/docs.php">Link section</a> on
    the official phpMyAdmin homepage.</p>

<h3 id="transformationshowto">2. Usage</h3>

<p> Go to your <i>tbl_structure.php</i> page (i.e. reached through
    clicking on the 'Structure' link for a table). There click on
    &quot;Change&quot; (or change icon) and there you will see three new
    fields at
    the end of the line. They are called 'MIME-type', 'Browser transformation' and
    'Transformation options'.</p>

    <ul><li>The field 'MIME-type' is a drop-down field. Select the MIME-type
    that corresponds to the column's contents. Please note that
        transformations are inactive as long as no MIME-type is selected.</li>

    <li>The field 'Browser transformation' is a drop-down field. You can choose from a
        hopefully growing amount of pre-defined transformations. See below for information on
        how to build your own transformation.<br />

        There are global transformations and mimetype-bound transformations. Global transformations
        can be used for any mimetype. They will take the mimetype, if necessary, into regard.
        Mimetype-bound transformations usually only operate on a certain mimetype. There are
        transformations which operate on the main mimetype (like 'image'), which will most likely
        take the subtype into regard, and those who only operate on a
        specific subtype (like 'image/jpeg').<br />

        You can use transformations on mimetypes for which the function was not defined for. There
        is no security check for you selected the right transformation, so take care of what the
        output will be like.</li>

    <li>The field 'Transformation options' is a free-type textfield. You have to enter
        transform-function specific options here. Usually the transforms can operate with default
        options, but it is generally a good idea to look up the overview to see which options are
        necessary.<br />

        Much like the ENUM/SET-Fields, you have to split up several options using the format
        'a','b','c',...(NOTE THE MISSING BLANKS). This is because internally the options will be
        parsed as an array, leaving the first value the first element in the array, and so
        forth.<br />

        If you want to specify a MIME character set you can define it in the transformation_options.
        You have to put that outside of the pre-defined options of the specific mime-transform,
        as the last value of the set. Use the format "'; charset=XXX'". If you use a transform,
        for which you can specify 2 options and you want to append a character set, enter "'first
        parameter','second parameter','charset=us-ascii'". You can, however use the defaults for
        the parameters: "'','','charset=us-ascii'".</li>
</ul>

<h3 id="transformationsfiles">3. File structure</h3>

<p> All mimetypes and their transformations are defined through single files in
    the directory 'libraries/transformations/'.</p>

<p> They are stored in files to ease up customization and easy adding of new
    transformations.</p>

<p> Because the user cannot enter own mimetypes, it is kept sure that transformations
    always work. It makes no sense to apply a transformation to a mimetype, the
    transform-function doesn't know to handle.</p>

<p> One can, however, use empty mime-types and global transformations which should work
    for many mimetypes. You can also use transforms on a different mimetype they where built
    for, but pay attention to option usage as well as what the transformation does to your
    column.</p>

<p> There is a basic file called '<i>global.inc.php</i>'. This function can be included by
    any other transform function and provides some basic functions.</p>

<p> There are 5 possible file names:</p>

<ol><li>A mimetype+subtype transform:<br /><br />

        <tt>[mimetype]_[subtype]__[transform].inc.php</tt><br /><br />

        Please not that mimetype and subtype are separated via '_', which shall
        not be contained in their names. The transform function/filename may
        contain only characters which cause no problems in the file system as
        well as the PHP function naming convention.<br /><br />

        The transform function will the be called
        '<tt>PMA_transform_[mimetype]_[subtype]__[transform]()</tt>'.<br /><br />

        <b>Example:</b><br /><br />

        <tt>text_html__formatted.inc.php</tt><br />
        <tt>PMA_transform_text_html__formatted()</tt></li>

    <li>A mimetype (w/o subtype) transform:<br /><br />

        <tt>[mimetype]__[transform].inc.php</tt><br /><br />

        Please note that there are no single '_' characters.
        The transform function/filename may contain only characters which cause
        no problems in the file system as well as the PHP function naming
        convention.<br /><br />

        The transform function will the be called
        '<tt>PMA_transform_[mimetype]__[transform]()</tt>'.<br /><br />

        <b>Example:</b><br /><br />

        <tt>text__formatted.inc.php</tt><br />
        <tt>PMA_transform_text__formatted()</tt></li>

    <li>A mimetype+subtype without specific transform function<br /><br />

        <tt>[mimetype]_[subtype].inc.php</tt><br /><br />

        Please note that there are no '__' characters in the filename. Do not
        use special characters in the filename causing problems with the file
        system.<br /><br />

        No transformation function is defined in the file itself.<br /><br />

        <b>Example:</b><br /><br />

        <tt>text_plain.inc.php</tt><br />
        (No function)</li>

    <li>A mimetype (w/o subtype) without specific transform function<br /><br />

        <tt>[mimetype].inc.php</tt><br /><br />

        Please note that there are no '_' characters in the filename. Do not use
        special characters in the filename causing problems with the file system.
        <br /><br />

        No transformation function is defined in the file itself.<br /><br />

        <b>Example:</b><br /><br />

        <tt>text.inc.php</tt><br />
        (No function)</li>

    <li>A global transform function with no specific mimetype<br /><br />

        <tt>global__[transform].inc.php</tt><br /><br />

        The transform function will the be called
        '<tt>PMA_transform_global__[transform]()</tt>'.<br /><br />

        <b>Example:</b><br /><br />

        <tt>global__formatted</tt><br />
        <tt>PMA_transform_global__formatted()</tt></li>
</ol>

<p> So generally use '_' to split up mimetype and subtype, and '__' to provide a
    transform function.</p>

<p> All filenames containing no '__' in themselves are not shown as valid transform
    functions in the dropdown.</p>

<p> Please see the libraries/transformations/TEMPLATE file for adding your own transform
    function. See the libraries/transformations/TEMPLATE_MIMETYPE for adding a mimetype
    without a transform function.</p>

<p> To create a new transform function please see
    <tt>libraries/transformations/template_generator.sh</tt>.
    To create a new, empty mimetype please see
    <tt>libraries/transformations/template_generator_mimetype.sh</tt>.</p>

<p> A transform function always gets passed three variables:</p>

<ol><li><b>$buffer</b> - Contains the text inside of the column. This is the text,
        you want to transform.</li>
    <li><b>$options</b> - Contains any user-passed options to a transform function
        as an array.</li>
    <li><b>$meta</b> - Contains an object with information about your column.
        The data is drawn from the output of the
        <a href="http://www.php.net/mysql_fetch_field">mysql_fetch_field()</a>
        function. This means, all object properties described on the
        <a href="http://www.php.net/mysql_fetch_field">manual page</a> are
        available in this variable and can be used to transform a column accordingly
        to unsigned/zerofill/not_null/... properties.<br />
        The $meta-&gt;mimetype variable contains the original MIME-type of the
        column (i.e. 'text/plain', 'image/jpeg' etc.)</li>
</ol>

<p> Additionally you should also provide additional function to provide 
    information about the transformation to the user. This function should
    have same name as transformation function just with appended
    <code>_info</code> suffix. This function accepts no parameters and returns
    array with information about the transformation. Currently following keys
    can be used:
</p>
<dl>
    <dt><code>info</code></dt>
    <dd>Long description of the transformation.</dd>
</dl>

<!-- FAQ -->
<h2 id="faq">FAQ - Frequently Asked Questions</h2>

<ol><li><a href="#faqserver">Server</a></li>
    <li><a href="#faqconfig">Configuration</a></li>
    <li><a href="#faqlimitations">Known limitations</a></li>
    <li><a href="#faqmultiuser">ISPs, multi-user installations</a></li>
    <li><a href="#faqbrowsers">Browsers or client <abbr title="operating system">OS</abbr></a></li>
    <li><a href="#faqusing">Using phpMyAdmin</a></li>
    <li><a href="#faqproject">phpMyAdmin project</a></li>
    <li><a href="#faqsecurity">Security</a></li>
    <li><a href="#faqsynchronization">Synchronization</a></li>
</ol>

<p> Please have a look at our
    <a href="http://www.phpmyadmin.net/home_page/docs.php">Link section</a> on
    the official phpMyAdmin homepage for in-depth coverage of phpMyAdmin's
    features and or interface.</p>

<h3 id="faqserver">Server</h3>

<h4 id="faq1_1">
    <a href="#faq1_1">1.1 I'm running PHP 4+ and my server is crashing each time a specific
    action is required or phpMyAdmin sends a blank page or a page full of
    cryptic characters to my browser, what can I do?</a></h4>

<p> There are some known PHP bugs with output buffering and compression.<br />
    Try to set the <a href="#cfg_OBGzip" class="configrule">$cfg['OBGzip']</a>
    directive to <tt>FALSE</tt> in your <i>config.inc.php</i> file and the
    <tt>zlib.output_compression</tt> directive to <tt>Off</tt> in your php
    configuration file.<br />
    Furthermore, we know about such problems connected to the release
    candidates of PHP 4.2.0 (tested with PHP 4.2.0 RC1 to RC4) together with
    MS Internet Explorer. Please upgrade to the release version PHP 4.2.0.</p>

<h4 id="faq1_2">
    <a href="#faq1_2">1.2 My Apache server crashes when using phpMyAdmin.</a></h4>

<p> You should first try the latest versions of Apache (and possibly MySQL).<br />
    See also the
    <a href="#faq1_1"><abbr title="Frequently Asked Questions">FAQ</abbr> 1.1</a>
    entry about PHP bugs with output buffering.<br />
    If your server keeps crashing, please ask for help in the various Apache
    support groups.</p>

<h4 id="faq1_3">
    <a href="#faq1_3">1.3 I'm running phpMyAdmin with "cookie" authentication
    mode under PHP 4.2.0 or 4.2.1 loaded as an Apache 2 module but can't enter the
    script: I'm always displayed the login screen.</a></h4>

<p> This is a known PHP bug (see this
    <a href="http://bugs.php.net/bug.php?id=16626">bug report</a>) from the
    official PHP bug database. It means there is and won't be any phpMyAdmin
    fix against it because there is no way to code a fix.</p>

<h4 id="faq1_4">
    <a href="#faq1_4">1.4 Using phpMyAdmin on
    <abbr title="Internet Information Services">IIS</abbr>, I'm displayed the
    error message: &quot;The specified <abbr title="Common Gateway Interface">CGI</abbr>
    application misbehaved by not returning a complete set of
    <abbr title="HyperText Transfer Protocol">HTTP</abbr> headers ...&quot;.</a>
</h4>

<p> You just forgot to read the <i>install.txt</i> file from the php distribution.
    Have a look at the last message in this
    <a href="http://bugs.php.net/bug.php?id=12061">bug report</a> from the
    official PHP bug database.</p>

<h4 id="faq1_5">
    <a href="#faq1_5">1.5 Using phpMyAdmin on
    <abbr title="Internet Information Services">IIS</abbr>, I'm facing crashes
    and/or many error messages with the
    <abbr title="HyperText Transfer Protocol">HTTP</abbr> or advanced authentication
    mode.</a></h4>

<p> This is a known problem with the PHP
    <abbr title="Internet Server Application Programming Interface">ISAPI</abbr>
    filter: it's not so stable. Please use instead the cookie authentication mode.
</p>

<h4 id="faq1_6">
    <a href="#faq1_6">1.6 I can't use phpMyAdmin on PWS: nothing is displayed!</a></h4>

<p> This seems to be a PWS bug. Filippo Simoncini found a workaround (at this
    time there is no better fix): remove or comment the <tt>DOCTYPE</tt>
    declarations (2 lines) from the scripts <i>libraries/header.inc.php</i>,
    <i>libraries/header_printview.inc.php</i>, <i>index.php</i>,
    <i>navigation.php</i> and <i>libraries/common.lib.php</i>.</p>

<h4 id="faq1_7">
    <a href="#faq1_7">1.7 How can I GZip or Bzip a dump or a
    <abbr title="comma separated values">CSV</abbr> export? It does not seem to
    work.</a></h4>

<p> These features are based on the <tt>gzencode()</tt> and <tt>bzcompress()</tt>
    PHP functions to be more independent of the platform (Unix/Windows, Safe Mode
    or not, and so on). So, you must have PHP4&nbsp;&gt;=&nbsp;4.0.4 and Zlib/Bzip2
    support (<tt>--with-zlib</tt> and <tt>--with-bz2</tt>).<br />
    We faced PHP crashes when trying to download a dump with MS Internet
    Explorer when phpMyAdmin is run with a release candidate of PHP 4.2.0. In
    this case you should switch to the release version of PHP 4.2.0.</p>

<h4 id="faq1_8">
    <a href="#faq1_8">1.8 I cannot insert a text file in a table, and I get
    an error about safe mode being in effect.</a></h4>

<p> Your uploaded file is saved by PHP in the &quot;upload dir&quot;, as
    defined in <i>php.ini</i> by the variable <tt>upload_tmp_dir</tt> (usually
    the system default is <i>/tmp</i>).<br />
    We recommend the following setup for Apache servers running in safe mode,
    to enable uploads of files while being reasonably secure:</p>

<ul><li>create a separate directory for uploads: <tt>mkdir /tmp/php</tt></li>
    <li>give ownership to the Apache server's user.group:
        <tt>chown apache.apache /tmp/php</tt></li>
    <li>give proper permission: <tt>chmod 600 /tmp/php</tt></li>
    <li>put <tt>upload_tmp_dir = /tmp/php</tt> in <i>php.ini</i></li>
    <li>restart Apache</li>
</ul>

<h4 id="faq1_9">
    <a href="#faq1_9">1.9 I'm having troubles when uploading files. In
    general file uploads don't work on my system and uploaded files have a
    <tt>Content-Type:</tt> header in the first line.</a></h4>

<p> It's not really phpMyAdmin related but RedHat 7.0. You have a RedHat 7.0
    and you updated your PHP RPM to php-4.0.4pl1-3.i386.rpm, didn't you?<br />
    So the problem is that this package has a serious bug that was corrected
    ages ago in PHP (2001-01-28: see
    <a href="http://www.php.net/bugs.php?id=8966">PHP's bug tracking system</a>
    for more details). The problem is that the bugged package is still
    available though it was corrected (see
    <a href="http://bugzilla.redhat.com/bugzilla/show_bug.cgi?id=24933">RedHat's BugZilla</a>
    for more details).<br />
    So please download
    <a href="http://www.redhat.com/swr/i386/php-4.0.4pl1-9.i386.html">the fixed package (4.0.4pl1-9)</a>
    and the problem should go away.<br />
    And that fixes the \r\n problem with file uploads!</p>

<h4 id="faq1_10">
    <a href="#faq1_10">1.10 I'm having troubles when uploading files with
    phpMyAdmin running on a secure server. My browser is Internet Explorer and
    I'm using the Apache server.</a></h4>

<p> As suggested by &quot;Rob M&quot; in the phpWizard forum, add this line to
    your <i>httpd.conf</i>:</p>

    <pre>SetEnvIf User-Agent ".*MSIE.*" nokeepalive ssl-unclean-shutdown</pre>

<p> It seems to clear up many problems between Internet Explorer and SSL.</p>

<h4 id="faq1_11">
    <a href="#faq1_11">1.11 I get an 'open_basedir restriction' while
    uploading a file from the query box.</a></h4>

<p> Since version 2.2.4, phpMyAdmin supports servers with open_basedir
    restrictions. However you need to create temporary directory and 
    configure it as <a href="#cfg_TempDir" class="configrule">$cfg['TempDir']</a>.
    The uploaded files will be moved there, and after execution of your
    <abbr title="structured query language">SQL</abbr> commands, removed.</p>

<h4 id="faq1_12">
    <a href="#faq1_12">1.12 I have lost my MySQL root password, what can I do?</a></h4>

<p> The MySQL manual explains how to
    <a href="http://www.mysql.com/doc/R/e/Resetting_permissions.html">
    reset the permissions</a>.</p>

<h4 id="faq1_13">
    <a href="#faq1_13">1.13 I get an error 'No
    <abbr title="structured query language">SQL</abbr> query' when trying to
    execute a bookmark.</a></h4>

<p> If PHP does not have read/write access to its <tt>upload_tmp_dir</tt>, it
    cannot access the uploaded query.</p>

<h4 id="faq1_14">
    <a href="#faq1_14">1.14 I get an error 'No
    <abbr title="structured query language">SQL</abbr> query' when trying to
    submit a query from the convenient text area.</a></h4>

<p> Check the <tt>post_max_size</tt> directive from your PHP configuration file
    and try to increase it.</p>

<h4 id="faq1_15">
    <a href="#faq1_15">1.15 I have problems with <i>mysql.user</i> column names.</a>
</h4>

<p> In previous MySQL versions, the <tt>User</tt> and <tt>Password</tt>columns 
    were named <tt>user</tt> and <tt>password</tt>. Please modify your column 
    names to align with current standards.</p>

<h4 id="faq1_16">
    <a href="#faq1_16">1.16 I cannot upload big dump files (memory,
    <abbr title="HyperText Transfer Protocol">HTTP</abbr> or timeout problems).</a>
</h4>

<p> Starting with version 2.7.0, the import engine has been re&#8211;written and these
    problems should not occur. If possible, upgrade your phpMyAdmin to the latest version
    to take advantage of the new import features.</p>

<p> The first things to check (or ask your host provider to check) are the
    values of <tt>upload_max_filesize</tt>, <tt>memory_limit</tt> and
    <tt>post_max_size</tt> in the <i>php.ini</i> configuration file.
    All of these three settings limit the maximum size of data that can be
    submitted and handled by PHP. One user also said that post_max_size
    and memory_limit need to be larger than upload_max_filesize.<br /> <br />

    There exist several workarounds if your upload is too big or your
    hosting provider is unwilling to change the settings:</p>

<ul><li>Look at the <a href="#cfg_UploadDir" class="configrule">$cfg['UploadDir']</a>
        feature. This allows one to
        upload a file to the server via scp, ftp, or your favorite file transfer
        method. PhpMyAdmin is then able to import the files from the temporary
        directory. More information is available in the <a href="#config">Configuration
        section</a> of this document.</li>
    <li>Using a utility (such as <a href="http://www.ozerov.de/bigdump.php">
        BigDump</a>) to split the files before uploading. We cannot support this
        or any third party applications, but are aware of users having success
        with it.</li>
    <li>If you have shell (command line) access, use MySQL to import the files
        directly. You can do this by issuing the &quot;source&quot; command from
        within MySQL: <tt>source <i>filename.sql</i></tt>.</li>
</ul>

<h4 id="faq1_17">
    <a id="faqmysqlversions" href="#faq1_17">1.17 Which MySQL versions does phpMyAdmin
    support?</a></h4>

<p> Since phpMyAdmin 3.0.x, only MySQL 5.0.1 and newer are supported. For 
    older MySQL versions, you need to use 2.8.x branch. phpMyAdmin can 
    connect to your MySQL server using PHP's classic
    <a href="http://php.net/mysql">MySQL extension</a> as well as the
    <a href="http://php.net/mysqli">improved MySQL extension (MySQLi)</a> that
    is available in php 5.0. The latter one should be used unless you have 
    good reason not to do so.<br />
    When compiling php, we strongly recommend that you manually link the MySQL
    extension of your choice to a MySQL client library of at least the same
    minor version since the one that is bundled with some PHP distributions is
    rather old and might cause problems <a href="#faq1_17a">
       (see <abbr title="Frequently Asked Questions">FAQ</abbr> 1.17a)</a>.
    If your webserver is running on a windows system, you might want to try
    MySQL's
    <a href="http://dev.mysql.com/downloads/connector/php/">Connector/PHP</a>
    instead of the MySQL / MySQLi extensions that are bundled with the official
    php Win32 builds.</p>

<h5 id="faq1_17a">
    <a href="#faq1_17a">1.17a I cannot connect to the MySQL server. It always returns the error
    message, &quot;Client does not support authentication protocol requested
    by server; consider upgrading MySQL client&quot;</a></h5>

<p> You tried to access MySQL with an old MySQL client library. The version of
    your MySQL client library can be checked in your phpinfo() output.
    In general, it should have at least the same minor version as your server
    - as mentioned in <a href="#faq1_17">
    <abbr title="Frequently Asked Questions">FAQ</abbr> 1.17</a>.<br /><br />

    This problem is generally caused by using MySQL version 4.1 or newer. MySQL
    changed the authentication hash and your PHP is trying to use the old method.
    The proper solution is to use the <a href="http://www.php.net/mysqli">mysqli extension</a>
    with the proper client library to match your MySQL installation. Your
    chosen extension is specified in <a href="#cfg_Servers_extension" class="configrule">$cfg['Servers'][$i]['extension']</a>.
    More information (and several workarounds) are located in the
    <a href="http://dev.mysql.com/doc/mysql/en/old-client.html">MySQL Documentation</a>.
</p>

<h4 id="faq1_18">
    <a href="#faq1_18">1.18 I'm running MySQL&nbsp;&lt;=&nbsp;4.0.1 having
    <tt>lower_case_table_names</tt> set to 1. If I create a new table with a
    capital letter in its name it is changed to lowercase as it should. But
    if I try to DROP this table MySQL is unable to find the corresponding
    file.</a></h4>

<p> This is a bug of MySQL&nbsp;&lt;=&nbsp;4.0.1. Please upgrade to at least
    MySQL&nbsp;4.0.2 or turn off your <tt>lower_case_table_names</tt>
    directive.</p>

<h4 id="faq1_19">
    <a href="#faq1_19">1.19 I can't run the &quot;display relations&quot; feature because the
    script seems not to know the font face I'm using!</a></h4>

<p> The &quot;FPDF&quot; library we're using for this feature requires some
    special files to use font faces.<br />
    Please refers to the <a href="http://www.fpdf.org/">FPDF manual</a> to build
    these files.</p>

<h4 id="faqmysql">
    <a href="#faqmysql">1.20 I receive the error &quot;cannot load MySQL extension, please
    check PHP Configuration&quot;.</a></h4>

<p> To connect to a MySQL server, PHP needs a set of MySQL functions called
    &quot;MySQL extension&quot;. This extension may be part of the PHP
    distribution (compiled-in), otherwise it needs to be loaded dynamically. Its
    name is probably <i>mysql.so</i> or <i>php_mysql.dll</i>. phpMyAdmin tried
    to load the extension but failed.<br /><br />

    Usually, the problem is solved by installing a software package called
    &quot;PHP-MySQL&quot; or something similar.</p>

<h4 id="faq1_21">
    <a href="#faq1_21">1.21 I am running the
    <abbr title="Common Gateway Interface">CGI</abbr> version of PHP under Unix,
    and I cannot log in using cookie auth.</a></h4>

<p> In <i>php.ini</i>, set <tt>mysql.max_links</tt> higher than 1.</p>

<h4 id="faq1_22">
    <a href="#faq1_22">1.22 I don't see the &quot;Location of text file&quot; field,
    so I cannot upload.</a></h4>

<p> This is most likely because in <i>php.ini</i>, your <tt>file_uploads</tt>
    parameter is not set to &quot;on&quot;.</p>

<h4 id="faq1_23">
    <a href="#faq1_23">1.23 I'm running MySQL on a Win32 machine. Each time I create
    a new table the table and column names are changed to lowercase!</a></h4>

<p> This happens because the MySQL directive <tt>lower_case_table_names</tt>
    defaults to 1 (<tt>ON</tt>) in the Win32 version of MySQL. You can change
    this behavior by simply changing the directive to 0 (<tt>OFF</tt>):<br />
    Just edit your <tt>my.ini</tt> file that should be located in your Windows
    directory and add the following line to the group [mysqld]:</p>

<pre>set-variable = lower_case_table_names=0</pre>

<p> Next, save the file and restart the MySQL service. You can always check the
    value of this directive using the query</p>

<pre>SHOW VARIABLES LIKE 'lower_case_table_names';</pre>

<h4 id="faq1_24">
    <a href="#faq1_24">1.24 Some characters are being truncated in my queries, or I
    get characters randomly added. I am running PHP 4.2.3.</a></h4>

<p> This is a <a href="http://bugs.php.net/bug.php?id=19404">PHP 4.2.3 bug</a>.
    </p>

<h4 id="faq1_25">
    <a href="#faq1_25">1.25 I am running Apache with mod_gzip-1.3.26.1a on Windows XP,
    and I get problems, such as undefined variables when I run a
    <abbr title="structured query language">SQL</abbr> query.</a></h4>

<p> A tip from Jose Fandos: put a comment on the following two lines
    in httpd.conf, like this:</p>

<pre>
# mod_gzip_item_include file \.php$
# mod_gzip_item_include mime "application/x-httpd-php.*"
</pre>

<p> as this version of mod_gzip on Apache (Windows) has problems handling
    PHP scripts. Of course you have to restart Apache.</p>

<h4 id="faq1_26">
    <a href="#faq1_26">1.26 I just installed phpMyAdmin in my document root of
    <abbr title="Internet Information Services">IIS</abbr> but
    I get the error &quot;No input file specified&quot; when trying to
    run phpMyAdmin.</a></h4>

<p> This is a permission problem. Right-click on the phpmyadmin folder
    and choose properties. Under the tab Security, click on &quot;Add&quot;
    and select the user &quot;IUSR_machine&quot; from the list. Now set his
    permissions and it should work.</p>

<h4 id="faq1_27">
    <a href="#faq1_27">1.27 I get empty page when I want to view huge page (eg.
    db_structure.php with plenty of tables).</a></h4>

<p> This is a <a href="http://bugs.php.net/21079">PHP bug</a> that occur when
    GZIP output buffering is enabled. If you turn off it (by
    <a href="#cfg_OBGzip" class="configrule">$cfg['OBGzip'] = false</a>
    in <i>config.inc.php</i>), it should work. This bug will be fixed in
    PHP&nbsp;5.0.0.</p>

<h4 id="faq1_28">
    <a href="#faq1_28">1.28 My MySQL server sometimes refuses queries and returns the
    message 'Errorcode: 13'. What does this mean?</a></h4>

<p> This can happen due to a MySQL bug when having database / table names with
    upper case characters although <tt>lower_case_table_names</tt> is set to 1.
    To fix this, turn off this directive, convert all database and table names
    to lower case and turn it on again. Alternatively, there's a bug-fix
    available starting with MySQL&nbsp;3.23.56 / 4.0.11-gamma.</p>

<h4 id="faq1_29">
    <a href="#faq1_29">1.29 When I create a table or modify a column, I get an error
    and the columns are duplicated.</a></h4>

<p> It is possible to configure Apache in such a way that PHP has problems
    interpreting .php files.</p>

<p> The problems occur when two different (and conflicting) set of directives
    are used:</p>

<pre>
SetOutputFilter PHP
SetInputFilter PHP
</pre>

<p> and</p>

<pre>AddType application/x-httpd-php .php</pre>

<p> In the case we saw, one set of directives was in
    <tt>/etc/httpd/conf/httpd.conf</tt>, while
    the other set was in <tt>/etc/httpd/conf/addon-modules/php.conf</tt>.<br />
    The recommended way is with <tt>AddType</tt>, so just comment out
    the first set of lines and restart Apache:</p>

<pre>
#SetOutputFilter PHP
#SetInputFilter PHP
</pre>

<h4 id="faq1_30">
    <a href="#faq1_30">1.30 I get the error &quot;navigation.php: Missing hash&quot;.</a></h4>

<p> This problem is known to happen when the server is running Turck MMCache
    but upgrading MMCache to version 2.3.21 solves the problem.</p>

<h4 id="faq1_31">
    <a href="#faq1_31">1.31 Does phpMyAdmin support php5?</a></h4>

<p>Yes.</p>
<p>
    Since release 3.0 only PHP 5.2 and newer. For older PHP versions 2.9 branch
    is still maintained.
</p>

<h4 id="faq1_32">
    <a href="#faq1_32">1.32 Can I use <abbr title="HyperText Transfer Protocol">HTTP</abbr> authentication with <abbr title="Internet Information Services">IIS</abbr>?</a></h4>

<p> Yes. This procedure was tested with phpMyAdmin 2.6.1, PHP 4.3.9 in <abbr title="Internet Server Application Programming Interface">ISAPI</abbr>
    mode under <abbr title="Internet Information Services">IIS</abbr> 5.1.</p>

<ol><li>In your <tt>php.ini</tt> file, set <tt>cgi.rfc2616_headers = 0</tt></li>
    <li>In <tt>Web Site Properties -&gt; File/Directory Security -&gt; Anonymous
        Access</tt> dialog box, check the <tt>Anonymous access</tt> checkbox and
        uncheck any other checkboxes (i.e. uncheck <tt>Basic authentication</tt>,
        <tt>Integrated Windows authentication</tt>, and <tt>Digest</tt> if it's
        enabled.) Click <tt>OK</tt>.</li>
    <li>In <tt>Custom Errors</tt>, select the range of <tt>401;1</tt> through
        <tt>401;5</tt> and click the <tt>Set to Default</tt> button.</li>
</ol>

<h4 id="faq1_33">
    <a href="#faq1_33">1.33 Is there a problem with the mysqli extension when running
    PHP 5.0.4 on 64-bit systems?</a></h4>

<p> Yes. This problem affects phpMyAdmin (&quot;Call to undefined function
    pma_reloadnavigation&quot;), so upgrade your PHP to the next version.</p>

<h4 id="faq1_34">
    <a href="#faq1_34">1.34 Can I access directly to database or table pages?</a></h4>

<p> Yes. Out of the box, you can use <abbr title="Uniform Resource Locator">URL</abbr>s like
http://server/phpMyAdmin/index.php?server=X&amp;db=database&amp;table=table&amp;target=script. For <tt>server</tt> you use the server number which refers to
the order of the server paragraph in <tt>config.inc.php</tt>.
    Table and script parts are optional. If you want
    http://server/phpMyAdmin/database[/table][/script] <abbr title="Uniform Resource Locator">URL</abbr>s, you need to do
    some configuration. Following lines apply only for <a
    href="http://httpd.apache.org">Apache</a> web server. First make sure,
    that you have enabled some features within global configuration. You need
    <code>Options FollowSymLinks</code> and <code>AllowOverride
    FileInfo</code> enabled for directory where phpMyAdmin is installed and
    you need mod_rewrite to be enabled. Then you just need to create following
    <code>.htaccess</code> file in root folder of phpMyAdmin installation
    (don't forget to change directory name inside of it):</p>

<pre>
RewriteEngine On
RewriteBase /path_to_phpMyAdmin
RewriteRule ^([a-zA-Z0-9_]+)/([a-zA-Z0-9_]+)/([a-z_]+\.php)$ index.php?db=$1&amp;table=$2&amp;target=$3 [R]
RewriteRule ^([a-zA-Z0-9_]+)/([a-z_]+\.php)$ index.php?db=$1&amp;target=$2 [R]
RewriteRule ^([a-zA-Z0-9_]+)/([a-zA-Z0-9_]+)$ index.php?db=$1&amp;table=$2 [R]
RewriteRule ^([a-zA-Z0-9_]+)$ index.php?db=$1 [R]
</pre>

<h4 id="faq1_35">
    <a href="#faq1_35">1.35 Can I use <abbr title="HyperText Transfer Protocol">HTTP</abbr> authentication with Apache <abbr title="Common Gateway Interface">CGI</abbr>?</a></h4>

<p> Yes. However you need to pass authentication variable to <abbr title="Common Gateway Interface">CGI</abbr> using
    following rewrite rule:</p>

<pre>
RewriteEngine On
RewriteRule .* - [E=REMOTE_USER:%{HTTP:Authorization},L]
</pre>

<h4 id="faq1_36">
    <a href="#faq1_36">1.36 I get an error &quot;500 Internal Server Error&quot;.</a>
</h4>
<p>
    There can be many explanations to this and a look at your server's
    error log file might give a clue.
</p>

<h4 id="faq1_37">
    <a href="#faq1_37">1.37 I run phpMyAdmin on cluster of different machines and
    password encryption in cookie auth doesn't work.</a></h4>

<p> If your cluster consist of different architectures, PHP code used for
    encryption/decryption won't work correct. This is caused by use of
    pack/unpack functions in code. Only solution is to use mcrypt extension
    which works fine in this case.</p>

<h4 id="faq1_38">
    <a href="#faq1_38">1.38 Can I use phpMyAdmin on a server on which Suhosin is enabled?</a></h4>

<p> Yes but the default configuration values of Suhosin are known to cause 
    problems with some operations, for example editing a table with many
    columns and no primary key or with textual primary key.
</p>
<p>
    Suhosin configuration might lead to malfunction in some cases and it can
    not be fully avoided as phpMyAdmin is kind of application which needs to
    transfer big amounts of columns in single HTTP request, what is something
    what Suhosin tries to prevent. Generally all
    <code>suhosin.request.*</code>, <code>suhosin.post.*</code> and
    <code>suhosin.get.*</code> directives can have negative effect on
    phpMyAdmin usability. You can always find in your error logs which limit
    did cause dropping of variable, so you can diagnose the problem and adjust
    matching configuration variable.
</p>
<p>
    The default values for most Suhosin configuration options will work in most 
    scenarios, however you might want to adjust at least following parameters:
</p>

<ul>
    <li><a href="http://www.hardened-php.net/suhosin/configuration.html#suhosin.request.max_vars">suhosin.request.max_vars</a> should be increased (eg. 2048)</li>
    <li><a href="http://www.hardened-php.net/suhosin/configuration.html#suhosin.post.max_vars">suhosin.post.max_vars</a> should be increased (eg. 2048)</li>
    <li><a href="http://www.hardened-php.net/suhosin/configuration.html#suhosin.request.max_array_index_length">suhosin.request.max_array_index_length</a> should be increased (eg. 256)</li>
    <li><a href="http://www.hardened-php.net/suhosin/configuration.html#suhosin.post.max_array_index_length">suhosin.post.max_array_index_length</a> should be increased (eg. 256)</li>
    <li><a href="http://www.hardened-php.net/suhosin/configuration.html#suhosin.request.max_totalname_length">suhosin.request.max_totalname_length</a> should be increased (eg. 8192)</li>
    <li><a href="http://www.hardened-php.net/suhosin/configuration.html#suhosin.post.max_totalname_length">suhosin.post.max_totalname_length</a> should be increased (eg. 8192)</li>
    <li><a href="http://www.hardened-php.net/suhosin/configuration.html#suhosin.sql.bailout_on_error">suhosin.sql.bailout_on_error</a> needs to be disabled (the default)</li>
    <li><a href="http://www.hardened-php.net/suhosin/configuration.html#logging_configuration">suhosin.log.*</a> should not include SQL, otherwise you get big slowdown</li>
</ul>

    <p>
        You can also disable the warning using the <a href="#cfg_SuhosinDisableWarning">
	    <tt>SuhosinDisableWarning</tt> directive</a>.
    </p>

<h4 id="faq1_39">
    <a href="#faq1_39">1.39 When I try to connect via https, I can log in, 
    but then my connection is redirected back to http. What can cause this 
    behavior?</a></h4>

<p> Be sure that you have enabled <tt>SSLOptions</tt> and <tt>StdEnvVars</tt>
in your Apache configuration. See <a href="http://httpd.apache.org/docs/2.0/mod/mod_ssl.html#ssloptions">http://httpd.apache.org/docs/2.0/mod/mod_ssl.html#ssloptions</a>.</p>

<h4 id="faq1_40">
    <a href="#faq1_40">1.40 When accessing phpMyAdmin via an Apache reverse proxy, cookie login does not work.</a></h4>

<p>To be able to use cookie auth Apache must know that it has to rewrite the set-cookie headers.<br />
	Example from the Apache 2.2 documentation:</p>
<pre>
ProxyPass /mirror/foo/ http://backend.example.com/
ProxyPassReverse /mirror/foo/ http://backend.example.com/
ProxyPassReverseCookieDomain backend.example.com public.example.com 
ProxyPassReverseCookiePath / /mirror/foo/ 
</pre>

<p>Note: if the backend url looks like http://host/~user/phpmyadmin,
	the tilde (~) must be url encoded as %7E in the ProxyPassReverse* lines.
	This is not specific to phpmyadmin, it's just the behavior of Apache.
	</p>

<pre>
ProxyPass /mirror/foo/ http://backend.example.com/~user/phpmyadmin
ProxyPassReverse /mirror/foo/
http://backend.example.com/%7Euser/phpmyadmin
ProxyPassReverseCookiePath /%7Euser/phpmyadmin /mirror/foo
</pre>

	<p>See <a href="http://httpd.apache.org/docs/2.2/mod/mod_proxy.html">http://httpd.apache.org/docs/2.2/mod/mod_proxy.html</a>
	for more details.</p>

<h4 id="faq1_41">
	<a href="#faq1_41">1.41 When I view a database and ask to see its
	       privileges, I get an error about an unknown column.</a></h4>

<p> The MySQL server's privilege tables are not up to date, you need to run
the <tt>mysql_upgrade</tt> command on the server.</p>


<h3 id="faqconfig">Configuration</h3>

<h4 id="faq2_1">
    <a href="#faq2_1">2.1 The error message &quot;Warning: Cannot add header information -
    headers already sent by ...&quot; is displayed, what's the problem?</a></h4>

<p> Edit your <i>config.inc.php</i> file and ensure there is nothing
    (I.E. no blank lines, no spaces, no characters...) neither before the
    <tt>&lt;?php</tt> tag at the beginning, neither after the <tt>?&gt;</tt>
    tag at the end. We also got a report from a user under IIS, that used
    a zipped distribution kit: the file <tt>libraries/Config.class.php</tt>
    contained an end-of-line character (hex 0A) at the end; removing this character
    cleared his errors.</p>

<h4 id="faq2_2">
    <a href="#faq2_2">2.2 phpMyAdmin can't connect to MySQL. What's wrong?</a></h4>

<p> Either there is an error with your PHP setup or your username/password is
    wrong. Try to make a small script which uses mysql_connect and see if it
    works. If it doesn't, it may be you haven't even compiled MySQL support
    into PHP.</p>

<h4 id="faq2_3">
    <a href="#faq2_3">2.3 The error message &quot;Warning: MySQL Connection Failed: Can't
    connect to local MySQL server through socket '/tmp/mysql.sock'
    (111) ...&quot; is displayed. What can I do?</a></h4>

<p> For RedHat users, Harald Legner suggests this on the mailing list:</p>

<p> On my RedHat-Box the socket of MySQL is <i>/var/lib/mysql/mysql.sock</i>.
    In your <i>php.ini</i> you will find a line</p>

<pre>mysql.default_socket = /tmp/mysql.sock</pre>

<p> change it to</p>

<pre>mysql.default_socket = /var/lib/mysql/mysql.sock</pre>

<p> Then restart apache and it will work.</p>

<p> Here is a fix suggested by Brad Ummer:</p>

<ul><li>First, you need to determine what socket is being used by MySQL.<br />
        To do this, telnet to your server and go to the MySQL bin directory. In
        this directory there should be a file named <i>mysqladmin</i>. Type
        <tt>./mysqladmin variables</tt>, and this should give you a bunch of
        info about your MySQL server, including the socket
        (<i>/tmp/mysql.sock</i>, for example).</li>
    <li>Then, you need to tell PHP to use this socket.<br /> To do this in
        phpMyAdmin, you need to complete the  socket information in the
        <i>config.inc.php</i>.<br />
        For example:
        <a href="#cfg_Servers_socket" class="configrule">
        $cfg['Servers'][$i]['socket']&nbsp;=&nbsp;'/tmp/mysql.sock';</a>
        <br /><br />

        Please also make sure that the permissions of this file allow to be readable
        by your webserver (i.e. '0755').</li>
</ul>

<p> Have also a look at the
    <a href="http://www.mysql.com/doc/C/a/Can_not_connect_to_server.html">
         corresponding section of the MySQL documentation</a>.</p>

<h4 id="faq2_4">
    <a href="#faq2_4">2.4 Nothing is displayed by my browser when I try to run phpMyAdmin,
    what can I do?</a></h4>

<p> Try to set the <a href="#cfg_OBGzip" class="configrule">$cfg['OBGZip']</a>
    directive to <tt>FALSE</tt> in the phpMyAdmin configuration file. It helps
    sometime.<br />
    Also have a look at your PHP version number: if it contains &quot;4.0b...&quot;
    it means you're running a beta version of PHP. That's not a so good idea,
    please upgrade to a plain revision.</p>

<h4 id="faq2_5">
    <a href="#faq2_5">2.5 Each time I want to insert or change a record or drop a database
    or a table, an error 404 (page not found) is displayed or, with <abbr title="HyperText Transfer Protocol">HTTP</abbr> or
    cookie authentication, I'm asked to log in again. What's wrong?</a></h4>

<p> Check the value you set for the
    <a href="#cfg_PmaAbsoluteUri" class="configrule">$cfg['PmaAbsoluteUri']</a>
    directive in the phpMyAdmin configuration file.</p>

<h4 id="faq2_6">
    <a href="#faq2_6">2.6 I get an &quot;Access denied for user: 'root@localhost' (Using
    password: YES)&quot;-error when trying to access a MySQL-Server on a
    host which is port-forwarded for my localhost.</a></h4>

<p> When you are using a port on your localhost, which you redirect via
    port-forwarding to another host, MySQL is not resolving the localhost
    as expected.<br />
    Erik Wasser explains: The solution is: if your host is &quot;localhost&quot;
    MySQL (the command line tool <code>mysql</code> as well) always tries to use the socket
    connection for speeding up things. And that doesn't work in this configuration
    with port forwarding.<br />
    If you enter "127.0.0.1" as hostname, everything is right and MySQL uses the
    <abbr title="Transmission Control Protocol">TCP</abbr> connection.</p>

<h4 id="faqthemes"><a href="#faqthemes">2.7 Using and creating themes</a></h4>

<p> Themes are configured with
    <a href="#cfg_ThemePath" class="configrule">$cfg['ThemePath']</a>,
    <a href="#cfg_ThemeManager" class="configrule">$cfg['ThemeManager']</a> and
    <a href="#cfg_ThemeDefault" class="configrule">$cfg['ThemeDefault']</a>.<br />
    <br />
    Under <a href="#cfg_ThemePath" class="configrule">$cfg['ThemePath']</a>, you
    should not delete the directory &quot;original&quot; or its underlying
    structure, because this is the system theme used by phpMyAdmin.
    &quot;original&quot; contains all images and styles, for backwards
    compatibility and for all themes that would not include images or css-files.
    <br /><br />

    If <a href="#cfg_ThemeManager" class="configrule">$cfg['ThemeManager']</a>
    is enabled, you can select your favorite theme on the main page. Your
    selected theme will be stored in a cookie.<br /><br /></p>

<p> To create a theme:</p>

<ul><li>make a new subdirectory (for example &quot;your_theme_name&quot;) under
        <a href="#cfg_ThemePath" class="configrule">$cfg['ThemePath']</a>
        (by default <tt>themes</tt>)</li>
    <li>copy the files and directories from &quot;original&quot; to
        &quot;your_theme_name&quot;</li>
    <li>edit the css-files in &quot;your_theme_name/css&quot;</li>
    <li>put your new images in &quot;your_theme_name/img&quot;</li>
    <li>edit <tt>layout.inc.php</tt> in &quot;your_theme_name&quot;</li>
    <li>edit <tt>info.inc.php</tt> in &quot;your_theme_name&quot; to
        contain your chosen theme name, that will be visible in user interface</li>
    <li>make a new screenshot of your theme and save it under
        &quot;your_theme_name/screen.png&quot;</li>
</ul>

<p> In theme directory there is file <tt>info.inc.php</tt> which contains
    theme verbose name, theme generation and theme version. These versions and
    generations are enumerated from 1 and do not have any direct dependence on
    phpMyAdmin version. Themes within same generation should be backwards
    compatible - theme with version 2 should work in phpMyAdmin requiring
    version 1. Themes with different generation are incompatible.</p>

<p> If you do not want to use your own symbols and buttons, remove the
    directory &quot;img&quot; in &quot;your_theme_name&quot;. phpMyAdmin will
    use the default icons and buttons (from the system-theme &quot;original&quot;).
</p>

<h4 id="faqmissingparameters">
    <a href="#faqmissingparameters">2.8 I get &quot;Missing parameters&quot; errors,
    what can I do?</a></h4>

<p> Here are a few points to check:</p>

<ul><li>In <tt>config.inc.php</tt>, try to leave the
        <a href="#cfg_PmaAbsoluteUri" class="configrule">$cfg['PmaAbsoluteUri']</a>
        directive empty. See also
        <a href="#faq4_7"><abbr title="Frequently Asked Questions">FAQ</abbr> 4.7</a>.
    </li>
    <li>Maybe you have a broken PHP installation or you need to upgrade
        your Zend Optimizer. See
        <a href="http://bugs.php.net/bug.php?id=31134">
        http://bugs.php.net/bug.php?id=31134</a>.
    </li>
    <li>If you are using Hardened PHP with the ini directive <tt>varfilter.max_request_variables</tt>
        set to the default (200) or another low value, you could get this
        error if your table has a high number of columns. Adjust this setting
        accordingly. (Thanks to Klaus Dorninger for the hint).
    </li>
    <li>In the <tt>php.ini</tt> directive <tt>arg_separator.input</tt>, a value
        of &quot;;&quot; will cause this error. Replace it with &quot;&amp;;&quot;.
    </li>
    <li>If you are using <a href="http://www.hardened-php.net/">Hardened-PHP</a>,
       you might want to increase
       <a href="http://www.hardened-php.net/hphp/troubleshooting.html">request limits</a>.
    </li>
    <li>The directory specified in the <tt>php.ini</tt> directive <tt>session.save_path</tt> does not exist or is read-only.
    </li>
</ul>

<h4 id="faq2_9">
    <a href="#faq2_9">2.9 Seeing an upload progress bar</a></h4>

<p> To be able to see a progress bar during your uploads, your server must
have either the <a href="http://pecl.php.net/package/APC">APC</a> extension
    or the <a href="http://pecl.php.net/package/uploadprogress">uploadprogress</a>
    one. Moreover, the JSON extension has to be enabled in your PHP.</p>
    <p> If using APC, you must set <tt>apc.rfc1867</tt> to <tt>on</tt> in your php.ini.</p>

<h3 id="faqlimitations">Known limitations</h3>

<h4 id="login_bug">
    <a href="#login_bug">3.1 When using
    <abbr title="HyperText Transfer Protocol">HTTP</abbr> authentication, a user
    who logged out can not log in again in with the same nick.</a></h4>

<p> This is related to the authentication mechanism (protocol) used by
    phpMyAdmin. To bypass this problem: just close all the opened
    browser windows and then go back to phpMyAdmin. You should be able to
    log in again.</p>

<h4 id="faq3_2">
    <a href="#faq3_2">3.2 When dumping a large table in compressed mode, I get a memory
    limit error or a time limit error.</a></h4>

<p> Compressed dumps are built in memory and because of this are limited to
    php's memory limit. For GZip/BZip2 exports this can be overcome since 2.5.4
    using
    <a href="#cfg_CompressOnFly" class="configrule">$cfg['CompressOnFly']</a>
    (enabled by default). Zip exports can not be handled this way, so if you need
    Zip files for larger dump, you have to use another way.</p>

<h4 id="faq3_3">
    <a href="#faq3_3">3.3 With InnoDB tables, I lose foreign key relationships 
    when I rename a table or a column.</a></h4>

<p> This is an InnoDB bug, see <a href="http://bugs.mysql.com/bug.php?id=21704">http://bugs.mysql.com/bug.php?id=21704</a>.</p>

<h4 id="faq3_4">
    <a href="#faq3_4">3.4 I am unable to import dumps I created with the mysqldump tool
    bundled with the MySQL server distribution.</a></h4>

<p> The problem is that older versions of <code>mysqldump</code> created invalid comments like this:</p>

<pre>
-- MySQL dump 8.22
--
-- Host: localhost Database: database
---------------------------------------------------------
-- Server version 3.23.54
</pre>

<p> The invalid part of the code is the horizontal line made of dashes that
    appears once in every dump created with mysqldump. If you want to run your
    dump you have to turn it into valid MySQL. This means, you have to add a
    whitespace after the first two dashes of the line or add a # before it:
    <br />
    <code>
        -- -------------------------------------------------------<br />
    </code>
    or<br />
    <code>
        #---------------------------------------------------------
    </code>
</p>

<h4 id="faq3_5">
    <a href="#faq3_5">3.5 When using nested folders there are some multiple hierarchies
    displayed in a wrong manner?!</a> (<a href="#cfg_LeftFrameTableSeparator"
    class="configrule">$cfg['LeftFrameTableSeparator']</a>)</h4>

<p> Please note that you should not use the separating string multiple times
    without any characters between them, or at the beginning/end of your table
    name. If you have to, think about using another TableSeparator or disabling
    that feature</p>

<h4 id="faq3_6">
    <a href="#faq3_6">3.6 What is currently not supported in phpMyAdmin about InnoDB?</a></h4>

<p> In Relation view, being able to choose a table in another database,
    or having more than one index column in the foreign key.<br /><br/>
    In Query-by-example (Query), automatic generation of the query
    LEFT JOIN from the foreign table.<br /><br/>
</p>

<h4 id="faq3_7">
    <a href="#faq3_7">3.7 I have table with many (100+) columns and when I try to browse table
    I get series of errors like &quot;Warning: unable to parse url&quot;. How
    can this be fixed?</a></h4>
<p>
    Your table neither have a primary key nor an unique one, so we must use a
    long expression to identify this row. This causes problems to parse_url
    function. The workaround is to create a primary or unique key.
    <br />
</p>

<h4 id="faq3_8">
    <a href="#faq3_8">3.8 I cannot use (clickable) HTML-forms in columns where I put
    a MIME-Transformation onto!</a></h4>

<p> Due to a surrounding form-container (for multi-row delete checkboxes), no
    nested forms can be put inside the table where phpMyAdmin displays the results.
    You can, however, use any form inside of a table if keep the parent
    form-container with the target to tbl_row_delete.php and just put your own
    input-elements inside. If you use a custom submit input field, the form will
    submit itself to the displaying page again, where you can validate the
    $HTTP_POST_VARS in a transformation.

    For a tutorial on how to effectively use transformations, see our
    <a href="http://www.phpmyadmin.net/home_page/docs.php">Link section</a>
    on the official phpMyAdmin-homepage.</p>

<h4 id="faq3_9">
    <a href="#faq3_9">3.9 I get error messages when using "--sql_mode=ANSI" for the
    MySQL server</a></h4>

<p> When MySQL is running in ANSI-compatibility mode, there are some major
    differences in how <abbr title="structured query language">SQL</abbr> is
    structured (see <a href="http://dev.mysql.com/doc/mysql/en/ANSI_mode.html">
    http://dev.mysql.com/doc/mysql/en/ANSI_mode.html</a>). Most important of all,
    the quote-character (") is interpreted as an identifier quote character and
    not as a string quote character, which makes many internal phpMyAdmin
    operations into invalid <abbr title="structured query language">SQL</abbr>
    statements. There is no workaround to this behaviour. News to this item will
    be posted in Bug report
    <a href="https://sourceforge.net/tracker/index.php?func=detail&amp;aid=816858&amp;group_id=23067&amp;atid=377408">#816858</a>
</p>

<h4 id="faq3_10">
    <a href="#faq3_10">3.10 Homonyms and no primary key: When the results of a SELECT display
    more that one column with the same value
    (for example <tt>SELECT lastname from employees where firstname like 'A%'</tt> and two &quot;Smith&quot; values are displayed),
    if I click Edit I cannot be sure that I am editing the intended row.</a></h4>

<p> Please make sure that your table has a primary key, so that phpMyAdmin
    can use it for the Edit and Delete links.</p>

<h4 id="faq3_11">
    <a href="#faq3_11">3.11 The number of records for InnoDB tables is not correct.</a></h4>

<p> phpMyAdmin uses a quick method to get the row count, and this method
    only returns an approximate count in the case of InnoDB tables. See
    <a href="#cfg_MaxExactCount" class="configrule">$cfg['MaxExactCount']</a> for
    a way to modify those results, but
    this could have a serious impact on performance.</p>

<h4 id="faq3_12">
    <a href="#faq3_12">3.12 What are the phpMyAdmin limitations for MySQL 3?</a></h4>

<p> The number of records in queries containing COUNT and GROUP BY is
    not correctly calculated. Also, sorting results of a query like
    &quot;SELECT * from table GROUP BY&quot; ... is problematic.</p>

<h4 id="faq3_13">
    <a href="#faq3_13">3.13 I get an error when entering <tt>USE</tt> followed by a db name
    containing an hyphen.
</a></h4>
<p>
    The tests I have made with current MySQL 4.1.11 API shows that the
    API does not accept this syntax for the USE command. Enclosing the
    db name with backquotes works. For further confusion, no backquotes
    are needed with command-line mysql.
</p>

<h4 id="faq3_14">
    <a href="#faq3_14">3.14 I am not able to browse a table when I don't have the right to SELECT one of the columns.</a></h4>
<p>
    This has been a known limitation of phpMyAdmin since the beginning and
    it's not likely to be solved in the future.
</p>

<!-- Begin: Excel import limitations -->

<h4 id="faq3_15">
    <a href="#faq3_15">3.15 When I import an Excel spreadsheet, some cells with calculations do not display correctly.</a></h4>
<p>
    phpMyAdmin uses the <a href="http://www.codeplex.com/PHPExcel/">PHPExcel</a> library to parse Excel XLS and XLSX spreadsheets. 
    Therefore, any limitations that are listed on their page regarding Excel calculations will also apply here.
    <br /><br />
    PHPExcel will be kept up to date so as to make all improvements available to phpMyAdmin users.
</p>

<h4 id="faq3_16">
    <a href="#faq3_16">3.16 When I compress (gzip, bzip2, zip) an Excel workbook and attempt to import it, nothing happens.</a></h4>
<p>
    Since Excel XLSX workbooks are already compressed, there is often times only a small benefit from compressing them yet again. 
    Support for compressed Excel XLSX and XLS workbooks may be added in the future.
</p>

<h4 id="faq3_17">
    <a href="#faq3_17">3.17 When I import an Excel spreadsheet, my custom cell types are not represented as they are in Excel.</a></h4>
<p>
    Excel's internal representation of custom cell types is rather muddled (especially in Excel 97-2003 binary XLS files). If possible,
    consider using a built-in type. These are almost always guarenteed to import correctly.
</p>

<!-- End: Excel import limitations -->
<!-- Begin: CSV import limitations -->

<h4 id="faq3_18">
    <a href="#faq3_18">3.18 When I import a CSV file that contains multiple tables, they are lumped together into a single table.</a></h4>
<p>
    There is no reliable way to differetiate tables in CSV format. For the time being, you will have to break apart CSV files containing multiple tables.
</p>

<!-- End: CSV import limitations -->
<!-- Begin: Import type-detection limitations -->

<h4 id="faq3_19">
    <a href="#faq3_19">3.19 When I import a file and have phpMyAdmin determine the appropriate data structure it only uses int, decimal, and varchar types.</a></h4>
<p>
    Currently, the import type-detection system can only assign these MySQL types to columns. In future, more will likely be added but for the time being 
    you will have to edit the structure to your liking post-import.
    <br /><br />
    Also, you should note the fact that phpMyAdmin will use the size of the largest item in any given column as the column size for the appropriate type. If you 
    know you will be adding larger items to that column then you should manually adjust the column sizes accordingly. This is done for the sake of efficiency.
</p>

<!-- End: Import type-detection limitations -->

<h3 id="faqmultiuser"><abbr title="Internet service provider">ISP</abbr>s, multi-user installations</h3>

<h4 id="faq4_1">
    <a href="#faq4_1">4.1 I'm an <abbr title="Internet service provider">ISP</abbr>. Can I setup one central copy of phpMyAdmin or do I
    need to install it for each customer.
</a></h4>
<p>
    Since version 2.0.3, you can setup a central copy of phpMyAdmin for all
    your users. The development of this feature was kindly sponsored by
    NetCologne GmbH.
    This requires a properly setup MySQL user management and phpMyAdmin
    <abbr title="HyperText Transfer Protocol">HTTP</abbr> or cookie authentication. See the install section on
    &quot;Using <abbr title="HyperText Transfer Protocol">HTTP</abbr> authentication&quot;.
</p>

<h4 id="faq4_2">
    <a href="#faq4_2">4.2 What's the preferred way of making phpMyAdmin secure against evil
    access.
</a></h4>
<p>
    This depends on your system.<br />
    If you're running a server which cannot be accessed by other people, it's
    sufficient to use the directory protection bundled with your webserver
    (with Apache you can use <i>.htaccess</i> files, for example).<br />
    If other people have telnet access to your server, you should use
    phpMyAdmin's <abbr title="HyperText Transfer Protocol">HTTP</abbr> or cookie authentication features.
    <br /><br />
    Suggestions:
</p>
<ul>
    <li>
        Your <i>config.inc.php</i> file should be <tt>chmod 660</tt>.
    </li>
    <li>
        All your phpMyAdmin files should be chown -R phpmy.apache, where phpmy
        is a user whose password is only known to you, and apache is the
        group under which Apache runs.
    </li>
    <li>
        You should use PHP safe mode, to protect from other users that try
        to include your <i>config.inc.php</i> in their scripts.
    </li>
</ul>

<h4 id="faq4_3">
    <a href="#faq4_3">4.3 I get errors about not being able to include a file in
    <i>/lang</i> or in <i>/libraries</i>.
</a></h4>
<p>
    Check <i>php.ini</i>, or ask your sysadmin to check it. The
    <tt>include_path</tt> must contain &quot;.&quot; somewhere in it, and
    <tt>open_basedir</tt>, if used, must contain &quot;.&quot; and
    &quot;./lang&quot; to allow normal operation of phpMyAdmin.
</p>

<h4 id="faq4_4">
    <a href="#faq4_4">4.4 phpMyAdmin always gives &quot;Access denied&quot; when using <abbr title="HyperText Transfer Protocol">HTTP</abbr>
    authentication.
</a></h4>

<p> This could happen for several reasons:</p>

<ul><li><a href="#cfg_Servers_controluser" class="configrule">$cfg['Servers'][$i]['controluser']</a>
        and/or
        <a href="#cfg_Servers_controlpass" class="configrule">$cfg['Servers'][$i]['controlpass']</a>
        are wrong.</li>
    <li>The username/password you specify in the login dialog are invalid.</li>
    <li>You have already setup a security mechanism for the
        phpMyAdmin-directory, eg. a .htaccess file. This would interfere with
        phpMyAdmin's authentication, so remove it.</li>
</ul>

<h4 id="faq4_5">
    <a href="#faq4_5">4.5 Is it possible to let users create their own databases?</a></h4>

<p> Starting with 2.2.5, in the user management page, you can enter a wildcard
    database name for a user (for example &quot;joe%&quot;),
    and put the privileges you want.  For example,
    adding <tt>SELECT, INSERT, UPDATE, DELETE, CREATE, DROP, INDEX, ALTER</tt>
    would let a user create/manage his/her database(s).</p>

<h4 id="faq4_6">
    <a href="#faq4_6">4.6 How can I use the Host-based authentication additions?</a></h4>

<p> If you have existing rules from an old .htaccess file, you can take them
    and add a username between the <tt>'deny'</tt>/<tt>'allow'</tt> and
    <tt>'from'</tt> strings. Using the username wildcard of <tt>'%'</tt> would
    be a major benefit here if your installation is suited to using it. Then
    you can just add those updated lines into the
    <a href="#cfg_Servers_AllowDeny_rules" class="configrule">
        $cfg['Servers'][$i]['AllowDeny']['rules']</a> array.</p>

<p> If you want a pre-made sample, you can try this fragment. It stops the
    'root' user from logging in from any networks other than the private
    network <abbr title="Internet Protocol">IP</abbr> blocks.</p>

<pre>
//block root from logging in except from the private networks
$cfg['Servers'][$i]['AllowDeny']['order'] = 'deny,allow';
$cfg['Servers'][$i]['AllowDeny']['rules'] = array(
    'deny root from all',
    'allow root from localhost',
    'allow root from 10.0.0.0/8',
    'allow root from 192.168.0.0/16',
    'allow root from 172.16.0.0/12',
    );
</pre>

<h4 id="faq4_7">
    <a href="#faq4_7">4.7 Authentication window is displayed more than once, why?</a></h4>

<p> This happens if you are using a <abbr title="Uniform Resource Locator">URL</abbr> to start phpMyAdmin which is
    different than the one set in your
    <a href="#cfg_PmaAbsoluteUri" class="configrule">$cfg['PmaAbsoluteUri']</a>.
    For example, a missing &quot;www&quot;, or entering with an <abbr title="Internet Protocol">IP</abbr> address
    while a domain name is defined in the config file.</p>

<h4 id="faq4_8">
    <a href="#faq4_8">4.8 Which parameters can I use in the URL that starts phpMyAdmin?</a></h4>

<p>When starting phpMyAdmin, you can use the <tt>db</tt>, <tt>pma_username</tt>, <tt>pma_password</tt> and <tt>server</tt> parameters. This last one can contain either the numeric host index (from <tt>$i</tt> of the configuration file) or one of the host names present in the configuration file. Using <tt>pma_username</tt> and <tt>pma_password</tt> has been tested along with the usage of 'cookie' <tt>auth_type</tt>.</p>

<h3 id="faqbrowsers">Browsers or client <abbr title="operating system">OS</abbr></h3>

<h4 id="faq5_1">
    <a href="#faq5_1">5.1 I get an out of memory error, and my controls are non-functional,
    when trying to create a table with more than 14 columns.
</a></h4>
<p>
    We could reproduce this problem only under Win98/98SE. Testing under
    WinNT4 or Win2K, we could easily create more than 60 columns.
    <br />
    A workaround is to create a smaller number of columns, then come back to
    your table properties and add the other columns.
</p>

<h4 id="faq5_2">
    <a href="#faq5_2">5.2 With Xitami 2.5b4, phpMyAdmin won't process form fields.</a></h4>
<p>
    This is not a phpMyAdmin problem but a Xitami known bug: you'll face it
    with each script/website that use forms.<br />
    Upgrade or downgrade your Xitami server.
</p>

<h4 id="faq5_3">
    <a href="#faq5_3">5.3 I have problems dumping tables with Konqueror (phpMyAdmin 2.2.2).</a></h4>
<p>
    With Konqueror 2.1.1: plain dumps, zip and GZip dumps work ok, except that
    the proposed file name for the dump is always 'tbl_dump.php'. Bzip2 dumps
    don't seem to work.<br />

    With Konqueror 2.2.1: plain dumps work; zip dumps are placed into
    the user's temporary directory, so they must be moved before closing
    Konqueror, or else they disappear. GZip dumps give an error message.<br />

    Testing needs to be done for Konqueror 2.2.2.<br />
</p>

<h4 id="faq5_4">
    <a href="#faq5_4">5.4 I can't use the cookie authentication mode because Internet
    Explorer never stores the cookies.
</a></h4>
<p>
    MS Internet Explorer seems to be really buggy about cookies, at least till
    version 6. And thanks to Andrew Zivolup we've traced also a PHP 4.1.1 bug
    in this area!
    <br />
    Then, if you're running PHP 4.1.1, try to upgrade or downgrade... it may
    work!
</p>

<h4 id="faq5_5">
    <a href="#faq5_5">5.5 In Internet Explorer 5.0, I get JavaScript errors when browsing my
    rows.
</a></h4>
<p>
    Upgrade to at least Internet Explorer 5.5 SP2.<br />
</p>

<h4 id="faq5_6">
    <a href="#faq5_6">5.6 In Internet Explorer 5.0, 5.5 or 6.0, I get an error (like "Page not found")
    when trying to modify a row in a table with many columns, or with a text
    column 
</a></h4>
<p>
    Your table neither have a primary key nor an unique one, so we must use a
    long <abbr title="Uniform Resource Locator">URL</abbr> to identify this row. There is a limit on the length of the <abbr title="Uniform Resource Locator">URL</abbr> in
    those browsers, and this not happen in Netscape, for example. The
    workaround is to create a primary or unique key, or use another browser.
    <br />
</p>

<h4 id="faq5_7">
    <a href="#faq5_7">5.7 I refresh (reload) my browser, and come back to the welcome
    page.
</a></h4>
<p>
    Some browsers support right-clicking into the frame you want to refresh,
    just do this in the right frame.<br />
</p>

<h4 id="faq5_8">
    <a href="#faq5_8">5.8 With Mozilla 0.9.7 I have problems sending a query modified in the
    query box.
</a></h4>
<p>
    Looks like a Mozilla bug: 0.9.6 was OK. We will keep an eye on future
    Mozilla versions.<br />
</p>

<h4 id="faq5_9">
    <a href="#faq5_9">5.9 With Mozilla 0.9.? to 1.0 and Netscape 7.0-PR1 I can't type a
    whitespace in the <abbr title="structured query language">SQL</abbr>-Query edit area: the page scrolls down.
</a></h4>
<p>
    This is a Mozilla bug (see bug #26882 at
    <a href="http://bugzilla.mozilla.org/">BugZilla</a>).<br />
</p>

<h4 id="faq5_10">
    <a href="#faq5_10">5.10 With Netscape 4.75 I get empty rows between each row of data in a
    <abbr title="comma separated values">CSV</abbr> exported file.
</a></h4>
<p>
    This is a known Netscape 4.75 bug: it adds some line feeds when exporting
    data in octet-stream mode. Since we can't detect the specific Netscape
    version, we cannot workaround this bug.
</p>

<h4 id="faq5_11">
    <a href="#faq5_11">5.11 Extended-ASCII characters like German umlauts are displayed
    wrong.</a></h4>

<p> Please ensure that you have set your browser's character set to the one of the
    language file you have selected on phpMyAdmin's start page.
    Alternatively, you can try the auto detection mode that is supported by the
    recent versions of the most browsers.</p>

<h4 id="faq5_12">
    <a href="#faq5_12">5.12 <acronym title="Apple Macintosh">Mac</acronym> <abbr title="operating system">OS</abbr> X: Safari browser changes special characters to
    &quot;?&quot;.</a></h4>

<p> This issue has been reported by a <abbr title="operating system">OS</abbr> X user, who adds that Chimera,
    Netscape and Mozilla do not have this problem.</p>

<h4 id="faq5_13">
    <a href="#faq5_13">5.13 With Internet Explorer 5.5 or 6, and <abbr title="HyperText Transfer Protocol">HTTP</abbr> authentication type,
    I cannot manage two servers: I log in to the first one, then the other one,
    but if I switch back to the first, I have to log in on each operation.</a></h4>

<p> This is a bug in Internet Explorer, other browsers do not behave this way.</p>

<h4 id="faq5_14">
    <a href="#faq5_14">5.14 Using Opera6, I can manage to get to the authentication,
    but nothing happens after that, only a blank screen.</a></h4>

<p> Please upgrade to Opera7 at least.</p>

<h4 id="faq5_15">
    <a href="#faq5_15">5.15 I have display problems with Safari.</a></h4>

<p> Please upgrade to at least version 1.2.3.</p>

<h4 id="faq5_16">
    <a href="#faq5_16">5.16 With Internet Explorer, I get &quot;Access is denied&quot;
    Javascript errors. Or I cannot make phpMyAdmin work under Windows.</a></h4>

<p> Please check the following points:</p>
    <ul><li>Maybe you have defined your <tt>PmaAbsoluteUri</tt> setting
            in <tt>config.inc.php</tt> to an <abbr title="Internet Protocol">IP</abbr>
            address and you are starting
            phpMyAdmin with a <abbr title="Uniform Resource Locator">URL</abbr>
            containing a domain name, or the reverse situation.</li>
        <li>Security settings in IE and/or Microsoft Security Center are
            too high, thus blocking scripts execution.</li>
        <li>The Windows Firewall is blocking Apache and MySQL. You must
            allow <abbr title="HyperText Transfer Protocol">HTTP</abbr> ports
            (80 or 443) and MySQL port (usually 3306)
            in the &quot;in&quot; and &quot;out&quot; directions.</li>
    </ul>

<h4 id="faq5_17">
    <a href="#faq5_17">5.17 With Firefox, I cannot delete rows of data or drop a database.</a></h4>
<p> Many users have confirmed that the Tabbrowser Extensions plugin they
    installed in their Firefox is causing the problem.</p>

<h4 id="faq5_18">
<a href="#faq5_18">5.18 With Konqueror 4.2.x an invalid <tt>LIMIT</tt>
    clause is generated when I browse a table.</a></h4>
<p> This happens only when both of these conditions are met: using the 
    <tt>http</tt> authentication mode and <tt>register_globals</tt> being set 
    to <tt>On</tt> on the server. It seems to be a browser-specific problem; 
    meanwhile use the <tt>cookie</tt> authentication mode.</p>

<h3 id="faqusing">Using phpMyAdmin</h3>

<h4 id="faq6_1">
    <a href="#faq6_1">6.1 I can't insert new rows into a table / I can't create a table
    - MySQL brings up a <abbr title="structured query language">SQL</abbr>-error.
</a></h4>
<p>
    Examine the <abbr title="structured query language">SQL</abbr> error with care. Often the problem is caused by
    specifying a wrong column-type.<br />
    Common errors include:
</p>
<ul>
    <li>Using <tt>VARCHAR</tt> without a size argument</li>
    <li>Using <tt>TEXT</tt> or <tt>BLOB</tt> with a size argument</li>
</ul>
<p>
    Also, look at the syntax chapter in the MySQL manual to confirm that your
    syntax is correct.
</p>

<h4 id="faq6_2">
    <a href="#faq6_2">6.2 When I create a table, I set an index for two
        columns and
    phpMyAdmin generates only one index with those two columns.
</a></h4>
<p>
    This is the way to create a multi-columns
    index. If you want two indexes, create the first one when creating the
    table, save, then display the table properties and click the Index link to
    create the other index.
</p>

<h4 id="faq6_3">
    <a href="#faq6_3">6.3 How can I insert a null value into my table?</a></h4>
<p>
    Since version 2.2.3, you have a checkbox for each column that can be null.
    Before 2.2.3, you had to enter &quot;null&quot;, without the quotes, as the
    column's value. Since version 2.5.5, you have to use the checkbox to get
    a real NULL value, so if you enter &quot;NULL&quot; this means you want
    a literal NULL in the column, and not a NULL value (this works in PHP4).
</p>

<h4 id="faq6_4">
    <a href="#faq6_4">6.4 How can I backup my database or table?</a></h4>

<p> Click on a database or table name in the left frame, the properties will be
    displayed.  Then on the menu, click &quot;Export&quot;, you can dump
    the structure, the data, or both. This will generate standard <abbr title="structured query language">SQL</abbr>
    statements that can be used to recreate your database/table.
    <br /><br />
    You will need to choose &quot;Save as file&quot;, so that phpMyAdmin can
    transmit the resulting dump to your station. Depending on your PHP
    configuration, you will see options to compress the dump. See also the
    <a href="#cfg_ExecTimeLimit" class="configrule">$cfg['ExecTimeLimit']</a>
    configuration variable.<br /><br />

    For additional help on this subject, look for the word &quot;dump&quot; in
    this document.</p>

<h4 id="faq6_5">
    <a href="#faq6_5">6.5 How can I restore (upload) my database or table using a dump?
    How can I run a &quot;.sql&quot; file?
</a></h4>

<p> Click on a database name in the left frame, the properties will be
    displayed. Select &quot;Import&quot; from the list
    of tabs in the right&#8211;hand frame (or &quot;<abbr title="structured query language">SQL</abbr>&quot; if your phpMyAdmin
    version is previous to 2.7.0). In the &quot;Location of the text file&quot; section, type in
    the path to your dump filename, or use the Browse button. Then click Go.
    <br /><br />
    With version 2.7.0, the import engine has been re&#8211;written, if possible it is suggested
    that you upgrade to take advantage of the new features.
    <br /><br />
    For additional help on this subject, look for the word &quot;upload&quot;
    in this document.
</p>

<h4 id="faq6_6">
    <a href="#faq6_6">6.6 How can I use the relation table in Query-by-example?</a></h4>

<p> Here is an example with the tables persons, towns and countries, all
    located in the database mydb. If you don't have a <tt>pma_relation</tt>
    table, create it as explained in the configuration section. Then create the
    example tables:</p>

<pre>
CREATE TABLE REL_countries (
    country_code char(1) NOT NULL default '',
    description varchar(10) NOT NULL default '',
    PRIMARY KEY (country_code)
) TYPE=MyISAM;

INSERT INTO REL_countries VALUES ('C', 'Canada');

CREATE TABLE REL_persons (
    id tinyint(4) NOT NULL auto_increment,
    person_name varchar(32) NOT NULL default '',
    town_code varchar(5) default '0',
    country_code char(1) NOT NULL default '',
    PRIMARY KEY (id)
) TYPE=MyISAM;

INSERT INTO REL_persons VALUES (11, 'Marc', 'S', '');
INSERT INTO REL_persons VALUES (15, 'Paul', 'S', 'C');

CREATE TABLE REL_towns (
    town_code varchar(5) NOT NULL default '0',
    description varchar(30) NOT NULL default '',
    PRIMARY KEY (town_code)
) TYPE=MyISAM;

INSERT INTO REL_towns VALUES ('S', 'Sherbrooke');
INSERT INTO REL_towns VALUES ('M', 'Montr&eacute;al');
</pre>

<p> To setup appropriate links and display information:</p>

<ul><li>on table &quot;REL_persons&quot; click Structure, then Relation view</li>
    <li>in Links, for &quot;town_code&quot; choose &quot;REL_towns-&gt;code&quot;</li>
    <li>in Links, for &quot;country_code&quot; choose &quot;REL_countries-&gt;country_code&quot;</li>
    <li>on table &quot;REL_towns&quot; click Structure, then Relation view</li>
    <li>in &quot;Choose column to display&quot;, choose &quot;description&quot;</li>
    <li>repeat the two previous steps for table &quot;REL_countries&quot;</li>
</ul>

<p> Then test like this:</p>

<ul><li>Click on your db name in the left frame</li>
    <li>Choose &quot;Query&quot;</li>
    <li>Use tables: persons, towns, countries</li>
    <li>Click &quot;Update query&quot;</li>
    <li>In the columns row, choose persons.person_name and click the
        &quot;Show&quot; tickbox </li>
    <li>Do the same for towns.description and countries.descriptions in the
        other 2 columns</li>
    <li>Click &quot;Update query&quot; and you will see in the query box that
        the correct joins have been generated</li>
    <li>Click &quot;Submit query&quot;</li>
</ul>

<h4 id="faqdisplay">
    <a href="#faqdisplay">6.7 How can I use the &quot;display column&quot; feature?</a></h4>
<p>
    Starting from the previous example, create the pma_table_info as explained
    in the configuration section, then browse your persons table,
    and move the mouse over a town code or country code.
    <br /><br />
    See also <a href="#faq6_21"><abbr title="Frequently Asked Questions">FAQ</abbr> 6.21</a> for an additional feature that &quot;display column&quot;
    enables: drop-down list of possible values.
</p>

<h4 id="faqpdf">
    <a href="#faqpdf">6.8 How can I produce a <abbr title="Portable Document Format">PDF</abbr> schema of my database?</a></h4>
<p>
    First the configuration variables &quot;relation&quot;,
    &quot;table_coords&quot; and &quot;pdf_pages&quot; have to be filled in.
    <br /><br />
    Then you need to think about your schema layout. Which tables will go on
    which pages?
</p>
<ul>
    <li>Select your database in the left frame.</li>
    <li>Choose &quot;Operations&quot; in the navigation bar at the top.</li>
    <li>Choose &quot;Edit <abbr title="Portable Document Format">PDF</abbr>
        Pages&quot; near the bottom of the page.</li>
    <li>Enter a name for the first <abbr title="Portable Document Format">PDF</abbr>
        page and click Go. If you like, you
        can use the &quot;automatic layout,&quot; which will put all your
        linked tables onto the new page.</li>
    <li>Select the name of the new page (making sure the Edit radio button
        is selected) and click Go.</li>
    <li>Select a table from the list, enter its coordinates and click Save.<br />
        Coordinates are relative; your diagram will
        be automatically scaled to fit the page. When initially placing tables
        on the page, just pick any coordinates -- say, 50x50. After clicking
        Save, you can then use the <a href="#wysiwyg">graphical editor</a> to
        position the element correctly.</li>
    <li>When you'd like to look at your <abbr title="Portable Document Format">PDF</abbr>,
        first be sure to click the Save
        button beneath the list of tables and coordinates, to save any changes
        you made there. Then scroll all the way down, select the
        <abbr title="Portable Document Format">PDF</abbr> options
        you want, and click Go.</li>
    <li>Internet Explorer for Windows may suggest an incorrect filename when
        you try to save a generated <abbr title="Portable Document Format">PDF</abbr>.
        When saving a generated <abbr title="Portable Document Format">PDF</abbr>, be
        sure that the filename ends in &quot;.pdf&quot;, for example
        &quot;schema.pdf&quot;. Browsers on other operating systems, and other
        browsers on Windows, do not have this problem.</li>
</ul>

<h4 id="faq6_9">
    <a href="#faq6_9">6.9 phpMyAdmin is changing the type of one of my
    columns!</a></h4>

<p> No, it's MySQL that is doing
    <a href="http://www.mysql.com/doc/S/i/Silent_column_changes.html">silent
    column type changing</a>.</p>

<h4 id="underscore">
    <a href="#underscore">6.10 When creating a privilege, what happens with
    underscores in the database name?</a></h4>

<p> If you do not put a backslash before the underscore, this is a wildcard
    grant, and the underscore means &quot;any character&quot;. So, if the
    database name is &quot;john_db&quot;, the user would get rights to john1db,
    john2db ...<br /><br />

    If you put a backslash before the underscore, it means that the database
    name will have a real underscore.</p>

<h4 id="faq6_11">
    <a href="#faq6_11">6.11 What is the curious symbol &oslash; in the
    statistics pages?</a></h4>

<p> It means &quot;average&quot;.</p>

<h4 id="faqexport">
    <a href="#faqexport">6.12 I want to understand some Export options.</a></h4>

<p><b>Structure:</b></p>

<ul><li>&quot;Add DROP TABLE&quot; will add a line telling MySQL to
        <a href="http://dev.mysql.com/doc/mysql/en/drop-table.html">drop the table</a>,
        if it already exists during the import. It does NOT drop the table after
        your export, it only affects the import file.</li>
    <li>&quot;If Not Exists&quot; will only create the table if it doesn't exist.
        Otherwise, you may get an error if the table name exists but has a
        different structure.</li>
    <li>&quot;Add AUTO_INCREMENT value&quot; ensures that AUTO_INCREMENT value
        (if any) will be included in backup.</li>
    <li>&quot;Enclose table and column names with backquotes&quot; ensures that
        column and table names formed with special characters are protected.</li>
    <li>&quot;Add into comments&quot; includes column comments, relations, and MIME
        types set in the pmadb in the dump as
        <abbr title="structured query language">SQL</abbr> comments (<i>/* xxx */</i>).
       </li>
</ul>

<p><b>Data:</b></p>

<ul><li>&quot;Complete inserts&quot; adds the column names on every INSERT
        command, for better documentation (but resulting file is bigger).</li>
    <li>&quot;Extended inserts&quot; provides a shorter dump file by using only
        once the INSERT verb and the table name.</li>
    <li>&quot;Delayed inserts&quot; are best explained in the
        <a href="http://dev.mysql.com/doc/mysql/en/insert-delayed.html">MySQL manual</a>.
       </li>
    <li>&quot;Ignore inserts&quot; treats errors as a warning instead. Again,
        more info is provided in the
        <a href="http://dev.mysql.com/doc/mysql/en/insert.html">MySQL manual</a>,
        but basically with this selected, invalid values are adjusted and
        inserted rather than causing the entire statement to fail.</li>
</ul>

<h4 id="faq6_13">
    <a href="#faq6_13">6.13 I would like to create a database with a dot
    in its name.</a></h4>

<p> This is a bad idea, because in MySQL the syntax &quot;database.table&quot;
    is the normal way to reference a database and table name. Worse, MySQL
    will usually let you create a database with a dot, but then you cannot
    work with it, nor delete it.</p>

<h4 id="faqsqlvalidator">
    <a href="#faqsqlvalidator">6.14 How do I set up the
    <abbr title="structured query language">SQL</abbr> Validator?</a></h4>

<p> To use it, you need a very recent version of PHP, 4.3.0 recommended, with
    <abbr title="Extensible Markup Language">XML</abbr>,
    <abbr title="Perl Compatible Regular Expressions">PCRE</abbr> and
    <abbr title="PHP Extension and Application Repository">PEAR</abbr> support.
    On your system command line, run <tt>"pear install Net_Socket Net_URL
    HTTP_Request Mail_Mime Net_DIME SOAP"</tt> to get the necessary
    <abbr title="PHP Extension and Application Repository">PEAR</abbr> modules
    for usage.<br />
    On a more recent pear version, I had problems with the state of Net_DIME
    being beta, so this single command
    <tt>"pear -d preferred_state=beta install -a SOAP"</tt> installed all the
    needed modules.<br />
    If you use the Validator, you should be aware that any
    <abbr title="structured query language">SQL</abbr> statement you
    submit will be stored anonymously (database/table/column names,
    strings, numbers replaced with generic values). The Mimer
    <abbr title="structured query language">SQL</abbr>
    Validator itself, is &copy; 2001 Upright Database Technology.
    We utilize it as free SOAP service.</p>

<h4 id="faq6_15">
    <a href="#faq6_15">6.15 I want to add a BLOB column and put an index on
    it, but MySQL says &quot;BLOB column '...' used in key specification without
    a key length&quot;.</a></h4>

<p> The right way to do this, is to create the column without any indexes,
    then display the table structure and use the &quot;Create an index&quot;
    dialog. On this page, you will be able to choose your BLOB column, and
    set a size to the index, which is the condition to create an index on
    a BLOB column.</p>

<h4 id="faq6_16">
    <a href="#faq6_16">6.16 How can I simply move in page with plenty
    editing fields?</a></h4>

<p> You can use Ctrl+arrows (Option+Arrows in Safari) for moving on most pages
    with many editing fields (table structure changes, row editing, etc.)
    (must be enabled in configuration - see.
    <a href="#CtrlArrowsMoving" class="configrule">$cfg['CtrlArrowsMoving']</a>).
    You can also have a look at the directive
    <a href="#DefaultPropDisplay" class="configrule">$cfg['DefaultPropDisplay']</a>
    ('vertical') and see if this eases up editing for you.</p>

<h4 id="faq6_17">
    <a href="#faq6_17">6.17 Transformations: I can't enter my own mimetype!
    WTF is this feature then useful for?</a></h4>

<p> Slow down :). Defining mimetypes is of no use, if you can't put transformations
    on them. Otherwise you could just put a comment on the column. Because entering
    your own mimetype will cause serious syntax checking issues and validation,
    this introduces a high-risk false-user-input situation. Instead you have to
    initialize mimetypes using functions or empty mimetype definitions.<br />
    Plus, you have a whole overview of available mimetypes. Who knows all those
    mimetypes by heart so he/she can enter it at will?</p>

<h4 id="faqbookmark">
    <a href="#faqbookmark">6.18 Bookmarks: Where can I store bookmarks? Why
    can't I see any bookmarks below the query box? What is this variable for?
</a></h4>

<p> Any query you have executed can be stored as a bookmark on the page where the
    results are displayed. You will find a button labeled 'Bookmark this query'
    just at the end of the page.<br />
    As soon as you have stored a bookmark, it is related to the database you run
    the query on. You can now access a bookmark dropdown on each page, the query
    box appears on for that database.<br /><br />

    Since phpMyAdmin 2.5.0 you are also able to store variables for the bookmarks.
    Just use the string <b>/*[VARIABLE]*/</b> anywhere in your query. Everything
    which is put into the <i>value</i> input box on the query box page will
    replace the string &quot;/*[VARIABLE]*/&quot; in your stored query. Just be
    aware of that you HAVE to create a valid query, otherwise your query won't be
    even able to be stored in the database.<br />
    Also remember, that everything else inside the <b>/*[VARIABLE]*/</b> string
    for your query will remain the way it is, but will be stripped of the /**/
    chars. So you can use:<br /><br />

    <code>/*, [VARIABLE] AS myname */</code><br /><br />

    which will be expanded to<br /><br />

    <code>, VARIABLE as myname</code><br /><br />

    in your query, where VARIABLE is the string you entered in the input box. If
    an empty string is provided, no replacements are made.<br /><br />

    A more complex example. Say you have stored this query:<br /><br />
    <code>SELECT Name, Address FROM addresses WHERE 1 /* AND Name LIKE '%[VARIABLE]%' */</code>
    <br /><br />

    Say, you now enter &quot;phpMyAdmin&quot; as the variable for the stored query,
    the full query will be:<br /><br />

    <code>SELECT Name, Address FROM addresses WHERE 1 AND Name LIKE '%phpMyAdmin%'</code>
    <br /><br />

    You can use multiple occurrences of <b>/*[VARIABLE]*/</b> in a single query.<br />
    <b>NOTE THE ABSENCE OF SPACES</b> inside the &quot;/**/&quot; construct. Any
    spaces inserted there
    will be later also inserted as spaces in your query and may lead to unexpected
    results especially when
    using the variable expansion inside of a &quot;LIKE ''&quot; expression.<br />
    Your initial query which is going to be stored as a bookmark has to yield at
    least one result row so
    you can store the bookmark. You may have that to work around using well
    positioned &quot;/**/&quot; comments.</p>

<h4 id="faq6_19">
    <a href="#faq6_19">6.19 How can I create simple L<sup>A</sup>T<sub><big>E</big></sub>X document to
    include exported table?</a></h4>

<p> You can simply include table in your L<sup>A</sup>T<sub><big>E</big></sub>X documents, minimal sample
    document should look like following one (assuming you have table
    exported in file <code>table.tex</code>):</p>

<pre>
\documentclass{article} % or any class you want
\usepackage{longtable}  % for displaying table
\begin{document}        % start of document
\include{table}         % including exported table
\end{document}          % end of document
</pre>

<h4 id="faq6_20">
    <a href="#faq6_20">6.20 In MySQL 4, I see a lot of databases which are not mine, and cannot
    access them.
</a></h4>

<p> Upgrading to MySQL 4 usually gives users those global privileges: CREATE
    TEMPORARY TABLES, SHOW DATABASES, LOCK TABLES. Those privileges also
    enable users to see all the database names.
    See this <a href="http://bugs.mysql.com/179">bug report</a>.<br /><br />

    So if your users do not need those privileges, you can remove them and their
    databases list will shorten.</p>

<h4 id="faq6_21">
    <a href="#faq6_21">6.21 In edit/insert mode, how can I see a list of
    possible values for a column, based on some foreign table?</a></h4>

<p> You have to setup appropriate links between the tables, and also
    setup the &quot;display column&quot; in the foreign table. See
    <a href="#faq6_6"><abbr title="Frequently Asked Questions">FAQ</abbr>
    6.6</a> for an example. Then, if there are 100 values or less in the
    foreign table, a drop-down list of values will be available.
    You will see two lists of values, the first list containing the key
    and the display column, the second list containing the display column 
    and the key. The reason for this is to be able to type the first
    letter of either the key or the display column.<br /><br />

    For 100 values or more, a distinct window will appear, to browse foreign
    key values and choose one. To change the default limit of 100, see
    <tt><a href="#cfg_ForeignKeyMaxLimit" class="configrule">$cfg['ForeignKeyMaxLimit']</a></tt>.</p>

<h4 id="faq6_22">
    <a href="#faq6_22">6.22 Bookmarks: Can I execute a default bookmark
    automatically when entering Browse mode for a table?</a></h4>

<p> Yes. If a bookmark has the same label as a table name, it will be executed.
</p>

<h4 id="faq6_23">
    <a href="#faq6_23">6.23 Export: I heard phpMyAdmin can export Microsoft
    Excel files, how can I enable that?</a></h4>

<p> You can use
    <abbr title="comma separated values">CSV</abbr> for Microsoft Excel,
    which works out of the box, but phpMyAdmin supports direct export 
    to Microsoft Excel version 97 and newer.  For this to work, you need to set
    <a href="#cfg_TempDir" class="configrule">$cfg['TempDir']</a> to a
    place where the web server user can write (for example <tt>'./tmp'</tt>).</p>
<p> To create the temporary directory on a UNIX-based system, you can do:</p>

<pre>
cd phpMyAdmin
mkdir tmp
chmod o+rwx tmp
</pre>

<h4 id="faq6_24">
    <a href="#faq6_24">6.24 Now that phpMyAdmin supports native MySQL 4.1.x column comments,
    what happens to my column comments stored in pmadb?</a></h4>

<p> Automatic migration of a table's pmadb-style column comments to the native
    ones is done whenever you enter Structure page for this table.</p>

<h4 id="faq6_25">
	<a href="#faq6_25">6.25 How does BLOB streaming work in phpMyAdmin?</a></h4>

<p> First, for general information about BLOB streaming on MySQL, visit <a href="http://blobstreaming.org">blobstreaming.org</a>. We currently support streaming if you are running MySQL 5.1 with the PBXT and PBMS storage engines. Moreover, only PBMS 0.5.04 is supported.</p>

<ol>
	<li>In <tt>config.inc.php</tt> your host should be defined with a FQDN (fully qualified domain name) instead of something like &quot;localhost&quot;.</li>
	<li>A current limitation is that your first login via phpMyAdmin to a freshly-started server must be done with an account that has the SUPER privilege.</li>
	<li>On your target database, go to Operations and in the &quot;BLOB Repository&quot; section, click &quot;Enable&quot;. This creates the PBMS system tables inside your database.</li>
	<li>Ensure that your target table is under the PBXT storage engine and has a LONGBLOB column.</li>
	<li>When you insert or update a row in this table, put a checkmark on the &quot;Upload to BLOB repository&quot; optional choice; otherwise, the upload will be done directly in your column instead of the repository.</li>
	<li>Finally when you browse your table, you'll see in your column a link to stream your data, for example &quot;View image&quot;. A header containing the correct MIME-type will be sent to your browser; this MIME-type was stored at upload time but in case it's incorrect, it's possible to edit it by clicking on the displayed MIME-type.</li> 
</ol>	

<h4 id="faq6_26">
    <a href="#faq6_26">6.26 How can I select a range of rows?</a></h4>

<p> Click the first row of the range, hold the shift key and click the last row of the range. This works everywhere you see rows, for example in Browse mode or on the Structure page.</p>


<h3 id="faqproject">phpMyAdmin project</h3>

<h4 id="faq7_1">
    <a href="#faq7_1">7.1 I have found a bug. How do I inform developers?</a></h4>

<p> Our Bug Tracker is located at
    <a href="http://sf.net/projects/phpmyadmin/">http://sf.net/projects/phpmyadmin/</a>
    under the Bugs section.<br /><br />

    But please first discuss your bug with other users:<br />
    <a href="https://sourceforge.net/projects/phpmyadmin/forums">
    https://sourceforge.net/projects/phpmyadmin/forums</a>.
</p>

<h4 id="faq7_2">
    <a href="#faq7_2">7.2 I want to translate the messages to a new language or upgrade an
    existing language, where do I start?</a></h4>

<p> Always use latest Git version of the po file to translate. You can optionally
    translate online at our <a href="http://l10n.cihar.com/">translation
    server</a> where you can also get the latest po files and merge them
    with your translations. For creating a new translation simply use
    <code>po/phpmyadmin.pot</code> and generate
    <code>po/LANG_CODE.po</code> for your language (you can use
    <code>msginit -i po/phpmyadmin.pot -l LANG_CODE --no-translator -o po/LANG_CODE.po</code>
    to do this) or ask on the mailing list to add the translation to the web
    interface. More details are available on <a href="http://wiki.phpmyadmin.net/pma/Devel:Gettext_for_translators">our wiki</a>.
</p>
<p>
    Please note that we try not to use HTML entities like &amp;eacute; in
    the translations, since we define the right character set in the file.
    With HTML entities, the text on JavaScript messages would not
    display correctly.
    However there are some entities that need to be there: quotes,
    non-breakable spaces, ampersands, less than, greater than.
</p>
<p>
    You can then put your translations, as a zip file to avoid losing special
    characters, on the sourceforge.net <a href="https://sourceforge.net/tracker/?group_id=23067&amp;atid=387645">translation tracker.</a>
</p>
<p>
    It would be a good idea to subscribe to the <a href="https://lists.sourceforge.net/lists/listinfo/phpmyadmin-translators">phpmyadmin-translators</a> mailing
    list, because this is where we ask for translations of new messages.
</p>

<p>
    Documentation is being translated using po4a and gettext (see 
    <a href="http://www.phpmyadmin.net/home_page/docs.php">documentation</a>
    for existing translations). To start, checkout
    <a href="http://phpmyadmin.git.sourceforge.net/git/gitweb.cgi?p=phpmyadmin/localized_docs;a=tree;f=po"><code>localized_docs/po</code></a>
    from Git, or just go to the <a href="https://l10n.cihar.com/projects/pmadoc/">translation server</a>
    and translate it online. If your language is missing, just contact
    <a href="mailto:michal@cihar.com">Michal Čihař</a>; he will add it. If
    you prefer to directly translate the po files, please put updated ones into our
    <a href="https://sourceforge.net/tracker/?group_id=23067&amp;atid=387645">translation tracker</a>. 
</p>

<h4 id="faq7_3">
    <a href="#faq7_3">7.3 I would like to help out with the development of
    phpMyAdmin. How should I proceed?</a></h4>

<p> The following method is preferred for new developers:</p>

<ol><li>fetch the current git repository over anonymous git:<br />
    <tt>git clone
        git://phpmyadmin.git.sourceforge.net/gitroot/phpmyadmin/phpmyadmin</tt><br />
    </li>
    <li>add your stuff</li>
    <li>generate patch with your changes:
    <tt>git diff &gt; xxx.diff</tt><br />
    </li>
    <li>submit your patch via the <a
        href="https://sourceforge.net/tracker/?group_id=23067&amp;atid=377410">patch
        tracker of the phpMyAdmin project</a>.
    </li>
</ol>

<p>More details on git are available on <a href="http://wiki.phpmyadmin.net/pma/Devel:Git">our wiki</a>.</p>

<p> Write access to the repository is granted only to experienced developers who
    have already contributed something useful to phpMyAdmin.<br />
    Also, have a look at the <a href="#developers">Developers section</a>.</p>

<h3 id="faqsecurity">Security</h3>

<h4 id="faq8_1">
    <a href="#faq8_1">8.1 Where can I get information about the security alerts issued for phpMyAdmin?</a></h4>

<p> Please refer to
    <a href="http://www.phpmyadmin.net/home_page/security.php">http://www.phpmyadmin.net/home_page/security.php</a>
</p>

<h4 id="faq8_2">
    <a href="#faq8_2">8.2 How can I protect phpMyAdmin against brute force attacks?</a></h4>

<p> If you use Apache web server, phpMyAdmin exports information about 
    authentication to the Apache environment and it can be used in Apache logs.
    Currently there are two variables available:
</p>
<dl>
    <dt><code>userID</code></dt>
    <dd>User name of currently active user (he does not have to be logged
    in).</dd>
    <dt><code>userStatus</code></dt>
    <dd>Status of currently active user, one of <code>ok</code> (user is 
    logged in), <code>mysql-denied</code> (MySQL denied user login),
    <code>allow-denied</code> (user denied by allow/deny rules),
    <code>root-denied</code> (root is denied in configuration),
    <code>empty-denied</code> (empty password is denied).</dd>
</dl>
<p>
    <code>LogFormat</code> directive for Apache can look like following:
</p>
<pre>
LogFormat "%h %l %u %t \"%r\" %>s %b \
\"%{Referer}i\" \"%{User-Agent}i\" %{userID}n %{userStatus}n"   pma_combined
</pre>
<p>
    You can then use any log analyzing tools to detect possible break-in
    attempts.
</p>

<h3 id="faqsynchronization">Synchronization</h3>
<h4 id="faq9_1">
    <a href="#faq9_1">9.1 How can I synchronize two databases/tables in phpMyAdmin?</a></h4>

<p> You can now synchronize databases/tables in phpMyAdmin using the Synchronize feature.
It allows you to connect to local as well as remote servers. This requires you to enter 
server host name, username, password, port and the name of the database. Therefore you can 
now synchronize your databases placed on the same server or some remote server.
</p>

<p>
This feature is helpful for developers who need to replicate their
database&#8217;s structure as well as data. Moreover, this feature not only
helps replication but also facilitates the user to keep his/her database
in sync with another database. Other than the full database, certain
tables of the databases can also be synchronized.
</p>

<p>
You need to fill in the host name of the server, the username and
password of an user account already there in MySQL. Port is by default
populated with 3306 (MySQL default port). Then the name of the database
should be mentioned at the end. All the information other than the port
needs to be filled explicitly for the source as well as target servers.
</p>

<p>
After successfully passing through the authentication phase, the source and
target database table names will be displayed. It will be a tabular
representation. 
</p>

<p>
On the left, are listed the source database table names. Some of the
names have a <code>+</code> plus sign preceding them. This shows that these tables
are only present in source database and they need to be added to the
target database in order to synchronize the target database. The tables
whose names are not preceded by a <code>+</code> sign are already present in the
target database. 
</p>

<p>
On the right, are listed the target database table names. There are few
table names that have <code>(not present)</code> appended after their names. This
means that these tables are to be created in target database in order to
synchronize target database with source database. Some table names
have a <code>-</code> minus sign preceding them. This shows that these tables are
only present in target database and they will remain unchanged in the
target database. The column in the middle shows the difference between
the source and target corresponding tables.
</p>

<p>
The difference is depicted by the red and green buttons with <tt>S</tt> and <tt>D</tt>
letters, indicating that either Structure or Data are not up to date. By
clicking on them, they will turn grey, what means that they will be synchronized.
</p>

<!-- DEVELOPERS -->
<h2 id="developers">Developers Information</h2>

<p> phpMyAdmin is Open Source, so you're invited to contribute to it. Many
    great features have been written by other people and you too can help to
    make phpMyAdmin a useful tool.</p>

<p> If you're planning to contribute source, please read the following
    information:</p>

<ul><li>All files include <i>libraries/header.inc.php</i> (layout),.
        <i>libraries/common.lib.php</i> (common functions) and
        <i>config.inc.php</i>.<br />
        Only configuration data should go in <i>config.inc.php</i>. Please keep
        it free from other code.<br />
        Commonly used functions should be added to
        <i>libraries/common.lib.php</i> and more specific ones may be added
        within a library stored into the <i>libraries</i> sub-directory.</li>
    <li>Obviously, you're free to use whatever coding style you want. But
        please try to keep your code as simple as possible: beginners are
        using phpMyAdmin as an example application.<br />
        As far as possible, we want the scripts to be XHTML1.0 and CSS2
        compliant on one hand, they fit the
        <a href="http://pear.php.net/">
        <abbr title="PHP Extension and Application Repository">PEAR</abbr>
        coding standards</a>
        on the other hand. Please pay attention to this.</li>
    <li>Please enable showing PHP errors and warnings by the
        <code><a href="#cfg_Error_Handler_display">$cfg['Error_Handler']['display']</a></code>
        configuration directive.</li>
    <li>Please try to keep up the file-naming conventions. Table-related stuff
        goes to <i>tbl_*.php</i>, db-related code to <i>db_*.php</i>,
        server-related tools to <i>server_*.php</i> and so on.</li>
    <li>Please use gettext wrappers around all messages 
        (<code>__('Some text')</code> or <code>_ngettext()</code> function).
        To translate them, you need to call <code>scripts/update-po</code>
        script. To use translated messages, call
        <code>scripts/generate-mo</code>, which generates binary files read by
        Gettext.</li>
    <li>If you want to be really helpful, write an entry for the ChangeLog.</li>
    <li id="developersdbg">
        The DBG extension (<a href="http://dd.cron.ru/dbg/">PHP
        Debugger DBG</a>) is now supported by phpMyAdmin for developers to
        better debug and profile their code.<br />
        Please see the
        <a href="#cfg_DBG" class="configrule">$cfg['DBG']*</a> configuration
        options for more information.<br />
        This is in memoriam of the Space Shuttle Columbia (STS-107) which was
        lost during its re-entry into Earth's atmosphere and in memory of the
        brave men and women who gave their lives for the people of Earth.</li>
</ul>

<h2 id="copyright">Copyright</h2>

<pre>
Copyright (C) 1998-2000 Tobias Ratschiller &lt;tobias_at_ratschiller.com&gt;
Copyright (C) 2001-2010 Marc Delisle &lt;marc_at_infomarc.info&gt;
                        Olivier Müller &lt;om_at_omnis.ch&gt;
                        Robin Johnson &lt;robbat2_at_users.sourceforge.net&gt;
                        Alexander M. Turek &lt;me_at_derrabus.de&gt;
                        Michal Čihař &lt;michal_at_cihar.com&gt;
                        Garvin Hicking &lt;me_at_supergarv.de&gt;
                        Michael Keck &lt;mkkeck_at_users.sourceforge.net&gt;
                        Sebastian Mendel &lt;cybot_tm_at_users.sourceforge.net&gt;
                        [check <a href="#credits">credits</a> for more details]
</pre>

<p>
This program is free software; you can redistribute it and/or modify
it under the terms of the GNU General Public License version 2,
as published by the Free Software Foundation.
</p>

<p>
This program is distributed in the hope that it will be useful,
but WITHOUT ANY WARRANTY; without even the implied warranty of
MERCHANTABILITY or FITNESS FOR A PARTICULAR PURPOSE.  See the
GNU General Public License for more details.
</p>

<p>
You should have received a copy of the GNU General Public License
along with this program; if not, write to the Free Software
Foundation, Inc., 51 Franklin St, Fifth Floor, Boston, MA  02110-1301  USA
</p>

<!-- CREDITS -->
<h2 id="credits">Credits</h2>

<h3>Credits, in chronological order</h3>

<ul>

<li>Tobias Ratschiller &lt;tobias_at_ratschiller.com&gt;
<ul>
  <li>creator of the phpmyadmin project</li>
  <li>maintainer from 1998 to summer 2000</li>
</ul></li>

<li>Marc Delisle &lt;marc_at_infomarc.info&gt;
<ul>
  <li>multi-language version</li>
  <li>various fixes and improvements</li>
  <li><abbr title="structured query language">SQL</abbr> analyser (most of it)</li>
  <li>current project maintainer</li>
</ul></li>

<li>Olivier M&uuml;ller &lt;om_at_omnis.ch&gt;
<ul>
  <li>started SourceForge phpMyAdmin project in March 2001</li>
  <li>sync'ed different existing CVS trees with new features and bugfixes</li>
  <li>multi-language improvements, dynamic language selection</li>
  <li>current project maintainer</li>
  <li>many bugfixes and improvements</li>
</ul></li>

<li>Lo&iuml;c Chapeaux &lt;lolo_at_phpheaven.net&gt;
<ul>
  <li>rewrote and optimized javascript, DHTML and DOM stuff</li>
  <li>rewrote the scripts so they fit the <abbr title="PHP Extension and Application Repository">PEAR</abbr> coding standards and
      generate XHTML1.0 and CSS2 compliant codes</li>
  <li>improved the language detection system</li>
  <li>many bugfixes and improvements</li>
</ul></li>

<li>Robin Johnson &lt;robbat2_at_users.sourceforge.net&gt;
<ul>
  <li>database maintenance controls</li>
  <li>table type code</li>
  <li>Host authentication <abbr title="Internet Protocol">IP</abbr> Allow/Deny</li>
  <li>DB-based configuration (Not completed)</li>
  <li><abbr title="structured query language">SQL</abbr> parser and pretty-printer</li>
  <li><abbr title="structured query language">SQL</abbr> validator</li>
  <li>many bugfixes and improvements</li>
</ul></li>

<li>Armel Fauveau &lt;armel.fauveau_at_globalis-ms.com&gt;
<ul>
  <li>bookmarks feature</li>
  <li>multiple dump feature</li>
  <li>gzip dump feature</li>
  <li>zip dump feature</li>
</ul></li>

<li>Geert Lund &lt;glund_at_silversoft.dk&gt;
<ul>
  <li>various fixes</li>
  <li>moderator of the phpMyAdmin former users forum at phpwizard.net</li>
</ul></li>

<li>Korakot Chaovavanich &lt;korakot_at_iname.com&gt;
<ul>
  <li>&quot;insert as new row&quot; feature</li>
</ul></li>

<li>Pete Kelly &lt;webmaster_at_trafficg.com&gt;
<ul>
  <li>rewrote and fix dump code</li>
  <li>bugfixes</li>
</ul></li>

<li>Steve Alberty &lt;alberty_at_neptunlabs.de&gt;
<ul>
  <li>rewrote dump code for PHP4</li>
  <li>mySQL table statistics</li>
  <li>bugfixes</li>
</ul></li>

<li>Benjamin Gandon &lt;gandon_at_isia.cma.fr&gt;
<ul>
  <li>main author of the version 2.1.0.1</li>
  <li>bugfixes</li>
</ul></li>

<li>Alexander M. Turek &lt;me_at_derrabus.de&gt;
<ul>
  <li>MySQL 4.0 / 4.1 / 5.0 compatibility</li>
  <li>abstract database interface (PMA_DBI) with MySQLi support</li>
  <li>privileges administration</li>
  <li><abbr title="Extensible Markup Language">XML</abbr> exports</li>
  <li>various features and fixes</li>
  <li>German language file updates</li>
</ul></li>

<li>Mike Beck &lt;mike.beck_at_web.de&gt;
<ul>
  <li>automatic joins in QBE</li>
  <li>links column in printview</li>
  <li>Relation view</li>
</ul></li>

<li>Michal &#268;iha&#345; &lt;michal_at_cihar.com&gt;
<ul>
  <li>enhanced index creation/display feature</li>
  <li>feature to use a different charset for HTML than for MySQL</li>
  <li>improvements of export feature</li>
  <li>various features and fixes</li>
  <li>Czech language file updates</li>
</ul></li>

<li>Christophe Gesch&eacute; from the &quot;MySQL Form Generator for PHPMyAdmin&quot;
  (http://sf.net/projects/phpmysqlformgen/)
<ul>
  <li>suggested the patch for multiple table printviews</li>
</ul></li>

<li>Garvin Hicking &lt;me_at_supergarv.de&gt;
<ul>
  <li>built the patch for vertical display of table rows</li>
  <li>built the Javascript based Query window + <abbr title="structured query language">SQL</abbr> history</li>
  <li>Improvement of column/db comments</li>
  <li>(MIME)-Transformations for columns</li>
  <li>Use custom alias names for Databases in left frame</li>
  <li>hierarchical/nested table display</li>
  <li><abbr title="Portable Document Format">PDF</abbr>-scratchboard for WYSIWYG-distribution of <abbr title="Portable Document Format">PDF</abbr> relations</li>
  <li>new icon sets</li>
  <li>vertical display of column properties page</li>
  <li>some bugfixes, features, support, German language additions</li>
</ul></li>

<li>Yukihiro Kawada &lt;kawada_at_den.fujifilm.co.jp&gt;
<ul>
  <li>japanese kanji encoding conversion feature</li>
</ul></li>

<li>Piotr Roszatycki &lt;d3xter_at_users.sourceforge.net&gt; and Dan Wilson
<ul>
  <li>the Cookie authentication mode</li>
</ul></li>

<li>Axel Sander &lt;n8falke_at_users.sourceforge.net&gt;
<ul>
  <li>table relation-links feature</li>
</ul></li>

<li>Maxime Delorme &lt;delorme.maxime_at_free.fr&gt;
<ul>
  <li><abbr title="Portable Document Format">PDF</abbr> schema output, thanks also to Olivier Plathey for the
      &quot;FPDF&quot; library (see <a href="http://www.fpdf.org/">http://www.fpdf.org/</a>) and Steven Wittens
      for the &quot;UFPDF&quot; library (see <a href="http://www.acko.net/node/56">http://www.acko.net/node/56</a>).</li>
</ul></li>

<li>Olof Edlund &lt;olof.edlund_at_upright.se&gt;
<ul>
  <li><abbr title="structured query language">SQL</abbr> validator server</li>
</ul></li>

<li>Ivan R. Lanin &lt;ivanlanin_at_users.sourceforge.net&gt;
<ul>
  <li>phpMyAdmin logo (until June 2004)</li>
</ul></li>

<li>Mike Cochrane &lt;mike_at_graftonhall.co.nz&gt;
<ul>
  <li>blowfish library from the Horde project</li>
</ul></li>

<li>Marcel Tschopp &lt;ne0x_at_users.sourceforge.net&gt;
<ul>
  <li>mysqli support</li>
  <li>many bugfixes and improvements</li>
</ul></li>

<li>Michael Keck &lt;mkkeck_at_users.sourceforge.net&gt;
<ul>
  <li>redesign for 2.6.0</li>
  <li>phpMyAdmin sailboat logo (June 2004)</li>
</ul></li>

<li>Mathias Landh&auml;u&szlig;er
<ul>
  <li>Representation at conferences</li>
</ul></li>

<li>Sebastian Mendel &lt;cybot_tm_at_users.sourceforge.net&gt;
<ul>
  <li>interface improvements</li>
  <li>various bugfixes</li>
</ul></li>

<li>Ivan A Kirillov
<ul>
  <li>new relations Designer</li>
</ul></li>

<li>Raj Kissu Rajandran (Google Summer of Code 2008)
<ul>
  <li>BLOBstreaming support</li>
</ul></li>

<li>Piotr Przybylski (Google Summer of Code 2008)
<ul>
  <li>improved setup script</li>
</ul></li>

<li>Derek Schaefer (Google Summer of Code 2009)
<ul>
  <li>Improved the import system</li>
</ul></li>

<li>Alexander Rutkowski (Google Summer of Code 2009)
<ul>
  <li>Tracking mechanism</li>
</ul></li>

<li>Zahra Naeem (Google Summer of Code 2009)
<ul>
  <li>Synchronization feature</li>
</ul></li>

<li>Tom&#225;&#353; Srnka (Google Summer of Code 2009)
<ul>
  <li>Replication support</li>
</ul></li>

</ul>

<p>
And also to the following people who have contributed minor changes,
enhancements, bugfixes or support for a new language since version 2.1.0:
</p>

<p>
Bora Alioglu, Ricardo ?, Sven-Erik Andersen, Alessandro Astarita,
P&eacute;ter Bakondy, Borges Botelho, Olivier Bussier, Neil Darlow,
Mats Engstrom, Ian Davidson, Laurent Dhima, Kristof Hamann, Thomas Kl&auml;ger,
Lubos Klokner, Martin Marconcini, Girish Nair, David Nordenberg, Andreas Pauley,
Bernard M. Piller, Laurent Haas, &quot;Sakamoto&quot;, Yuval Sarna,
www.securereality.com.au, Alexis Soulard, Alvar Soome, Siu Sun, Peter Svec,
Michael Tacelosky, Rachim Tamsjadi, Kositer Uros,
Lu&iacute;s V., Martijn W. van der Lee,
Algis Vainauskas, Daniel Villanueva, Vinay, Ignacio Vazquez-Abrams, Chee Wai,
Jakub Wilk, Thomas Michael Winningham, Vilius Zigmantas, &quot;Manuzhai&quot;.
</p>


<h3>Original Credits of Version 2.1.0</h3>

<p>
    This work is based on Peter Kuppelwieser's MySQL-Webadmin. It was his idea
    to create a web-based interface to MySQL using PHP3. Although I have not
    used any of his source-code, there are some concepts I've borrowed from
    him. phpMyAdmin was created because Peter told me he wasn't going to
    further develop his (great) tool.
</p>
<p>
    Thanks go to
</p>
<ul>
  <li>Amalesh Kempf &lt;ak-lsml_at_living-source.com&gt; who contributed the
      code for the check when dropping a table or database. He also suggested
      that you should be able to specify the primary key on tbl_create.php3. To
      version 1.1.1 he contributed the ldi_*.php3-set (Import text-files) as
      well as a bug-report. Plus many smaller improvements.
  </li>
  <li>Jan Legenhausen &lt;jan_at_nrw.net&gt;: He made many of the changes that
      were introduced in 1.3.0 (including quite significant ones like the
      authentication). For 1.4.1 he enhanced the table-dump feature. Plus
      bug-fixes and help.
  </li>
  <li>Marc Delisle &lt;DelislMa_at_CollegeSherbrooke.qc.ca&gt; made phpMyAdmin
      language-independent by outsourcing the strings to a separate file. He
      also contributed the French translation.
  </li>
  <li>Alexandr Bravo &lt;abravo_at_hq.admiral.ru&gt; who contributed
      tbl_select.php3, a feature to display only some columns from a table.
  </li>
  <li>Chris Jackson &lt;chrisj_at_ctel.net&gt; added support for MySQL
      functions in tbl_change.php3. He also added the
      &quot;Query by Example&quot; feature in 2.0.
  </li>
  <li>Dave Walton &lt;walton_at_nordicdms.com&gt; added support for multiple
      servers and is a regular contributor for bug-fixes.
  </li>
  <li>Gabriel Ash &lt;ga244_at_is8.nyu.edu&gt; contributed the random access
      features for 2.0.6.
  </li>
</ul>
<p>
    The following people have contributed minor changes, enhancements, bugfixes
    or support for a new language:
</p>
<p>
    Jim Kraai, Jordi Bruguera, Miquel Obrador, Geert Lund, Thomas Kleemann,
    Alexander Leidinger, Kiko Albiol, Daniel C. Chao, Pavel Piankov,
    Sascha Kettler, Joe Pruett, Renato Lins, Mark Kronsbein, Jannis Hermanns,
    G. Wieggers.
</p>
<p>
    And thanks to everyone else who sent me email with suggestions, bug-reports
    and or just some feedback.
</p>

<h2 id="glossary">Glossary</h2>

<p> From Wikipedia, the free encyclopedia</p>

<ul>
    <li><a href="http://www.wikipedia.org/wiki/.htaccess">.htaccess</a>
         - the default name of Apache's directory-level configuration file.</li>
    <li><a href="http://www.wikipedia.org/wiki/Blowfish_%28cipher%29">Blowfish</a>
         - a keyed, symmetric block cipher, designed in 1993 by Bruce Schneier.</li>
    <li><a href="http://en.wikipedia.org/wiki/Web_browser">Browser (Web Browser)</a>
         - a software application that enables a user to display and interact with
         text, images, and other information typically located on a web page at a
         website on the World Wide Web.</li>
    <li><a href="http://www.wikipedia.org/wiki/Bzip2">bzip2</a>
         - a free software/open source data compression algorithm and program
         developed by Julian Seward.</li>
    <li><a href="http://www.wikipedia.org/wiki/CGI">CGI (Common Gateway Interface)</a>
         - an important World Wide Web technology that enables a client web browser
         to request data from a program executed on the Web server.</li>
    <li><a href="http://www.wikipedia.org/wiki/Changelog">Changelog</a>
         - a log or record of changes made to a project.</li>
    <li><a href="http://www.wikipedia.org/wiki/Client_%28computing%29">Client</a>
         - a computer system that accesses a (remote) service on another computer
         by some kind of network.</li>
    <li><a href="http://www.wikipedia.org/wiki/Column_%28database%29">column</a>
         - a set of data values of a particular simple type, one for each row of
         the table.</li>
    <li><a href="http://www.wikipedia.org/wiki/HTTP_cookie">Cookie</a>
         - a packet of information sent by a server to a World Wide Web browser
         and then sent back by the browser each time it accesses that server.</li>
    <li><a href="http://www.wikipedia.org/wiki/Comma-separated_values">CSV</a>
         - Comma-separated values</li>
    <li>DB - look at <a href="#database">Database</a>.</li>
    <li><a id="database" href="http://www.wikipedia.org/wiki/Database">database</a>
         - an organized collection of data.</li>
    <li>Engine - look at <a href="#glossar_storage_engine">Storage Engines</a>.</li>
    <li><a href="http://www.wikipedia.org/wiki/extension">extension</a>
         - a PHP module that extends PHP with additional functionality.</li>
    <li><a href="http://www.wikipedia.org/wiki/FAQ">FAQ (Frequently Asked Questions)</a>
         - a list of commonly asked question and there answers.</li>
    <li><a href="http://www.wikipedia.org/wiki/Field_%28computer_science%29">Field</a>
         - one part of divided data/columns.</li>
    <li><a href="http://www.wikipedia.org/wiki/Foreign_key">foreign key</a>
         - a field or group of fields in a database record that point to a key
         field or group of fields forming a key of another database record in some
         (usually different) table.</li>
    <li><a href="http://www.fpdf.org/">FPDF (FreePDF)</a>
        - the free PDF library</li>
    <li><a id="gd" href="http://www.wikipedia.org/wiki/GD_Graphics_Library">
        GD Graphics Library</a> - a library by Thomas Boutell and others for
        dynamically manipulating images.</li>
    <li>GD2 - look at <a href="#gd">GD Graphics Library</a>.</li>
    <li><a href="http://www.wikipedia.org/wiki/Gzip">gzip</a>
         - gzip is short for GNU zip, a GNU free software file compression
         program.</li>
    <li><a href="http://www.wikipedia.org/wiki/Host">host</a>
         - any machine connected to a computer network, a node that has a hostname.</li>
    <li><a href="http://www.wikipedia.org/wiki/Hostname">hostname</a>
         - the unique name by which a network attached device is known on a network.</li>
    <li><a href="http://www.wikipedia.org/wiki/HyperText_Transfer_Protocol">HTTP
            (HyperText Transfer Protocol)</a>
         - the primary method used to transfer or convey information on the World
         Wide Web.</li>
    <li><a href="http://www.wikipedia.org/wiki/Https:_URI_scheme">https</a>
         - a <abbr title="HyperText Transfer Protocol">HTTP</abbr>-connection with
         additional security measures.</li>
    <li><a href="http://www.wikipedia.org/wiki/Internet_Information_Services">IIS (Internet Information Services)</a>
         - a set of Internet-based services for servers using Microsoft Windows.</li>
    <li><a id="glossar_index" href="http://www.wikipedia.org/wiki/Index_%28database%29">Index</a>
         - a feature that allows quick access to the rows in a table.</li>
    <li><a href="http://www.wikipedia.org/wiki/Internet_Protocol">IP (Internet Protocol)</a>
         - a data-oriented protocol used by source and destination hosts for
         communicating data across a packet-switched internetwork.</li>
    <li><a href="http://www.wikipedia.org/wiki/IP_Address">IP Address</a>
         - a unique number that devices use in order to identify and communicate
         with each other on a network utilizing the Internet Protocol standard.</li>
    <li><a href="http://www.wikipedia.org/wiki/ISAPI">ISAPI
            (Internet Server Application Programming Interface)</a>
         - the API of Internet Information Services (IIS).</li>
    <li><a href="http://www.wikipedia.org/wiki/ISP">ISP (Internet service provider)</a>
         - a business or organization that offers users access to the Internet and related services.</li>
    <li><a id="jpeg" href="http://www.wikipedia.org/wiki/JPEG">JPEG</a>
         - a most commonly used standard method of lossy compression for
         photographic images.</li>
    <li>JPG - look at <a href="#jpeg">JPEG</a>.</li>
    <li>Key - look at <a href="#glossar_index">index</a>.</li>
    <li><a href="http://www.wikipedia.org/wiki/LaTeX">L<sup>A</sup>T<sub><big>E</big></sub>X</a>
         - a document preparation system for the T<sub>E</sub>X typesetting program.</li>
    <li><a href="http://www.wikipedia.org/wiki/Mac">Mac (Apple Macintosh)</a>
         - line of personal computers is designed, developed, manufactured, and
         marketed by Apple Computer.</li>
    <li><a id="glossar_mac_os_x" href="http://www.wikipedia.org/wiki/Mac_OS_X"><acronym title="Apple Macintosh">Mac</acronym> <abbr title="operating system">OS</abbr> X</a>
        - the operating system which is included with all currently shipping Apple
        Macintosh computers in the consumer and professional markets.</li>
    <li><a href="http://www.wikipedia.org/wiki/MCrypt">MCrypt</a>
         - a cryptographic library.</li>
    <li><a href="http://php.net/mcrypt">mcrypt</a>
         - the MCrypt PHP extension.</li>
    <li><a href="http://www.wikipedia.org/wiki/MIME">MIME (Multipurpose Internet Mail Extensions)</a>
         - an Internet Standard for the format of e-mail.</li>
    <li><a href="http://www.wikipedia.org/wiki/module">module</a>
         - some sort of extension for the Apache Webserver.</li>
    <li><a href="http://www.wikipedia.org/wiki/MySQL">MySQL</a>
         - a multithreaded, multi-user, SQL (Structured Query Language) Database
         Management System (DBMS).</li>
    <li><a href="http://php.net/mysqli">mysqli</a>
         - the improved MySQL client PHP extension.</li>
    <li><a href="http://php.net/mysql">mysql</a>
         - the MySQL client PHP extension.</li>
    <li><a href="http://www.wikipedia.org/wiki/OpenDocument">OpenDocument</a>
         - open standard for office documents.</li>
    <li><a href="http://www.wikipedia.org/wiki/OS_X"><abbr title="operating system">OS</abbr> X</a>
         - look at <a href="#glossar_mac_os_x"><acronym title="Apple Macintosh">Mac</acronym> <abbr title="operating system">OS</abbr> X</a>.</li>
    <li><a href="http://www.wikipedia.org/wiki/Portable_Document_Format">PDF
            (Portable Document Format)</a>
         - a file format developed by Adobe Systems for representing two
         dimensional documents in a device independent and resolution independent
         format.</li>
    <li><a href="http://pear.php.net/">PEAR</a>
        - the PHP Extension and Application Repository.</li>
    <li><a href="http://php.net/pcre">PCRE (Perl Compatible Regular Expressions)</a>
        - the perl-compatible regular expression functions for PHP</li>
    <li><a href="http://www.wikipedia.org/wiki/PHP">PHP</a>
         - short for "PHP: Hypertext Preprocessor", is an open-source, reflective
         programming language used mainly for developing server-side applications
         and dynamic web content, and more recently, a broader range of software
         applications.</li>
    <li><a href="http://www.wikipedia.org/wiki/Port_%28computing%29">port</a>
         - a connection through which data is sent and received.</li>
    <li><a href="http://www.wikipedia.org/wiki/Request_for_Comments">RFC</a>
         - Request for Comments (RFC) documents are a series of memoranda
         encompassing new research, innovations, and methodologies applicable to
         Internet technologies.</li>
    <li><a href="http://www.ietf.org/rfc/rfc1952.txt">RFC 1952</a>
         - GZIP file format specification version 4.3</li>
    <li><a href="http://www.wikipedia.org/wiki/Row_%28database%29">Row (record, tulpel)</a>
        - represents a single, implicitly structured data item in a table.</li>
    <li><a href="http://www.wikipedia.org/wiki/Server_%28computing%29">Server</a>
         - a computer system that provides services to other computing
         systems over a network.</li>
    <li><a id="glossar_storage_engine" href="http://dev.mysql.com/doc/refman/5.0/en/storage-engines.html">Storage Engines</a>
        - handlers for different table types</li>
    <li><a href="http://www.wikipedia.org/wiki/Socket#Computer_sockets">socket</a>
         - a form of inter-process communication.</li>
    <li><a href="http://www.wikipedia.org/wiki/Secure_Sockets_Layer">SSL (Secure
            Sockets Layer)</a>
         - a cryptographic protocol which provides secure communication on the Internet.</li>
    <li><a href="http://www.wikipedia.org/wiki/SQL">SQL</a>
         - Structured Query Language</li>
    <li><a href="http://www.wikipedia.org/wiki/Table_%28database%29">table</a>
         - a set of data elements (cells) that is organized, defined and stored as
         horizontal rows and vertical columns where each item can be uniquely
         identified by a label or key or by it?s position in relation to other items.</li>
    <li>Table type</li>
    <li><a href="http://www.wikipedia.org/wiki/Tar_%28file_format%29">tar</a>
         - a type of archive file format: the Tape ARchive format.</li>
    <li><a href="http://www.wikipedia.org/wiki/TCP">TCP (Transmission Control Protocol)</a>
         - one of the core protocols of the Internet protocol suite.</li>
    <li><a href="http://www.acko.net/node/56">UFPDF</a>
        - Unicode/UTF-8 extension for FPDF</li>
    <li><a href="http://www.wikipedia.org/wiki/URL">URL (Uniform Resource Locator)</a>
         - a sequence of characters, conforming to a standardized format, that is
         used for referring to resources, such as documents and images on the
         Internet, by their location.</li>
    <li><a href="http://www.wikipedia.org/wiki/Webserver">Webserver</a>
         - A computer (program) that is responsible for accepting HTTP requests
         from clients and serving them Web pages.</li>
    <li><a href="http://www.wikipedia.org/wiki/XML">XML (Extensible Markup Language)</a>
         - a W3C-recommended general-purpose markup language for creating
         special-purpose markup languages, capable of describing many different
         kinds of data.</li>
    <li><a href="http://www.wikipedia.org/wiki/ZIP_%28file_format%29">ZIP</a>
        - a popular data compression and archival format.</li>
    <li><a href="http://www.wikipedia.org/wiki/Zlib">zlib</a>
         - an open-source, cross-platform data compression library by Jean-loup
         Gailly and Mark Adler.</li>
</ul>
</div>

  <ul id="footer">
    <li>Copyright &copy; 2003 - 2010 <a href="http://www.phpmyadmin.net/home_page/team.php">phpMyAdmin devel team</a></li>
    <li><a href="LICENSE">License</a></li>
    <li><a href="http://www.phpmyadmin.net/home_page/donate.php">Donate</a></li>
    <li class="last">Valid <a href="http://validator.w3.org/check/referer">HTML</a> and <a href="http://jigsaw.w3.org/css-validator/check/referer">CSS</a></li>
  </ul>

</body>
</html><|MERGE_RESOLUTION|>--- conflicted
+++ resolved
@@ -1887,11 +1887,7 @@
         editing.</dd>
 
     <dt id="cfg_LimitChars">$cfg['LimitChars'] integer</dt>
-<<<<<<< HEAD
-    <dd>Maximum number of characters shown in any non-numeric column on browse view.
-=======
     <dd>Maximum number of characters shown in any non-numeric field on browse view.
->>>>>>> e0d1e923
         Can be turned off by a toggle button on the browse page.</dd>
 
     <dt><span id="cfg_ModifyDeleteAtLeft">$cfg['ModifyDeleteAtLeft'] </span>boolean
@@ -2192,7 +2188,7 @@
     <dt id="cfg_TitleDatabase">$cfg['TitleDatabase'] string</dt>
     <dt id="cfg_TitleServer">$cfg['TitleServer'] string</dt>
     <dt id="cfg_TitleDefault">$cfg['TitleDefault'] string</dt>
-    <dd>Allows you to specify windows' title bar. Following magic strings can
+    <dd>Allows you to specify window's title bar. Following magic string can
         be used to get special values:
         <dl>
             <dt><code>@HTTP_HOST@</code></dt>
