<form method="post" action="tbl_relation.php">
    <?php echo PMA_URL_getHiddenInputs($db, $table); ?>
    <?php if ($cfgRelation['relwork']): ?>
        <?php $save_row = array_values($columns);
        $saved_row_cnt  = count($save_row);?>
        <fieldset>
            <legend><?php echo __('Internal relations'); ?></legend>
            <table id="internal_relations" class="relationalTable">
                <tr>
                    <th><?php echo __('Column'); ?></th>
                    <th><?php echo __('Internal relation'); ?>
                        <?php if (PMA\libraries\Util::isForeignKeySupported($tbl_storage_engine)): ?>
                            <?php echo PMA\libraries\Util::showHint(__(
                                'An internal relation is not necessary when a corresponding'
                                . ' FOREIGN KEY relation exists.')); ?>
                        <?php endif; ?>
                    </th>
                    <?php $odd_row = true; ?>
                    <?php for ($i = 0; $i < $saved_row_cnt; $i++): ?>
                        <?php echo PMA\libraries\Template::get('table/relation/internal_relational_row')->render(
                            array(
                                'save_row' => $save_row,
                                'i' => $i,
                                'odd_row' => $odd_row,
                                'existrel' => $existrel,
                                'db' => $db
                            )
                        );
                        $odd_row = ! $odd_row; ?>
                    <?php endfor; ?>
            </table>
        </fieldset>
    <?php endif; ?>
    <!-- InnoDB  -->
    <?php if (PMA\libraries\Util::isForeignKeySupported($tbl_storage_engine)): ?>
        <fieldset>
            <legend><?php echo __('Foreign key constraints'); ?></legend>
            <table id="foreign_keys" class="relationalTable">
                <tr>
                    <th><?php echo __('Actions'); ?></th>
                    <th><?php echo __('Constraint properties'); ?></th>
                    <th><?php
                        echo __('Column') . PMA\libraries\Util::showHint(__(
                                'Only columns with index will be displayed. You can define an'
                                . ' index below.'
                            )) ?>
                    </th>
                    <th colspan="3">
                        <?php echo __('Foreign key constraint'); ?> (<?php echo $tbl_storage_engine; ?>)
                    </th>
                </tr>
                <?php $odd_row = true; $i = 0; ?>
<<<<<<< HEAD
                <?php foreach ($existrel_foreign as $key => $one_key): ?>
                    <?php echo PMA\libraries\Template::get('table/relation/foreign_key_row')->render(
                        array(
                            'one_key' => $one_key,
                            'odd_row' => $odd_row,
                            'columns' => $columns,
                            'i' => $i++,
                            'options_array' => $options_array,
                            'tbl_storage_engine' => $tbl_storage_engine,
                            'db' => $db
                        )
                    );
                    $odd_row = ! $odd_row;?>
                <?php endforeach; ?>
                <?php echo PMA\libraries\Template::get('table/relation/foreign_key_row')->render(
=======
                <?php if (! empty($existrel_foreign)): ?>
                    <?php foreach ($existrel_foreign as $key => $one_key): ?>
                        <?php echo PMA\Template::get('table/relation/foreign_key_row')->render(
                            array(
                                'one_key' => $one_key,
                                'odd_row' => $odd_row,
                                'columns' => $columns,
                                'i' => $i++,
                                'options_array' => $options_array,
                                'tbl_storage_engine' => $tbl_storage_engine,
                                'db' => $db
                            )
                        );
                        $odd_row = ! $odd_row;?>
                    <?php endforeach; ?>
                <?php endif; ?>
                <?php echo PMA\Template::get('table/relation/foreign_key_row')->render(
>>>>>>> 6a163eaa
                    array(
                        'one_key' => array(),
                        'odd_row' => $odd_row,
                        'columns' => $columns,
                        'i' => $i++,
                        'options_array' => $options_array,
                        'tbl_storage_engine' => $tbl_storage_engine,
                        'db' => $db
                    )
                ); ?>
                <tr>
                    <td colspan="5">
                        <a class="formelement clearfloat add_foreign_key" href="">
                            <?php echo __('+ Add constraint'); ?>
                    </td>
                </tr>
            </table>
        </fieldset>
    <?php endif; ?>
    <?php if ($cfgRelation['displaywork']): ?>
        <?php $save_row = array_values($columns);?>
        <?php $disp = PMA_getDisplayField($db, $table); ?>
        <fieldset>
            <label><?php echo __('Choose column to display:'); ?></label>
            <select name="display_field">
                <option value="">---</option>
                <?php foreach ($save_row as $row): ?>
                    <option value="<?php echo htmlspecialchars($row['Field']); ?>"
                        <?php if (isset($disp) && $row['Field'] == $disp): ?>
                            selected="selected"
                        <?php endif; ?>>
                        <?php echo htmlspecialchars($row['Field']); ?>
                    </option>
                <?php endforeach; ?>
            </select>
        </fieldset>
    <?php endif; ?>
    <fieldset class="tblFooters">
        <input type="button" class="preview_sql" value="<?php echo __('Preview SQL'); ?>" />
        <input type="submit" value="<?php echo __('Save'); ?>" />
    </fieldset>
</form><|MERGE_RESOLUTION|>--- conflicted
+++ resolved
@@ -50,26 +50,9 @@
                     </th>
                 </tr>
                 <?php $odd_row = true; $i = 0; ?>
-<<<<<<< HEAD
-                <?php foreach ($existrel_foreign as $key => $one_key): ?>
-                    <?php echo PMA\libraries\Template::get('table/relation/foreign_key_row')->render(
-                        array(
-                            'one_key' => $one_key,
-                            'odd_row' => $odd_row,
-                            'columns' => $columns,
-                            'i' => $i++,
-                            'options_array' => $options_array,
-                            'tbl_storage_engine' => $tbl_storage_engine,
-                            'db' => $db
-                        )
-                    );
-                    $odd_row = ! $odd_row;?>
-                <?php endforeach; ?>
-                <?php echo PMA\libraries\Template::get('table/relation/foreign_key_row')->render(
-=======
                 <?php if (! empty($existrel_foreign)): ?>
                     <?php foreach ($existrel_foreign as $key => $one_key): ?>
-                        <?php echo PMA\Template::get('table/relation/foreign_key_row')->render(
+                        <?php echo PMA\libraries\Template::get('table/relation/foreign_key_row')->render(
                             array(
                                 'one_key' => $one_key,
                                 'odd_row' => $odd_row,
@@ -83,8 +66,7 @@
                         $odd_row = ! $odd_row;?>
                     <?php endforeach; ?>
                 <?php endif; ?>
-                <?php echo PMA\Template::get('table/relation/foreign_key_row')->render(
->>>>>>> 6a163eaa
+                <?php echo PMA\libraries\Template::get('table/relation/foreign_key_row')->render(
                     array(
                         'one_key' => array(),
                         'odd_row' => $odd_row,
