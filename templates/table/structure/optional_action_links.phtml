<?php
use PMA\libraries\Tracker;
use PMA\libraries\Util;

?>
<a href="#" id="printView"><?php echo Util::getIcon('b_print.png', __('Print view'), true); ?></a>
<?php if (! $tbl_is_view && ! $db_is_system_schema): ?>
<<<<<<< HEAD
    <a href="sql.php<?php echo $url_query; ?>&amp;session_max_rows=all&amp;sql_query=' . <?php echo urlencode(
                'SELECT * FROM ' . Util::backquote($GLOBALS['table'])
=======
    <a href="sql.php<?php echo $url_query; ?>&amp;session_max_rows=all&amp;sql_query=<?php echo urlencode(
                'SELECT * FROM ' . PMA_Util::backquote($GLOBALS['table'])
>>>>>>> 5d008acb
                . ' PROCEDURE ANALYSE()'
            ); ?>" style="margin-right: 0;">
            <?php echo Util::getIcon(
                'b_tblanalyse.png',
                __('Propose table structure'),
                true
            ); ?>
    </a>
    <?php echo Util::showMySQLDocu('procedure_analyse'); ?>
    <?php if (Tracker::isActive()): ?>
        <a href="tbl_tracking.php<?php echo $url_query; ?>">
            <?php echo Util::getIcon('eye.png', __('Track table'), true); ?>
        </a>
    <?php endif; ?>
    <a href="#" id="move_columns_anchor">
        <?php echo Util::getIcon('b_move.png', __('Move columns'), true); ?>
    </a>
    <a href="normalization.php<?php echo $url_query; ?>">
        <?php echo Util::getIcon('normalize.png', __('Improve table structure'), true); ?>
    </a>
<?php endif; ?>
<?php if ($tbl_is_view && ! $db_is_system_schema): ?>
    <?php if (Tracker::isActive()): ?>
        <a href="tbl_tracking.php<?php echo $url_query; ?>">
            <?php echo Util::getIcon('eye.png', __('Track view'), true); ?>
        </a>
    <?php endif; ?>
<?php endif; ?><|MERGE_RESOLUTION|>--- conflicted
+++ resolved
@@ -5,13 +5,8 @@
 ?>
 <a href="#" id="printView"><?php echo Util::getIcon('b_print.png', __('Print view'), true); ?></a>
 <?php if (! $tbl_is_view && ! $db_is_system_schema): ?>
-<<<<<<< HEAD
-    <a href="sql.php<?php echo $url_query; ?>&amp;session_max_rows=all&amp;sql_query=' . <?php echo urlencode(
+    <a href="sql.php<?php echo $url_query; ?>&amp;session_max_rows=all&amp;sql_query=<?php echo urlencode(
                 'SELECT * FROM ' . Util::backquote($GLOBALS['table'])
-=======
-    <a href="sql.php<?php echo $url_query; ?>&amp;session_max_rows=all&amp;sql_query=<?php echo urlencode(
-                'SELECT * FROM ' . PMA_Util::backquote($GLOBALS['table'])
->>>>>>> 5d008acb
                 . ' PROCEDURE ANALYSE()'
             ); ?>" style="margin-right: 0;">
             <?php echo Util::getIcon(
