--- conflicted
+++ resolved
@@ -1,7 +1,6 @@
 <a href="#" id="printView"><?php echo PMA_Util::getIcon('b_print.png', __('Print view'), true); ?></a>
 <?php if (! $tbl_is_view && ! $db_is_system_schema): ?>
-<<<<<<< HEAD
-    <a href="sql.php<?php echo $url_query; ?>&amp;session_max_rows=all&amp;sql_query=' . <?php echo urlencode(
+    <a href="sql.php<?php echo $url_query; ?>&amp;session_max_rows=all&amp;sql_query=<?php echo urlencode(
                 'SELECT * FROM ' . PMA_Util::backquote($GLOBALS['table'])
                 . ' PROCEDURE ANALYSE()'
             ); ?>" style="margin-right: 0;">
@@ -12,21 +11,6 @@
             ); ?>
     </a>
     <?php echo PMA_Util::showMySQLDocu('procedure_analyse'); ?>
-=======
-    <?php if (!PMA_DRIZZLE): ?>
-        <a href="sql.php<?php echo $url_query; ?>&amp;session_max_rows=all&amp;sql_query=<?php echo urlencode(
-                    'SELECT * FROM ' . PMA_Util::backquote($GLOBALS['table'])
-                    . ' PROCEDURE ANALYSE()'
-                ); ?>" style="margin-right: 0;">
-                <?php echo PMA_Util::getIcon(
-                    'b_tblanalyse.png',
-                    __('Propose table structure'),
-                    true
-                ); ?>
-        </a>
-        <?php echo PMA_Util::showMySQLDocu('procedure_analyse'); ?>
-    <?php endif; ?>
->>>>>>> e03a6560
     <?php if (PMA_Tracker::isActive()): ?>
         <a href="tbl_tracking.php<?php echo $url_query; ?>">
             <?php echo PMA_Util::getIcon('eye.png', __('Track table'), true); ?>
