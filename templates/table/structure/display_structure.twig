{% extends 'table/page_with_secondary_tabs.twig' %}
{% block content %}
<h1 class="d-none d-print-block">{{table}}</h1>
<form method="post" action="{{ url('/table/structure') }}" name="fieldsForm" id="fieldsForm"
    class="ajax{{ hide_structure_actions ? ' HideStructureActions' }}">
    {{ get_hidden_inputs(db, table) }}
    <input type="hidden" name="table_type" value=
        {%- if db_is_system_schema -%}
            "information_schema"
        {%- elseif tbl_is_view -%}
            "view"
        {%- else -%}
            "table"
        {%- endif %}>
    <div class="table-responsive-md">
    <table id="tablestructure" class="table table-light table-striped table-hover w-auto">
        {# Table header #}
        <thead class="table-light">
            <tr>
                <th class="print_ignore"></th>
                <th>#</th>
                <th>{% trans 'Name' %}</th>
                <th>{% trans 'Type' %}</th>
                <th>{% trans 'Collation' %}</th>
                <th>{% trans 'Attributes' %}</th>
                <th>{% trans 'Null' %}</th>
                <th>{% trans 'Default' %}</th>
                {% if show_column_comments -%}
                    <th>{% trans 'Comments' %}</th>
                {%- endif %}
                <th>{% trans 'Extra' %}</th>
                {# @see table/structure.js, function moreOptsMenuResize() #}
                {% if not db_is_system_schema and not tbl_is_view %}
                    <th colspan="{{ show_icons('ActionLinksMode') ? '8' : '9' -}}
                        " class="action print_ignore">{% trans 'Action' %}</th>
                {% endif %}
            </tr>
        </thead>
        <tbody>
        {# Table body #}
        {% set rownum = 0 %}
        {% for row in fields %}
            {% set rownum = rownum + 1 %}

            {% set extracted_columnspec = extracted_columnspecs[rownum] %}
            {% set field_name = row['Field']|e %}
            {# For column comments #}
            {% set comments = row_comments[rownum] %}
            {# Underline commented fields and display a hover-title (CSS only) #}

        <tr>
            <td class="text-center print_ignore">
                <input type="checkbox" class="checkall" name="selected_fld[]" value="{{ row['Field'] }}" id="checkbox_row_{{ rownum }}">
            </td>
            <td class="text-end">{{ rownum }}</td>
            <th class="text-nowrap">
                <label for="checkbox_row_{{ rownum }}">
                    {% if displayed_fields[rownum].comment is defined %}
                        <span class="commented_column" title="{{ displayed_fields[rownum].comment }}">{{ displayed_fields[rownum].text }}</span>
                    {% else %}
                        {{ displayed_fields[rownum].text }}
                    {% endif %}
                    {{ displayed_fields[rownum].icon|raw }}
                </label>
            </th>
            <td{{ 'set' != extracted_columnspec['type'] and 'enum' != extracted_columnspec['type'] ? ' class="text-nowrap"' }}>
                <bdo dir="ltr" lang="en">
                    {{ extracted_columnspec['displayed_type']|raw }}
                    {% if relation_commwork and relation_mimework and browse_mime
                        and mime_map[row['Field']]['mimetype'] is defined %}
                        <br>{% trans 'Media type:' %} {{ mime_map[row['Field']]['mimetype']|replace({'_': '/'})|lower }}
                    {% endif %}
                </bdo>
            </td>
            <td>
            {% if row['Collation'] is not empty %}
                <dfn title="{{ collations[row['Collation']].description }}">{{ collations[row['Collation']].name }}</dfn>
            {% endif %}
            </td>
            <td class="column_attribute text-nowrap">{{ attributes[rownum] }}</td>
            <td>{{ row['Null'] == 'YES' ? 'Yes'|trans : 'No'|trans }}</td>
            <td class="text-nowrap">
                {% if row['Default'] is not null %}
                    {% if extracted_columnspec['type'] == 'bit' %}
                        {{ row['Default']|convert_bit_default_value }}
                    {% else %}
                        {{ row['Default'] }}
                    {% endif %}
                {% elseif row['Null'] == 'YES' %}
                    <em>NULL</em>
                {% else %}
                    <em>{% trans %}None{% context %}None for default{% endtrans %}</em>
                {% endif %}
            </td>
            {% if show_column_comments %}
                <td>
                    {{ comments }}
                </td>
            {% endif %}
            <td class="text-nowrap">{{ row['Extra']|upper }}</td>
            {% if not tbl_is_view and not db_is_system_schema %}
                <td class="edit text-center print_ignore">
                    <a class="change_column_anchor ajax" href="{{ url('/table/structure/change', {
                      'db': db,
                      'table': table,
                      'field': row['Field'],
                      'change_column': 1
                    }) }}">
                      {{ get_icon('b_edit', 'Change'|trans) }}
                    </a>
                </td>
                <td class="drop text-center print_ignore">
                    <a class="drop_column_anchor ajax" href="{{ url('/sql') }}" data-post="{{ get_common({
                      'db': db,
                      'table': table,
                      'sql_query': 'ALTER TABLE ' ~ backquote(table) ~ ' DROP ' ~ backquote(row['Field']) ~ ';',
                      'dropped_column': row['Field'],
                      'purge': true,
                      'message_to_show': 'Column %s has been dropped.'|trans|format(row['Field']|e)
                    }) }}">
                      {{ get_icon('b_drop', 'Drop'|trans) }}
                    </a>
                </td>
            {% endif %}

            {% if not tbl_is_view and not db_is_system_schema %}
                {% set type = extracted_columnspec['print_type'] is not empty ? extracted_columnspec['print_type'] %}
                <td class="print_ignore">
                    <ul class="table-structure-actions resizable-menu">
                        {% if hide_structure_actions %}
                            <li class="submenu shown">
                                <a href="#" class="tab text-nowrap">{{ get_icon('b_more', 'More'|trans) }}</a>
                                <ul>
                        {% endif %}

                        <li class="primary text-nowrap">
                          {% if type == 'text' or type == 'blob' or tbl_storage_engine == 'ARCHIVE' or (primary and primary.hasColumn(field_name)) %}
                            {{ get_icon('bd_primary', 'Primary'|trans) }}
                          {% else %}
                            <a rel="samepage" class="ajax add_key print_ignore add_primary_key_anchor" href="{{ url('/table/structure/add-key') }}" data-post="{{ get_common({
                              'db': db,
                              'table': table,
                              'sql_query': 'ALTER TABLE ' ~ backquote(table) ~ (primary ? ' DROP PRIMARY KEY,') ~ ' ADD PRIMARY KEY(' ~ backquote(row['Field']) ~ ');',
                              'message_to_show': 'A primary key has been added on %s.'|trans|format(row['Field']|e)
                            }) }}">
                              {{ get_icon('b_primary', 'Primary'|trans) }}
                            </a>
                          {% endif %}
                        </li>

                        <li class="add_unique unique text-nowrap">
                          {% if type == 'text' or type == 'blob' or tbl_storage_engine == 'ARCHIVE' or field_name in columns_with_unique_index %}
                            {{ get_icon('bd_unique', 'Unique'|trans) }}
                          {% else %}
                            <a rel="samepage" class="ajax add_key print_ignore add_unique_anchor" href="{{ url('/table/structure/add-key') }}" data-post="{{ get_common({
                              'db': db,
                              'table': table,
                              'sql_query': 'ALTER TABLE ' ~ backquote(table) ~ ' ADD UNIQUE(' ~ backquote(row['Field']) ~ ');',
                              'message_to_show': 'An index has been added on %s.'|trans|format(row['Field']|e)
                            }) }}">
                              {{ get_icon('b_unique', 'Unique'|trans) }}
                            </a>
                          {% endif %}
                        </li>

                        <li class="add_index text-nowrap">
                          {% if type == 'text' or type == 'blob' or tbl_storage_engine == 'ARCHIVE' %}
                            {{ get_icon('bd_index', 'Index'|trans) }}
                          {% else %}
                            <a rel="samepage" class="ajax add_key print_ignore add_index_anchor" href="{{ url('/table/structure/add-key') }}" data-post="{{ get_common({
                              'db': db,
                              'table': table,
                              'sql_query': 'ALTER TABLE ' ~ backquote(table) ~ ' ADD INDEX(' ~ backquote(row['Field']) ~ ');',
                              'message_to_show': 'An index has been added on %s.'|trans|format(row['Field']|e)
                            }) }}">
                              {{ get_icon('b_index', 'Index'|trans) }}
                            </a>
                          {% endif %}
                        </li>

                        {% set spatial_types = [
                            'geometry',
                            'point',
                            'linestring',
                            'polygon',
                            'multipoint',
                            'multilinestring',
                            'multipolygon',
                            'geomtrycollection'
                        ] %}
                        <li class="spatial text-nowrap">
                          {% if type == 'text' or type == 'blob' or tbl_storage_engine == 'ARCHIVE' or (type not in spatial_types and (tbl_storage_engine == 'MYISAM' or mysql_int_version >= 50705)) %}
                            {{ get_icon('bd_spatial', 'Spatial'|trans) }}
                          {% else %}
                            <a rel="samepage" class="ajax add_key print_ignore add_spatial_anchor" href="{{ url('/table/structure/add-key') }}" data-post="{{ get_common({
                              'db': db,
                              'table': table,
                              'sql_query': 'ALTER TABLE ' ~ backquote(table) ~ ' ADD SPATIAL(' ~ backquote(row['Field']) ~ ');',
                              'message_to_show': 'An index has been added on %s.'|trans|format(row['Field']|e)
                            }) }}">
                              {{ get_icon('b_spatial', 'Spatial'|trans) }}
                            </a>
                          {% endif %}
                        </li>

                        {# FULLTEXT is possible on TEXT, CHAR and VARCHAR #}
                        <li class="fulltext text-nowrap">
                        {% if tbl_storage_engine is not empty and (
                                tbl_storage_engine == 'MYISAM'
                                or tbl_storage_engine == 'ARIA'
                                or tbl_storage_engine == 'MARIA'
                                or (tbl_storage_engine == 'INNODB' and mysql_int_version >= 50604)
                            ) and ('text' in type or 'char' in type) %}
                            <a rel="samepage" class="ajax add_key add_fulltext_anchor" href="{{ url('/table/structure/add-key') }}" data-post="{{ get_common({
                              'db': db,
                              'table': table,
                              'sql_query': 'ALTER TABLE ' ~ backquote(table) ~ ' ADD FULLTEXT(' ~ backquote(row['Field']) ~ ');',
                              'message_to_show': 'An index has been added on %s.'|trans|format(row['Field']|e)
                            }) }}">
                              {{ get_icon('b_ftext', 'Fulltext'|trans) }}
                            </a>
                        {% else %}
                          {{ get_icon('bd_ftext', 'Fulltext'|trans) }}
                        {% endif %}
                        </li>

                        {# Distinct value action #}
                        <li class="browse text-nowrap">
                            <a href="{{ url('/sql') }}" data-post="{{ get_common({
                              'db': db,
                              'table': table,
                              'sql_query': 'SELECT COUNT(*) AS ' ~ backquote('Rows'|trans)
                                ~ ', ' ~ backquote(row['Field'])
                                ~ ' FROM ' ~ backquote(table)
                                ~ ' GROUP BY ' ~ backquote(row['Field'])
                                ~ ' ORDER BY ' ~ backquote(row['Field']),
                              'is_browse_distinct': true
                            }) }}">
                              {{ get_icon('b_browse', 'Distinct values'|trans) }}
                            </a>
                        </li>
                        {% if central_columns_work %}
                            <li class="browse text-nowrap">
                            {% if row['Field'] in central_list %}
                                <a href="#" class="central_columns remove_button">
                                    {{ get_icon('centralColumns_delete', 'Remove from central columns'|trans) }}
                                </a>
                            {% else %}
                                <a href="#" class="central_columns add_button">
                                    {{ get_icon('centralColumns_add', 'Add to central columns'|trans) }}
                                </a>
                            {% endif %}
                            </li>
                        {% endif %}
                        {% if hide_structure_actions %}
                                </ul>
                            </li>
                        {% endif %}
                    </ul>
                </td>
            {% endif %}
        </tr>
        {% endfor %}
        </tbody>
    </table>
    </div>
    <div class="print_ignore">
        {% include 'select_all.twig' with {
            'text_dir': text_dir,
            'form_name': 'fieldsForm'
        } only %}

        <button class="btn btn-link mult_submit" type="submit" formaction="{{ url('/table/structure/browse') }}">
          {{ get_icon('b_browse', 'Browse'|trans) }}
        </button>

        {% if not tbl_is_view and not db_is_system_schema %}
          <button class="btn btn-link mult_submit" type="submit" formaction="{{ url('/table/structure/change') }}">
            {{ get_icon('b_edit', 'Change'|trans) }}
          </button>
          <button class="btn btn-link mult_submit" type="submit" formaction="{{ url('/table/structure/drop-confirm') }}">
            {{ get_icon('b_drop', 'Drop'|trans) }}
          </button>

          {% if tbl_storage_engine != 'ARCHIVE' %}
            <button class="btn btn-link mult_submit" type="submit" formaction="{{ url('/table/structure/primary') }}">
              {{ get_icon('b_primary', 'Primary'|trans) }}
            </button>
            <button class="btn btn-link mult_submit" type="submit" formaction="{{ url('/table/structure/unique') }}">
              {{ get_icon('b_unique', 'Unique'|trans) }}
            </button>
            <button class="btn btn-link mult_submit" type="submit" formaction="{{ url('/table/structure/index') }}">
              {{ get_icon('b_index', 'Index'|trans) }}
            </button>
            <button class="btn btn-link mult_submit" type="submit" formaction="{{ url('/table/structure/spatial') }}">
              {{ get_icon('b_spatial', 'Spatial'|trans) }}
            </button>
            <button class="btn btn-link mult_submit" type="submit" formaction="{{ url('/table/structure/fulltext') }}">
              {{ get_icon('b_ftext', 'Fulltext'|trans) }}
            </button>

            {% if central_columns_work %}
              <button class="btn btn-link mult_submit" type="submit" formaction="{{ url('/table/structure/central-columns-add') }}">
                {{ get_icon('centralColumns_add', 'Add to central columns'|trans) }}
              </button>
              <button class="btn btn-link mult_submit" type="submit" formaction="{{ url('/table/structure/central-columns-remove') }}">
                {{ get_icon('centralColumns_delete', 'Remove from central columns'|trans) }}
              </button>
            {% endif %}
          {% endif %}
        {% endif %}
    </div>
</form>
<hr class="print_ignore">
<div id="move_columns_dialog" class="hide" title="{% trans 'Move columns' %}">
    <p>{% trans 'Move the columns by dragging them up and down.' %}</p>
    <form action="{{ url('/table/structure/move-columns') }}" name="move_column_form" id="move_column_form">
        <div>
            {{ get_hidden_inputs(db, table) }}
            <ul></ul>
        </div>
    </form>
</div>
{# Work on the table #}
<div id="structure-action-links">
    {% if tbl_is_view and not db_is_system_schema %}
        {{ link_or_button(
            url('/view/create', {'db': db, 'table': table}),
            get_icon('b_edit', 'Edit view'|trans, true)
        ) }}
    {% endif %}
    <a href="#" id="printView">{{ get_icon('b_print', 'Print'|trans, true) }}</a>
    {% if not tbl_is_view and not db_is_system_schema %}
        {# Only display propose table structure for MySQL < 8.0 #}
        {% if mysql_int_version < 80000 or is_mariadb %}
          <a class="me-0" href="{{ url('/sql') }}" data-post="{{ get_common({
            'db': db,
            'table': table,
            'sql_query': 'SELECT * FROM ' ~ backquote(table) ~ ' PROCEDURE ANALYSE()',
            'session_max_rows': 'all'
          }) }}">
            {{ get_icon(
              'b_tblanalyse',
              'Propose table structure'|trans,
              true
            ) }}
          </a>
          {{ show_mysql_docu('procedure_analyse') }}
        {% endif %}
        {% if is_active %}
            <a href="{{ url('/table/tracking', {'db': db, 'table': table}) }}">
                {{ get_icon('eye', 'Track table'|trans, true) }}
            </a>
        {% endif %}
        <a href="#" id="move_columns_anchor">
            {{ get_icon('b_move', 'Move columns'|trans, true) }}
        </a>
        <a href="{{ url('/normalization', {'db': db, 'table': table}) }}">
            {{ get_icon('normalize', 'Normalize'|trans, true) }}
        </a>
    {% endif %}
    {% if tbl_is_view and not db_is_system_schema %}
        {% if is_active %}
            <a href="{{ url('/table/tracking', {'db': db, 'table': table}) }}">
                {{ get_icon('eye', 'Track view'|trans, true) }}
            </a>
        {% endif %}
    {% endif %}
</div>
{% if not tbl_is_view and not db_is_system_schema %}
    <form method="post" action="{{ url('/table/add-field') }}" id="addColumns" name="addColumns">
        {{ get_hidden_inputs(db, table) }}
        {% if show_icons('ActionLinksMode') %}
            {{ get_image('b_insrow', 'Add column'|trans) }}&nbsp;
        {% endif %}
        {% set num_fields -%}
            <input type="number" name="num_fields" value="1" onfocus="this.select()" min="1" required>
        {%- endset %}
        {{ 'Add %s column(s)'|trans|format(num_fields)|raw }}
        <input type="hidden" name="field_where" value="after">&nbsp;
        {# I tried displaying the drop-down inside the label but with Firefox the drop-down was blinking #}
        <select name="after_field">
            <option value="first" data-pos="first">
                {% trans 'at beginning of table' %}
            </option>
            {% for one_column_name in columns_list %}
                <option value="{{ one_column_name }}"
                    {{- loop.revindex0 == 0 ? ' selected="selected"' }}>
                    {{ 'after %s'|trans|format(one_column_name) }}
                </option>
            {% endfor %}
        </select>
        <input class="btn btn-primary" type="submit" value="{% trans 'Go' %}">
    </form>
{% endif %}

{% if not tbl_is_view and not db_is_system_schema and tbl_storage_engine != 'ARCHIVE' %}
  <div id="index_div" class="w-100 ajax">
    <fieldset class="pma-fieldset index_info">
      <legend id="index_header">
        {% trans 'Indexes' %}
        {{ show_mysql_docu('optimizing-database-structure') }}
      </legend>

      {% if indexes is not empty %}
        {{ indexes_duplicates|raw }}

        <div class="table-responsive jsresponsive">
<<<<<<< HEAD
          <table class="table table-light table-striped table-hover table-sm" id="table_index">
            <thead class="table-light">
=======
          <table class="table table-light table-striped table-hover table-sm w-auto" id="table_index">
            <thead class="thead-light">
>>>>>>> 34ad4a2e
              <tr>
                <th colspan="3" class="print_ignore">{% trans 'Action' %}</th>
                <th>{% trans 'Keyname' %}</th>
                <th>{% trans 'Type' %}</th>
                <th>{% trans 'Unique' %}</th>
                <th>{% trans 'Packed' %}</th>
                <th>{% trans 'Column' %}</th>
                <th>{% trans 'Cardinality' %}</th>
                <th>{% trans 'Collation' %}</th>
                <th>{% trans 'Null' %}</th>
                <th>{% trans 'Comment' %}</th>
              </tr>
            </thead>

            {% for index in indexes %}
              <tbody class="row_span">
                {% set columns_count = index.getColumnCount() %}
                <tr class="noclick">
                <td rowspan="{{ columns_count }}" class="edit_index print_ignore ajax">
                  <a class="ajax" href="{{ url('/table/indexes') }}" data-post="{{ get_common({
                    'db': db,
                    'table': table,
                    'index': index.getName()
                  }, '') }}">
                    {{ get_icon('b_edit', 'Edit'|trans) }}
                  </a>
                </td>
                <td rowspan="{{ columns_count }}" class="rename_index print_ignore ajax" >
                  <a class="ajax" href="{{ url('/table/indexes/rename') }}" data-post="{{ get_common({
                    'db': db,
                    'table': table,
                    'index': index.getName()
                  }, '') }}">
                    {{ get_icon('b_rename', 'Rename'|trans) }}
                  </a>
                </td>
                <td rowspan="{{ columns_count }}" class="print_ignore">
                  {% if index.getName() == 'PRIMARY' %}
                    {% set index_params = {
                      'sql_query': 'ALTER TABLE ' ~ backquote(table) ~ ' DROP PRIMARY KEY;',
                      'message_to_show': 'The primary key has been dropped.'|trans
                    } %}
                  {% else %}
                    {% set index_params = {
                      'sql_query': 'ALTER TABLE ' ~ backquote(table) ~ ' DROP INDEX ' ~ backquote(index.getName()) ~ ';',
                      'message_to_show': 'Index %s has been dropped.'|trans|format(index.getName())
                    } %}
                  {% endif %}

                  <input type="hidden" class="drop_primary_key_index_msg" value="{{ index_params.sql_query|js_format(false) }}">
                  {{ link_or_button(
                    url('/sql', index_params|merge({'db': db, 'table': table})),
                    get_icon('b_drop', 'Drop'|trans),
                    {'class': 'drop_primary_key_index_anchor ajax'}
                  ) }}
                </td>
                <th rowspan="{{ columns_count }}">{{ index.getName() }}</th>
                <td rowspan="{{ columns_count }}">{{ index.getType()|default(index.getChoice()) }}</td>
                <td rowspan="{{ columns_count }}">{{ index.isUnique() ? 'Yes'|trans : 'No'|trans }}</td>
                <td rowspan="{{ columns_count }}">{{ index.isPacked()|raw }}</td>

                {% for column in index.getColumns() %}
                  {% if column.getSeqInIndex() > 1 %}
                    <tr class="noclick">
                  {% endif %}
                  <td>
                    {{ column.getName() }}
                    {% if column.getSubPart() is not empty %}
                      ({{ column.getSubPart() }})
                    {% endif %}
                  </td>
                  <td>{{ column.getCardinality() }}</td>
                  <td>{{ column.getCollation() }}</td>
                  <td>{{ column.getNull(true) }}</td>

                  {% if column.getSeqInIndex() == 1 %}
                    <td rowspan="{{ columns_count }}">{{ index.getComments() }}</td>
                  {% endif %}
                  </tr>
                {% endfor %}
              </tbody>
            {% endfor %}
          </table>
        </div>
      {% else %}
        <div class="no_indexes_defined">{{ 'No index defined!'|trans|notice }}</div>
      {% endif %}
    </fieldset>

    <fieldset class="pma-fieldset tblFooters print_ignore text-start">
      <form action="{{ url('/table/indexes') }}" method="post">
        {{ get_hidden_inputs(db, table) }}
        <input type="hidden" name="create_index" value="1">

        {% apply format('<input class="mx-2" type="number" name="added_fields" value="1" min="1" required>')|raw %}
          {% trans %}Create an index on %s columns{% endtrans %}
        {% endapply %}

        <input class="btn btn-primary add_index ajax" type="submit" value="{% trans 'Go' %}">
      </form>
    </fieldset>
  </div>
{% endif %}

{# Display partition details #}
{% if have_partitioning %}
    {# Detect partitioning #}
    {% if partition_names is not empty and partition_names[0] is not null %}
        {% set first_partition = partitions[0] %}
        {% set range_or_list = first_partition.getMethod() == 'RANGE'
            or first_partition.getMethod() == 'RANGE COLUMNS'
            or first_partition.getMethod() == 'LIST'
            or first_partition.getMethod() == 'LIST COLUMNS' %}
        {% set sub_partitions = first_partition.getSubPartitions() %}
        {% set has_sub_partitions = first_partition.hasSubPartitions() %}
        {% if has_sub_partitions %}
            {% set first_sub_partition = sub_partitions[0] %}
        {% endif %}

        <div id="partitions-2"{% if default_sliders_state != 'disabled' -%}
            {{- default_sliders_state == 'closed' ? ' style="display: none; overflow:auto;"' }} class="pma_auto_slider" title="{% trans 'Partitions' %}"
        {%- endif %}>

        {% include 'table/structure/display_partitions.twig' with {
            'db': db,
            'table': table,
            'partitions': partitions,
            'partition_method': first_partition.getMethod(),
            'partition_expression': first_partition.getExpression(),
            'has_description': first_partition.getDescription() is not empty,
            'has_sub_partitions': has_sub_partitions,
            'sub_partition_method': has_sub_partitions ? first_sub_partition.getMethod(),
            'sub_partition_expression': has_sub_partitions ? first_sub_partition.getExpression(),
            'range_or_list': range_or_list
        } only %}
    {% else %}
        {% include 'table/structure/display_partitions.twig' with {
            'db': db,
            'table': table
        } only %}
    {% endif %}
    </div>
{% endif %}

{# Displays Space usage and row statistics #}
{% if show_stats %}
    {{ table_stats|raw }}
{% endif %}
<div class="clearfloat"></div>
{% endblock %}<|MERGE_RESOLUTION|>--- conflicted
+++ resolved
@@ -406,13 +406,8 @@
         {{ indexes_duplicates|raw }}
 
         <div class="table-responsive jsresponsive">
-<<<<<<< HEAD
-          <table class="table table-light table-striped table-hover table-sm" id="table_index">
+          <table class="table table-light table-striped table-hover table-sm w-auto" id="table_index">
             <thead class="table-light">
-=======
-          <table class="table table-light table-striped table-hover table-sm w-auto" id="table_index">
-            <thead class="thead-light">
->>>>>>> 34ad4a2e
               <tr>
                 <th colspan="3" class="print_ignore">{% trans 'Action' %}</th>
                 <th>{% trans 'Keyname' %}</th>
