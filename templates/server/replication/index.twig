--- conflicted
+++ resolved
@@ -17,11 +17,7 @@
     <div class="row">
       <fieldset>
         <legend>{% trans 'Master replication' %}</legend>
-<<<<<<< HEAD
-        {% filter format('<a href="' ~ url('/server/replication') ~ '" data-post="' ~ get_common(url_params|merge({'mr_configure': true}), '') ~ '">', '</a>')|raw %}
-=======
-        {% apply format('<a href="server_replication.php" data-post="' ~ get_common(url_params|merge({'mr_configure': true}), '') ~ '">', '</a>')|raw %}
->>>>>>> 990978f0
+        {% apply format('<a href="' ~ url('/server/replication') ~ '" data-post="' ~ get_common(url_params|merge({'mr_configure': true}), '') ~ '">', '</a>')|raw %}
           {% trans %}
             This server is not configured as master in a replication process. Would you like to %sconfigure%s it?
           {% endtrans %}
