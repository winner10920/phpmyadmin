--- conflicted
+++ resolved
@@ -1,11 +1,6 @@
 <div class="responsivetable row">
-<<<<<<< HEAD
-  <table id="tableprocesslist" class="table table-light table-striped table-hover sortable">
+  <table id="tableprocesslist" class="table table-light table-striped table-hover sortable w-auto">
     <thead class="table-light">
-=======
-  <table id="tableprocesslist" class="table table-light table-striped table-hover sortable w-auto">
-    <thead class="thead-light">
->>>>>>> 34ad4a2e
       <tr>
         <th>{% trans 'Processes' %}</th>
         {% for column in columns %}
