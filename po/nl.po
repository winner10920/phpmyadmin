# Automatically generated <>, 2010.
msgid ""
msgstr ""
"Project-Id-Version: phpMyAdmin 4.0.0-dev\n"
"Report-Msgid-Bugs-To: phpmyadmin-devel@lists.sourceforge.net\n"
<<<<<<< HEAD
"POT-Creation-Date: 2012-12-19 15:13+0100\n"
"PO-Revision-Date: 2012-11-05 10:04+0200\n"
"Last-Translator: Michal Čihař <michal@cihar.com>\n"
=======
"POT-Creation-Date: 2012-12-19 08:11-0500\n"
"PO-Revision-Date: 2012-12-19 15:04+0200\n"
"Last-Translator: Dieter Adriaenssens <ruleant@users.sourceforge.net>\n"
>>>>>>> f5982319
"Language-Team: Dutch <http://l10n.cihar.com/projects/phpmyadmin/master/nl/>\n"
"Language: nl\n"
"MIME-Version: 1.0\n"
"Content-Type: text/plain; charset=UTF-8\n"
"Content-Transfer-Encoding: 8bit\n"
"Plural-Forms: nplurals=2; plural=(n != 1);\n"
"X-Generator: Weblate 1.4-dev\n"

#: browse_foreigners.php:36 browse_foreigners.php:60 js/messages.php:344
#: libraries/DisplayResults.class.php:809
#: libraries/server_privileges.lib.php:2616
msgid "Show all"
msgstr "Toon alles"

#: browse_foreigners.php:77 libraries/PDF.class.php:66
#: libraries/Util.class.php:2537
#: libraries/schema/Pdf_Relation_Schema.class.php:1178
#: libraries/schema/Pdf_Relation_Schema.class.php:1202
#: libraries/schema/User_Schema.class.php:417
#: libraries/select_lang.lib.php:510
msgid "Page number:"
msgstr "Paginanummer:"

#: browse_foreigners.php:94
msgid ""
"The target browser window could not be updated. Maybe you have closed the "
"parent window, or your browser's security settings are configured to block "
"cross-window updates."
msgstr ""
"Het doelvenster kon niet worden bijgewerkt. Misschien heeft u het venster "
"afgesloten of uw browser blokkeert bijwerkingen van uw venster."

#: browse_foreigners.php:166 libraries/Menu.class.php:263
#: libraries/Menu.class.php:352 libraries/Util.class.php:3265
#: libraries/Util.class.php:3272 libraries/Util.class.php:3477
#: libraries/Util.class.php:3478
msgid "Search"
msgstr "Zoeken"

#: browse_foreigners.php:170 gis_data_editor.php:396 js/messages.php:218
#: libraries/DbSearch.class.php:454 libraries/DisplayResults.class.php:1659
#: libraries/TableSearch.class.php:1136 libraries/core.lib.php:541
#: libraries/display_change_password.lib.php:95
#: libraries/display_create_table.lib.php:61
#: libraries/display_export.lib.php:440 libraries/display_import.lib.php:337
#: libraries/insert_edit.lib.php:1547 libraries/insert_edit.lib.php:1582
#: libraries/operations.lib.php:39 libraries/operations.lib.php:82
#: libraries/operations.lib.php:210 libraries/operations.lib.php:256
#: libraries/operations.lib.php:638 libraries/operations.lib.php:691
#: libraries/operations.lib.php:740 libraries/operations.lib.php:1057
#: libraries/operations.lib.php:1343
#: libraries/plugins/auth/AuthenticationCookie.class.php:231
#: libraries/replication_gui.lib.php:79 libraries/replication_gui.lib.php:396
#: libraries/rte/rte_events.lib.php:542
#: libraries/rte/rte_routines.lib.php:1042
#: libraries/rte/rte_routines.lib.php:1575
#: libraries/rte/rte_triggers.lib.php:420
#: libraries/schema/User_Schema.class.php:163
#: libraries/schema/User_Schema.class.php:225
#: libraries/schema/User_Schema.class.php:474
#: libraries/schema/User_Schema.class.php:514
#: libraries/server_privileges.lib.php:480
#: libraries/server_privileges.lib.php:1486
#: libraries/server_privileges.lib.php:1965
#: libraries/server_privileges.lib.php:2556
#: libraries/server_privileges.lib.php:3081
#: libraries/sql_query_form.lib.php:367 libraries/sql_query_form.lib.php:424
#: libraries/sql_query_form.lib.php:487 libraries/structure.lib.php:1589
#: libraries/structure.lib.php:1616 libraries/tbl_properties.inc.php:756
#: pmd_pdf.php:151 prefs_manage.php:266 prefs_manage.php:316
#: server_binlog.php:115 server_replication.php:224 server_replication.php:327
#: tbl_chart.php:198 tbl_indexes.php:332 tbl_tracking.php:520
#: tbl_tracking.php:683 view_create.php:221 view_operations.php:98
msgid "Go"
msgstr "Start"

#: browse_foreigners.php:181 browse_foreigners.php:185
#: libraries/Index.class.php:561 tbl_tracking.php:381
msgid "Keyname"
msgstr "Sleutelnaam"

#: browse_foreigners.php:182 browse_foreigners.php:184
#: server_collations.php:39 server_collations.php:51 server_engines.php:42
#: server_plugins.php:130 server_status_variables.php:234
msgid "Description"
msgstr "Beschrijving"

#: browse_foreigners.php:268 browse_foreigners.php:280
#: browse_foreigners.php:296 browse_foreigners.php:308
msgid "Use this value"
msgstr "Gebruik deze waarde"

#: changelog.php:35 license.php:28
#, php-format
msgid ""
"The %s file is not available on this system, please visit www.phpmyadmin.net "
"for more information."
msgstr ""
"Het bestand %s is niet beschikbaar op dit systeem, gelieve www.phpmyadmin."
"net te bezoeken voor meer informatie."

#: db_create.php:74
#, php-format
msgid "Database %1$s has been created."
msgstr "Databank %1$s werd aangemaakt."

#: db_datadict.php:51 libraries/operations.lib.php:32
msgid "Database comment: "
msgstr "Databankopmerking: "

#: db_datadict.php:157 libraries/operations.lib.php:786
#: libraries/schema/Pdf_Relation_Schema.class.php:1323
#: libraries/tbl_properties.inc.php:838 tbl_printview.php:120
msgid "Table comments"
msgstr "Tabelopmerkingen"

#: db_datadict.php:166 libraries/DBQbe.class.php:364
#: libraries/Index.class.php:565 libraries/TableSearch.class.php:183
#: libraries/TableSearch.class.php:1184 libraries/insert_edit.lib.php:1566
#: libraries/plugins/export/ExportHtmlword.class.php:276
#: libraries/plugins/export/ExportHtmlword.class.php:391
#: libraries/plugins/export/ExportLatex.class.php:503
#: libraries/plugins/export/ExportOdt.class.php:358
#: libraries/plugins/export/ExportOdt.class.php:456
#: libraries/plugins/export/ExportTexytext.class.php:269
#: libraries/plugins/export/ExportTexytext.class.php:369
#: libraries/plugins/export/ExportTexytext.class.php:432
#: libraries/schema/Pdf_Relation_Schema.class.php:1349
#: libraries/schema/Pdf_Relation_Schema.class.php:1370
#: libraries/tbl_properties.inc.php:352 tbl_indexes.php:243
#: tbl_printview.php:130 tbl_relation.php:361 tbl_tracking.php:323
#: tbl_tracking.php:385
msgid "Column"
msgstr "Kolom"

#: db_datadict.php:167 db_printview.php:101 libraries/Index.class.php:562
#: libraries/TableSearch.class.php:184 libraries/insert_edit.lib.php:239
#: libraries/insert_edit.lib.php:243
#: libraries/plugins/export/ExportHtmlword.class.php:279
#: libraries/plugins/export/ExportHtmlword.class.php:394
#: libraries/plugins/export/ExportLatex.class.php:504
#: libraries/plugins/export/ExportOdt.class.php:361
#: libraries/plugins/export/ExportOdt.class.php:459
#: libraries/plugins/export/ExportTexytext.class.php:270
#: libraries/plugins/export/ExportTexytext.class.php:370
#: libraries/rte/rte_list.lib.php:54 libraries/rte/rte_list.lib.php:80
#: libraries/rte/rte_routines.lib.php:908
#: libraries/rte/rte_routines.lib.php:933
#: libraries/rte/rte_routines.lib.php:1493
#: libraries/schema/Pdf_Relation_Schema.class.php:1350
#: libraries/schema/Pdf_Relation_Schema.class.php:1371
#: libraries/server_privileges.lib.php:1580 libraries/structure.lib.php:781
#: libraries/structure.lib.php:1185 libraries/tbl_properties.inc.php:96
#: tbl_printview.php:131 tbl_tracking.php:324 tbl_tracking.php:382
msgid "Type"
msgstr "Type"

#: db_datadict.php:169 libraries/Index.class.php:568
#: libraries/TableSearch.class.php:1185 libraries/insert_edit.lib.php:1575
#: libraries/plugins/export/ExportHtmlword.class.php:282
#: libraries/plugins/export/ExportHtmlword.class.php:397
#: libraries/plugins/export/ExportLatex.class.php:505
#: libraries/plugins/export/ExportOdt.class.php:364
#: libraries/plugins/export/ExportOdt.class.php:462
#: libraries/plugins/export/ExportTexytext.class.php:271
#: libraries/plugins/export/ExportTexytext.class.php:371
#: libraries/schema/Pdf_Relation_Schema.class.php:1352
#: libraries/schema/Pdf_Relation_Schema.class.php:1373
#: libraries/structure.lib.php:1188 libraries/tbl_properties.inc.php:116
#: tbl_printview.php:132 tbl_tracking.php:326 tbl_tracking.php:388
msgid "Null"
msgstr "Leeg"

#: db_datadict.php:170 libraries/plugins/export/ExportHtmlword.class.php:285
#: libraries/plugins/export/ExportHtmlword.class.php:400
#: libraries/plugins/export/ExportLatex.class.php:506
#: libraries/plugins/export/ExportOdt.class.php:367
#: libraries/plugins/export/ExportOdt.class.php:465
#: libraries/plugins/export/ExportTexytext.class.php:272
#: libraries/plugins/export/ExportTexytext.class.php:372
#: libraries/schema/Pdf_Relation_Schema.class.php:1353
#: libraries/schema/Pdf_Relation_Schema.class.php:1374
#: libraries/structure.lib.php:213 libraries/structure.lib.php:1189
#: libraries/tbl_properties.inc.php:107 tbl_printview.php:133
#: tbl_tracking.php:327
msgid "Default"
msgstr "Standaardwaarde"

#: db_datadict.php:174 libraries/plugins/export/ExportHtmlword.class.php:404
#: libraries/plugins/export/ExportLatex.class.php:508
#: libraries/plugins/export/ExportOdt.class.php:469
#: libraries/plugins/export/ExportTexytext.class.php:374
#: libraries/schema/Pdf_Relation_Schema.class.php:1355
#: libraries/schema/Pdf_Relation_Schema.class.php:1376 tbl_printview.php:135
msgid "Links to"
msgstr "Verwijst naar"

#: db_datadict.php:176 db_printview.php:107
#: libraries/config/messages.inc.php:94 libraries/config/messages.inc.php:109
#: libraries/config/messages.inc.php:131
#: libraries/plugins/export/ExportHtmlword.class.php:409
#: libraries/plugins/export/ExportLatex.class.php:511
#: libraries/plugins/export/ExportOdt.class.php:474
#: libraries/plugins/export/ExportTexytext.class.php:377
#: libraries/schema/Pdf_Relation_Schema.class.php:1366
#: libraries/schema/Pdf_Relation_Schema.class.php:1377
#: libraries/tbl_properties.inc.php:136 tbl_printview.php:137
msgid "Comments"
msgstr "Opmerkingen"

#: db_datadict.php:240 js/messages.php:240 libraries/Index.class.php:431
#: libraries/Index.class.php:470 libraries/Index.class.php:841
#: libraries/config.values.php:50 libraries/config.values.php:65
#: libraries/config/FormDisplay.tpl.php:260 libraries/mult_submits.inc.php:340
#: libraries/mult_submits.inc.php:341
#: libraries/plugins/export/ExportHtmlword.class.php:631
#: libraries/plugins/export/ExportLatex.class.php:582
#: libraries/plugins/export/ExportOdt.class.php:724
#: libraries/plugins/export/ExportTexytext.class.php:566
#: libraries/schema/Pdf_Relation_Schema.class.php:1402
#: libraries/server_privileges.lib.php:1722
#: libraries/server_privileges.lib.php:1857
#: libraries/server_privileges.lib.php:1870
#: libraries/server_privileges.lib.php:2151
#: libraries/server_privileges.lib.php:2157
#: libraries/server_privileges.lib.php:2476
#: libraries/server_privileges.lib.php:2490 libraries/structure.lib.php:1273
#: libraries/user_preferences.lib.php:282 prefs_manage.php:131 sql.php:412
#: sql.php:507 sql.php:508 tbl_printview.php:186 tbl_tracking.php:344
#: tbl_tracking.php:398 tbl_tracking.php:403
msgid "No"
msgstr "Nee"

#: db_datadict.php:240 js/messages.php:239 libraries/Index.class.php:432
#: libraries/Index.class.php:469 libraries/Index.class.php:841
#: libraries/config.values.php:49 libraries/config.values.php:64
#: libraries/config/FormDisplay.tpl.php:260 libraries/mult_submits.inc.php:69
#: libraries/mult_submits.inc.php:101 libraries/mult_submits.inc.php:110
#: libraries/mult_submits.inc.php:115 libraries/mult_submits.inc.php:120
#: libraries/mult_submits.inc.php:125 libraries/mult_submits.inc.php:288
#: libraries/mult_submits.inc.php:305 libraries/mult_submits.inc.php:334
#: libraries/mult_submits.inc.php:335 libraries/mult_submits.inc.php:348
#: libraries/plugins/export/ExportHtmlword.class.php:632
#: libraries/plugins/export/ExportLatex.class.php:582
#: libraries/plugins/export/ExportOdt.class.php:725
#: libraries/plugins/export/ExportTexytext.class.php:566
#: libraries/schema/Pdf_Relation_Schema.class.php:1402
#: libraries/server_privileges.lib.php:1722
#: libraries/server_privileges.lib.php:1854
#: libraries/server_privileges.lib.php:1868
#: libraries/server_privileges.lib.php:2150
#: libraries/server_privileges.lib.php:2155
#: libraries/server_privileges.lib.php:2473
#: libraries/server_privileges.lib.php:2490 libraries/structure.lib.php:1273
#: libraries/user_preferences.lib.php:280 prefs_manage.php:130
#: server_databases.php:103 server_databases.php:110 sql.php:505 sql.php:506
#: tbl_printview.php:187 tbl_structure.php:83 tbl_tracking.php:344
#: tbl_tracking.php:396 tbl_tracking.php:401
msgid "Yes"
msgstr "Ja"

#: db_export.php:29
msgid "View dump (schema) of database"
msgstr "Bekijk een dump (schema) van databank"

#: db_export.php:33 db_printview.php:92 db_tracking.php:49 export.php:413
#: libraries/DBQbe.class.php:268
msgid "No tables found in database."
msgstr "Geen tabellen gevonden in de databank."

#: db_export.php:40 libraries/DbSearch.class.php:437 server_export.php:25
msgid "Select All"
msgstr "Selecteer alles"

#: db_export.php:45 libraries/DbSearch.class.php:440 server_export.php:30
msgid "Unselect All"
msgstr "Deselecteer alles"

#: db_operations.php:45 tbl_create.php:22
msgid "The database name is empty!"
msgstr "De databanknaam is leeg!"

#: db_operations.php:129
#, php-format
msgid "Database %1$s has been renamed to %2$s"
msgstr "Databank %1$s werd hernoemd naar %2$s"

#: db_operations.php:133
#, php-format
msgid "Database %1$s has been copied to %2$s"
msgstr "Databank %1$s werd gekopieerd naar %2$s"

#: db_operations.php:259
#, php-format
msgid ""
"The phpMyAdmin configuration storage has been deactivated. To find out why "
"click %shere%s."
msgstr ""
"De configuratie-opslag van phpMyAdmin is uitgeschakeld. Om te weten te komen "
"waarom klik %shier%s."

#: db_printview.php:99 db_tracking.php:79 db_tracking.php:198
#: libraries/Menu.class.php:190 libraries/config/messages.inc.php:510
#: libraries/plugins/export/ExportXml.class.php:457
#: libraries/plugins/export/PMA_ExportPdf.class.php:111
#: libraries/rte/rte_list.lib.php:65 libraries/rte/rte_triggers.lib.php:355
#: libraries/schema/User_Schema.class.php:293
#: libraries/server_privileges.lib.php:1993
#: libraries/server_privileges.lib.php:2224
#: libraries/server_privileges.lib.php:2874 libraries/structure.lib.php:762
#: tbl_tracking.php:762
msgid "Table"
msgstr "Tabel"

#: db_printview.php:100 libraries/Table.class.php:283
#: libraries/build_html_for_db.lib.php:31 libraries/import.lib.php:181
#: libraries/structure.lib.php:773 libraries/structure.lib.php:1746
#: libraries/structure.lib.php:1931 sql.php:1098 tbl_printview.php:365
msgid "Rows"
msgstr "Rijen"

#: db_printview.php:104 libraries/structure.lib.php:792 tbl_indexes.php:244
msgid "Size"
msgstr "Grootte"

#: db_printview.php:159 libraries/plugins/export/ExportSql.class.php:1020
#: libraries/structure.lib.php:736
msgid "in use"
msgstr "in gebruik"

#: db_printview.php:185 libraries/Util.class.php:4108
#: libraries/plugins/export/ExportSql.class.php:946
#: libraries/schema/Pdf_Relation_Schema.class.php:1328
#: libraries/structure.lib.php:803 libraries/structure.lib.php:1785
#: tbl_printview.php:410
msgid "Creation"
msgstr "Gecreëerd"

#: db_printview.php:194 libraries/Util.class.php:4114
#: libraries/plugins/export/ExportSql.class.php:959
#: libraries/schema/Pdf_Relation_Schema.class.php:1333
#: libraries/structure.lib.php:810 libraries/structure.lib.php:1792
#: tbl_printview.php:421
msgid "Last update"
msgstr "Laatst bijgewerkt"

#: db_printview.php:203 libraries/Util.class.php:4120
#: libraries/plugins/export/ExportSql.class.php:972
#: libraries/schema/Pdf_Relation_Schema.class.php:1338
#: libraries/structure.lib.php:817 libraries/structure.lib.php:1800
#: tbl_printview.php:432
msgid "Last check"
msgstr "Laatst gecontroleerd"

#: db_printview.php:220 libraries/structure.lib.php:179
#, php-format
msgid "%s table"
msgid_plural "%s tables"
msgstr[0] "%s tabel"
msgstr[1] "%s tabellen"

#: db_qbe.php:40
msgid "You have to choose at least one column to display"
msgstr "Er moet ten minste 1 weer te geven kolom worden gekozen"

#: db_qbe.php:60
#, php-format
msgid "Switch to %svisual builder%s"
msgstr "Overschakelen op %svisuele builder%s"

#: db_search.php:30 libraries/plugins/auth/AuthenticationConfig.class.php:80
#: libraries/plugins/auth/AuthenticationConfig.class.php:95
#: libraries/plugins/auth/AuthenticationCookie.class.php:571
#: libraries/plugins/auth/AuthenticationHttp.class.php:65
#: libraries/plugins/auth/AuthenticationSignon.class.php:253
msgid "Access denied"
msgstr "Toegang geweigerd"

#: db_structure.php:86
msgid "No tables found in database"
msgstr "Geen tabellen gevonden in de databank"

#: db_tracking.php:73
msgid "Tracked tables"
msgstr "Tabellen met tracker"

#: db_tracking.php:78 libraries/Menu.class.php:167
#: libraries/config/messages.inc.php:504
#: libraries/plugins/export/ExportHtmlword.class.php:158
#: libraries/plugins/export/ExportLatex.class.php:251
#: libraries/plugins/export/ExportOdt.class.php:203
#: libraries/plugins/export/ExportSql.class.php:760
#: libraries/plugins/export/ExportTexytext.class.php:142
#: libraries/plugins/export/ExportXml.class.php:390
#: libraries/plugins/export/PMA_ExportPdf.class.php:110
#: libraries/server_privileges.lib.php:1983
#: libraries/server_privileges.lib.php:2224
#: libraries/server_privileges.lib.php:2865 server_databases.php:201
#: server_status.php:325 sql.php:1089 tbl_tracking.php:761
msgid "Database"
msgstr "Databank"

#: db_tracking.php:80
msgid "Last version"
msgstr "Laatste versie"

#: db_tracking.php:81 tbl_tracking.php:764
msgid "Created"
msgstr "Aangemaakt"

#: db_tracking.php:82 tbl_tracking.php:765
msgid "Updated"
msgstr "Bijgewerkt"

#: db_tracking.php:83 js/messages.php:172 libraries/Menu.class.php:458
#: libraries/rte/rte_events.lib.php:426 libraries/rte/rte_list.lib.php:78
#: server_status.php:337 sql.php:1162 tbl_tracking.php:766
msgid "Status"
msgstr "Status"

#: db_tracking.php:84 libraries/Index.class.php:559
#: libraries/rte/rte_list.lib.php:53 libraries/rte/rte_list.lib.php:67
#: libraries/rte/rte_list.lib.php:79 libraries/server_privileges.lib.php:1583
#: libraries/server_privileges.lib.php:2234
#: libraries/server_privileges.lib.php:2398 libraries/structure.lib.php:770
#: libraries/structure.lib.php:1203 server_databases.php:236
msgid "Action"
msgstr "Actie"

#: db_tracking.php:85 libraries/DBQbe.class.php:466
#: libraries/DisplayResults.class.php:903 tbl_change.php:235
#: tbl_tracking.php:767
msgid "Show"
msgstr "Toon"

#: db_tracking.php:97 js/messages.php:34
msgid "Delete tracking data for this table"
msgstr "Verwijder tracking data voor deze tabel"

#: db_tracking.php:103 libraries/Index.class.php:629
#: libraries/Util.class.php:3482 libraries/Util.class.php:3483
#: libraries/structure.lib.php:310 libraries/structure.lib.php:1385
#: libraries/structure.lib.php:2080 libraries/structure.lib.php:2082
#: server_databases.php:327
msgid "Drop"
msgstr "Verwijderen"

#: db_tracking.php:120 tbl_tracking.php:722 tbl_tracking.php:776
msgid "active"
msgstr "ingeschakeld"

#: db_tracking.php:122 tbl_tracking.php:724 tbl_tracking.php:778
msgid "not active"
msgstr "niet actief"

#: db_tracking.php:138
msgid "Versions"
msgstr "Versies"

#: db_tracking.php:139 tbl_tracking.php:488 tbl_tracking.php:798
msgid "Tracking report"
msgstr "Tracking-rapport"

#: db_tracking.php:140 tbl_tracking.php:292 tbl_tracking.php:803
msgid "Structure snapshot"
msgstr "Structuur-snapshot"

#: db_tracking.php:193
msgid "Untracked tables"
msgstr "Tabellen zonder tracker"

#: db_tracking.php:212 libraries/structure.lib.php:1522
msgid "Track table"
msgstr "Tabel tracken"

#: db_tracking.php:240
msgid "Database Log"
msgstr "Databank-log"

#: export.php:42
msgid "Bad type!"
msgstr "Verkeerd type!"

#: export.php:93
msgid "Selected export type has to be saved in file!"
msgstr ""
"Het geselecteerde export type dient als een bestand te worden opgeslagen!"

#: export.php:122
msgid "Bad parameters!"
msgstr "Verkeerde parameters!"

#: export.php:193 export.php:224 export.php:791
#, php-format
msgid "Insufficient space to save the file %s."
msgstr "Onvoldoende ruimte om het bestand %s op te slaan."

#: export.php:362
#, php-format
msgid ""
"File %s already exists on server, change filename or check overwrite option."
msgstr ""
"Bestand %s bestaat al op de server, verander de bestandsnaam of activeer de "
"optie overschrijven."

#: export.php:368 export.php:374
#, php-format
msgid "The web server does not have permission to save the file %s."
msgstr "De webserver heeft geen rechten om het bestand %s op te slaan."

#: export.php:797
#, php-format
msgid "Dump has been saved to file %s."
msgstr "Dump is bewaard als %s."

#: file_echo.php:22
msgid "Invalid export type"
msgstr "Ongeldig exporttype"

#: gis_data_editor.php:112
#, php-format
msgid "Value for the column \"%s\""
msgstr "Waarde voor kolom \"%s\""

#: gis_data_editor.php:140 tbl_gis_visualization.php:173
msgid "Use OpenStreetMaps as Base Layer"
msgstr "Gebruik OpenStreetMaps als basislayer"

#: gis_data_editor.php:161
msgid "SRID"
msgstr "SRID"

#: gis_data_editor.php:184 js/messages.php:315
#: libraries/DisplayResults.class.php:1643
msgid "Geometry"
msgstr "Geometrie"

#: gis_data_editor.php:206 js/messages.php:311
msgid "Point"
msgstr "Punt"

#: gis_data_editor.php:207 gis_data_editor.php:234 gis_data_editor.php:289
#: gis_data_editor.php:362 js/messages.php:309
msgid "X"
msgstr "X"

#: gis_data_editor.php:210 gis_data_editor.php:238 gis_data_editor.php:293
#: gis_data_editor.php:366 js/messages.php:310
msgid "Y"
msgstr "Y"

#: gis_data_editor.php:232 gis_data_editor.php:287 gis_data_editor.php:360
#: js/messages.php:312
#, php-format
msgid "Point %d"
msgstr "Punt %d"

#: gis_data_editor.php:245 gis_data_editor.php:300 gis_data_editor.php:373
#: js/messages.php:318
msgid "Add a point"
msgstr "Voeg een punt toe"

#: gis_data_editor.php:262 js/messages.php:313
msgid "Linestring"
msgstr "Lijnstuk definitie"

# https://nl.wikipedia.org/wiki/Aangeschreven_cirkel
#: gis_data_editor.php:265 gis_data_editor.php:341 js/messages.php:317
msgid "Outer Ring"
msgstr "Aangeschreven cirkel"

# https://nl.wikipedia.org/wiki/Ingeschreven_cirkel
#: gis_data_editor.php:267 gis_data_editor.php:343 js/messages.php:316
msgid "Inner Ring"
msgstr "Ingeschreven cirkel"

#: gis_data_editor.php:303
msgid "Add a linestring"
msgstr "Voeg een lijnstuk toe"

#: gis_data_editor.php:304 gis_data_editor.php:378 js/messages.php:319
msgid "Add an inner ring"
msgstr "Voeg een ingeschreven cirkel toe"

#: gis_data_editor.php:325 js/messages.php:314
msgid "Polygon"
msgstr "Polygoon"

#: gis_data_editor.php:384 js/messages.php:320
msgid "Add a polygon"
msgstr "Voeg een veelhoek toe"

#: gis_data_editor.php:390
msgid "Add geometry"
msgstr "Een geometrie toevoegen"

#: gis_data_editor.php:399
msgid "Output"
msgstr "Uitvoer"

#: gis_data_editor.php:402
#| msgid ""
#| "Chose \"GeomFromText\" from the \"Function\" column and paste the below "
#| "string into the \"Value\" field"
msgid ""
"Choose \"GeomFromText\" from the \"Function\" column and paste the string "
"below into the \"Value\" field"
msgstr ""
"Kies \"GeomFormText\" uit de kolom \"Functie\" en kopiëer onderstaande string in "
"het \"Waarde\" veld"

#: import.php:93
#, php-format
#| msgid ""
#| "You probably tried to upload too large file. Please refer to "
#| "%sdocumentation%s for ways to workaround this limit."
msgid ""
"You probably tried to upload a file that is too large. Please refer to "
"%sdocumentation%s for a workaround for this limit."
msgstr ""
<<<<<<< HEAD
"U probeerde waarschijnlijk een bestand dat te groot is te uploaden. Zie de "
"%sdocumentatie%s voor mogelijkheden om dit te omzeilen."
=======
"U probeerde waarschijnlijk een bestand up te loaden dat te groot is. Zie %"
"sdocumentatie%s voor oplossingen voor deze beperking."
>>>>>>> f5982319

#: import.php:232 import.php:497
msgid "Showing bookmark"
msgstr "Toon bladwijzer"

#: import.php:247 import.php:493
msgid "The bookmark has been deleted."
msgstr "De bladwijzer werd verwijderd."

#: import.php:342 import.php:403 libraries/File.class.php:432
#: libraries/File.class.php:525
msgid "File could not be read"
msgstr "Bestand kon niet worden gelezen"

#: import.php:351 import.php:362 import.php:383 import.php:394
#: libraries/File.class.php:604
#, php-format
msgid ""
"You attempted to load file with unsupported compression (%s). Either support "
"for it is not implemented or disabled by your configuration."
msgstr ""
"U probeerde een bestand met een niet-ondersteunde compressie (%s) te "
"uploaden. De ondersteuning is niet geïmplementeerd of uitgeschakeld in de "
"configuratie."

#: import.php:409
msgid ""
"No data was received to import. Either no file name was submitted, or the "
"file size exceeded the maximum size permitted by your PHP configuration. See "
"[doc@faq1-16]FAQ 1.16[/doc]."
msgstr ""
"Er zijn geen gegevens ontvangen om te importeren. Dit kan gebeuren wanneer "
"er geen bestand werd verzonden, of wanneer deze werd afgekeurd op basis van "
"de maximale bestandsgrootte zoals opgegeven in de PHP-configuratie. Zie "
"[doc@faq1-16]FAQ 1.16[/doc]."

#: import.php:429
msgid ""
"Cannot convert file's character set without character set conversion library"
msgstr ""
"Kan de karakterset van het bestand niet omzetten zonder de 'character set "
"conversion' bibliotheek"

#: import.php:466 libraries/display_import.lib.php:29
msgid "Could not load import plugins, please check your installation!"
msgstr ""
"De plugins voor het importeren konden niet worden geladen, controleer uw "
"installatie!"

#: import.php:500 sql.php:377 sql.php:1210
#, php-format
msgid "Bookmark %s created"
msgstr "Bladwijzer %s aangemaakt"

#: import.php:509 import.php:517
#, php-format
msgid "Import has been successfully finished, %d queries executed."
msgstr "Import is geslaagd, %d queries uitgevoerd."

#: import.php:528
msgid ""
"Script timeout passed, if you want to finish import, please resubmit same "
"file and import will resume."
msgstr ""
"De maximale uitvoertijd is verstreken, indien u de import wil afmaken kunt u "
"het bestand opnieuw invoeren."

#: import.php:532
msgid ""
"However on last run no data has been parsed, this usually means phpMyAdmin "
"won't be able to finish this import unless you increase php time limits."
msgstr ""
"Tijdens de laatste poging is er geen vooruitgang geboekt, meestal betekent "
"dit dat phpMyAdmin dit niet af kan maken tenzij de tijdsbeperkingen van PHP "
"worden versoepeld."

#: import.php:563 libraries/DisplayResults.class.php:4553
#: libraries/Message.class.php:180 libraries/rte/rte_routines.lib.php:1344
#: libraries/sql_query_form.lib.php:116 tbl_operations.php:182
#: tbl_relation.php:238 tbl_row_action.php:122 view_operations.php:56
msgid "Your SQL query has been executed successfully"
msgstr "Uw SQL-query is succesvol uitgevoerd"

#: import_status.php:101 libraries/Util.class.php:757
#: libraries/schema/Export_Relation_Schema.class.php:239 user_password.php:240
msgid "Back"
msgstr "Terug"

#: index.php:114
msgid "General Settings"
msgstr "Algemene instellingen"

#: index.php:144 libraries/display_change_password.lib.php:47
#: user_password.php:234
msgid "Change password"
msgstr "Wachtwoord wijzigen"

#: index.php:159
msgid "Server connection collation"
msgstr "Collatie van de serververbinding"

#: index.php:185
msgid "Appearance Settings"
msgstr "Opmaakinstellingen"

#: index.php:214 prefs_manage.php:275
msgid "More settings"
msgstr "Overige instellingen"

#: index.php:231
msgid "Database server"
msgstr "Databankserver"

#: index.php:234 libraries/Menu.class.php:150
#: libraries/ServerStatusData.class.php:341 libraries/common.inc.php:653
#: libraries/config/messages.inc.php:508
msgid "Server"
msgstr "Server"

#: index.php:238
msgid "Software"
msgstr "Software"

#: index.php:242
msgid "Software version"
msgstr "Softwareversie"

#: index.php:246
msgid "Protocol version"
msgstr "Protocolversie"

#: index.php:250 libraries/server_privileges.lib.php:1578
#: libraries/server_privileges.lib.php:2389
#: libraries/server_privileges.lib.php:2806
#: libraries/server_privileges.lib.php:2854 server_status.php:317
msgid "User"
msgstr "Gebruiker"

#: index.php:255
msgid "Server charset"
msgstr "Karakterset van server"

#: index.php:267
msgid "Web server"
msgstr "Webserver"

#: index.php:280
msgid "Database client version"
msgstr "Client-versie van databank"

#: index.php:284
msgid "PHP extension"
msgstr "PHP-uitbreiding"

#: index.php:298
msgid "Show PHP information"
msgstr "Informatie over PHP weergeven"

#: index.php:321 libraries/engines/bdb.lib.php:25
msgid "Version information"
msgstr "Versie-informatie"

#: index.php:330 libraries/Util.class.php:430 libraries/Util.class.php:516
#: libraries/config/FormDisplay.tpl.php:147
#: libraries/display_export.lib.php:280 libraries/engines/pbxt.lib.php:112
#: libraries/navigation/NavigationHeader.class.php:233
#: libraries/relation.lib.php:90 server_variables.php:137
msgid "Documentation"
msgstr "Documentatie"

#: index.php:337 libraries/config/FormDisplay.tpl.php:148
msgid "Wiki"
msgstr "Wiki"

#: index.php:346
msgid "Official Homepage"
msgstr "Officiële phpMyAdmin-website"

#: index.php:353
msgid "Contribute"
msgstr "Bijdragen"

#: index.php:360
msgid "Get support"
msgstr "Ondersteuning krijgen"

#: index.php:367
msgid "List of changes"
msgstr "Lijst met wijzigingen"

#: index.php:390
msgid ""
"Your configuration file contains settings (root with no password) that "
"correspond to the default MySQL privileged account. Your MySQL server is "
"running with this default, is open to intrusion, and you really should fix "
"this security hole by setting a password for user 'root'."
msgstr ""
"Uw configuratiebestand bevat instellingen (root zonder wachtwoord) die "
"betrekking hebben tot het standaard MySQL-account. Uw MySQL-server draait "
"met deze standaard waardes, en is open voor ongewilde toegang. Het wordt dus "
"aangeraden dit op te lossen."

#: index.php:401
msgid ""
"You have enabled mbstring.func_overload in your PHP configuration. This "
"option is incompatible with phpMyAdmin and might cause some data to be "
"corrupted!"
msgstr ""
"U heeft mbstring.func_overload ingeschakeld in uw PHP-configuratie. Deze "
"optie is incompatibel met phpMyAdmin en kan ervoor zorgen dat sommige "
"gegevens corrupt raken!"

#: index.php:412
msgid ""
"The mbstring PHP extension was not found and you seem to be using a "
"multibyte charset. Without the mbstring extension phpMyAdmin is unable to "
"split strings correctly and it may result in unexpected results."
msgstr ""
"De PHP-uitbreiding mbstring werd niet gevonden en u lijkt een multibyte-"
"karakterset te gebruiken. Zonder de uitbreiding mbstring kan phpMyAdmin "
"strings niet correct splitsen, wat tot onverwachte resultaten kan leiden."

#: index.php:423
msgid ""
"Your PHP parameter [a@http://php.net/manual/en/session.configuration.php#ini."
"session.gc-maxlifetime@_blank]session.gc_maxlifetime[/a] is lower than "
"cookie validity configured in phpMyAdmin, because of this, your login will "
"expire sooner than configured in phpMyAdmin."
msgstr ""
"De PHP-parameter [a@http://php.net/manual/en/session.configuration.php#ini."
"session.gc-maxlifetime@_blank]session.gc_maxlifetime[/a] is korter dan de "
"ingestelde cookiegeldigheid in phpMyAdmin. Hierdoor verloopt uw sessie "
"eerder dan in phpMyAdmin is ingesteld."

#: index.php:435
msgid ""
"Login cookie store is lower than cookie validity configured in phpMyAdmin, "
"because of this, your login will expire sooner than configured in phpMyAdmin."
msgstr ""
"De cookiegeldigheid gedefinieerd door een PHP-parameter is korter dan de "
"ingestelde cookiegeldigheid in phpMyAdmin. Hierdoor verloopt uw sessie "
"eerder dan in phpMyAdmin is ingesteld."

#: index.php:447
msgid "The configuration file now needs a secret passphrase (blowfish_secret)."
msgstr ""
"Het configuratiebestand heeft nu een geheime wachtwoordzin nodig "
"(blowfish_secret)."

#: index.php:458
msgid ""
"Directory [code]config[/code], which is used by the setup script, still "
"exists in your phpMyAdmin directory. You should remove it once phpMyAdmin "
"has been configured."
msgstr ""
"De [code]config[/code]-directory, gebruikt door het setup-script, bestaat "
"nog in de phpMyAdmin-directory. Het kan beter worden verwijderd zodra "
"phpMyAdmin is geconfigureerd."

#: index.php:468
#, php-format
msgid ""
"The phpMyAdmin configuration storage is not completely configured, some "
"extended features have been deactivated. To find out why click %shere%s."
msgstr ""
"De phpMyAdmin-configuratie-opslag is niet volledig ingesteld, sommige "
"uitgebreide mogelijkheden zijn uitgeschakeld. Om te weten te komen waarom "
"klik %shier%s."

#: index.php:500
#, php-format
msgid ""
"Your PHP MySQL library version %s differs from your MySQL server version %s. "
"This may cause unpredictable behavior."
msgstr ""
"Uw MySQL-bibliotheekversie %s in PHP verschilt van uw MySQL-serverversie %s. "
"Dit kan onvoorspelbaar gedrag veroorzaken."

#: index.php:523
#, php-format
msgid ""
"Server running with Suhosin. Please refer to %sdocumentation%s for possible "
"issues."
msgstr ""
"De server gebruikt Suhosin. Zie de %sdocumentatie%s voor mogelijke problemen."

#: js/messages.php:27 libraries/import.lib.php:118 sql.php:337
msgid "\"DROP DATABASE\" statements are disabled."
msgstr "\"DROP DATABASE\" opdrachten zijn uitgeschakeld."

#: js/messages.php:30
#, php-format
msgid "Do you really want to execute \"%s\"?"
msgstr "Weet u zeker dat u de query \"%s\" wil uitvoeren?"

#: js/messages.php:31 libraries/mult_submits.inc.php:314 sql.php:459
msgid "You are about to DESTROY a complete database!"
msgstr "U staat op het punt een volledige databank te VERWIJDEREN!"

#: js/messages.php:32
msgid "You are about to DESTROY a complete table!"
msgstr "U staat op het punt een volledige tabel te VERWIJDEREN!"

#: js/messages.php:33
msgid "You are about to TRUNCATE a complete table!"
msgstr "U staat op het punt een volledige databank LEEG te maken!"

#: js/messages.php:35
msgid "Deleting tracking data"
msgstr "Tracking data voor deze tabel wordt verwijderd"

#: js/messages.php:36
msgid "Dropping Primary Key/Index"
msgstr "Primaire sleutel/index wordt verwijderd"

#: js/messages.php:37
msgid "This operation could take a long time. Proceed anyway?"
msgstr "Deze bewerking kan lang duren. Toch voortgaan?"

#: js/messages.php:40
msgid "Missing value in the form!"
msgstr "Er ontbreekt een waarde in het formulier!"

#: js/messages.php:41
msgid "This is not a number!"
msgstr "Dit is geen cijfer!"

#: js/messages.php:42
msgid "Add Index"
msgstr "Index toevoegen"

#: js/messages.php:43
msgid "Edit Index"
msgstr "Index bewerken"

#: js/messages.php:44 tbl_indexes.php:329 tbl_indexes.php:337
#, php-format
#| msgid "Add %d column(s) to index"
msgid "Add %s column(s) to index"
msgstr "Voeg %s kolom(men) toe aan index"

#. l10n: Default description for the y-Axis of Charts
#: js/messages.php:48
msgid "Total count"
msgstr "Totaal aantal"

#: js/messages.php:51
msgid "The host name is empty!"
msgstr "De machinenaam is leeg!"

#: js/messages.php:52
msgid "The user name is empty!"
msgstr "De gebruikersnaam is leeg!"

#: js/messages.php:53 libraries/server_privileges.lib.php:1315
#: user_password.php:110
msgid "The password is empty!"
msgstr "Het wachtwoord is leeg!"

#: js/messages.php:54 libraries/server_privileges.lib.php:1313
#: user_password.php:113
msgid "The passwords aren't the same!"
msgstr "De wachtwoorden zijn niet gelijk!"

#: js/messages.php:55 libraries/server_privileges.lib.php:1444
#: libraries/server_privileges.lib.php:1636
#: libraries/server_privileges.lib.php:2531
#: libraries/server_privileges.lib.php:2832
msgid "Add user"
msgstr "Gebruiker toevoegen"

#: js/messages.php:56
msgid "Reloading Privileges"
msgstr "Rechten worden herladen"

#: js/messages.php:57
msgid "Removing Selected Users"
msgstr "Geselecteerde gebruikers worden verwijderd"

#: js/messages.php:58 js/messages.php:124 tbl_tracking.php:293
#: tbl_tracking.php:489
msgid "Close"
msgstr "Sluiten"

#: js/messages.php:61 js/messages.php:273
#: libraries/DisplayResults.class.php:3319 libraries/Index.class.php:593
#: libraries/Util.class.php:691 libraries/Util.class.php:1236
#: libraries/Util.class.php:3486 libraries/Util.class.php:3487
#: libraries/config/messages.inc.php:486
#: libraries/schema/User_Schema.class.php:215 server_variables.php:130
#: setup/frames/index.inc.php:147
msgid "Edit"
msgstr "Wijzigen"

#: js/messages.php:62
msgid "Live traffic chart"
msgstr "Grafiek met huidig dataverkeer"

#: js/messages.php:63
msgid "Live conn./process chart"
msgstr "Live conn./process grafiek"

#: js/messages.php:64
msgid "Live query chart"
msgstr "Grafiek van actieve queries"

#: js/messages.php:66
msgid "Static data"
msgstr "Statische gegevens"

#. l10n: Total number of queries
#: js/messages.php:68 libraries/build_html_for_db.lib.php:46
#: libraries/engines/innodb.lib.php:171 libraries/structure.lib.php:2220
#: server_databases.php:271 server_status.php:187 server_status.php:277
#: tbl_printview.php:331
msgid "Total"
msgstr "Totaal"

#. l10n: Other, small valued, queries
#: js/messages.php:70 libraries/ServerStatusData.class.php:198
#: server_status_queries.php:155
msgid "Other"
msgstr "Andere"

#. l10n: Thousands separator
#: js/messages.php:72 libraries/Util.class.php:1504
msgid ","
msgstr "."

#. l10n: Decimal separator
#: js/messages.php:74 libraries/Util.class.php:1506
msgid "."
msgstr ","

#: js/messages.php:76
msgid "Connections / Processes"
msgstr "Verbindingen / Processen"

#: js/messages.php:79
msgid "Local monitor configuration incompatible"
msgstr "Configuratie van lokale monitoring is niet geldig"

#: js/messages.php:80
msgid ""
"The chart arrangement configuration in your browsers local storage is not "
"compatible anymore to the newer version of the monitor dialog. It is very "
"likely that your current configuration will not work anymore. Please reset "
"your configuration to default in the <i>Settings</i> menu."
msgstr ""
"De configuratie voor de volgorde van grafieken, die opgeslagen is in lokale "
"opslag van je browser, is niet langer compatibel met de nieuwere versie van "
"de monitor-interface. Je huidige instellingen werken mogelijk niet meer. "
"Gelieve de instellingen te resetten naar de standaardwaarden in het menu "
"<i>Instellingen</i>."

#: js/messages.php:82
msgid "Query cache efficiency"
msgstr "Querycache-efficiëntie"

#: js/messages.php:83
msgid "Query cache usage"
msgstr "Querycache-gebruik"

#: js/messages.php:84
msgid "Query cache used"
msgstr "Querycache gebruikt"

#: js/messages.php:86
msgid "System CPU Usage"
msgstr "CPU-gebruik"

#: js/messages.php:87
msgid "System memory"
msgstr "Systeemgeheugen"

#: js/messages.php:88
msgid "System swap"
msgstr "Systeemwisselbestand"

#: js/messages.php:90
msgid "Average load"
msgstr "Gemiddelde systeembelasting"

#: js/messages.php:91
msgid "Total memory"
msgstr "Totaal geheugen"

#: js/messages.php:92
msgid "Cached memory"
msgstr "Gecached geheugen"

#: js/messages.php:93
msgid "Buffered memory"
msgstr "Gebufferd geheugen"

#: js/messages.php:94
msgid "Free memory"
msgstr "Vrij geheugen"

#: js/messages.php:95
msgid "Used memory"
msgstr "Gebruikt geheugen"

#: js/messages.php:97
msgid "Total Swap"
msgstr "Totaal wisselbestand"

#: js/messages.php:98
msgid "Cached Swap"
msgstr "Gecached wisselbestand"

#: js/messages.php:99
msgid "Used Swap"
msgstr "Wisselbestand in gebruik"

#: js/messages.php:100
msgid "Free Swap"
msgstr "Vrij wisselbestand"

#: js/messages.php:102
msgid "Bytes sent"
msgstr "Doorgestuurde bytes"

#: js/messages.php:103
msgid "Bytes received"
msgstr "Ontvangen bytes"

#: js/messages.php:104 server_status.php:212
msgid "Connections"
msgstr "Verbindingen"

#: js/messages.php:105 server_status.php:384
msgid "Processes"
msgstr "Processen"

#. l10n: shortcuts for Byte
#: js/messages.php:108 libraries/Util.class.php:1450
msgid "B"
msgstr "B"

#. l10n: shortcuts for Kilobyte
#: js/messages.php:109 libraries/Util.class.php:1452
#: server_status_monitor.php:648
msgid "KiB"
msgstr "KiB"

#. l10n: shortcuts for Megabyte
#: js/messages.php:110 libraries/Util.class.php:1454
#: server_status_monitor.php:649
msgid "MiB"
msgstr "MiB"

#. l10n: shortcuts for Gigabyte
#: js/messages.php:111 libraries/Util.class.php:1456
msgid "GiB"
msgstr "GiB"

#. l10n: shortcuts for Terabyte
#: js/messages.php:112 libraries/Util.class.php:1458
msgid "TiB"
msgstr "TiB"

#. l10n: shortcuts for Petabyte
#: js/messages.php:113 libraries/Util.class.php:1460
msgid "PiB"
msgstr "PiB"

#. l10n: shortcuts for Exabyte
#: js/messages.php:114 libraries/Util.class.php:1462
msgid "EiB"
msgstr "EiB"

#: js/messages.php:115
#, php-format
msgid "%d table(s)"
msgstr "%d tabel(len)"

#. l10n: Questions is the name of a MySQL Status variable
#: js/messages.php:118
msgid "Questions"
msgstr "Questions"

#: js/messages.php:119 server_status.php:136
msgid "Traffic"
msgstr "Verkeer"

#: js/messages.php:120 libraries/Menu.class.php:486
#: server_status_monitor.php:475
msgid "Settings"
msgstr "Instellingen"

#: js/messages.php:121
msgid "Remove chart"
msgstr "Grafiek verwijderen"

#: js/messages.php:122
msgid "Edit title and labels"
msgstr "Titel en labels aanpassen"

#: js/messages.php:123
msgid "Add chart to grid"
msgstr "Grafiek toevoegen aan raster"

#: js/messages.php:125
msgid "Please add at least one variable to the series"
msgstr "Gelieve tenminste één variabele toe te voegen aan de reeks"

#: js/messages.php:126 libraries/DisplayResults.class.php:1288
#: libraries/TableSearch.class.php:835 libraries/TableSearch.class.php:979
#: libraries/display_export.lib.php:370
#: libraries/plugins/export/ExportSql.class.php:1545
#: libraries/server_privileges.lib.php:2126
#: libraries/tbl_properties.inc.php:681 pmd_general.php:561
#: server_status.php:472 server_status_monitor.php:667
msgid "None"
msgstr "Geen"

#: js/messages.php:127
msgid "Resume monitor"
msgstr "Monitor heropstarten"

#: js/messages.php:128
msgid "Pause monitor"
msgstr "Monitor pauzeren"

#: js/messages.php:130
msgid "general_log and slow_query_log are enabled."
msgstr "general_log en slow_query_log zijn ingeschakeld."

#: js/messages.php:131
msgid "general_log is enabled."
msgstr "general_log is ingeschakeld."

#: js/messages.php:132
msgid "slow_query_log is enabled."
msgstr "slow_query_log is ingeschakeld."

#: js/messages.php:133
msgid "slow_query_log and general_log are disabled."
msgstr "slow_query_log en general_log zijn uitgeschakeld."

#: js/messages.php:134
msgid "log_output is not set to TABLE."
msgstr "log_output heeft niet TABLE als instelling."

#: js/messages.php:135
msgid "log_output is set to TABLE."
msgstr "log_output is ingesteld op TABLE."

#: js/messages.php:136
#, php-format
msgid ""
"slow_query_log is enabled, but the server logs only queries that take longer "
"than %d seconds. It is advisable to set this long_query_time 0-2 seconds, "
"depending on your system."
msgstr ""
"slow_query_log is ingeschakeld, maar de server logt enkel queries die langer "
"duren dan %d seconden. Het is aangeraden om long_query_time in te stellen op "
"0-2 seconden, afhankelijk van uw systeem."

#: js/messages.php:137
#, php-format
msgid "long_query_time is set to %d second(s)."
msgstr "long_query_time is ingesteld op %d seconde(n)."

#: js/messages.php:138
msgid ""
"Following settings will be applied globally and reset to default on server "
"restart:"
msgstr ""
"Volgende instellingen zullen algemeen toegepast worden en worden gereset tot "
"de standaardwaarde bij herstart van de server:"

#. l10n: %s is FILE or TABLE
#: js/messages.php:140
#, php-format
msgid "Set log_output to %s"
msgstr "log_ouput instellen op %s"

#. l10n: Enable in this context means setting a status variable to ON
#: js/messages.php:142
#, php-format
msgid "Enable %s"
msgstr "%s inschakelen"

#. l10n: Disable in this context means setting a status variable to OFF
#: js/messages.php:144
#, php-format
msgid "Disable %s"
msgstr "%s uitschakelen"

#. l10n: %d seconds
#: js/messages.php:146
#, php-format
msgid "Set long_query_time to %ds"
msgstr "long_query_time instellen op %dsec"

#: js/messages.php:147
msgid ""
"You can't change these variables. Please log in as root or contact your "
"database administrator."
msgstr ""
"U kan deze variabelen niet wijzigen. Gelieve in te loggen als root of neem "
"contact op met de databankbeheerder."

#: js/messages.php:148
msgid "Change settings"
msgstr "Instellingen wijzigen"

#: js/messages.php:149
msgid "Current settings"
msgstr "Huidige instellingen"

#: js/messages.php:151 server_status_monitor.php:608
msgid "Chart Title"
msgstr "Grafiektitel"

#. l10n: As in differential values
#: js/messages.php:153
msgid "Differential"
msgstr "Verschil"

#: js/messages.php:154
#, php-format
msgid "Divided by %s"
msgstr "Gedeeld door %s"

#: js/messages.php:155
msgid "Unit"
msgstr "Eenheid"

#: js/messages.php:157
msgid "From slow log"
msgstr "Uit het logbestand van trage queries"

#: js/messages.php:158
msgid "From general log"
msgstr "Uit het algemene logbestand"

#: js/messages.php:159
msgid "Analysing logs"
msgstr "Bezig met analyseren van logbestanden"

#: js/messages.php:160
msgid "Analysing & loading logs. This may take a while."
msgstr "Logbestanden worden geladen en geanalyseerd. Dit kan even duren."

#: js/messages.php:161
msgid "Cancel request"
msgstr "Aanvraag onderbreken"

#: js/messages.php:162
msgid ""
"This column shows the amount of identical queries that are grouped together. "
"However only the SQL query itself has been used as a grouping criteria, so "
"the other attributes of queries, such as start time, may differ."
msgstr ""
"Deze kolom toont het aantal identieke queries die gegroepeerd worden. Enkel "
"de SQL-query werd gebruikt als criterium voor het groeperen, dus andere "
"eigenschappen van queries, zoals de starttijd, kunnen verschillend zijn."

#: js/messages.php:163
msgid ""
"Since grouping of INSERTs queries has been selected, INSERT queries into the "
"same table are also being grouped together, disregarding of the inserted "
"data."
msgstr ""
"Omdat het groeperen van INSERT-queries geselecteerd werd, zullen INSERT-"
"queries voor dezelfde tabel ook gegroepeerd worden, zonder rekening te "
"houden met de gegevens die ingevoegd worden."

#: js/messages.php:164
msgid "Log data loaded. Queries executed in this time span:"
msgstr ""
"Loggegevens werden geladen. Aantal uitgevoerde queries in deze tijdspanne:"

#: js/messages.php:166
msgid "Jump to Log table"
msgstr "Ga naar tabel Log"

#: js/messages.php:167
msgid "No data found"
msgstr "Geen gegevens gevonden"

#: js/messages.php:168
msgid "Log analysed, but no data found in this time span."
msgstr ""
"Log werd geanalyseerd, maar geen gegevens werden gevonden in deze tijdspanne."

#: js/messages.php:170
msgid "Analyzing…"
msgstr "Gegevens worden geanalyseerd…"

#: js/messages.php:171
msgid "Explain output"
msgstr "Verklaar resultaat"

#: js/messages.php:173 js/messages.php:524
#: libraries/plugins/export/ExportHtmlword.class.php:484
#: libraries/plugins/export/ExportOdt.class.php:562
#: libraries/plugins/export/ExportTexytext.class.php:435
#: libraries/rte/rte_list.lib.php:68 server_status.php:333 sql.php:1167
msgid "Time"
msgstr "Tijd"

#: js/messages.php:174
msgid "Total time:"
msgstr "Totale tijd:"

#: js/messages.php:175
msgid "Profiling results"
msgstr "Profiling-resultaten"

#: js/messages.php:176
msgctxt "Display format"
msgid "Table"
msgstr "Tabel"

#: js/messages.php:177
msgid "Chart"
msgstr "Grafiek"

#: js/messages.php:178
msgid "Edit chart"
msgstr "Grafiek aanpassen"

#: js/messages.php:179
msgid "Series"
msgstr "Reeksen"

#. l10n: A collection of available filters
#: js/messages.php:182
msgid "Log table filter options"
msgstr "Filteropties voor tabel Log"

#. l10n: Filter as in "Start Filtering"
#: js/messages.php:184
msgid "Filter"
msgstr "Filter toepassen"

#: js/messages.php:185
msgid "Filter queries by word/regexp:"
msgstr "Queries filteren op woord/regexp:"

#: js/messages.php:186
msgid "Group queries, ignoring variable data in WHERE clauses"
msgstr ""
"Queries groeperen, verschillende parameter waarden in WHERE-statements "
"worden genegeerd"

#: js/messages.php:187
msgid "Sum of grouped rows:"
msgstr "Aantal gegroepeerde rijen:"

#: js/messages.php:188
msgid "Total:"
msgstr "Totaal:"

#: js/messages.php:190
msgid "Loading logs"
msgstr "Logs worden geladen"

#: js/messages.php:191
msgid "Monitor refresh failed"
msgstr "Verversen van monitor mislukt"

#: js/messages.php:192
msgid ""
"While requesting new chart data the server returned an invalid response. "
"This is most likely because your session expired. Reloading the page and "
"reentering your credentials should help."
msgstr ""
"Bij het opvragen van nieuwe grafiekgegevens gaf de server ongeldige "
"gegevens. Dit is waarschijnlijk omdat je sessie afgelopen is. Verversen van "
"de pagina en opnieuw aanmelden zou dit probleem moeten oplossen."

#: js/messages.php:193
msgid "Reload page"
msgstr "Pagina verversen"

#: js/messages.php:195
msgid "Affected rows:"
msgstr "Getroffen rijen:"

#: js/messages.php:197
msgid "Failed parsing config file. It doesn't seem to be valid JSON code."
msgstr ""
"Verwerken van het configuratiebestand is mislukt. Het is geen geldig JSON-"
"formaat."

#: js/messages.php:198
msgid ""
"Failed building chart grid with imported config. Resetting to default config…"
msgstr ""
"Opbouwen van het raster met grafieken aan de hand van de geïmporteerde "
"configuratie is mislukt. Standaard configuratie wordt gebruikt in de plaats…"

#: js/messages.php:199 libraries/Menu.class.php:288
#: libraries/Menu.class.php:375 libraries/Menu.class.php:482
#: libraries/config/messages.inc.php:170 libraries/display_import.lib.php:189
#: prefs_manage.php:232 server_status_monitor.php:530
#: setup/frames/menu.inc.php:21
msgid "Import"
msgstr "Importeren"

#: js/messages.php:200
msgid "Import monitor configuration"
msgstr "Importeer monitor configuratie"

#: js/messages.php:201
msgid "Please select the file you want to import"
msgstr "Selecteer het bestand dat u wil importeren"

#: js/messages.php:203
msgid "Analyse Query"
msgstr "Analyseer Query"

#: js/messages.php:207
msgid "Advisor system"
msgstr "Adviessysteem"

#: js/messages.php:208
msgid "Possible performance issues"
msgstr "Mogelijke performantieproblemen"

#: js/messages.php:209
msgid "Issue"
msgstr "Probleem"

#: js/messages.php:210
msgid "Recommendation"
msgstr "Aanbeveling"

#: js/messages.php:211
msgid "Rule details"
msgstr "Regeldetails"

#: js/messages.php:212
msgid "Justification"
msgstr "Rechtvaardiging"

#: js/messages.php:213
msgid "Used variable / formula"
msgstr "Gebruikte variabele / formule"

#: js/messages.php:214
msgid "Test"
msgstr "Test"

#: js/messages.php:219 pmd_general.php:439 pmd_general.php:476
#: pmd_general.php:596 pmd_general.php:644 pmd_general.php:720
#: pmd_general.php:774 pmd_general.php:837 pmd_general.php:868
#: server_variables.php:134
msgid "Cancel"
msgstr "Annuleren"

#: js/messages.php:222 libraries/navigation/NavigationHeader.class.php:58
#: server_status_monitor.php:568
msgid "Loading"
msgstr "Laden"

#: js/messages.php:223
msgid "Processing Request"
msgstr "Bezig met verwerken"

#: js/messages.php:224 libraries/rte/rte_export.lib.php:43
msgid "Error in Processing Request"
msgstr "Fout tijdens het verwerken van de opdracht"

#: js/messages.php:225
#, php-format
msgid "Error code: %s"
msgstr ""

#: js/messages.php:226
#, php-format
msgid "Error text: %s"
msgstr ""

#: js/messages.php:227 libraries/db_common.inc.php:58
#: libraries/db_table_exists.lib.php:28 server_databases.php:89
msgid "No databases selected."
msgstr "Er zijn geen databanken geselecteerd."

#: js/messages.php:228
msgid "Dropping Column"
msgstr "Kolom komt te vervallen"

#: js/messages.php:229
msgid "Adding Primary Key"
msgstr "Primaire sleutel wordt toegevoegd"

#: js/messages.php:230 pmd_general.php:437 pmd_general.php:594
#: pmd_general.php:642 pmd_general.php:718 pmd_general.php:772
#: pmd_general.php:835
msgid "OK"
msgstr "Correct"

#: js/messages.php:231
msgid "Click to dismiss this notification"
msgstr "Klik om deze melding te sluiten"

#: js/messages.php:234
msgid "Renaming Databases"
msgstr "Databank hernoemen"

#: js/messages.php:235
msgid "Reload Database"
msgstr "Ververs databank"

#: js/messages.php:236
msgid "Copying Database"
msgstr "Databank kopiëren"

#: js/messages.php:237
msgid "Changing Charset"
msgstr "Karakterset aanpassen"

#: js/messages.php:238
msgid "Table must have at least one column"
msgstr "Tabel moet minimaal één kolom hebben"

#: js/messages.php:243
msgid "Insert Table"
msgstr "Tabel invoegen"

#: js/messages.php:244
msgid "Hide indexes"
msgstr "Indexen verbergen"

#: js/messages.php:245
msgid "Show indexes"
msgstr "Indexen tonen"

#: js/messages.php:246 libraries/mult_submits.inc.php:327
msgid "Foreign key check:"
msgstr "Controle op vreemde sleutels:"

#: js/messages.php:247 libraries/mult_submits.inc.php:331
msgid "(Enabled)"
msgstr "(Ingeschakeld)"

#: js/messages.php:248 libraries/mult_submits.inc.php:331
msgid "(Disabled)"
msgstr "(Uitgeschakeld)"

#: js/messages.php:251
msgid "Searching"
msgstr "Zoeken"

#: js/messages.php:252
msgid "Hide search results"
msgstr "Zoekresultaten verbergen"

#: js/messages.php:253
msgid "Show search results"
msgstr "Zoekresultaten tonen"

#: js/messages.php:254
msgid "Browsing"
msgstr "Verkennen"

#: js/messages.php:255
msgid "Deleting"
msgstr "Verwijderen"

#: js/messages.php:258
msgid "The definition of a stored function must contain a RETURN statement!"
msgstr ""
"De definitie van een opgeslagen functie moet een RETURN-statement bevatten!"

#: js/messages.php:261 libraries/rte/rte_routines.lib.php:760
msgid "ENUM/SET editor"
msgstr "ENUM/SET-editor"

#: js/messages.php:262
#, php-format
msgid "Values for column %s"
msgstr "Waarden voor kolom %s"

#: js/messages.php:263
msgid "Values for a new column"
msgstr "Waarden voor een nieuwe kolom"

#: js/messages.php:264
msgid "Enter each value in a separate field"
msgstr "Plaats elke waarde in een afzonderlijk veld"

#: js/messages.php:265
#, php-format
msgid "Add %d value(s)"
msgstr "%d nieuwe waarde(n) toevoegen"

#: js/messages.php:268
msgid ""
"Note: If the file contains multiple tables, they will be combined into one"
msgstr ""
"Opmerking: Als het bestand meerdere tabellen bevat, zullen deze samengevoegd "
"worden tot één tabel"

#: js/messages.php:271
msgid "Hide query box"
msgstr "SQL-queryveld verbergen"

#: js/messages.php:272
msgid "Show query box"
msgstr "SQL-queryveld tonen"

#: js/messages.php:274 tbl_row_action.php:21
msgid "No rows selected"
msgstr "Geen rijen geselecteerd"

#: js/messages.php:275 libraries/DisplayResults.class.php:5073
#: libraries/structure.lib.php:1381 libraries/structure.lib.php:2078
#: querywindow.php:85
msgid "Change"
msgstr "Veranderen"

#: js/messages.php:276
msgid "Query execution time"
msgstr "Query-uitvoertijd"

#: js/messages.php:277 libraries/DisplayResults.class.php:721
#: libraries/DisplayResults.class.php:729
#, php-format
msgid "%d is not valid row number."
msgstr "%d is geen geldig rijnummer."

#: js/messages.php:280 libraries/config/FormDisplay.tpl.php:394
#: libraries/insert_edit.lib.php:1460
#: libraries/schema/User_Schema.class.php:373
#: libraries/tbl_properties.inc.php:900 server_variables.php:132
#: setup/frames/config.inc.php:39 setup/frames/index.inc.php:246
#: tbl_gis_visualization.php:195 tbl_indexes.php:324 tbl_relation.php:519
msgid "Save"
msgstr "Opslaan"

#: js/messages.php:283
msgid "Hide search criteria"
msgstr "Zoekcriteria verbergen"

#: js/messages.php:284
msgid "Show search criteria"
msgstr "Zoekcriteria tonen"

#: js/messages.php:287 libraries/TableSearch.class.php:210
msgid "Zoom Search"
msgstr "Zoeken door in te zoomen"

#: js/messages.php:289
msgid "Each point represents a data row."
msgstr "Ieder punt stelt een gegevensrij voor."

#: js/messages.php:291
msgid "Hovering over a point will show its label."
msgstr "Beweeg over een punt om het label te tonen."

#: js/messages.php:293
msgid "To zoom in, select a section of the plot with the mouse."
msgstr "Selecteer een sectie van de grafiek met de muis om in te zoomen."

#: js/messages.php:295
msgid "Click reset zoom button to come back to original state."
msgstr "Klik herstel zoom om terug te keren naar de beginstand."

#: js/messages.php:297
msgid "Click a data point to view and possibly edit the data row."
msgstr ""
"Klik een gegevenspunt aan om dit te bekijken en om eventueel de gegevens te "
"bewerken."

#: js/messages.php:299
msgid "The plot can be resized by dragging it along the bottom right corner."
msgstr ""
"De weergave kan herschaald worden door het langs de hoek rechtsonder te "
"slepen."

#: js/messages.php:301
msgid "Select two columns"
msgstr "Selecteer twee kolommen"

#: js/messages.php:302
msgid "Select two different columns"
msgstr "Selecteer twee verschillende kolommen"

#: js/messages.php:303
msgid "Query results"
msgstr "Queryresultaten"

#: js/messages.php:304
msgid "Data point content"
msgstr "Inhoud gegevenspunt"

#: js/messages.php:307 tbl_change.php:263 tbl_indexes.php:259
#: tbl_indexes.php:297
msgid "Ignore"
msgstr "Negeren"

#: js/messages.php:308 libraries/DisplayResults.class.php:3322
msgid "Copy"
msgstr "Kopiëren"

#: js/messages.php:323
msgid "Add columns"
msgstr "Kolommen toevoegen"

#: js/messages.php:326
msgid "Select referenced key"
msgstr "Selecteer de gerefereerde sleutel"

#: js/messages.php:327
msgid "Select Foreign Key"
msgstr "Selecteer vreemde sleutel"

#: js/messages.php:328
msgid "Please select the primary key or a unique key"
msgstr "Selecteer de primaire sleutel of een unieke sleutel"

#: js/messages.php:329 pmd_general.php:109 tbl_relation.php:502
msgid "Choose column to display"
msgstr "Kies weer te geven veld"

#: js/messages.php:330
msgid ""
"You haven't saved the changes in the layout. They will be lost if you don't "
"save them. Do you want to continue?"
msgstr ""
"U hebt de layoutwijzigingen niet opgeslagen. Deze zullen verloren gaan als u "
"deze niet opslaat. Wilt u doorgaan?"

#: js/messages.php:333
msgid "Add an option for column "
msgstr "Een optie voor kolom toevoegen "

#: js/messages.php:334
#, php-format
msgid "%d object(s) created"
msgstr ""

#: js/messages.php:337
msgid "Press escape to cancel editing"
msgstr "Druk op ESC om het bewerken te annuleren"

#: js/messages.php:338
msgid ""
"You have edited some data and they have not been saved. Are you sure you "
"want to leave this page before saving the data?"
msgstr ""
"U heeft gegevens bewerkt en deze werden nog niet opgeslagen. Bent u zeker "
"dat u deze pagina wil verlaten alvorens de wijzigingen op te slaan?"

#: js/messages.php:339
msgid "Drag to reorder"
msgstr "Sleep om te herschikken"

#: js/messages.php:340
msgid "Click to sort"
msgstr "Klik om te sorteren"

#: js/messages.php:341
msgid "Click to mark/unmark"
msgstr "Klik om te markeren/demarkeren"

#: js/messages.php:342
msgid "Double-click to copy column name"
msgstr "Dubbelklik om kolomnaam te kopiëren"

#: js/messages.php:343
msgid "Click the drop-down arrow<br />to toggle column's visibility"
msgstr "Klik op het pijltje<br />om de zichtbaarheid van de kolom te wijzigen"

#: js/messages.php:345
msgid ""
"This table does not contain a unique column. Features related to the grid "
"edit, checkbox, Edit, Copy and Delete links may not work after saving."
msgstr ""
"Deze tabel bevat geen unieke kolom. Functies zoals rasterbewerkingen, "
"checkboxen, Bewerken, Kopiëren en Verwijderen, werken mogelijk niet na "
"opslaan."

#: js/messages.php:350
#, fuzzy
#| msgid ""
#| "You can also edit most columns<br />by clicking directly on their content."
msgid ""
"You can also edit most fields<br />by double-clicking directly on their "
"content."
msgstr "U kan de meeste kolommen bewerken<br />door op de inhoud te klikken."

#: js/messages.php:353
#, fuzzy
#| msgid ""
#| "You can also edit most columns<br />by clicking directly on their content."
msgid ""
"You can also edit most fields<br />by clicking directly on their content."
msgstr "U kan de meeste kolommen bewerken<br />door op de inhoud te klikken."

#: js/messages.php:358
msgid "Go to link"
msgstr "Ga naar de link"

#: js/messages.php:359
msgid "Copy column name"
msgstr "Kolomnaam kopiëren"

#: js/messages.php:360
msgid "Right-click the column name to copy it to your clipboard."
msgstr ""
"Klik met de rechtmuistoets op de kolomnaam om deze naar het klembord te "
"kopiëren."

#: js/messages.php:361
msgid "Show data row(s)"
msgstr "Regel(s) met gegevens tonen"

#: js/messages.php:364
msgid "Generate password"
msgstr "Wachtwoord genereren"

#: js/messages.php:365 libraries/replication_gui.lib.php:389
msgid "Generate"
msgstr "Genereren"

#: js/messages.php:366
msgid "Change Password"
msgstr "Wachtwoord wijzigen"

#: js/messages.php:369
msgid "More"
msgstr "Meer"

#: js/messages.php:372
#, fuzzy
#| msgid "Show all"
msgid "Show Panel"
msgstr "Toon alles"

#: js/messages.php:373
#, fuzzy
#| msgid "Hide indexes"
msgid "Hide Panel"
msgstr "Indexen verbergen"

#: js/messages.php:376
#, fuzzy
#| msgid "The selected user was not found in the privilege table."
msgid "The requested page was not found in the history, it may have expired."
msgstr "De geselecteerde gebruiker werd niet aangetroffen in de rechtentabel."

#: js/messages.php:379 setup/lib/index.lib.php:188
#, php-format
msgid ""
"A newer version of phpMyAdmin is available and you should consider "
"upgrading. The newest version is %s, released on %s."
msgstr ""
"Een recentere versie van phpMyAdmin is beschikbaar, u kunt een upgrade "
"overwegen. De nieuwe versie is %s, uitgebracht op %s."

#. l10n: Latest available phpMyAdmin version
#: js/messages.php:381
msgid ", latest stable version:"
msgstr ", meest recente versie:"

#: js/messages.php:382
msgid "up to date"
msgstr "Recent bijgewerkt"

#. l10n: Display text for calendar close link
#: js/messages.php:401
msgid "Done"
msgstr "Klaar"

#: js/messages.php:405
msgctxt "Previous month"
msgid "Prev"
msgstr "Vorige"

#: js/messages.php:410
msgctxt "Next month"
msgid "Next"
msgstr "Volgende"

#. l10n: Display text for current month link in calendar
#: js/messages.php:413
msgid "Today"
msgstr "Vandaag"

#: js/messages.php:417
msgid "January"
msgstr "januari"

#: js/messages.php:418
msgid "February"
msgstr "februari"

#: js/messages.php:419
msgid "March"
msgstr "maart"

#: js/messages.php:420
msgid "April"
msgstr "april"

#: js/messages.php:421
msgid "May"
msgstr "mei"

#: js/messages.php:422
msgid "June"
msgstr "juni"

#: js/messages.php:423
msgid "July"
msgstr "juli"

#: js/messages.php:424
msgid "August"
msgstr "augustus"

#: js/messages.php:425
msgid "September"
msgstr "september"

#: js/messages.php:426
msgid "October"
msgstr "oktober"

#: js/messages.php:427
msgid "November"
msgstr "november"

#: js/messages.php:428
msgid "December"
msgstr "december"

#. l10n: Short month name
#: js/messages.php:435 libraries/Util.class.php:1661
msgid "Jan"
msgstr "jan"

#. l10n: Short month name
#: js/messages.php:437 libraries/Util.class.php:1663
msgid "Feb"
msgstr "feb"

#. l10n: Short month name
#: js/messages.php:439 libraries/Util.class.php:1665
msgid "Mar"
msgstr "mrt"

#. l10n: Short month name
#: js/messages.php:441 libraries/Util.class.php:1667
msgid "Apr"
msgstr "apr"

#. l10n: Short month name
#: js/messages.php:443 libraries/Util.class.php:1669
msgctxt "Short month name"
msgid "May"
msgstr "mei"

#. l10n: Short month name
#: js/messages.php:445 libraries/Util.class.php:1671
msgid "Jun"
msgstr "jun"

#. l10n: Short month name
#: js/messages.php:447 libraries/Util.class.php:1673
msgid "Jul"
msgstr "jul"

#. l10n: Short month name
#: js/messages.php:449 libraries/Util.class.php:1675
msgid "Aug"
msgstr "aug"

#. l10n: Short month name
#: js/messages.php:451 libraries/Util.class.php:1677
msgid "Sep"
msgstr "sep"

#. l10n: Short month name
#: js/messages.php:453 libraries/Util.class.php:1679
msgid "Oct"
msgstr "okt"

#. l10n: Short month name
#: js/messages.php:455 libraries/Util.class.php:1681
msgid "Nov"
msgstr "nov"

#. l10n: Short month name
#: js/messages.php:457 libraries/Util.class.php:1683
msgid "Dec"
msgstr "dec"

#: js/messages.php:463
msgid "Sunday"
msgstr "zondag"

#: js/messages.php:464
msgid "Monday"
msgstr "maandag"

#: js/messages.php:465
msgid "Tuesday"
msgstr "dinsdag"

#: js/messages.php:466
msgid "Wednesday"
msgstr "woensdag"

#: js/messages.php:467
msgid "Thursday"
msgstr "donderdag"

#: js/messages.php:468
msgid "Friday"
msgstr "vrijdag"

#: js/messages.php:469
msgid "Saturday"
msgstr "zaterdag"

#. l10n: Short week day name
#: js/messages.php:476
msgid "Sun"
msgstr "zo"

#. l10n: Short week day name
#: js/messages.php:478 libraries/Util.class.php:1688
msgid "Mon"
msgstr "ma"

#. l10n: Short week day name
#: js/messages.php:480 libraries/Util.class.php:1690
msgid "Tue"
msgstr "di"

#. l10n: Short week day name
#: js/messages.php:482 libraries/Util.class.php:1692
msgid "Wed"
msgstr "wo"

#. l10n: Short week day name
#: js/messages.php:484 libraries/Util.class.php:1694
msgid "Thu"
msgstr "do"

#. l10n: Short week day name
#: js/messages.php:486 libraries/Util.class.php:1696
msgid "Fri"
msgstr "vr"

#. l10n: Short week day name
#: js/messages.php:488 libraries/Util.class.php:1698
msgid "Sat"
msgstr "za"

#. l10n: Minimal week day name
#: js/messages.php:495
msgid "Su"
msgstr "zo"

#. l10n: Minimal week day name
#: js/messages.php:497
msgid "Mo"
msgstr "ma"

#. l10n: Minimal week day name
#: js/messages.php:499
msgid "Tu"
msgstr "di"

#. l10n: Minimal week day name
#: js/messages.php:501
msgid "We"
msgstr "wo"

#. l10n: Minimal week day name
#: js/messages.php:503
msgid "Th"
msgstr "do"

#. l10n: Minimal week day name
#: js/messages.php:505
msgid "Fr"
msgstr "vr"

#. l10n: Minimal week day name
#: js/messages.php:507
msgid "Sa"
msgstr "za"

#. l10n: Column header for week of the year in calendar
#: js/messages.php:511
msgid "Wk"
msgstr "Week"

#. l10n: Month-year order for calendar, use either "calendar-month-year" or "calendar-year-month".
#: js/messages.php:514
msgid "calendar-month-year"
msgstr "kalender-maand-jaar"

#. l10n: Year suffix for calendar, "none" is empty.
#: js/messages.php:516
msgctxt "Year suffix"
msgid "none"
msgstr "geen"

#: js/messages.php:525
msgid "Hour"
msgstr "Uur"

#: js/messages.php:526
msgid "Minute"
msgstr "Minuut"

#: js/messages.php:527
msgid "Second"
msgstr "Seconde"

#: libraries/Advisor.class.php:77
#, php-format
msgid "PHP threw following error: %s"
msgstr "PHP gaf de volgende fout : %s"

#: libraries/Advisor.class.php:104
#, php-format
msgid "Failed evaluating precondition for rule '%s'"
msgstr "Validatie van de preconditie van regel '%s' is mislukt"

#: libraries/Advisor.class.php:121
#, php-format
msgid "Failed calculating value for rule '%s'"
msgstr "Berekening van waarde voor regel '%s' is mislukt"

#: libraries/Advisor.class.php:140
#, php-format
msgid "Failed running test for rule '%s'"
msgstr "Test uitvoeren voor regel '%s' is mislukt"

#: libraries/Advisor.class.php:222
#, php-format
msgid "Failed formatting string for rule '%s'."
msgstr "Formatteren van tekenreeks voor regel '%s' is mislukt."

#: libraries/Advisor.class.php:378
#, php-format
msgid ""
"Invalid rule declaration on line %1$s, expected line %2$s of previous rule"
msgstr ""
"Ongeldige regeldeclaratie op lijn %1$s, lijn %2$s van de vorige regel "
"verwacht"

#: libraries/Advisor.class.php:395
#, php-format
msgid "Invalid rule declaration on line %s"
msgstr "Ongeldige regeldeclaratie op lijn %s"

#: libraries/Advisor.class.php:403
#, php-format
msgid "Unexpected characters on line %s"
msgstr "Onverwachte tekens op lijn %s"

#: libraries/Advisor.class.php:417
#, php-format
msgid "Unexpected character on line %1$s. Expected tab, but found \"%2$s\""
msgstr "Onverwacht teken op lijn %1$s. Tab verwacht, \"%2$s\" gevonden"

#: libraries/Advisor.class.php:450 server_status_queries.php:86
msgid "per second"
msgstr "per seconde"

#: libraries/Advisor.class.php:453 server_status_queries.php:82
msgid "per minute"
msgstr "per minuut"

#: libraries/Advisor.class.php:456 server_status.php:144 server_status.php:213
#: server_status_queries.php:79 server_status_queries.php:108
msgid "per hour"
msgstr "per uur"

#: libraries/Advisor.class.php:459
msgid "per day"
msgstr "per dag"

#: libraries/Config.class.php:1050
#, php-format
msgid "Existing configuration file (%s) is not readable."
msgstr "Het bestaande configuratiebestand (%s) is niet leesbaar."

#: libraries/Config.class.php:1080
msgid "Wrong permissions on configuration file, should not be world writable!"
msgstr ""
"Verkeerde rechten ingesteld op het configuratiebestand, dit mag niet "
"leesbaar zijn voor iedereen!"

#: libraries/Config.class.php:1656
msgid "Font size"
msgstr "Lettertypegrootte"

#: libraries/DBQbe.class.php:346 libraries/DisplayResults.class.php:1272
#: libraries/DisplayResults.class.php:2013
#: libraries/DisplayResults.class.php:2021 libraries/TableSearch.class.php:806
#: libraries/operations.lib.php:632 libraries/structure.lib.php:865
#: libraries/structure.lib.php:882 server_databases.php:202
#: server_databases.php:219 server_status.php:421
msgid "Ascending"
msgstr "Oplopend"

#: libraries/DBQbe.class.php:349 libraries/DisplayResults.class.php:1284
#: libraries/DisplayResults.class.php:2008
#: libraries/DisplayResults.class.php:2026 libraries/TableSearch.class.php:807
#: libraries/operations.lib.php:633 libraries/structure.lib.php:870
#: libraries/structure.lib.php:887 server_databases.php:202
#: server_databases.php:219 server_status.php:418
msgid "Descending"
msgstr "Aflopend"

#: libraries/DBQbe.class.php:404 libraries/DisplayResults.class.php:2081
#: libraries/structure.lib.php:856
msgid "Sort"
msgstr "Sorteren"

#: libraries/DBQbe.class.php:511
msgid "Criteria"
msgstr "Criterium"

#: libraries/DBQbe.class.php:574
msgid "Add/Delete criteria rows"
msgstr "Criterium-rijen toevoegen/verwijderen"

#: libraries/DBQbe.class.php:574
msgid "Add/Delete columns"
msgstr "Kolommen toevoegen/verwijderen"

#: libraries/DBQbe.class.php:601 libraries/DBQbe.class.php:633
msgid "Update Query"
msgstr "Wijzig Query"

#: libraries/DBQbe.class.php:616
msgid "Use Tables"
msgstr "Tabellen gebruiken"

#: libraries/DBQbe.class.php:651 libraries/DBQbe.class.php:755
#: libraries/TableSearch.class.php:774 libraries/insert_edit.lib.php:1184
#: libraries/server_privileges.lib.php:323 tbl_indexes.php:327
msgid "Or"
msgstr "Of"

#: libraries/DBQbe.class.php:655 libraries/DBQbe.class.php:740
msgid "And"
msgstr "En"

#: libraries/DBQbe.class.php:659 libraries/DBQbe.class.php:735
msgid "Ins"
msgstr "Toevoegen"

#: libraries/DBQbe.class.php:662 libraries/DBQbe.class.php:750
msgid "Del"
msgstr "Verwijder"

#: libraries/DBQbe.class.php:678
msgid "Modify"
msgstr "Aanpassen"

#: libraries/DBQbe.class.php:1320
#, php-format
msgid "SQL query on database <b>%s</b>:"
msgstr "SQL-query op databank <b>%s</b>:"

#: libraries/DBQbe.class.php:1334 libraries/Util.class.php:1264
msgid "Submit Query"
msgstr "Query uitvoeren"

#: libraries/DbSearch.class.php:98 libraries/DbSearch.class.php:397
msgid "at least one of the words"
msgstr "ten minste een van de woorden"

#: libraries/DbSearch.class.php:99 libraries/DbSearch.class.php:401
msgid "all words"
msgstr "alle woorden"

#: libraries/DbSearch.class.php:100 libraries/DbSearch.class.php:405
msgid "the exact phrase"
msgstr "de exacte zin"

#: libraries/DbSearch.class.php:101 libraries/DbSearch.class.php:406
msgid "as regular expression"
msgstr "als een reguliere expressie"

#: libraries/DbSearch.class.php:267
#, php-format
msgid "Search results for \"<i>%s</i>\" %s:"
msgstr "Zoekresultaten voor \"<i>%s</i>\" %s:"

#: libraries/DbSearch.class.php:294
#, php-format
msgid "<b>Total:</b> <i>%s</i> match"
msgid_plural "<b>Total:</b> <i>%s</i> matches"
msgstr[0] "<b>Totaal:</b> <i>%s</i> overeenkomst"
msgstr[1] "<b>Totaal:</b> <i>%s</i> overeenkomsten"

#: libraries/DbSearch.class.php:330
#, php-format
msgid "%1$s match in <strong>%2$s</strong>"
msgid_plural "%1$s matches in <strong>%2$s</strong>"
msgstr[0] "%1$s overeenkomst in <strong>%2$s</strong>"
msgstr[1] "%1$s overeenkomsten in <strong>%2$s</strong>"

#: libraries/DbSearch.class.php:345 libraries/Menu.class.php:250
#: libraries/Util.class.php:3267 libraries/Util.class.php:3475
#: libraries/Util.class.php:3476 libraries/structure.lib.php:1375
msgid "Browse"
msgstr "Verkennen"

#: libraries/DbSearch.class.php:352
#, php-format
msgid "Delete the matches for the %s table?"
msgstr "Verwijder gevonden rijen voor de tabel %s?"

#: libraries/DbSearch.class.php:356 libraries/DisplayResults.class.php:3390
#: libraries/DisplayResults.class.php:5049
#: libraries/schema/User_Schema.class.php:216
#: libraries/schema/User_Schema.class.php:294
#: libraries/schema/User_Schema.class.php:329
#: libraries/schema/User_Schema.class.php:359
#: libraries/sql_query_form.lib.php:417 pmd_general.php:474
#: setup/frames/index.inc.php:148 setup/frames/index.inc.php:254
#: tbl_tracking.php:537 tbl_tracking.php:557 tbl_tracking.php:619
msgid "Delete"
msgstr "Verwijderen"

#: libraries/DbSearch.class.php:381
msgid "Search in database"
msgstr "Zoeken in de databank"

#: libraries/DbSearch.class.php:385
msgid "Words or values to search for (wildcard: \"%\"):"
msgstr "Woorden of waarden waarnaar gezocht moet worden (wildcard: \"%\"):"

#: libraries/DbSearch.class.php:394
msgid "Find:"
msgstr "Zoek:"

#: libraries/DbSearch.class.php:399 libraries/DbSearch.class.php:403
msgid "Words are separated by a space character (\" \")."
msgstr "Woorden worden gesplitst door een spatiekarakter (\" \")."

#: libraries/DbSearch.class.php:418
msgid "Inside tables:"
msgstr "In de tabellen:"

#: libraries/DbSearch.class.php:444
msgid "Inside column:"
msgstr "In de kolom:"

#: libraries/DisplayResults.class.php:698
msgid "Save edited data"
msgstr "Sla aangepaste gegevens op"

#: libraries/DisplayResults.class.php:704
msgid "Restore column order"
msgstr "Kolomvolgorde herstellen"

#: libraries/DisplayResults.class.php:775 libraries/Util.class.php:2546
#: libraries/Util.class.php:2550
msgctxt "First page"
msgid "Begin"
msgstr "Begin"

#: libraries/DisplayResults.class.php:778 libraries/Util.class.php:2548
#: libraries/Util.class.php:2551 server_binlog.php:141 server_binlog.php:143
msgctxt "Previous page"
msgid "Previous"
msgstr "Vorige"

#: libraries/DisplayResults.class.php:835 libraries/Util.class.php:2581
#: libraries/Util.class.php:2584 server_binlog.php:174 server_binlog.php:176
msgctxt "Next page"
msgid "Next"
msgstr "Volgende"

#: libraries/DisplayResults.class.php:863 libraries/Util.class.php:2582
#: libraries/Util.class.php:2585
msgctxt "Last page"
msgid "End"
msgstr "Einde"

#: libraries/DisplayResults.class.php:904 tbl_chart.php:194
msgid "Start row"
msgstr "Eerste regel"

#: libraries/DisplayResults.class.php:908 tbl_chart.php:196
msgid "Number of rows"
msgstr "Aantal rijen"

#: libraries/DisplayResults.class.php:917
msgid "Mode"
msgstr "Modus"

#: libraries/DisplayResults.class.php:919
msgid "horizontal"
msgstr "horizontale"

#: libraries/DisplayResults.class.php:920
msgid "horizontal (rotated headers)"
msgstr "horizontale (omgedraaide headers)"

#: libraries/DisplayResults.class.php:921
msgid "vertical"
msgstr "verticale"

#: libraries/DisplayResults.class.php:933
#, php-format
msgid "Headers every %s rows"
msgstr "Hoofdingen iedere %s regels"

#: libraries/DisplayResults.class.php:1230
msgid "Sort by key"
msgstr "Sorteren op sleutel"

#: libraries/DisplayResults.class.php:1580 libraries/TableSearch.class.php:748
#: libraries/import.lib.php:1196 libraries/import.lib.php:1222
#: libraries/plugins/export/ExportCodegen.class.php:90
#: libraries/plugins/export/ExportCsv.class.php:79
#: libraries/plugins/export/ExportExcel.class.php:44
#: libraries/plugins/export/ExportHtmlword.class.php:52
#: libraries/plugins/export/ExportJson.class.php:49
#: libraries/plugins/export/ExportLatex.class.php:75
#: libraries/plugins/export/ExportMediawiki.class.php:52
#: libraries/plugins/export/ExportOds.class.php:57
#: libraries/plugins/export/ExportOdt.class.php:66
#: libraries/plugins/export/ExportPdf.class.php:82
#: libraries/plugins/export/ExportPhparray.class.php:49
#: libraries/plugins/export/ExportSql.class.php:71
#: libraries/plugins/export/ExportTexytext.class.php:51
#: libraries/plugins/export/ExportXml.class.php:81
#: libraries/plugins/export/ExportYaml.class.php:50
#: libraries/plugins/import/ImportCsv.class.php:64
#: libraries/plugins/import/ImportLdi.class.php:70
#: libraries/plugins/import/ImportMediawiki.class.php:60
#: libraries/plugins/import/ImportOds.class.php:58
#: libraries/plugins/import/ImportShp.class.php:56
#: libraries/plugins/import/ImportSql.class.php:50
#: libraries/plugins/import/ImportXml.class.php:57
#: libraries/rte/rte_routines.lib.php:935 libraries/structure.lib.php:1731
msgid "Options"
msgstr "Opties"

#: libraries/DisplayResults.class.php:1586
#: libraries/DisplayResults.class.php:1692
msgid "Partial texts"
msgstr "Gedeeltelijke teksten"

#: libraries/DisplayResults.class.php:1587
#: libraries/DisplayResults.class.php:1696
msgid "Full texts"
msgstr "Volledige teksten"

#: libraries/DisplayResults.class.php:1601
msgid "Relational key"
msgstr "Relationele sleutel"

#: libraries/DisplayResults.class.php:1602
msgid "Relational display column"
msgstr "Relationele weergaveveld"

#: libraries/DisplayResults.class.php:1614
msgid "Show binary contents"
msgstr "Toon binaire inhoud"

#: libraries/DisplayResults.class.php:1619
msgid "Show BLOB contents"
msgstr "Toon BLOB-inhoud"

#: libraries/DisplayResults.class.php:1624
#: libraries/config/messages.inc.php:59
msgid "Show binary contents as HEX"
msgstr "Toon binaire-inhoud als HEX"

#: libraries/DisplayResults.class.php:1635
msgid "Hide browser transformation"
msgstr "Browsertransformaties verbergen"

#: libraries/DisplayResults.class.php:1644
msgid "Well Known Text"
msgstr "Goed bekende tekst"

#: libraries/DisplayResults.class.php:1645
msgid "Well Known Binary"
msgstr "Goed gekende binaire waarde"

#: libraries/DisplayResults.class.php:3363
#: libraries/DisplayResults.class.php:3379
msgid "The row has been deleted"
msgstr "De regel werd verwijderd"

#: libraries/DisplayResults.class.php:3417
#: libraries/DisplayResults.class.php:5049 server_status.php:468
msgid "Kill"
msgstr "stop proces"

#: libraries/DisplayResults.class.php:4499 libraries/structure.lib.php:776
msgid "May be approximate. See [doc@faq3-11]FAQ 3.11[/doc]"
msgstr "Bij benadering. Zie [doc@faq3-11]FAQ 3.11[/doc]"

#: libraries/DisplayResults.class.php:4895
msgid "in query"
msgstr "in de query"

#: libraries/DisplayResults.class.php:4932 libraries/structure.lib.php:658
#, php-format
msgid ""
"This view has at least this number of rows. Please refer to %sdocumentation"
"%s."
msgstr ""
"Deze view heeft minimaal deze hoeveelheid aan rijen. Zie de %sdocumentatie%s."

#: libraries/DisplayResults.class.php:4945
msgid "Showing rows"
msgstr "Weergave van records"

#: libraries/DisplayResults.class.php:4961
msgid "total"
msgstr "totaal"

#: libraries/DisplayResults.class.php:4972 sql.php:927
#, php-format
msgid "Query took %01.4f sec"
msgstr "query duurde %01.4f sec"

#: libraries/DisplayResults.class.php:5063
#: libraries/DisplayResults.class.php:5069 libraries/mult_submits.inc.php:40
#: libraries/server_privileges.lib.php:2413
#: libraries/server_privileges.lib.php:2416 libraries/structure.lib.php:281
#: libraries/structure.lib.php:296 libraries/structure.lib.php:298
#: libraries/structure.lib.php:1364 libraries/structure.lib.php:1371
#: server_databases.php:319 server_databases.php:322
msgid "With selected:"
msgstr "Met geselecteerd:"

#: libraries/DisplayResults.class.php:5067
#: libraries/DisplayResults.class.php:5068
#: libraries/server_privileges.lib.php:786
#: libraries/server_privileges.lib.php:2414
#: libraries/server_privileges.lib.php:2415 libraries/structure.lib.php:284
#: libraries/structure.lib.php:285 libraries/structure.lib.php:1367
#: libraries/structure.lib.php:1368 server_databases.php:320
#: server_databases.php:321
msgid "Check All"
msgstr "Selecteer alles"

#: libraries/DisplayResults.class.php:5086
#: libraries/DisplayResults.class.php:5284 libraries/Menu.class.php:279
#: libraries/Menu.class.php:366 libraries/Menu.class.php:478
#: libraries/Util.class.php:3488 libraries/Util.class.php:3489
#: libraries/config/messages.inc.php:164 libraries/display_export.lib.php:94
#: libraries/server_privileges.lib.php:1798
#: libraries/server_privileges.lib.php:2420 libraries/structure.lib.php:300
#: prefs_manage.php:289 server_status_monitor.php:534
#: setup/frames/menu.inc.php:22
msgid "Export"
msgstr "Exporteren"

#: libraries/DisplayResults.class.php:5184
msgid "Query results operations"
msgstr "Handelingen voor queryresultaat"

#: libraries/DisplayResults.class.php:5208 libraries/Header.class.php:336
#: libraries/structure.lib.php:302 libraries/structure.lib.php:365
#: libraries/structure.lib.php:1488
msgid "Print view"
msgstr "Afdrukken"

#: libraries/DisplayResults.class.php:5226
msgid "Print view (with full texts)"
msgstr "Afdrukken (met volledige teksten)"

#: libraries/DisplayResults.class.php:5297 tbl_chart.php:127
msgid "Display chart"
msgstr "Grafiek weergeven"

#: libraries/DisplayResults.class.php:5322
msgid "Visualize GIS data"
msgstr "GIS-gegevens visualiseren"

#: libraries/DisplayResults.class.php:5354 view_create.php:152
msgid "Create view"
msgstr "VIEW aanmaken"

#: libraries/DisplayResults.class.php:5547
msgid "Link not found"
msgstr "Link niet gevonden"

#: libraries/Error_Handler.class.php:73
msgid "Too many error messages, some are not displayed."
msgstr "Er zijn teveel foutmeldingen, sommige worden niet weergegeven."

#: libraries/File.class.php:239
msgid "File was not an uploaded file."
msgstr "Bestand is geen geüpload bestand."

#: libraries/File.class.php:279
msgid "The uploaded file exceeds the upload_max_filesize directive in php.ini."
msgstr ""
"Het geüploade bestand is groter dan de optie 'upload_max_filesize' uit uw "
"php.ini."

#: libraries/File.class.php:282
msgid ""
"The uploaded file exceeds the MAX_FILE_SIZE directive that was specified in "
"the HTML form."
msgstr ""
"Het geüploade bestand overschrijdt de MAX_FILE_SIZE-optie die was opgegeven "
"in het HTML-formulier."

#: libraries/File.class.php:285
msgid "The uploaded file was only partially uploaded."
msgstr "Het geüploade bestand was slechts gedeeltelijk ontvangen."

#: libraries/File.class.php:288
msgid "Missing a temporary folder."
msgstr "De map voor tijdelijke bestanden ontbreekt."

#: libraries/File.class.php:291
msgid "Failed to write file to disk."
msgstr "Opslaan van het bestand op de harde schijf is mislukt."

#: libraries/File.class.php:294
msgid "File upload stopped by extension."
msgstr "Upload afgebroken vanwege de extensie."

#: libraries/File.class.php:297
msgid "Unknown error in file upload."
msgstr "Onbekende fout bij het uploaden."

#: libraries/File.class.php:475
msgid "Error moving the uploaded file, see [doc@faq1-11]FAQ 1.11[/doc]"
msgstr ""
"Fout bij het verplaatsen van het geüploade bestand, zie [doc@faq1-11]FAQ 1.11"
"[/doc]"

#: libraries/File.class.php:493
msgid "Error while moving uploaded file."
msgstr "Fout bij het verplaatsen van het geüploade bestand."

#: libraries/File.class.php:501
msgid "Cannot read (moved) upload file."
msgstr "Het geüploade bestand kan niet gelezen (verplaatst) worden."

#: libraries/Footer.class.php:133 libraries/Footer.class.php:137
#: libraries/Footer.class.php:140
msgid "Open new phpMyAdmin window"
msgstr "Nieuw phpMyAdmin-scherm openen"

#: libraries/Header.class.php:387
msgid "Click on the bar to scroll to top of page"
msgstr ""

#: libraries/Header.class.php:593
#: libraries/plugins/auth/AuthenticationCookie.class.php:255
msgid "Cookies must be enabled past this point."
msgstr "Cookies moeten aan staan voorbij dit punt."

#: libraries/Header.class.php:598
#: libraries/plugins/auth/AuthenticationCookie.class.php:159
msgid "Javascript must be enabled past this point"
msgstr "Javascript moet ingeschakeld zijn voorbij dit punt"

#: libraries/Index.class.php:531 tbl_relation.php:487
msgid "No index defined!"
msgstr "Geen index gedefinieerd!"

#: libraries/Index.class.php:536 libraries/Index.class.php:549
#: libraries/build_html_for_db.lib.php:41
#: libraries/navigation/Nodes/Node_Index_Container.class.php:26
#: libraries/structure.lib.php:1603 tbl_tracking.php:377
msgid "Indexes"
msgstr "Indexen"

#: libraries/Index.class.php:563 libraries/structure.lib.php:1394
#: libraries/structure.lib.php:2088 libraries/structure.lib.php:2098
#: libraries/tbl_properties.inc.php:567 tbl_tracking.php:383
msgid "Unique"
msgstr "Unieke waarde"

#: libraries/Index.class.php:564 tbl_tracking.php:384
msgid "Packed"
msgstr "Gecomprimeerd"

#: libraries/Index.class.php:566 tbl_tracking.php:386
msgid "Cardinality"
msgstr "Kardinaliteit"

#: libraries/Index.class.php:567 libraries/TableSearch.class.php:185
#: libraries/build_html_for_db.lib.php:20 libraries/mysql_charsets.lib.php:130
#: libraries/operations.lib.php:242 libraries/operations.lib.php:808
#: libraries/structure.lib.php:785 libraries/structure.lib.php:1186
#: libraries/structure.lib.php:1739 libraries/tbl_properties.inc.php:114
#: libraries/tbl_properties.inc.php:844 server_collations.php:38
#: server_collations.php:50 tbl_tracking.php:325 tbl_tracking.php:387
msgid "Collation"
msgstr "Collatie"

#: libraries/Index.class.php:569 libraries/rte/rte_events.lib.php:529
#: libraries/rte/rte_routines.lib.php:1029 tbl_tracking.php:329
#: tbl_tracking.php:389
msgid "Comment"
msgstr "Opmerking"

#: libraries/Index.class.php:601
msgid "The primary key has been dropped"
msgstr "De primaire sleutel is vervallen"

#: libraries/Index.class.php:610
#, php-format
msgid "Index %s has been dropped"
msgstr "Index %s is vervallen"

#: libraries/Index.class.php:733
#, php-format
msgid ""
"The indexes %1$s and %2$s seem to be equal and one of them could possibly be "
"removed."
msgstr ""
"De indexen %1$s en %2$s lijken hetzelfde, mogelijk kan een van beide worden "
"verwijderd."

#: libraries/List_Database.class.php:399 libraries/Menu.class.php:450
#: libraries/config/messages.inc.php:177
#: libraries/server_privileges.lib.php:2865 server_databases.php:138
msgid "Databases"
msgstr "Databanken"

#: libraries/Menu.class.php:190 libraries/structure.lib.php:682
#: libraries/structure.lib.php:712 libraries/structure.lib.php:1193
#: libraries/tbl_info.inc.php:59
msgid "View"
msgstr "View"

#: libraries/Menu.class.php:256 libraries/Menu.class.php:344
#: libraries/Util.class.php:3263 libraries/Util.class.php:3270
#: libraries/Util.class.php:3481 libraries/config/setup.forms.php:293
#: libraries/config/setup.forms.php:330 libraries/config/setup.forms.php:356
#: libraries/config/user_preferences.forms.php:195
#: libraries/config/user_preferences.forms.php:232
#: libraries/config/user_preferences.forms.php:258
#: libraries/import.lib.php:1222
#: libraries/plugins/export/ExportLatex.class.php:480
#: libraries/server_privileges.lib.php:755
#: libraries/tbl_properties.inc.php:773 pmd_general.php:188
#: tbl_tracking.php:319
msgid "Structure"
msgstr "Structuur"

#: libraries/Menu.class.php:260 libraries/Menu.class.php:349
#: libraries/Menu.class.php:454 libraries/Util.class.php:3264
#: libraries/Util.class.php:3271 libraries/config/messages.inc.php:214
#: querywindow.php:59
msgid "SQL"
msgstr "SQL"

#: libraries/Menu.class.php:273 libraries/Util.class.php:3266
#: libraries/Util.class.php:3479 libraries/Util.class.php:3480
#: libraries/sql_query_form.lib.php:293 libraries/sql_query_form.lib.php:296
msgid "Insert"
msgstr "Invoegen"

#: libraries/Menu.class.php:292 libraries/Menu.class.php:315
#: libraries/Menu.class.php:379 libraries/Util.class.php:3273
#: view_operations.php:86
msgid "Operations"
msgstr "Handelingen"

#: libraries/Menu.class.php:296 libraries/Menu.class.php:413
#: libraries/relation.lib.php:238
msgid "Tracking"
msgstr "Traceren"

#: libraries/Menu.class.php:305 libraries/Menu.class.php:407
#: libraries/navigation/Nodes/Node_Trigger_Container.class.php:26
#: libraries/plugins/export/ExportHtmlword.class.php:563
#: libraries/plugins/export/ExportOdt.class.php:655
#: libraries/plugins/export/ExportSql.class.php:1468
#: libraries/plugins/export/ExportTexytext.class.php:506
#: libraries/plugins/export/ExportXml.class.php:121
#: libraries/rte/rte_words.lib.php:41
msgid "Triggers"
msgstr "Triggers"

#: libraries/Menu.class.php:319 libraries/Menu.class.php:320
msgid "Table seems to be empty!"
msgstr "Tabel lijkt leeg!"

#: libraries/Menu.class.php:356 libraries/Menu.class.php:363
#: libraries/Menu.class.php:370
msgid "Database seems to be empty!"
msgstr "Databank lijkt leeg te zijn!"

#: libraries/Menu.class.php:359
msgid "Query"
msgstr "Query opbouwen"

#: libraries/Menu.class.php:387 libraries/server_privileges.lib.php:1581
#: libraries/server_privileges.lib.php:2226
#: libraries/server_privileges.lib.php:2791 server_privileges.php:150
msgid "Privileges"
msgstr "Rechten"

#: libraries/Menu.class.php:392 libraries/rte/rte_words.lib.php:29
msgid "Routines"
msgstr "Routines"

#: libraries/Menu.class.php:400
#: libraries/navigation/Nodes/Node_Event_Container.class.php:26
#: libraries/plugins/export/ExportSql.class.php:810
#: libraries/rte/rte_words.lib.php:53
msgid "Events"
msgstr "Gebeurtenissen"

#: libraries/Menu.class.php:419 libraries/relation.lib.php:205
msgid "Designer"
msgstr "Ontwerper"

#: libraries/Menu.class.php:473
msgid "Users"
msgstr "Gebruikers"

#: libraries/Menu.class.php:495 libraries/ServerStatusData.class.php:187
#: server_binlog.php:74
msgid "Binary log"
msgstr "Binaire log"

#: libraries/Menu.class.php:501 libraries/ServerStatusData.class.php:192
#: libraries/structure.lib.php:185 libraries/structure.lib.php:766
#: server_replication.php:32 server_replication.php:148
msgid "Replication"
msgstr "Replicatie"

#: libraries/Menu.class.php:506 libraries/ServerStatusData.class.php:241
#: server_engines.php:94 server_engines.php:98
msgid "Variables"
msgstr "Variabelen"

#: libraries/Menu.class.php:510
msgid "Charsets"
msgstr "Karaktersets"

#: libraries/Menu.class.php:515 server_plugins.php:32 server_plugins.php:65
msgid "Plugins"
msgstr "Plug-ins"

#: libraries/Menu.class.php:519
msgid "Engines"
msgstr "Engines"

#: libraries/Message.class.php:199 libraries/Util.class.php:653
#: libraries/core.lib.php:228 libraries/import.lib.php:171
#: libraries/insert_edit.lib.php:1180 tbl_chart.php:27 tbl_operations.php:184
#: tbl_relation.php:236 view_operations.php:57
msgid "Error"
msgstr "Fout"

#: libraries/Message.class.php:254
#, php-format
msgid "%1$d row affected."
msgid_plural "%1$d rows affected."
msgstr[0] "%1$d rij bijgewerkt."
msgstr[1] "%1$d rijen bijgewerkt."

#: libraries/Message.class.php:273
#, php-format
msgid "%1$d row deleted."
msgid_plural "%1$d rows deleted."
msgstr[0] "%1$d rij verwijderd."
msgstr[1] "%1$d rijen verwijderd."

#: libraries/Message.class.php:292
#, php-format
msgid "%1$d row inserted."
msgid_plural "%1$d rows inserted."
msgstr[0] "%1$d rij toegevoegd."
msgstr[1] "%1$d rijen toegevoegd."

#: libraries/PDF.class.php:114
msgid "Error while creating PDF:"
msgstr "Fout bij het aanmaken van de PDF:"

#: libraries/RecentTable.class.php:114
msgid "Could not save recent table"
msgstr "Recente tabel kon niet opgeslagen worden"

#: libraries/RecentTable.class.php:151
msgid "Recent tables"
msgstr "Recente tabellen"

#: libraries/RecentTable.class.php:163
msgid "There are no recent tables"
msgstr "Er zijn geen recente tabellen"

#: libraries/ServerStatusData.class.php:181 libraries/Util.class.php:666
#: server_status.php:341 sql.php:1094
msgid "SQL query"
msgstr "SQL-query"

#: libraries/ServerStatusData.class.php:184
msgid "Handler"
msgstr "Handler"

#: libraries/ServerStatusData.class.php:185
msgid "Query cache"
msgstr "Querycache"

#: libraries/ServerStatusData.class.php:186
msgid "Threads"
msgstr "Threads"

#: libraries/ServerStatusData.class.php:188
msgid "Temporary data"
msgstr "Tijdelijke gegevens"

#: libraries/ServerStatusData.class.php:189
msgid "Delayed inserts"
msgstr "Vertraagde inserts"

#: libraries/ServerStatusData.class.php:190
msgid "Key cache"
msgstr "Sleutelcache"

#: libraries/ServerStatusData.class.php:191
msgid "Joins"
msgstr "Joins"

#: libraries/ServerStatusData.class.php:193
msgid "Sorting"
msgstr "Sortering"

#: libraries/ServerStatusData.class.php:194
#: libraries/build_html_for_db.lib.php:26
#: libraries/config/messages.inc.php:183
#: libraries/navigation/Nodes/Node_Table_Container.class.php:26
#: libraries/plugins/export/ExportXml.class.php:116
msgid "Tables"
msgstr "Tabellen"

#: libraries/ServerStatusData.class.php:195
msgid "Transaction coordinator"
msgstr "Transactiecoördinator"

#: libraries/ServerStatusData.class.php:196 server_binlog.php:107
msgid "Files"
msgstr "Bestanden"

#: libraries/ServerStatusData.class.php:207
msgid "Flush (close) all tables"
msgstr "Alle tabellen schonen (sluiten)"

#: libraries/ServerStatusData.class.php:209
msgid "Show open tables"
msgstr "Toon open tabellen"

#: libraries/ServerStatusData.class.php:214
msgid "Show slave hosts"
msgstr "Toon slave-hosts"

#: libraries/ServerStatusData.class.php:218 server_replication.php:170
msgid "Show master status"
msgstr "Toon masterstatus"

#: libraries/ServerStatusData.class.php:221
msgid "Show slave status"
msgstr "Toon slave-status"

#: libraries/ServerStatusData.class.php:226
msgid "Flush query cache"
msgstr "Schoon querycache"

#: libraries/ServerStatusData.class.php:243
#: libraries/engines/innodb.lib.php:144
msgid "InnoDB Status"
msgstr "InnoDB Status"

#: libraries/ServerStatusData.class.php:345
msgid "Query statistics"
msgstr "Querystatistieken"

#: libraries/ServerStatusData.class.php:349
msgid "All status variables"
msgstr "alle statusvariabelen"

#: libraries/ServerStatusData.class.php:353
msgid "Monitor"
msgstr "Opvolgen"

#: libraries/ServerStatusData.class.php:357
msgid "Advisor"
msgstr "Raadgever"

#: libraries/StorageEngine.class.php:216
msgid ""
"There is no detailed status information available for this storage engine."
msgstr ""
"Er is geen gedetailleerde status informatie beschikbaar voor deze opslag-"
"engine."

#: libraries/StorageEngine.class.php:352 libraries/structure.lib.php:203
#, php-format
msgid "%s is the default storage engine on this MySQL server."
msgstr "%s is de standaard storage engine op deze MySQL-server."

#: libraries/StorageEngine.class.php:355
#, php-format
msgid "%s is available on this MySQL server."
msgstr "%s is beschikbaar op deze MySQL-server."

#: libraries/StorageEngine.class.php:358
#, php-format
msgid "%s has been disabled for this MySQL server."
msgstr "%s is uitgeschakeld op deze MySQL-server."

#: libraries/StorageEngine.class.php:362
#, php-format
msgid "This MySQL server does not support the %s storage engine."
msgstr "Deze MySQL-server ondersteund de %s opslag-engine niet."

#: libraries/Table.class.php:327
msgid "unknown table status: "
msgstr "onbekende tabelstatus: "

#: libraries/Table.class.php:726
#, php-format
msgid "Source database `%s` was not found!"
msgstr "Brondatabank `%s` werd niet gevonden!"

#: libraries/Table.class.php:734
#, php-format
msgid "Target database `%s` was not found!"
msgstr "Doeldatabank `%s` niet gevonden!"

#: libraries/Table.class.php:1162
msgid "Invalid database"
msgstr "Ongeldige databank"

#: libraries/Table.class.php:1176 tbl_get_field.php:30
msgid "Invalid table name"
msgstr "Ongeldige tabelnaam"

#: libraries/Table.class.php:1208
#, php-format
msgid "Error renaming table %1$s to %2$s"
msgstr "Fout bij het hernoemen van de tabel %1$s naar %2$s"

#: libraries/Table.class.php:1227
#, php-format
msgid "Table %1$s has been renamed to %2$s."
msgstr "Tabel %1$s is hernoemd naar %2$s."

#: libraries/Table.class.php:1371
msgid "Could not save table UI preferences"
msgstr "Tabelinterfacevoorkeuren konden niet worden opgeslagen"

#: libraries/Table.class.php:1395
#, php-format
msgid ""
"Failed to cleanup table UI preferences (see $cfg['Servers'][$i]"
"['MaxTableUiprefs'] %s)"
msgstr ""
"Opkuisen van tabelinterfacevoorkeuren is mislukt (zie $cfg['Servers'][$i]"
"['MaxTableUiprefs'] %s)"

#: libraries/Table.class.php:1533
#, php-format
msgid ""
"Cannot save UI property \"%s\". The changes made will not be persistent "
"after you refresh this page. Please check if the table structure has been "
"changed."
msgstr ""
"Interface-eigenschap \"%s\" kan niet opgeslagen worden. De gedane "
"wijzigingen zullen verdwijnen na verversen van deze pagina. Gelieve na te "
"kijken of de tabelstructuur gewijzigd werd."

#: libraries/TableSearch.class.php:179 libraries/insert_edit.lib.php:207
#: libraries/insert_edit.lib.php:213 libraries/rte/rte_routines.lib.php:1495
msgid "Function"
msgstr "Functie"

#: libraries/TableSearch.class.php:186 pmd_general.php:538 pmd_general.php:558
#: pmd_general.php:680 pmd_general.php:693 pmd_general.php:756
#: pmd_general.php:810
msgid "Operator"
msgstr "Operator"

#: libraries/TableSearch.class.php:187 libraries/TableSearch.class.php:1186
#: libraries/insert_edit.lib.php:1576 libraries/replication_gui.lib.php:124
#: libraries/rte/rte_routines.lib.php:1497 pmd_general.php:527
#: pmd_general.php:586 pmd_general.php:709 pmd_general.php:826
#: server_status_variables.php:233
msgid "Value"
msgstr "Waarde"

#: libraries/TableSearch.class.php:203
msgid "Table Search"
msgstr "In de tabel zoeken"

#: libraries/TableSearch.class.php:232 libraries/insert_edit.lib.php:1350
msgid "Edit/Insert"
msgstr "Aanpassen/Invoegen"

#: libraries/TableSearch.class.php:755
msgid "Select columns (at least one):"
msgstr "Selecteer velden (minstens één):"

#: libraries/TableSearch.class.php:775
msgid "Add search conditions (body of the \"where\" clause):"
msgstr "Zoekcondities toevoegen (het \"where\"-gedeelte van de query):"

#: libraries/TableSearch.class.php:787
msgid "Number of rows per page"
msgstr "Aantal rijen per pagina"

#: libraries/TableSearch.class.php:797
msgid "Display order:"
msgstr "Volgorde van weergave:"

#: libraries/TableSearch.class.php:833
msgid "Use this column to label each point"
msgstr "Gebruik deze kolom om ieder punt een naam te geven"

#: libraries/TableSearch.class.php:854
msgid "Maximum rows to plot"
msgstr "Maximum aantal af te drukken regels"

#: libraries/TableSearch.class.php:882 libraries/TableSearch.class.php:1154
#: sql.php:162 tbl_change.php:230
msgid "Browse foreign values"
msgstr "Bekijk vreemde waarden"

#: libraries/TableSearch.class.php:971
msgid "Additional search criteria"
msgstr "Bijkomende zoekcriteria"

#: libraries/TableSearch.class.php:1109
msgid "Do a \"query by example\" (wildcard: \"%\") for two different columns"
msgstr ""
"Voer een \"query als voorbeeld\" (wildcard: \"%\") uit op twee verschillende "
"kolommen"

#: libraries/TableSearch.class.php:1119
msgid "Do a \"query by example\" (wildcard: \"%\")"
msgstr "Voer een query op basis van een vergelijking uit (wildcard: \"%\")"

#: libraries/TableSearch.class.php:1163
msgid "Browse/Edit the points"
msgstr "Doorzoek/bewerk de punten"

#: libraries/TableSearch.class.php:1170
msgid "How to use"
msgstr "Hoe te gebruiken"

#: libraries/TableSearch.class.php:1175
msgid "Reset zoom"
msgstr "Herstel zoom"

#: libraries/Theme.class.php:170
#, php-format
msgid "No valid image path for theme %s found!"
msgstr "Geen geldig afbeeldingenpad voor thema %s gevonden!"

#: libraries/Theme.class.php:459
msgid "No preview available."
msgstr "Geen preview beschikbaar."

#: libraries/Theme.class.php:461
msgid "take it"
msgstr "neem het"

#: libraries/Theme_Manager.class.php:137
#, php-format
msgid "Default theme %s not found!"
msgstr "Standaard thema %s niet gevonden!"

#: libraries/Theme_Manager.class.php:194
#, php-format
msgid "Theme %s not found!"
msgstr "Thema %s niet gevonden!"

#: libraries/Theme_Manager.class.php:271
#, php-format
msgid "Theme path not found for theme %s!"
msgstr "Themapad niet gevonden voor thema %s!"

#: libraries/Theme_Manager.class.php:363 themes.php:16 themes.php:21
msgid "Theme"
msgstr "Thema"

#: libraries/Types.class.php:296
msgid ""
"A 1-byte integer, signed range is -128 to 127, unsigned range is 0 to 255"
msgstr ""

#: libraries/Types.class.php:298
msgid ""
"A 2-byte integer, signed range is -32,768 to 32,767, unsigned range is 0 to "
"65,535"
msgstr ""

#: libraries/Types.class.php:300
msgid ""
"A 3-byte integer, signed range is -8,388,608 to 8,388,607, unsigned range is "
"0 to 16,777,215"
msgstr ""

#: libraries/Types.class.php:302
msgid ""
"A 4-byte integer, signed range is -2,147,483,648 to 2,147,483,647, unsigned "
"range is 0 to 4,294,967,295."
msgstr ""

#: libraries/Types.class.php:304
msgid ""
"An 8-byte integer, signed range is -9,223,372,036,854,775,808 to "
"9,223,372,036,854,775,807, unsigned range is 0 to 18,446,744,073,709,551,615"
msgstr ""

#: libraries/Types.class.php:306 libraries/Types.class.php:712
msgid ""
"A fixed-point number (M, D) - the maximum number of digits (M) is 65 "
"(default 10), the maximum number of decimals (D) is 30 (default 0)"
msgstr ""
"Een getal met vaste kommapositie (M,D) - het maximum aantal cijfers (M) is "
"65 (standaard 10), het maximum aantal decimalen (D) is 30 (standaard 0)"

#: libraries/Types.class.php:308
msgid ""
"A small floating-point number, allowable values are -3.402823466E+38 to "
"-1.175494351E-38, 0, and 1.175494351E-38 to 3.402823466E+38"
msgstr ""
"Een klein getal met variabele kommapositie, toegelaten waarden zijn "
"-3,402823466E+38 tot -1,175494351E-38, 0, en 1,175494351E-38 tot 3.402823466E"
"+38"

#: libraries/Types.class.php:310
msgid ""
"A double-precision floating-point number, allowable values are "
"-1.7976931348623157E+308 to -2.2250738585072014E-308, 0, and "
"2.2250738585072014E-308 to 1.7976931348623157E+308"
msgstr ""
"Een getal met variabele kommapositie met dubbel nauwkeurigheid, toegelaten "
"waarden zijn -1,7976931348623157E+308 tot -2,2250738585072014E-308, 0, en "
"2,2250738585072014E-308 tot 1,7976931348623157E+308"

#: libraries/Types.class.php:312
msgid ""
"Synonym for DOUBLE (exception: in REAL_AS_FLOAT SQL mode it is a synonym for "
"FLOAT)"
msgstr ""
"Synoniem voor DOUBLE (uitzondering : in REAL_AS_FLOAT SQL mode is dit een "
"synoniem voor FLOAT)"

#: libraries/Types.class.php:314
msgid ""
"A bit-field type (M), storing M of bits per value (default is 1, maximum is "
"64)"
msgstr ""

#: libraries/Types.class.php:316
msgid ""
"A synonym for TINYINT(1), a value of zero is considered false, nonzero "
"values are considered true"
msgstr ""

#: libraries/Types.class.php:318
msgid "An alias for BIGINT UNSIGNED NOT NULL AUTO_INCREMENT UNIQUE"
msgstr ""

#: libraries/Types.class.php:320 libraries/Types.class.php:722
#, fuzzy, php-format
#| msgid "authored on %1$s by %2$s"
msgid "A date, supported range is %1$s to %2$s"
msgstr "geschreven door %2$s op %1$s"

#: libraries/Types.class.php:322 libraries/Types.class.php:724
#, php-format
msgid "A date and time combination, supported range is %1$s to %2$s"
msgstr ""

#: libraries/Types.class.php:324
msgid ""
"A timestamp, range is 1970-01-01 00:00:01 UTC to 2038-01-09 03:14:07 UTC, "
"stored as the number of seconds since the epoch (1970-01-01 00:00:00 UTC)"
msgstr ""

#: libraries/Types.class.php:326 libraries/Types.class.php:728
#, fuzzy, php-format
#| msgid "Error renaming table %1$s to %2$s"
msgid "A time, range is %1$s to %2$s"
msgstr "Fout bij het hernoemen van de tabel %1$s naar %2$s"

#: libraries/Types.class.php:328
msgid ""
"A year in four-digit (4, default) or two-digit (2) format, the allowable "
"values are 70 (1970) to 69 (2069) or 1901 to 2155 and 0000"
msgstr ""

#: libraries/Types.class.php:330
msgid ""
"A fixed-length (0-255, default 1) string that is always right-padded with "
"spaces to the specified length when stored"
msgstr ""

#: libraries/Types.class.php:332 libraries/Types.class.php:730
#, php-format
msgid ""
"A variable-length (%s) string, the effective maximum length is subject to "
"the maximum row size"
msgstr ""

#: libraries/Types.class.php:334
msgid ""
"A TEXT column with a maximum length of 255 (2^8 - 1) characters, stored with "
"a one-byte prefix indicating the length of the value in bytes"
msgstr ""

#: libraries/Types.class.php:336 libraries/Types.class.php:732
msgid ""
"A TEXT column with a maximum length of 65,535 (2^16 - 1) characters, stored "
"with a two-byte prefix indicating the length of the value in bytes"
msgstr ""

#: libraries/Types.class.php:338
msgid ""
"A TEXT column with a maximum length of 16,777,215 (2^24 - 1) characters, "
"stored with a three-byte prefix indicating the length of the value in bytes"
msgstr ""

#: libraries/Types.class.php:340
msgid ""
"A TEXT column with a maximum length of 4,294,967,295 or 4GiB (2^32 - 1) "
"characters, stored with a four-byte prefix indicating the length of the "
"value in bytes"
msgstr ""

#: libraries/Types.class.php:342
msgid ""
"Similar to the CHAR type, but stores binary byte strings rather than non-"
"binary character strings"
msgstr ""

#: libraries/Types.class.php:344
msgid ""
"Similar to the VARCHAR type, but stores binary byte strings rather than non-"
"binary character strings"
msgstr ""

#: libraries/Types.class.php:346
msgid ""
"A BLOB column with a maximum length of 255 (2^8 - 1) bytes, stored with a "
"one-byte prefix indicating the length of the value"
msgstr ""

#: libraries/Types.class.php:348
msgid ""
"A BLOB column with a maximum length of 16,777,215 (2^24 - 1) bytes, stored "
"with a three-byte prefix indicating the length of the value"
msgstr ""

#: libraries/Types.class.php:350
msgid ""
"A BLOB column with a maximum length of 65,535 (2^16 - 1) bytes, stored with "
"a two-byte prefix indicating the length of the value"
msgstr ""

#: libraries/Types.class.php:352
msgid ""
"A BLOB column with a maximum length of 4,294,967,295 or 4GiB (2^32 - 1) "
"bytes, stored with a four-byte prefix indicating the length of the value"
msgstr ""

#: libraries/Types.class.php:354
msgid ""
"An enumeration, chosen from the list of up to 65,535 values or the special "
"'' error value"
msgstr ""

#: libraries/Types.class.php:356
msgid "A single value chosen from a set of up to 64 members"
msgstr ""

#: libraries/Types.class.php:358
msgid "A type that can store a geometry of any type"
msgstr ""

#: libraries/Types.class.php:360
msgid "A point in 2-dimensional space"
msgstr ""

#: libraries/Types.class.php:362
msgid "A curve with linear interpolation between points"
msgstr ""

#: libraries/Types.class.php:364
#, fuzzy
#| msgid "Add a polygon"
msgid "A polygon"
msgstr "Voeg een veelhoek toe"

#: libraries/Types.class.php:366
msgid "A collection of points"
msgstr ""

#: libraries/Types.class.php:368
msgid "A collection of curves with linear interpolation between points"
msgstr ""

#: libraries/Types.class.php:370
msgid "A collection of polygons"
msgstr ""

#: libraries/Types.class.php:372
msgid "A collection of geometry objects of any type"
msgstr ""

#: libraries/Types.class.php:624 libraries/Types.class.php:974
msgctxt "numeric types"
msgid "Numeric"
msgstr ""

#: libraries/Types.class.php:643 libraries/Types.class.php:977
#, fuzzy
#| msgid "Create an index"
msgctxt "date and time types"
msgid "Date and time"
msgstr "Creëer een nieuwe index"

#: libraries/Types.class.php:652 libraries/Types.class.php:980
#, fuzzy
#| msgid "Linestring"
msgctxt "string types"
msgid "String"
msgstr "Lijnstuk definitie"

#: libraries/Types.class.php:673
#, fuzzy
#| msgid "Spatial"
msgctxt "spatial types"
msgid "Spatial"
msgstr "Ruimtelijk"

#: libraries/Types.class.php:708
msgid "A 4-byte integer, range is -2,147,483,648 to 2,147,483,647"
msgstr ""

#: libraries/Types.class.php:710
msgid ""
"An 8-byte integer, range is -9,223,372,036,854,775,808 to "
"9,223,372,036,854,775,807"
msgstr ""

#: libraries/Types.class.php:714
msgid "A system's default double-precision floating-point number"
msgstr ""

#: libraries/Types.class.php:716
msgid "True or false"
msgstr ""

#: libraries/Types.class.php:718
msgid "An alias for BIGINT NOT NULL AUTO_INCREMENT UNIQUE"
msgstr ""

#: libraries/Types.class.php:720
msgid "Stores a Universally Unique Identifier (UUID)"
msgstr ""

#: libraries/Types.class.php:726
msgid ""
"A timestamp, range is '0001-01-01 00:00:00' UTC to '9999-12-31 23:59:59' "
"UTC; TIMESTAMP(6) can store microseconds"
msgstr ""

#: libraries/Types.class.php:734
msgid ""
"A variable-length (0-65,535) string, uses binary collation for all "
"comparisons"
msgstr ""

#: libraries/Types.class.php:736
msgid ""
"A BLOB column with a maximum length of 65,535 (2^16 - 1) bytes, stored with "
"a four-byte prefix indicating the length of the value"
msgstr ""

#: libraries/Types.class.php:738
msgid "An enumeration, chosen from the list of defined values"
msgstr ""

#: libraries/Util.class.php:223
#, php-format
msgid "Max: %s%s"
msgstr "Maximale grootte: %s%s"

#: libraries/Util.class.php:710 libraries/rte/rte_events.lib.php:114
#: libraries/rte/rte_events.lib.php:123 libraries/rte/rte_events.lib.php:140
#: libraries/rte/rte_events.lib.php:161 libraries/rte/rte_routines.lib.php:292
#: libraries/rte/rte_routines.lib.php:301
#: libraries/rte/rte_routines.lib.php:318
#: libraries/rte/rte_routines.lib.php:340
#: libraries/rte/rte_routines.lib.php:1374
#: libraries/rte/rte_triggers.lib.php:86 libraries/rte/rte_triggers.lib.php:95
#: libraries/rte/rte_triggers.lib.php:112
#: libraries/rte/rte_triggers.lib.php:133
msgid "MySQL said: "
msgstr "MySQL retourneerde: "

#: libraries/Util.class.php:1160
msgid "Failed to connect to SQL validator!"
msgstr "Er kan geen verbinding worden gemaakt met de SQL-validator!"

#: libraries/Util.class.php:1202 libraries/config/messages.inc.php:487
msgid "Explain SQL"
msgstr "Verklaar SQL"

#: libraries/Util.class.php:1210
msgid "Skip Explain SQL"
msgstr "Uitleg SQL overslaan"

#: libraries/Util.class.php:1249
msgid "Without PHP Code"
msgstr "zonder PHP-code"

#: libraries/Util.class.php:1252 libraries/config/messages.inc.php:489
msgid "Create PHP Code"
msgstr "Genereer PHP-code"

#: libraries/Util.class.php:1278 libraries/config/messages.inc.php:488
#: server_status_variables.php:80
msgid "Refresh"
msgstr "Vernieuw"

#: libraries/Util.class.php:1288
msgid "Skip Validate SQL"
msgstr "SQL-validatie overslaan"

#: libraries/Util.class.php:1291 libraries/config/messages.inc.php:491
msgid "Validate SQL"
msgstr "Valideer SQL"

#: libraries/Util.class.php:1353
msgid "Inline edit of this query"
msgstr "Rechtstreekse bewerking van deze query"

# "Inline" vertaalt naar "rechtstreeks in het document", als het ware binnen
# iets anders.
#: libraries/Util.class.php:1355
msgctxt "Inline edit query"
msgid "Inline"
msgstr "Rechtstreeks"

#: libraries/Util.class.php:1423 sql.php:1158
msgid "Profiling"
msgstr "Profiling"

#. l10n: Short week day name
#: libraries/Util.class.php:1686
msgctxt "Short week day name"
msgid "Sun"
msgstr "zo"

#. l10n: See http://www.php.net/manual/en/function.strftime.php
#: libraries/Util.class.php:1702
#: libraries/plugins/transformations/abstract/DateFormatTransformationsPlugin.class.php:69
msgid "%B %d, %Y at %I:%M %p"
msgstr "%d %B %Y om %H:%M"

#: libraries/Util.class.php:2047
#, php-format
msgid "%s days, %s hours, %s minutes and %s seconds"
msgstr "%s dagen, %s uren, %s minuten en %s seconden"

#: libraries/Util.class.php:2137
msgid "Missing parameter:"
msgstr "Ontbrekende parameter:"

#: libraries/Util.class.php:2652
#, php-format
msgid "Jump to database &quot;%s&quot;."
msgstr "Ga naar databank &quot;%s&quot;."

#: libraries/Util.class.php:2676
#, php-format
msgid "The %s functionality is affected by a known bug, see %s"
msgstr "De %s functionaliteit heeft last van een bekend probleem, zie %s"

#: libraries/Util.class.php:2852
msgid "Click to toggle"
msgstr "Klik om te wisselen"

#: libraries/Util.class.php:3394 libraries/sql_query_form.lib.php:457
#: prefs_manage.php:242
msgid "Browse your computer:"
msgstr "Blader op uw eigen pc:"

#: libraries/Util.class.php:3419
#, php-format
msgid "Select from the web server upload directory <b>%s</b>:"
msgstr "Selecteer uit de web-server upload directory <b>%s</b>:"

#: libraries/Util.class.php:3448 libraries/insert_edit.lib.php:1181
#: libraries/sql_query_form.lib.php:466
msgid "The directory you set for upload work cannot be reached"
msgstr "De folder die u heeft ingesteld om te uploaden kan niet worden bereikt"

#: libraries/Util.class.php:3459
msgid "There are no files to upload"
msgstr "Er zijn geen bestanden om te uploaden"

#: libraries/Util.class.php:3484 libraries/Util.class.php:3485
#: libraries/structure.lib.php:308
msgid "Empty"
msgstr "Legen"

#: libraries/Util.class.php:3490 libraries/Util.class.php:3491
msgid "Execute"
msgstr "Uitvoeren"

#: libraries/Util.class.php:4014
msgid "Print"
msgstr "Afdrukken"

#: libraries/bookmark.lib.php:82
msgid "shared"
msgstr "gedeeld"

#: libraries/build_html_for_db.lib.php:36 libraries/config/setup.forms.php:302
#: libraries/config/setup.forms.php:338 libraries/config/setup.forms.php:361
#: libraries/config/setup.forms.php:366
#: libraries/config/user_preferences.forms.php:204
#: libraries/config/user_preferences.forms.php:240
#: libraries/config/user_preferences.forms.php:263
#: libraries/config/user_preferences.forms.php:268
#: libraries/plugins/export/ExportLatex.class.php:301
#: libraries/plugins/export/ExportSql.class.php:1545
#: libraries/server_privileges.lib.php:754 libraries/structure.lib.php:2198
#: tbl_printview.php:299
msgid "Data"
msgstr "Data"

#: libraries/build_html_for_db.lib.php:51 libraries/structure.lib.php:796
#: libraries/structure.lib.php:2211 tbl_printview.php:315
msgid "Overhead"
msgstr "Overhead"

#: libraries/build_html_for_db.lib.php:94
msgid "Jump to database"
msgstr "Ga naar databank"

#: libraries/build_html_for_db.lib.php:142
msgid "Not replicated"
msgstr "Niet gerepliceerd"

#: libraries/build_html_for_db.lib.php:153
msgid "Replicated"
msgstr "Gerepliceerd"

#: libraries/build_html_for_db.lib.php:170
#, php-format
msgid "Check privileges for database &quot;%s&quot;."
msgstr "Controleer rechten op databank &quot;%s&quot;."

#: libraries/build_html_for_db.lib.php:175
msgid "Check Privileges"
msgstr "Controleer rechten"

#: libraries/common.inc.php:577
msgid "Failed to read configuration file"
msgstr "Lezen van het configuratiebestand is niet gelukt"

#: libraries/common.inc.php:579
msgid ""
"This usually means there is a syntax error in it, please check any errors "
"shown below."
msgstr ""
"Dit betekent meestal dat er een syntaxfout in zit, gelieve de foutmeldingen "
"hieronder te bekijken."

# 'kon niet vanuit "%1$s" geladen worden' is juister.
#: libraries/common.inc.php:586
#, php-format
msgid "Could not load default configuration from: %1$s"
msgstr "Standaard configuratiebestand kon niet geladen worden vanuit: %1$s"

#: libraries/common.inc.php:593
msgid ""
"The [code]$cfg['PmaAbsoluteUri'][/code] directive MUST be set in your "
"configuration file!"
msgstr ""
"De [code]$cfg['PmaAbsoluteUri'][/code] richtlijn MOET ingesteld zijn in het "
"configuratiebestand!"

#: libraries/common.inc.php:626
#, php-format
msgid "Invalid server index: %s"
msgstr "Ongeldige serverindex: %s"

#: libraries/common.inc.php:637
#, php-format
msgid "Invalid hostname for server %1$s. Please review your configuration."
msgstr "Ongeldige machinenaam voor server %1$s. Controleer uw configuratie."

#: libraries/common.inc.php:846
msgid "Invalid authentication method set in configuration:"
msgstr "Ongeldige authenticatiemethode opgegeven in configuratie:"

#: libraries/common.inc.php:968
#, php-format
msgid "You should upgrade to %s %s or later."
msgstr "U moet upgraden naar %s %s of hoger."

#: libraries/common.inc.php:1042
msgid "Error: Token mismatch"
msgstr ""

#: libraries/common.inc.php:1086
msgid "GLOBALS overwrite attempt"
msgstr "poging om GLOBALS te overschrijven"

#: libraries/common.inc.php:1093
msgid "possible exploit"
msgstr "mogelijk misbruik"

#: libraries/common.inc.php:1102
msgid "numeric key detected"
msgstr "numerieke toets gedetecteerd"

#: libraries/config.values.php:51 libraries/config.values.php:58
#: libraries/config.values.php:66
msgid "Both"
msgstr "Beide"

#: libraries/config.values.php:55
msgid "Nowhere"
msgstr "Nergens"

#: libraries/config.values.php:56
msgid "Left"
msgstr "Links"

#: libraries/config.values.php:57
msgid "Right"
msgstr "Rechts"

#: libraries/config.values.php:69
msgid "Click"
msgstr ""

#: libraries/config.values.php:70
msgid "Double click"
msgstr ""

#: libraries/config.values.php:71 libraries/config.values.php:103
#: libraries/config/FormDisplay.tpl.php:225 libraries/relation.lib.php:98
#: libraries/relation.lib.php:105 pmd_relation_new.php:82
msgid "Disabled"
msgstr "Uitgeschakeld"

#: libraries/config.values.php:101
msgid "Open"
msgstr "Geopend"

#: libraries/config.values.php:102
msgid "Closed"
msgstr "Gesloten"

#: libraries/config.values.php:132
#: libraries/plugins/export/ExportHtmlword.class.php:69
#: libraries/plugins/export/ExportLatex.class.php:103
#: libraries/plugins/export/ExportMediawiki.class.php:73
#: libraries/plugins/export/ExportOdt.class.php:83
#: libraries/plugins/export/ExportSql.class.php:197
#: libraries/plugins/export/ExportTexytext.class.php:68
msgid "structure"
msgstr "structuur"

#: libraries/config.values.php:133
#: libraries/plugins/export/ExportHtmlword.class.php:70
#: libraries/plugins/export/ExportLatex.class.php:104
#: libraries/plugins/export/ExportMediawiki.class.php:74
#: libraries/plugins/export/ExportOdt.class.php:84
#: libraries/plugins/export/ExportSql.class.php:198
#: libraries/plugins/export/ExportTexytext.class.php:69
msgid "data"
msgstr "gegevens"

#: libraries/config.values.php:134
#: libraries/plugins/export/ExportHtmlword.class.php:71
#: libraries/plugins/export/ExportLatex.class.php:105
#: libraries/plugins/export/ExportMediawiki.class.php:75
#: libraries/plugins/export/ExportOdt.class.php:85
#: libraries/plugins/export/ExportSql.class.php:199
#: libraries/plugins/export/ExportTexytext.class.php:70
msgid "structure and data"
msgstr "Structuur en gegevens"

#: libraries/config.values.php:137
msgid "Quick - display only the minimal options to configure"
msgstr "Snel - toon enkel de belangrijkste opties"

#: libraries/config.values.php:138
msgid "Custom - display all possible options to configure"
msgstr "Uitgebreid - toon alle mogelijke opties"

#: libraries/config.values.php:139
msgid "Custom - like above, but without the quick/custom choice"
msgstr "Uitgebreid - zoals bovenstaande maar zonder keuze snel/uitgebreid"

#: libraries/config.values.php:167
msgid "complete inserts"
msgstr "volledige invoegingen"

#: libraries/config.values.php:168
msgid "extended inserts"
msgstr "uitgebreide invoegingen"

#: libraries/config.values.php:169
msgid "both of the above"
msgstr "beide bovenstaande opties"

#: libraries/config.values.php:170
msgid "neither of the above"
msgstr "geen van bovenstaande opties"

#: libraries/config/FormDisplay.class.php:88
#: libraries/config/validate.lib.php:526
msgid "Not a positive number"
msgstr "Geen positief getal"

#: libraries/config/FormDisplay.class.php:89
#: libraries/config/validate.lib.php:548
msgid "Not a non-negative number"
msgstr "Geen niet-negatief getal"

#: libraries/config/FormDisplay.class.php:90
#: libraries/config/validate.lib.php:504
msgid "Not a valid port number"
msgstr "Geen geldig poortnummer"

#: libraries/config/FormDisplay.class.php:91
#: libraries/config/FormDisplay.class.php:587
#: libraries/config/validate.lib.php:435 libraries/config/validate.lib.php:566
msgid "Incorrect value"
msgstr "Foutieve waarde"

#: libraries/config/FormDisplay.class.php:92
#: libraries/config/validate.lib.php:582
#, php-format
msgid "Value must be equal or lower than %s"
msgstr "Waarde moet lager of gelijk zijn aan %s"

#: libraries/config/FormDisplay.class.php:541
#, php-format
msgid "Missing data for %s"
msgstr "Ontbrekende data voor %s"

#: libraries/config/FormDisplay.class.php:765
#: libraries/config/FormDisplay.class.php:771
msgid "unavailable"
msgstr "onbeschikbaar"

#: libraries/config/FormDisplay.class.php:767
#: libraries/config/FormDisplay.class.php:773
#, php-format
msgid "\"%s\" requires %s extension"
msgstr "\"%s\" vereist de extensie %s"

#: libraries/config/FormDisplay.class.php:792
#, php-format
msgid "import will not work, missing function (%s)"
msgstr "importeren is niet mogelijk, functie ontbreekt (%s)"

#: libraries/config/FormDisplay.class.php:798
#, php-format
msgid "export will not work, missing function (%s)"
msgstr "exporteren is niet mogelijk, functie ontbreekt (%s)"

#: libraries/config/FormDisplay.class.php:808
msgid "SQL Validator is disabled"
msgstr "SQL-validator is uitgeschakeld"

#: libraries/config/FormDisplay.class.php:815
msgid "SOAP extension not found"
msgstr "PHP SOAP-extensie niet gevonden"

#: libraries/config/FormDisplay.class.php:825
#, php-format
msgid "maximum %s"
msgstr "maximum %s"

#: libraries/config/FormDisplay.tpl.php:223
msgid "This setting is disabled, it will not be applied to your configuration"
msgstr ""
"Deze instelling is uitgeschakeld, het is niet van toepassing op uw "
"configuratie"

#: libraries/config/FormDisplay.tpl.php:311
#, php-format
msgid "Set value: %s"
msgstr "Waarde instellen op: %s"

#: libraries/config/FormDisplay.tpl.php:316
#: libraries/config/messages.inc.php:359
msgid "Restore default value"
msgstr "Standaard waarde herstellen"

#: libraries/config/FormDisplay.tpl.php:330
msgid "Allow users to customize this value"
msgstr "Gebruikers toestaan deze waarde aan te passen"

#: libraries/config/FormDisplay.tpl.php:396 libraries/insert_edit.lib.php:1549
#: libraries/schema/User_Schema.class.php:537 prefs_manage.php:320
#: prefs_manage.php:325
msgid "Reset"
msgstr "Herstellen"

#: libraries/config/messages.inc.php:17
msgid "Improves efficiency of screen refresh"
msgstr "Verbetert efficiëntie van schermverversing"

#: libraries/config/messages.inc.php:18
msgid "Enable Ajax"
msgstr "AJAX inschakelen"

#: libraries/config/messages.inc.php:19
msgid ""
"If enabled user can enter any MySQL server in login form for cookie auth"
msgstr ""
"Indien ingeschakeld kan de gebruiker elke MySQL-server opgeven op het "
"aanmeldingsformulier voor cookie-authenticatie"

#: libraries/config/messages.inc.php:20
msgid "Allow login to any MySQL server"
msgstr "Aanmelden op gelijk welke MySQL-server toestaan"

#: libraries/config/messages.inc.php:21
msgid "Show &quot;Drop database&quot; link to normal users"
msgstr "Toon link &quot;Verwijder databank&quot; aan normale gebruikers"

#: libraries/config/messages.inc.php:22
msgid ""
"Secret passphrase used for encrypting cookies in [kbd]cookie[/kbd] "
"authentication"
msgstr ""
"Geheime sleutelzin gebruikt voor de versleuteling van cookies in [kbd]cookie"
"[/kbd]-authenticatie"

#: libraries/config/messages.inc.php:23
msgid "Blowfish secret"
msgstr "Blowfish geheim"

#: libraries/config/messages.inc.php:24
msgid "Highlight selected rows"
msgstr "Geselecteerde rijen markeren"

#: libraries/config/messages.inc.php:25
msgid "Row marker"
msgstr "Rij markering"

#: libraries/config/messages.inc.php:26
msgid "Highlight row pointed by the mouse cursor"
msgstr "De door de muis aangewezen rij markeren"

#: libraries/config/messages.inc.php:27
msgid "Highlight pointer"
msgstr "Muispijl markeren"

#: libraries/config/messages.inc.php:28
msgid ""
"Enable [a@http://en.wikipedia.org/wiki/Bzip2]bzip2[/a] compression for "
"import and export operations"
msgstr ""
"[a@http://nl.wikipedia.org/wiki/Bzip2]bzip2[/a]-compressie inschakelen voor "
"import- en exportbewerkingen"

#: libraries/config/messages.inc.php:29
msgid "Bzip2"
msgstr "Bzip2"

#: libraries/config/messages.inc.php:30
msgid ""
"Defines which type of editing controls should be used for CHAR and VARCHAR "
"columns; [kbd]input[/kbd] - allows limiting of input length, [kbd]textarea[/"
"kbd] - allows newlines in columns"
msgstr ""
"Definieert welk type HTML-element zal worden gebruikt voor CHAR- en VARCHAR-"
"velden; [kbd]input[/kbd] - maakt het mogelijk om de invoerlengte te "
"beperken, [kbd]textarea[/kbd] - maakt het mogelijk om meerdere regels in te "
"vullen"

#: libraries/config/messages.inc.php:31
msgid "CHAR columns editing"
msgstr "CHAR-velden bewerken"

#: libraries/config/messages.inc.php:32
msgid ""
"Use user-friendly editor for editing SQL queries ([a@http://codemirror.net/]"
"CodeMirror[/a]) with syntax highlighting and line numbers"
msgstr ""
"Gebruik de gebruiksvriendelijk editor voor SQL queries ([a@http://codemirror."
"net/]CodeMirror[/a]) met syntaxmarkering en lijnnummers"

#: libraries/config/messages.inc.php:33
msgid "Enable CodeMirror"
msgstr "CodeMirror inschakelen"

#: libraries/config/messages.inc.php:34
msgid ""
"Defines the minimum size for input fields generated for CHAR and VARCHAR "
"columns"
msgstr ""
"Definieert de minimale grootte voor invoervelden die gegenereerd worden voor "
"CHAR- en VARCHAR-kolommen"

#: libraries/config/messages.inc.php:35
msgid "Minimum size for input field"
msgstr "Minimale grootte voor een invoerveld"

#: libraries/config/messages.inc.php:36
msgid ""
"Defines the maximum size for input fields generated for CHAR and VARCHAR "
"columns"
msgstr ""
"Definieert de maximale grootte voor invoervelden die gegenereerd worden voor "
"CHAR- en VARCHAR-kolommen"

#: libraries/config/messages.inc.php:37
msgid "Maximum size for input field"
msgstr "Maximale grootte voor een invoerveld"

#: libraries/config/messages.inc.php:38
msgid "Number of columns for CHAR/VARCHAR textareas"
msgstr "Aantal kolommen voor CHAR/VARCHAR-tekstgebieden"

#: libraries/config/messages.inc.php:39
msgid "CHAR textarea columns"
msgstr "Kolommen van CHAR-tekstgebied"

#: libraries/config/messages.inc.php:40
msgid "Number of rows for CHAR/VARCHAR textareas"
msgstr "Aantal regels voor CHAR/VARCHAR-tekstgebieden"

#: libraries/config/messages.inc.php:41
msgid "CHAR textarea rows"
msgstr "Regels van CHAR-tekstgebied"

#: libraries/config/messages.inc.php:42
msgid "Check config file permissions"
msgstr "Controleer de rechten op het configuratiebestand"

#: libraries/config/messages.inc.php:43
msgid ""
"Compress gzip/bzip2 exports on the fly without the need for much memory; if "
"you encounter problems with created gzip/bzip2 files disable this feature"
msgstr ""
"Comprimeer gzip/bzip2-exports in een keer zonder dat er veel geheugen voor "
"nodig is; indien u problemen ondervindt met de gemaakte gzip/bzip2-"
"bestanden, schakel deze functie dan uit"

#: libraries/config/messages.inc.php:44
msgid "Compress on the fly"
msgstr "Comprimeer direct"

#: libraries/config/messages.inc.php:45 setup/frames/config.inc.php:25
#: setup/frames/index.inc.php:176
msgid "Configuration file"
msgstr "Configuratiebestand"

#: libraries/config/messages.inc.php:46
msgid ""
"Whether a warning (&quot;Are your really sure...&quot;) should be displayed "
"when you're about to lose data"
msgstr ""
"Of er een waarschuwing(&quot;Weet u zeker...&quot;) moet worden getoond op "
"het moment dat u gegevens gaat verwijderen"

#: libraries/config/messages.inc.php:47
msgid "Confirm DROP queries"
msgstr "Bevestig DROP-queries"

#: libraries/config/messages.inc.php:48
msgid "Debug SQL"
msgstr "Debug SQL"

#: libraries/config/messages.inc.php:49
msgid "Default display direction"
msgstr "Standaard weergaverichting"

#: libraries/config/messages.inc.php:50
msgid "Tab that is displayed when entering a database"
msgstr "Het tabblad dat wordt getoond na het openen van een databank"

#: libraries/config/messages.inc.php:51
msgid "Default database tab"
msgstr "Standaard databank tabblad"

#: libraries/config/messages.inc.php:52
msgid "Tab that is displayed when entering a server"
msgstr "Het tabblad dat wordt getoond na het openen van een server"

#: libraries/config/messages.inc.php:53
msgid "Default server tab"
msgstr "Standaard servertabblad"

#: libraries/config/messages.inc.php:54
msgid "Tab that is displayed when entering a table"
msgstr "Het tabblad dat wordt getoond na het openen van een tabel"

#: libraries/config/messages.inc.php:55
msgid "Default table tab"
msgstr "Standaard tabel tabblad"

#: libraries/config/messages.inc.php:56
msgid "Whether the table structure actions should be hidden"
msgstr "Of de tabelstructuur acties verborgen moeten worden"

#: libraries/config/messages.inc.php:57
msgid "Hide table structure actions"
msgstr "Tabel structuur acties verbergen"

#: libraries/config/messages.inc.php:58
msgid "Show binary contents as HEX by default"
msgstr "Toon binaire-inhoud standaard als HEX"

#: libraries/config/messages.inc.php:60
msgid "Show server listing as a list instead of a drop down"
msgstr "Toon een serveroverzicht als een lijst in plaats van een afrolmenu"

#: libraries/config/messages.inc.php:61
msgid "Display servers as a list"
msgstr "Toon servers als een lijst"

#: libraries/config/messages.inc.php:62
msgid ""
"Disable the table maintenance mass operations, like optimizing or repairing "
"the selected tables of a database."
msgstr ""
"Schakel arbeidsintensieve onderhoudstaken voor tabellen uit, zoals "
"optimaliseren of herstellen van geselecteerde tabellen van een databank."

#: libraries/config/messages.inc.php:63
msgid "Disable multi table maintenance"
msgstr "Schakel onderhoud op meerdere tabellen uit"

#: libraries/config/messages.inc.php:64
msgid "Edit SQL queries in popup window"
msgstr "Bewerk SQL-queries in popup-venster"

#: libraries/config/messages.inc.php:65
msgid "Edit in window"
msgstr "Bewerk in venster"

#: libraries/config/messages.inc.php:66
msgid "Display errors"
msgstr "Toon foutmeldingen"

#: libraries/config/messages.inc.php:67
msgid "Gather errors"
msgstr "Verzamel foutmeldingen"

#: libraries/config/messages.inc.php:68
msgid ""
"Set the number of seconds a script is allowed to run ([kbd]0[/kbd] for no "
"limit)"
msgstr ""
"Stel hier het maximale aantal seconden in dat een script mag gebruiken om te "
"worden uitgevoerd ([kbd]0[/kbd] voor geen limiet)"

#: libraries/config/messages.inc.php:69
msgid "Maximum execution time"
msgstr "Maximale uitvoertijd"

#: libraries/config/messages.inc.php:70 prefs_manage.php:299
msgid "Save as file"
msgstr "Opslaan als bestand"

#: libraries/config/messages.inc.php:71 libraries/config/messages.inc.php:243
msgid "Character set of the file"
msgstr "Karakterset voor het bestand"

#: libraries/config/messages.inc.php:72 libraries/config/messages.inc.php:88
#: libraries/structure.lib.php:1720 tbl_gis_visualization.php:182
#: tbl_printview.php:350
msgid "Format"
msgstr "Opmaak"

#: libraries/config/messages.inc.php:73
msgid "Compression"
msgstr "Compressie"

#: libraries/config/messages.inc.php:74 libraries/config/messages.inc.php:81
#: libraries/config/messages.inc.php:89 libraries/config/messages.inc.php:93
#: libraries/config/messages.inc.php:106 libraries/config/messages.inc.php:108
#: libraries/config/messages.inc.php:141 libraries/config/messages.inc.php:144
#: libraries/config/messages.inc.php:146
#: libraries/plugins/export/ExportCsv.class.php:118
#: libraries/plugins/export/ExportExcel.class.php:67
#: libraries/plugins/export/ExportHtmlword.class.php:90
#: libraries/plugins/export/ExportLatex.class.php:162
#: libraries/plugins/export/ExportOds.class.php:75
#: libraries/plugins/export/ExportOdt.class.php:128
#: libraries/plugins/export/ExportTexytext.class.php:85
msgid "Put columns names in the first row"
msgstr "Veldnamen in de eerste rij plaatsen"

#: libraries/config/messages.inc.php:75 libraries/config/messages.inc.php:245
#: libraries/config/messages.inc.php:252
#: libraries/plugins/import/ImportCsv.class.php:194
msgid "Columns enclosed by"
msgstr "Velden ingesloten door"

#: libraries/config/messages.inc.php:76 libraries/config/messages.inc.php:246
#: libraries/config/messages.inc.php:253
#: libraries/plugins/import/ImportCsv.class.php:201
msgid "Columns escaped by"
msgstr "Velden ontweken door"

#: libraries/config/messages.inc.php:77 libraries/config/messages.inc.php:83
#: libraries/config/messages.inc.php:90 libraries/config/messages.inc.php:99
#: libraries/config/messages.inc.php:107 libraries/config/messages.inc.php:111
#: libraries/config/messages.inc.php:142 libraries/config/messages.inc.php:145
#: libraries/config/messages.inc.php:147
msgid "Replace NULL by"
msgstr "NULL vervangen door"

#: libraries/config/messages.inc.php:78 libraries/config/messages.inc.php:84
msgid "Remove CRLF characters within columns"
msgstr "Verwijder CRLF-tekens uit veld-waarden"

#: libraries/config/messages.inc.php:79 libraries/config/messages.inc.php:249
#: libraries/config/messages.inc.php:257
#: libraries/plugins/import/ImportCsv.class.php:179
msgid "Columns terminated by"
msgstr "Velden beëindigd door"

#: libraries/config/messages.inc.php:80 libraries/config/messages.inc.php:244
#: libraries/plugins/import/ImportCsv.class.php:208
msgid "Lines terminated by"
msgstr "Regels beëindigd door"

#: libraries/config/messages.inc.php:82
msgid "Excel edition"
msgstr "Excel-editie"

#: libraries/config/messages.inc.php:85
msgid "Database name template"
msgstr "Databanknaam-template"

#: libraries/config/messages.inc.php:86
msgid "Server name template"
msgstr "Servernaam-template"

#: libraries/config/messages.inc.php:87
msgid "Table name template"
msgstr "Tabelnaam-template"

#: libraries/config/messages.inc.php:91 libraries/config/messages.inc.php:104
#: libraries/config/messages.inc.php:113 libraries/config/messages.inc.php:137
#: libraries/config/messages.inc.php:143
#: libraries/plugins/export/ExportHtmlword.class.php:63
#: libraries/plugins/export/ExportLatex.class.php:97
#: libraries/plugins/export/ExportMediawiki.class.php:63
#: libraries/plugins/export/ExportOdt.class.php:77
#: libraries/plugins/export/ExportTexytext.class.php:62
msgid "Dump table"
msgstr "Dump tabel"

#: libraries/config/messages.inc.php:92
#: libraries/plugins/export/ExportLatex.class.php:89
msgid "Include table caption"
msgstr "Tabeltitel toevoegen"

#: libraries/config/messages.inc.php:95 libraries/config/messages.inc.php:101
#: libraries/plugins/export/ExportLatex.class.php:121
#: libraries/plugins/export/ExportLatex.class.php:166
msgid "Table caption"
msgstr "Tabeltitel"

#: libraries/config/messages.inc.php:96 libraries/config/messages.inc.php:102
msgid "Continued table caption"
msgstr "Vervolgde tabeltitel"

#: libraries/config/messages.inc.php:97 libraries/config/messages.inc.php:103
#: libraries/plugins/export/ExportLatex.class.php:131
#: libraries/plugins/export/ExportLatex.class.php:176
msgid "Label key"
msgstr "Labelsleutel"

#: libraries/config/messages.inc.php:98 libraries/config/messages.inc.php:110
#: libraries/config/messages.inc.php:134
#: libraries/plugins/export/ExportOdt.class.php:480
#: libraries/tbl_properties.inc.php:168
msgid "MIME type"
msgstr "MIME-type"

#: libraries/config/messages.inc.php:100 libraries/config/messages.inc.php:112
#: libraries/config/messages.inc.php:136 tbl_relation.php:359
msgid "Relations"
msgstr "Relaties"

#: libraries/config/messages.inc.php:105
msgid "Export method"
msgstr "Exportmethode"

#: libraries/config/messages.inc.php:114 libraries/config/messages.inc.php:116
msgid "Save on server"
msgstr "Opslaan op server"

#: libraries/config/messages.inc.php:115 libraries/config/messages.inc.php:117
#: libraries/display_export.lib.php:221 libraries/display_export.lib.php:259
msgid "Overwrite existing file(s)"
msgstr "Bestaand(e) bestand(en) overschrijven"

#: libraries/config/messages.inc.php:118
msgid "Remember file name template"
msgstr "Bestandsnaam-template herinneren"

#: libraries/config/messages.inc.php:119 libraries/operations.lib.php:195
#: libraries/operations.lib.php:686 libraries/operations.lib.php:1030
msgid "Add AUTO_INCREMENT value"
msgstr "Voeg AUTO_INCREMENT-waarde toe"

#: libraries/config/messages.inc.php:120
msgid "Enclose table and column names with backquotes"
msgstr "Aanhalingstekens (`) bij tabel- en kolomnamen gebruiken"

#: libraries/config/messages.inc.php:121 libraries/config/messages.inc.php:264
#: libraries/display_export.lib.php:437
msgid "SQL compatibility mode"
msgstr "SQL-compatibiliteitsmodus"

#: libraries/config/messages.inc.php:122
#: libraries/plugins/export/ExportSql.class.php:262
msgid "<code>CREATE TABLE</code> options:"
msgstr "<code>CREATE TABLE</code> opties:"

#: libraries/config/messages.inc.php:123
msgid "Creation/Update/Check dates"
msgstr "Creatie/Update/Controleer datum"

#: libraries/config/messages.inc.php:124
msgid "Use delayed inserts"
msgstr "Gebruik vertraagde inserts"

#: libraries/config/messages.inc.php:125
#: libraries/plugins/export/ExportSql.class.php:141
msgid "Disable foreign key checks"
msgstr "controle op vreemde sleutels uitschakelen"

#: libraries/config/messages.inc.php:126 libraries/config/messages.inc.php:127
#: libraries/config/messages.inc.php:129 libraries/config/messages.inc.php:135
#: libraries/operations.lib.php:190 libraries/operations.lib.php:1026
#, php-format
msgid "Add %s"
msgstr "Voeg %s toe"

#: libraries/config/messages.inc.php:128
msgid "Use hexadecimal for BLOB"
msgstr "Gebruik hexadecimaal voor BLOB"

#: libraries/config/messages.inc.php:130
msgid "Use ignore inserts"
msgstr "'INSERT IGNORE' gebruiken"

#: libraries/config/messages.inc.php:132
msgid "Syntax to use when inserting data"
msgstr "Syntax voor insert-opdrachten"

#: libraries/config/messages.inc.php:133
#: libraries/plugins/export/ExportSql.class.php:382
msgid "Maximal length of created query"
msgstr "Maximale lengte van de gemaakte query"

#: libraries/config/messages.inc.php:138
msgid "Export type"
msgstr "Export-type"

#: libraries/config/messages.inc.php:139
#: libraries/plugins/export/ExportSql.class.php:128
msgid "Enclose export in a transaction"
msgstr "Sluit de export in een transactie"

# UTC = Universal Time Zone, UTC laten staan.
#: libraries/config/messages.inc.php:140
msgid "Export time in UTC"
msgstr "Exporteertijd in UTC"

#: libraries/config/messages.inc.php:148
msgid "Force secured connection while using phpMyAdmin"
msgstr "Een beveiligde verbinding afdwingen tijdens het gebruik van phpMyAdmin"

#: libraries/config/messages.inc.php:149
msgid "Force SSL connection"
msgstr "SSL-verbinding afdwingen"

#: libraries/config/messages.inc.php:150
msgid ""
"Sort order for items in a foreign-key dropdown box; [kbd]content[/kbd] is "
"the referenced data, [kbd]id[/kbd] is the key value"
msgstr ""
"Sorteer volgorde van elementen in een vreemdesleutel afrolmenu; [kbd]content"
"[/kbd] is de gerefereerde data, [kbd]id[/kbd] is de sleutelwaarde"

#: libraries/config/messages.inc.php:151
msgid "Foreign key dropdown order"
msgstr "Vreemdesleutel afrolmenu sortering"

#: libraries/config/messages.inc.php:152
msgid "A dropdown will be used if fewer items are present"
msgstr "Een afrolmenu wordt gebruikt indien er minder items beschikbaar zijn"

#: libraries/config/messages.inc.php:153
msgid "Foreign key limit"
msgstr "Vreemdesleutel limiet"

#: libraries/config/messages.inc.php:154
msgid "Browse mode"
msgstr "Verkennen-mode"

#: libraries/config/messages.inc.php:155
msgid "Customize browse mode"
msgstr "Aanpassen verkennen-mode"

#: libraries/config/messages.inc.php:157 libraries/config/messages.inc.php:159
#: libraries/config/messages.inc.php:176 libraries/config/messages.inc.php:187
#: libraries/config/messages.inc.php:189 libraries/config/messages.inc.php:217
#: libraries/config/messages.inc.php:233
msgid "Customize default options"
msgstr "Aanpassen standaard opties"

#: libraries/config/messages.inc.php:158 libraries/config/setup.forms.php:240
#: libraries/config/setup.forms.php:313
#: libraries/config/user_preferences.forms.php:144
#: libraries/config/user_preferences.forms.php:215
msgid "CSV"
msgstr "CSV-gegevens"

#: libraries/config/messages.inc.php:160
msgid "Developer"
msgstr "Ontwikkelaar"

#: libraries/config/messages.inc.php:161
msgid "Settings for phpMyAdmin developers"
msgstr "Instellingen voor phpMyAdmin-ontwikkelaars"

#: libraries/config/messages.inc.php:162
msgid "Edit mode"
msgstr "Bewerkmodus"

#: libraries/config/messages.inc.php:163
msgid "Customize edit mode"
msgstr "Bewerkmodus aanpassen"

#: libraries/config/messages.inc.php:165
msgid "Export defaults"
msgstr "Export standaarden"

#: libraries/config/messages.inc.php:166
msgid "Customize default export options"
msgstr "Aanpassen standaard exportopties"

#: libraries/config/messages.inc.php:167 libraries/config/messages.inc.php:209
#: setup/frames/menu.inc.php:17
msgid "Features"
msgstr "Opties"

#: libraries/config/messages.inc.php:168
msgid "General"
msgstr "Algemeen"

#: libraries/config/messages.inc.php:169
msgid "Set some commonly used options"
msgstr "Enkele veel gebruikte opties"

#: libraries/config/messages.inc.php:171
msgid "Import defaults"
msgstr "Importopties"

#: libraries/config/messages.inc.php:172
msgid "Customize default common import options"
msgstr "Aanpassen standaard importopties"

#: libraries/config/messages.inc.php:173
msgid "Import / export"
msgstr "Importeren / exporteren"

#: libraries/config/messages.inc.php:174
msgid "Set import and export directories and compression options"
msgstr "Aanpassen importeer- en exporteer-directories en compressie-opties"

#: libraries/config/messages.inc.php:175
msgid "LaTeX"
msgstr "LaTeX"

#: libraries/config/messages.inc.php:178
msgid "Databases display options"
msgstr "Weergaveopties voor databanken"

#: libraries/config/messages.inc.php:179 setup/frames/menu.inc.php:19
#, fuzzy
#| msgid "Navigation frame"
msgid "Navigation panel"
msgstr "Navigatieframe"

#: libraries/config/messages.inc.php:180
#, fuzzy
#| msgid "Customize appearance of the navigation frame"
msgid "Customize appearance of the navigation panel"
msgstr "Weergaveopties voor het navigatieframe"

#: libraries/config/messages.inc.php:181 libraries/select_server.lib.php:42
#: setup/frames/index.inc.php:117
msgid "Servers"
msgstr "Servers"

#: libraries/config/messages.inc.php:182
msgid "Servers display options"
msgstr "Weergaveopties voor servers"

#: libraries/config/messages.inc.php:184
msgid "Tables display options"
msgstr "Weergaveopties voor tabellen"

#: libraries/config/messages.inc.php:185 setup/frames/menu.inc.php:20
#, fuzzy
#| msgid "Main frame"
msgid "Main panel"
msgstr "Hoofdframe"

#: libraries/config/messages.inc.php:186
msgid "Microsoft Office"
msgstr "Microsoft Office"

#: libraries/config/messages.inc.php:188
msgid "Open Document"
msgstr "Open Document"

#: libraries/config/messages.inc.php:190
msgid "Other core settings"
msgstr "Overige instellingen"

#: libraries/config/messages.inc.php:191
msgid "Settings that didn't fit enywhere else"
msgstr "Instellingen die onder geen andere categorie pasten"

#: libraries/config/messages.inc.php:192
msgid "Page titles"
msgstr "Paginatitels"

#: libraries/config/messages.inc.php:193
msgid ""
"Specify browser's title bar text. Refer to [doc@cfg_TitleTable]documentation"
"[/doc] for magic strings that can be used to get special values."
msgstr ""
"Browser titel balk tekst. Zie [doc@cfg_TitleTable]documentatie[/doc] voor "
"bruikbare codes."

#: libraries/config/messages.inc.php:194
#: libraries/navigation/NavigationHeader.class.php:208
msgid "Query window"
msgstr "Query-venster"

#: libraries/config/messages.inc.php:195
msgid "Customize query window options"
msgstr "Aanpassen query-venster opties"

#: libraries/config/messages.inc.php:196
msgid "Security"
msgstr "Beveiliging"

#: libraries/config/messages.inc.php:197
msgid ""
"Please note that phpMyAdmin is just a user interface and its features do not "
"limit MySQL"
msgstr ""
"Bedenk dat phpMyAdmin enkel een gebruikersinterface is, en dat zijn "
"functionaliteit MySQL niet beperkt"

#: libraries/config/messages.inc.php:198
msgid "Basic settings"
msgstr "Basisinstellingen"

#: libraries/config/messages.inc.php:199
msgid "Authentication"
msgstr "Authenticatie"

#: libraries/config/messages.inc.php:200
msgid "Authentication settings"
msgstr "Authenticatie-instellingen"

#: libraries/config/messages.inc.php:201
msgid "Server configuration"
msgstr "Serverconfiguratie"

#: libraries/config/messages.inc.php:202
msgid ""
"Advanced server configuration, do not change these options unless you know "
"what they are for"
msgstr ""
"Geavanceerde serverinstellingen, wijzig deze alleen wanneer u de werking "
"begrijpt"

#: libraries/config/messages.inc.php:203
msgid "Enter server connection parameters"
msgstr "Geef de serververbindingsparameters op"

#: libraries/config/messages.inc.php:204
msgid "Configuration storage"
msgstr "Configuratie-opslag"

#: libraries/config/messages.inc.php:205
msgid ""
"Configure phpMyAdmin configuration storage to gain access to additional "
"features, see [doc@linked-tables]phpMyAdmin configuration storage[/doc] in "
"documentation"
msgstr ""
"Configureer de phpMyAdmin-configuratie-opslag om toegang te krijgen tot "
"extra functionaliteit, zie [doc@linked-tables]phpMyAdmin-configuratie-opslag"
"[/doc] in de documentatie"

#: libraries/config/messages.inc.php:206
msgid "Changes tracking"
msgstr "Wijzigingen bijhouden"

#: libraries/config/messages.inc.php:207
msgid ""
"Tracking of changes made in database. Requires the phpMyAdmin configuration "
"storage."
msgstr ""
"Bijhouden van wijzigingen in de databank. Dit vereist een geconfigureerde "
"phpMyAdmin-configuratie-opslag."

#: libraries/config/messages.inc.php:208
msgid "Customize export options"
msgstr "Exportopties aanpassen"

#: libraries/config/messages.inc.php:210
msgid "Customize import defaults"
msgstr "Aanpassen importeer standaarden"

#: libraries/config/messages.inc.php:211
#, fuzzy
#| msgid "Customize navigation frame"
msgid "Customize navigation panel"
msgstr "Aanpassen navigatieframe"

#: libraries/config/messages.inc.php:212
#, fuzzy
#| msgid "Customize main frame"
msgid "Customize main panel"
msgstr "Aanpassen hoofdframe"

#: libraries/config/messages.inc.php:213 libraries/config/messages.inc.php:218
#: setup/frames/menu.inc.php:18
msgid "SQL queries"
msgstr "SQL-queries"

#: libraries/config/messages.inc.php:215
msgid "SQL Query box"
msgstr "SQL-queryveld"

#: libraries/config/messages.inc.php:216
msgid "Customize links shown in SQL Query boxes"
msgstr "Aanpassen van links getoond in de SQL-query vensters"

#: libraries/config/messages.inc.php:219
msgid "SQL queries settings"
msgstr "SQL-query instellingen"

#: libraries/config/messages.inc.php:220
msgid "SQL Validator"
msgstr "SQL-Validator"

#: libraries/config/messages.inc.php:221
msgid ""
"If you wish to use the SQL Validator service, you should be aware that "
"[strong]all SQL statements are stored anonymously for statistical purposes[/"
"strong].[br][em][a@http://sqlvalidator.mimer.com/]Mimer SQL Validator[/a], "
"Copyright 2002 Upright Database Technology. All rights reserved.[/em]"
msgstr ""
"Bij het gebruik van de SQL Validator service [strong]worden alle SQL "
"opdrachten anoniem opgeslagen voor de statistieken[/strong].[br][em]"
"[a@http://sqlvalidator.mimer.com/]Mimer SQL Validator[/a], Copyright 2002 "
"Upright Database Technology. Alle rechten voorbehouden.[/em]"

#: libraries/config/messages.inc.php:222
msgid "Startup"
msgstr "Beginpagina"

#: libraries/config/messages.inc.php:223
msgid "Customize startup page"
msgstr "Aanpassen beginpagina"

#: libraries/config/messages.inc.php:224
msgid "Database structure"
msgstr "Databankstructuur"

#: libraries/config/messages.inc.php:225
msgid "Choose which details to show in the database structure (list of tables)"
msgstr ""
"Kies de details die getoond worden in de databank structuur (lijst met "
"tabellen)"

#: libraries/config/messages.inc.php:226
msgid "Table structure"
msgstr "Tabelstructuur"

#: libraries/config/messages.inc.php:227
msgid "Settings for the table structure (list of columns)"
msgstr "Instellingen voor de tabelstructuur (lijst met kolommen)"

#: libraries/config/messages.inc.php:228
msgid "Tabs"
msgstr "Tabbladen"

#: libraries/config/messages.inc.php:229
msgid "Choose how you want tabs to work"
msgstr "Aanpassen van tabblad functioneren"

#: libraries/config/messages.inc.php:230
msgid "Text fields"
msgstr "Tekstvelden"

#: libraries/config/messages.inc.php:231
msgid "Customize text input fields"
msgstr "Tekstvelden aanpassen"

#: libraries/config/messages.inc.php:232
msgid "Texy! text"
msgstr "Texy! tekst"

#: libraries/config/messages.inc.php:234
msgid "Warnings"
msgstr "Waarschuwingen"

#: libraries/config/messages.inc.php:235
msgid "Disable some of the warnings shown by phpMyAdmin"
msgstr "Schakel enkele waarschuwingen uit die getoond worden door phpMyAdmin"

#: libraries/config/messages.inc.php:236
msgid ""
"Enable [a@http://en.wikipedia.org/wiki/Gzip]gzip[/a] compression for import "
"and export operations"
msgstr ""
"Gebruik [a@http://en.wikipedia.org/wiki/Gzip]gzip[/a] compressie voor "
"import- en exportoperaties"

#: libraries/config/messages.inc.php:237
msgid "GZip"
msgstr "GZip"

#: libraries/config/messages.inc.php:238
msgid "Extra parameters for iconv"
msgstr "Extra parameters voor iconv"

#: libraries/config/messages.inc.php:239
msgid ""
"If enabled, phpMyAdmin continues computing multiple-statement queries even "
"if one of the queries failed"
msgstr ""
"Indien ingeschakeld gaat phpMyAdmin door met het uitvoeren van queries als "
"een query uit een meervoudige opdracht een fout oplevert"

#: libraries/config/messages.inc.php:240
msgid "Ignore multiple statement errors"
msgstr "Negeer foutmeldingen bij meervoudige statements"

#: libraries/config/messages.inc.php:241
msgid ""
"Allow interrupt of import in case script detects it is close to time limit. "
"This might be a good way to import large files, however it can break "
"transactions."
msgstr ""
"Sta het onderbreken van de import toe wanneer het script herkent dat de "
"tijdslimiet nadert. Dit kan nuttig zijn bij het importeren van grote "
"bestanden, maar kan transacties verstoren."

#: libraries/config/messages.inc.php:242
msgid "Partial import: allow interrupt"
msgstr "Gedeeltelijke import: onderbreken toestaan"

#: libraries/config/messages.inc.php:247 libraries/config/messages.inc.php:254
msgid "Do not abort on INSERT error"
msgstr "Breek een handeling niet af bij een INSERT-fout"

#: libraries/config/messages.inc.php:248 libraries/config/messages.inc.php:256
#: libraries/plugins/import/ImportCsv.class.php:78
#: libraries/plugins/import/ImportLdi.class.php:84
msgid "Replace table data with file"
msgstr "Vervang tabelgegevens door het bestand"

#: libraries/config/messages.inc.php:250
msgid ""
"Default format; be aware that this list depends on location (database, "
"table) and only SQL is always available"
msgstr ""
"Standaard formaat; deze lijst is afhankelijk van de locatie (databank, "
"tabel), enkel SQL is altijd beschikbaar"

#: libraries/config/messages.inc.php:251
msgid "Format of imported file"
msgstr "Formaat van het geïmporteerde bestand"

#: libraries/config/messages.inc.php:255
msgid "Use LOCAL keyword"
msgstr "Gebruik het LOCAL sleutelwoord"

#: libraries/config/messages.inc.php:258 libraries/config/messages.inc.php:266
#: libraries/config/messages.inc.php:267
msgid "Column names in first row"
msgstr "Kolomnamen in eerste rij"

#: libraries/config/messages.inc.php:259
#: libraries/plugins/import/ImportOds.class.php:82
msgid "Do not import empty rows"
msgstr "Lege rijen niet importeren"

#: libraries/config/messages.inc.php:260
msgid "Import currencies ($5.00 to 5.00)"
msgstr "Valuta importeren ($5.00 naar 5.00)"

#: libraries/config/messages.inc.php:261
msgid "Import percentages as proper decimals (12.00% to .12)"
msgstr "Percentages als decimalen importeren (12.00% naar .12)"

#: libraries/config/messages.inc.php:262
msgid "Number of queries to skip from start"
msgstr "Aantal queries die moeten worden overgeslagen vanaf het begin"

#: libraries/config/messages.inc.php:263
msgid "Partial import: skip queries"
msgstr "Gedeeltelijke import: queries overslaan"

#: libraries/config/messages.inc.php:265
msgid "Do not use AUTO_INCREMENT for zero values"
msgstr "Gebruik geen AUTO_INCREMENT voor 0-waarden"

#: libraries/config/messages.inc.php:268
msgid "Initial state for sliders"
msgstr "Initiële waarde van schuif-indexen"

#: libraries/config/messages.inc.php:269
msgid "How many rows can be inserted at one time"
msgstr "Hoeveel rijen gelijktijdig kunnen worden ingevoegd"

#: libraries/config/messages.inc.php:270
msgid "Number of inserted rows"
msgstr "Aantal ingevoegde rijen"

#: libraries/config/messages.inc.php:271
msgid ""
"Maximum number of characters shown in any non-numeric column on browse view"
msgstr ""
"Maximaal aantal karakters dat wordt getoond in een niet-numerieke kolom bij "
"het bekijken van queryresultaten"

#: libraries/config/messages.inc.php:272
msgid "Limit column characters"
msgstr "Beperk lengte van veldweergave"

#: libraries/config/messages.inc.php:273
msgid ""
"If TRUE, logout deletes cookies for all servers; when set to FALSE, logout "
"only occurs for the current server. Setting this to FALSE makes it easy to "
"forget to log out from other servers when connected to multiple servers."
msgstr ""
"Indien ingeschakeld worden de cookies voor alle servers verwijderd bij het "
"afmelden, anders gebeurd dit enkel voor de huidige server. Wanneer er met "
"meerdere servers wordt gewerkt en dit niet is ingeschakeld kan het snel "
"gebeuren dat u vergeet om af te melden voor een van de servers."

#: libraries/config/messages.inc.php:274
msgid "Delete all cookies on logout"
msgstr "Alle cookies verwijderen bij het afmelden"

#: libraries/config/messages.inc.php:275
msgid ""
"Define whether the previous login should be recalled or not in cookie "
"authentication mode"
msgstr ""
"Geeft aan of de laatst gebruikte gebruikersnaam moet worden herinnerd "
"wanneer u geen gebruik maakt van de cookie-authenticatiemethode"

#: libraries/config/messages.inc.php:276
msgid "Recall user name"
msgstr "Gebruikersnaam herinneren"

#: libraries/config/messages.inc.php:277
msgid ""
"Defines how long (in seconds) a login cookie should be stored in browser. "
"The default of 0 means that it will be kept for the existing session only, "
"and will be deleted as soon as you close the browser window. This is "
"recommended for non-trusted environments."
msgstr ""
"Definieert hoe lang (in seconden) een aanmeldingscookie bewaard moet worden "
"door de browser. Standaard (waarde 0) wordt deze enkel voor de levensduur "
"van de huidige sessie bewaard, en vervalt wanneer de browser wordt "
"afgesloten. Dit is aan te raden voor niet-vertrouwde omgevingen."

#: libraries/config/messages.inc.php:278
msgid "Login cookie store"
msgstr "Opslag voor aanmeldingscookie"

#: libraries/config/messages.inc.php:279
msgid "Define how long (in seconds) a login cookie is valid"
msgstr "Definieer hoelang (in seconden) een aanmeldingscookie geldig blijft"

#: libraries/config/messages.inc.php:280
msgid "Login cookie validity"
msgstr "Geldigheid aanmeldingscookie"

#: libraries/config/messages.inc.php:281
msgid "Double size of textarea for LONGTEXT columns"
msgstr "Dubbele grootte van tekstveld voor LONGTEXT-kolommen"

#: libraries/config/messages.inc.php:282
msgid "Bigger textarea for LONGTEXT"
msgstr "Groter tekstveld voor LONGTEXT"

#: libraries/config/messages.inc.php:283
msgid "Maximum number of characters used when a SQL query is displayed"
msgstr ""
"Maximaal aantal karakters dat wordt gebruikt bij het tonen van een SQL-query"

#: libraries/config/messages.inc.php:284
msgid "Maximum displayed SQL length"
msgstr "Maximaal getoonde SQL-lengte"

#: libraries/config/messages.inc.php:285 libraries/config/messages.inc.php:292
#: libraries/config/messages.inc.php:344
msgid "Users cannot set a higher value"
msgstr "Gebruiker kan geen hogere waarde instellen"

#: libraries/config/messages.inc.php:286
#, fuzzy
#| msgid "Maximum number of tables displayed in table list"
msgid "Maximum number of databases displayed in database list"
msgstr "Het maximum aantal tabellen dat wordt getoond in de tabellenlijst"

#: libraries/config/messages.inc.php:287
msgid "Maximum databases"
msgstr "Maximum aantal databanken"

#: libraries/config/messages.inc.php:288
#, fuzzy
#| msgid "The number of joins that did a full scan of the first table."
msgid ""
"The number of items that can be displayed on each page of the navigation tree"
msgstr "Het aantal joins dat een volledige scan van de eerste tabel uitvoerde."

#: libraries/config/messages.inc.php:289
msgid "Maximum items in branch"
msgstr ""

#: libraries/config/messages.inc.php:290
msgid ""
"Number of rows displayed when browsing a result set. If the result set "
"contains more rows, &quot;Previous&quot; and &quot;Next&quot; links will be "
"shown."
msgstr ""
"Het maximum aantal te tonen rijen tijdens het verkennen van een "
"resultatenset. Indien de resultatenset meer rijen bevat worden de links "
"&quot;Volgende&quot; en &quot;Vorige&quot; getoond."

#: libraries/config/messages.inc.php:291
msgid "Maximum number of rows to display"
msgstr "Maximum aantal te tonen rijen"

#: libraries/config/messages.inc.php:293
msgid "Maximum number of tables displayed in table list"
msgstr "Het maximum aantal tabellen dat wordt getoond in de tabellenlijst"

#: libraries/config/messages.inc.php:294
msgid "Maximum tables"
msgstr "Maximum aantal tabellen"

#: libraries/config/messages.inc.php:295
msgid ""
"Disable the default warning that is displayed if mcrypt is missing for "
"cookie authentication"
msgstr ""
"Schakel de standaard waarschuwing uit als mcrypt ontbreekt voor cookie-"
"authenticatie"

#: libraries/config/messages.inc.php:296
msgid "mcrypt warning"
msgstr "mcrypt-waarschuwing"

#: libraries/config/messages.inc.php:297
msgid ""
"The number of bytes a script is allowed to allocate, eg. [kbd]32M[/kbd] "
"([kbd]0[/kbd] for no limit)"
msgstr ""
"Het aantal bytes aan geheugen dat een script maximaal mag gebruiken, "
"bijvoorbeeld [kbd]32M[/kbd] ([kbd]0[/kbd] voor geen limiet)"

#: libraries/config/messages.inc.php:298
msgid "Memory limit"
msgstr "Geheugenlimiet"

#: libraries/config/messages.inc.php:299
#, fuzzy
#| msgid "Show logo in left frame"
msgid "Show logo in navigation panel"
msgstr "Toon logo in linker frame"

#: libraries/config/messages.inc.php:300
msgid "Display logo"
msgstr "Toon logo"

#: libraries/config/messages.inc.php:301
#, fuzzy
#| msgid "URL where logo in the navigation frame will point to"
msgid "URL where logo in the navigation panel will point to"
msgstr "URL van het logo in het navigatieframe"

#: libraries/config/messages.inc.php:302
msgid "Logo link URL"
msgstr "URL voor de link van het logo"

#: libraries/config/messages.inc.php:303
msgid ""
"Open the linked page in the main window ([kbd]main[/kbd]) or in a new one "
"([kbd]new[/kbd])"
msgstr ""
"Open de pagina in het hoofdvenster ([kbd]main[/kbd]) of in een nieuwe ([kbd]"
"new[/kbd])"

#: libraries/config/messages.inc.php:304
msgid "Logo link target"
msgstr "Linkbestemming van logo"

#: libraries/config/messages.inc.php:305
#, fuzzy
#| msgid "Display server choice at the top of the left frame"
msgid "Display server choice at the top of the navigation panel"
msgstr "Toon serverkeuze bovenaan het linker frame"

#: libraries/config/messages.inc.php:306
msgid "Display servers selection"
msgstr "Toon serverkeuze"

#: libraries/config/messages.inc.php:307
msgid "Target for quick access icon"
msgstr "Doel van snel-icoon"

#: libraries/config/messages.inc.php:308
#, fuzzy
#| msgid "Minimum number of tables to display the table filter box"
msgid ""
"Defines the minimum number of items (tables, views, routines and events) to "
"display a filter box."
msgstr "Het minimale aantal tabellen waarbij een filterveld wordt getoond"

#: libraries/config/messages.inc.php:309
#, fuzzy
#| msgid "Minimum number of tables to display the table filter box"
msgid "Minimum number of items to display the filter box"
msgstr "Het minimale aantal tabellen waarbij een filterveld wordt getoond"

#: libraries/config/messages.inc.php:310
#, fuzzy
#| msgid "Minimum number of tables to display the table filter box"
msgid "Minimum number of databases to display the database filter box"
msgstr "Het minimale aantal tabellen waarbij een filterveld wordt getoond"

#: libraries/config/messages.inc.php:311
#, fuzzy
#| msgid ""
#| "Only light version; display databases in a tree (determined by the "
#| "separator defined below)"
msgid ""
"Group items in the navigation tree (determined by the separator defined "
"below)"
msgstr ""
"Enkel de lichte versie; toon databanken als een boomstructuur "
"(scheidingsteken zoals hieronder aangegeven)"

#: libraries/config/messages.inc.php:312
msgid "Group items in the tree"
msgstr ""

#: libraries/config/messages.inc.php:313
msgid "String that separates databases into different tree levels"
msgstr "Teken(reeks) dat de boomdiepte aangeeft in databasenamen"

#: libraries/config/messages.inc.php:314
msgid "Database tree separator"
msgstr "Scheidingsteken databank boomstructuur"

#: libraries/config/messages.inc.php:315
msgid "String that separates tables into different tree levels"
msgstr "Teken(reeks) dat de boomdiepte aangeeft in tabelnamen"

#: libraries/config/messages.inc.php:316
msgid "Table tree separator"
msgstr "Scheidingsteken tabelboomstructuur"

#: libraries/config/messages.inc.php:317
msgid "Maximum table tree depth"
msgstr "Maximum diepte tabelboomstructuur"

#: libraries/config/messages.inc.php:318
msgid "Highlight server under the mouse cursor"
msgstr "Server onder de muispijl markeren"

#: libraries/config/messages.inc.php:319
msgid "Enable highlighting"
msgstr "Markeren inschakelen"

#: libraries/config/messages.inc.php:320
msgid "Maximum number of recently used tables; set 0 to disable"
msgstr ""
"Het maximum aantal recent gebruikte tabellen dat wordt getoond; vul 0 in om "
"uit te schakelen"

#: libraries/config/messages.inc.php:321
msgid "Recently used tables"
msgstr "Recent gebruikte tabellen"

#: libraries/config/messages.inc.php:322
msgid "These are Edit, Copy and Delete links"
msgstr "Dit zijn de links Bewerken, Kopiëren en Verwijderen"

#: libraries/config/messages.inc.php:323
msgid "Where to show the table row links"
msgstr "Waar de tabelregellinks getoond worden"

#: libraries/config/messages.inc.php:324
msgid "Use natural order for sorting table and database names"
msgstr ""
"Gebruik natuurlijke volgorde voor het sorteren van tabel- en databanknamen"

#: libraries/config/messages.inc.php:325
msgid "Natural order"
msgstr "Natuurlijke volgorde"

#: libraries/config/messages.inc.php:326 libraries/config/messages.inc.php:338
msgid "Use only icons, only text or both"
msgstr "Gebruik enkel iconen, enkel tekst of beide"

#: libraries/config/messages.inc.php:327
msgid "Iconic navigation bar"
msgstr "Icoon gebruiken in navigatiebalk"

#: libraries/config/messages.inc.php:328
msgid "use GZip output buffering for increased speed in HTTP transfers"
msgstr "GZip-uitvoerbuffering gebruiken voor het versnellen van HTTP-verkeer"

#: libraries/config/messages.inc.php:329
msgid "GZip output buffering"
msgstr "GZip-uitvoerbuffering"

#: libraries/config/messages.inc.php:330
msgid ""
"[kbd]SMART[/kbd] - i.e. descending order for columns of type TIME, DATE, "
"DATETIME and TIMESTAMP, ascending order otherwise"
msgstr ""
"[kbd]SMART[/kbd] - op aflopende volgorde voor velden van het type TIME, "
"DATE, DATETIME en TIMESTAMP, oplopend voor overige velden"

#: libraries/config/messages.inc.php:331
msgid "Default sorting order"
msgstr "Standaard sorteervolgorde"

#: libraries/config/messages.inc.php:332
msgid "Use persistent connections to MySQL databases"
msgstr "Gebruik persistente verbindingen voor MySQL-databanken"

#: libraries/config/messages.inc.php:333
msgid "Persistent connections"
msgstr "Persistente verbindingen"

#: libraries/config/messages.inc.php:334
msgid ""
"Disable the default warning that is displayed on the database details "
"Structure page if any of the required tables for the phpMyAdmin "
"configuration storage could not be found"
msgstr ""
"De waarschuwing die getoond wordt op de pagina met databankdetails Structuur "
"wanneer een benodigde tabel voor phpMyAdmin-configuratie-opslag niet "
"gevonden kan worden, uitschakelen"

#: libraries/config/messages.inc.php:335
msgid "Missing phpMyAdmin configuration storage tables"
msgstr "Tabellen voor phpMyAdmin-configuratie-opslag ontbreken"

#: libraries/config/messages.inc.php:336
#, fuzzy
#| msgid ""
#| "Disable the default warning that is displayed if mcrypt is missing for "
#| "cookie authentication"
msgid ""
"Disable the default warning that is displayed if a difference between the "
"MySQL library and server is detected"
msgstr ""
"Schakel de standaard waarschuwing uit als mcrypt ontbreekt voor cookie-"
"authenticatie"

#: libraries/config/messages.inc.php:337
msgid "Server/library difference warning"
msgstr ""

#: libraries/config/messages.inc.php:339
msgid "Iconic table operations"
msgstr "Iconen gebruiken bij tabelbewerkingen"

#: libraries/config/messages.inc.php:340
msgid "Disallow BLOB and BINARY columns from editing"
msgstr "Blokkeer het bewerken van 'BLOB'- en 'BINARY'-velden"

#: libraries/config/messages.inc.php:341
msgid "Protect binary columns"
msgstr "Binaire velden beschermen"

#: libraries/config/messages.inc.php:342
msgid ""
"Enable if you want DB-based query history (requires phpMyAdmin configuration "
"storage). If disabled, this utilizes JS-routines to display query history "
"(lost by window close)."
msgstr ""
"Schakel dit in wanneer u wil dat SQL-querygeschiedenis wordt bijgehouden in "
"een databank (vereist phpMyAdmin-configuratie-opslag). Indien uitgeschakeld "
"worden JS-routines gebruikt om querygeschiedenis te tonen (deze gaat "
"verloren bij het sluiten van het venster)."

#: libraries/config/messages.inc.php:343
msgid "Permanent query history"
msgstr "Permanente querygeschiedenis"

#: libraries/config/messages.inc.php:345
msgid "How many queries are kept in history"
msgstr "Hoeveel queries er worden bewaard in de geschiedenis"

#: libraries/config/messages.inc.php:346
msgid "Query history length"
msgstr "Lengte querygeschiedenis"

#: libraries/config/messages.inc.php:347
msgid "Tab displayed when opening a new query window"
msgstr "Tabblad dat wordt getoond bij het openen van een nieuw queryvenster"

#: libraries/config/messages.inc.php:348
msgid "Default query window tab"
msgstr "Standaard query-venstertabblad"

#: libraries/config/messages.inc.php:349
msgid "Query window height (in pixels)"
msgstr "Query-vensterhoogte (in pixels)"

#: libraries/config/messages.inc.php:350
msgid "Query window height"
msgstr "Query-vensterhoogte"

#: libraries/config/messages.inc.php:351
msgid "Query window width (in pixels)"
msgstr "Query-vensterbreedte (in pixels)"

#: libraries/config/messages.inc.php:352
msgid "Query window width"
msgstr "Query-vensterbreedte"

#: libraries/config/messages.inc.php:353
msgid "Select which functions will be used for character set conversion"
msgstr ""
"Selecteer welke functies worden gebruikt om karaktersetconversies uit te "
"voeren"

#: libraries/config/messages.inc.php:354
msgid "Recoding engine"
msgstr "Hercoderingsengine"

#: libraries/config/messages.inc.php:355
msgid "When browsing tables, the sorting of each table is remembered"
msgstr "Bij het bekijken van tabellen, wordt de sorteervolgorde onthouden"

#: libraries/config/messages.inc.php:356
msgid "Remember table's sorting"
msgstr "De tabelsortering onthouden"

#: libraries/config/messages.inc.php:357
msgid "Repeat the headers every X cells, [kbd]0[/kbd] deactivates this feature"
msgstr ""
"Herhaal de kopregel elke X cellen, [kbd]0[/kbd] schakelt deze functie uit"

#: libraries/config/messages.inc.php:358
msgid "Repeat headers"
msgstr "Kopregels herhalen"

#: libraries/config/messages.inc.php:360
msgid "Grid editing: trigger action"
msgstr ""

#: libraries/config/messages.inc.php:361
#, fuzzy
#| msgid "Save all edited cells at once"
msgid "Grid editing: save all edited cells at once"
msgstr "Alle wijzigingen aan cellen tegelijk opslaan"

#: libraries/config/messages.inc.php:362
msgid "Directory where exports can be saved on server"
msgstr "Directory op de server waar exports kunnen worden opgeslagen"

#: libraries/config/messages.inc.php:363
msgid "Save directory"
msgstr "Opslagdirectory"

#: libraries/config/messages.inc.php:364
msgid "Leave blank if not used"
msgstr "Laat dit veld leeg indien u het niet wenst te gebruiken"

#: libraries/config/messages.inc.php:365
msgid "Host authorization order"
msgstr "Volgorde machine-autorisatie"

#: libraries/config/messages.inc.php:366
msgid "Leave blank for defaults"
msgstr "Laat dit veld leeg om de standaardwaarde te gebruiken"

#: libraries/config/messages.inc.php:367
msgid "Host authorization rules"
msgstr "Regels hostautorisatie"

#: libraries/config/messages.inc.php:368
msgid "Allow logins without a password"
msgstr "Aanmelden zonder wachtwoord toestaan"

#: libraries/config/messages.inc.php:369
msgid "Allow root login"
msgstr "Aanmelden als root toestaan"

#: libraries/config/messages.inc.php:370
msgid "HTTP Basic Auth Realm name to display when doing HTTP Auth"
msgstr "HTTP Basic Auth Realm naam om weer te geven tijdens HTTP Auth"

#: libraries/config/messages.inc.php:371
msgid "HTTP Realm"
msgstr "HTTP Realm"

#: libraries/config/messages.inc.php:372
msgid ""
"The path for the config file for [a@http://swekey.com]SweKey hardware "
"authentication[/a] (not located in your document root; suggested: /etc/"
"swekey.conf)"
msgstr ""
"Het pad naar het configuratiebestand voor [a@http://swekey.com]SweKey-"
"hardware-authenticatie[/a] (niet binnen de document root directory van uw "
"webserver; suggestie: /etc/swekey.conf)"

#: libraries/config/messages.inc.php:373
msgid "SweKey config file"
msgstr "SweKey-configuratiebestand"

#: libraries/config/messages.inc.php:374
msgid "Authentication method to use"
msgstr "De te gebruiken authenticatiemethode"

#: libraries/config/messages.inc.php:375 setup/frames/index.inc.php:136
msgid "Authentication type"
msgstr "Authenticatietype"

#: libraries/config/messages.inc.php:376
#, fuzzy
#| msgid ""
#| "Leave blank for no [a@http://wiki.phpmyadmin.net/pma/bookmark]bookmark[/"
#| "a] support, suggested: [kbd]pma_bookmark[/kbd]"
msgid ""
"Leave blank for no [a@http://wiki.phpmyadmin.net/pma/bookmark]bookmark[/a] "
"support, suggested: [kbd]pma__bookmark[/kbd]"
msgstr ""
"Laat dit veld leeg om geen [a@http://wiki.phpmyadmin.net/pma/bookmark]"
"bladwijzers[/a] te gebruiken, suggestie: [kbd]pma_bookmark[/kbd]"

#: libraries/config/messages.inc.php:377
msgid "Bookmark table"
msgstr "Bladwijzertabel"

#: libraries/config/messages.inc.php:378
#, fuzzy
#| msgid ""
#| "Leave blank for no column comments/mime types, suggested: [kbd]"
#| "pma_column_info[/kbd]"
msgid ""
"Leave blank for no column comments/mime types, suggested: [kbd]"
"pma__column_info[/kbd]"
msgstr ""
"Laat dit veld leeg om geen kolomopmerkingen en mimetypes te ondersteunen, "
"suggestie: [kbd]pma_column_info[/kbd]"

#: libraries/config/messages.inc.php:379
msgid "Column information table"
msgstr "Tabel voor kolominformatie"

#: libraries/config/messages.inc.php:380
msgid "Compress connection to MySQL server"
msgstr "Comprimeer verbinding naar de MySQL-server"

#: libraries/config/messages.inc.php:381
msgid "Compress connection"
msgstr "Comprimeer verbinding"

#: libraries/config/messages.inc.php:382
msgid "How to connect to server, keep [kbd]tcp[/kbd] if unsure"
msgstr "Hoe te verbinden met de server, gebruik bij twijfel [kbd]tcp[/kbd]"

#: libraries/config/messages.inc.php:383
msgid "Connection type"
msgstr "Verbindingstype"

#: libraries/config/messages.inc.php:384
msgid "Control user password"
msgstr "Controle gebruikerswachtwoord"

#: libraries/config/messages.inc.php:385
msgid ""
"A special MySQL user configured with limited permissions, more information "
"available on [a@http://wiki.phpmyadmin.net/pma/controluser]wiki[/a]"
msgstr ""
"Een speciale MySQL-gebruiker met beperkte rechten, zie de [a@http://wiki."
"phpmyadmin.net/pma/controluser]wiki[/a] voor meer informatie"

#: libraries/config/messages.inc.php:386
msgid "Control user"
msgstr "Controle gebruiker"

#: libraries/config/messages.inc.php:387
msgid ""
"An alternate host to hold the configuration storage; leave blank to use the "
"already defined host"
msgstr ""
"Een alternatieve machine voor de configuratieopslag; laat leeg om de reeds "
"gedefinieerde machine te gebruiken"

#: libraries/config/messages.inc.php:388
msgid "Control host"
msgstr "Controle machine"

#: libraries/config/messages.inc.php:389
msgid "Count tables when showing database list"
msgstr "Tel het aantal tabellen bij het weergeven van een databanklijst"

#: libraries/config/messages.inc.php:390
msgid "Count tables"
msgstr "Tel tabellen"

#: libraries/config/messages.inc.php:391
#, fuzzy
#| msgid ""
#| "Leave blank for no Designer support, suggested: [kbd]pma_designer_coords[/"
#| "kbd]"
msgid ""
"Leave blank for no Designer support, suggested: [kbd]pma__designer_coords[/"
"kbd]"
msgstr ""
"Laat dit veld leeg om de Designer niet te gebruiken, suggestie: [kbd]"
"pma_designer_coords[/kbd]"

#: libraries/config/messages.inc.php:392
msgid "Designer table"
msgstr "Designer tabel"

#: libraries/config/messages.inc.php:393
msgid ""
"More information on [a@http://sf.net/support/tracker.php?aid=1849494]PMA bug "
"tracker[/a] and [a@http://bugs.mysql.com/19588]MySQL Bugs[/a]"
msgstr ""
"Zie voor meer informatie: [a@http://sf.net/support/tracker.php?aid=1849494]"
"PMA-bugtracker[/a] en [a@http://bugs.mysql.com/19588]MySQL Bugs[/a]"

#: libraries/config/messages.inc.php:394
msgid "Disable use of INFORMATION_SCHEMA"
msgstr "Geen gebruik maken van INFORMATION_SCHEMA"

#: libraries/config/messages.inc.php:395
msgid "What PHP extension to use; you should use mysqli if supported"
msgstr ""
"Welke PHP-extensie er gebruikt zal worden; gebruik mysqli waar mogelijk"

#: libraries/config/messages.inc.php:396
msgid "PHP extension to use"
msgstr "PHP-extensie"

#: libraries/config/messages.inc.php:397
msgid "Hide databases matching regular expression (PCRE)"
msgstr ""
"Verberg databanken die aan de hier opgegeven reguliere expressie (PCRE) "
"voldoen"

#: libraries/config/messages.inc.php:398
msgid "Hide databases"
msgstr "Verberg databanken"

#: libraries/config/messages.inc.php:399
#, fuzzy
#| msgid ""
#| "Leave blank for no SQL query history support, suggested: [kbd]pma_history"
#| "[/kbd]"
msgid ""
"Leave blank for no SQL query history support, suggested: [kbd]pma__history[/"
"kbd]"
msgstr ""
"Laat dit veld leeg om geen SQL-geschiedenis te ondersteunen, suggestie: [kbd]"
"pma_history[/kbd]"

#: libraries/config/messages.inc.php:400
msgid "SQL query history table"
msgstr "Tabel voor SQL-querygeschiedenis"

#: libraries/config/messages.inc.php:401
msgid "Hostname where MySQL server is running"
msgstr "Machinenaam waar de MySQL-server bereikbaar is"

#: libraries/config/messages.inc.php:402
msgid "Server hostname"
msgstr "Servermachinenaam"

#: libraries/config/messages.inc.php:403
msgid "Logout URL"
msgstr "URL voor afmelden"

#: libraries/config/messages.inc.php:404
msgid ""
"Limits number of table preferences which are stored in database, the oldest "
"records are automatically removed"
msgstr ""
"Beperkt het aantal tabelvoorkeuren die opgeslagen zijn in de databank, de "
"oudste worden automatisch verwijderd"

#: libraries/config/messages.inc.php:405
msgid "Maximal number of table preferences to store"
msgstr "Het maximum aantal tabelvoorkeuren die opgeslagen worden"

#: libraries/config/messages.inc.php:406
msgid "Try to connect without password"
msgstr "Probeer te verbinden zonder wachtwoord"

#: libraries/config/messages.inc.php:407
msgid "Connect without password"
msgstr "Verbinden zonder wachtwoord"

#: libraries/config/messages.inc.php:408
msgid ""
"You can use MySQL wildcard characters (% and _), escape them if you want to "
"use their literal instances, i.e. use [kbd]'my\\_db'[/kbd] and not "
"[kbd]'my_db'[/kbd]. Using this option you can sort database list, just enter "
"their names in order and use [kbd]*[/kbd] at the end to show the rest in "
"alphabetical order."
msgstr ""
"U kunt gebruik maken van MySQL-jokertekens (% en _), escape deze tekens "
"indien u ze letterlijk wil gebruiken. Gebruik bijvoorbeeld [kbd]'mijn\\_db'[/"
"kbd] en niet [kbd]'mijn_db'[/kbd]. Met deze optie kan u databanklijsten "
"sorteren door hun naam op volgorde in te voeren en met [kbd]*[/kbd] te "
"eindigen om de rest op alfabetische volgorde te tonen."

#: libraries/config/messages.inc.php:409
msgid "Show only listed databases"
msgstr "Toon enkel de opgesomde databanken"

#: libraries/config/messages.inc.php:410 libraries/config/messages.inc.php:451
msgid "Leave empty if not using config auth"
msgstr ""
"Laat dit veld leeg indien u geen gebruik maakt van 'config'-authenticatie"

#: libraries/config/messages.inc.php:411
msgid "Password for config auth"
msgstr "Wachtwoord voor 'config'-authenticatie"

#: libraries/config/messages.inc.php:412
#, fuzzy
#| msgid ""
#| "Leave blank for no PDF schema support, suggested: [kbd]pma_pdf_pages[/kbd]"
msgid ""
"Leave blank for no PDF schema support, suggested: [kbd]pma__pdf_pages[/kbd]"
msgstr ""
"Laat dit veld leeg om PDF-schemaondersteuning uit te schakelen, suggestie: "
"[kbd]pma_pdf_pages[/kbd]"

#: libraries/config/messages.inc.php:413
msgid "PDF schema: pages table"
msgstr "PDF-schema: pagina's tabel"

#: libraries/config/messages.inc.php:414
msgid ""
"Database used for relations, bookmarks, and PDF features. See [a@http://wiki."
"phpmyadmin.net/pma/pmadb]pmadb[/a] for complete information. Leave blank for "
"no support. Suggested: [kbd]phpmyadmin[/kbd]"
msgstr ""
"Databank die wordt gebruikt om relaties, bladwijzers en PDF-eigenschappen op "
"te slaan. Zie [a@http://wiki.phpmyadmin.net/pma/pmadb]pmadb[/a] voor meer "
"informatie. Laat dit veld leeg om dit uit te schakelen, suggestie: [kbd]"
"phpmyadmin[/kbd]"

#: libraries/config/messages.inc.php:415
msgid "Database name"
msgstr "Databanknaam"

#: libraries/config/messages.inc.php:416
msgid "Port on which MySQL server is listening, leave empty for default"
msgstr ""
"Het TCP-poortnummer waarop MySQL luistert, laat dit veld leeg om de "
"standaard waarde te gebruiken"

#: libraries/config/messages.inc.php:417
msgid "Server port"
msgstr "Serverpoort"

#: libraries/config/messages.inc.php:418
#, fuzzy
#| msgid ""
#| "Leave blank for no \"persistent\" recently used tables across sessions, "
#| "suggested: [kbd]pma_recent[/kbd]"
msgid ""
"Leave blank for no \"persistent\" recently used tables across sessions, "
"suggested: [kbd]pma__recent[/kbd]"
msgstr ""
"Laat dit veld leeg om geen recent gebruikte tabellen op te slaan over "
"sessies heen, voorstel: [kbd]pma_recent[/kbd]"

#: libraries/config/messages.inc.php:419
msgid "Recently used table"
msgstr "Recent gebruikte tabel"

#: libraries/config/messages.inc.php:420
#, fuzzy
#| msgid ""
#| "Leave blank for no [a@http://wiki.phpmyadmin.net/pma/relation]relation-"
#| "links[/a] support, suggested: [kbd]pma_relation[/kbd]"
msgid ""
"Leave blank for no [a@http://wiki.phpmyadmin.net/pma/relation]relation-links"
"[/a] support, suggested: [kbd]pma__relation[/kbd]"
msgstr ""
"Laat dit veld leeg om geen [a@http://wiki.phpmyadmin.net/pma/relation]"
"relation-links[/a] te ondersteunen, suggestie: [kbd]pma_relation[/kbd]"

#: libraries/config/messages.inc.php:421
msgid "Relation table"
msgstr "Relatietabel"

#: libraries/config/messages.inc.php:422
msgid "SQL command to fetch available databases"
msgstr "SQL-opdracht om de beschikbare databanken op te vragen"

#: libraries/config/messages.inc.php:423
msgid "SHOW DATABASES command"
msgstr "Opdracht SHOW DATABASES"

#: libraries/config/messages.inc.php:424
msgid ""
"See [a@http://wiki.phpmyadmin.net/pma/auth_types#signon]authentication types"
"[/a] for an example"
msgstr ""
"Zie [a@http://wiki.phpmyadmin.net/pma/auth_types#signon]authenticatietypes[/"
"a] voor een voorbeeld"

#: libraries/config/messages.inc.php:425
msgid "Signon session name"
msgstr "Signon-sessienaam"

#: libraries/config/messages.inc.php:426
msgid "Signon URL"
msgstr "Signon-URL"

#: libraries/config/messages.inc.php:427
msgid "Socket on which MySQL server is listening, leave empty for default"
msgstr ""
"Het socket waarop de MySQL-server luistert, laat dit leeg voor de standaard "
"waarde"

#: libraries/config/messages.inc.php:428
msgid "Server socket"
msgstr "Serversocket"

#: libraries/config/messages.inc.php:429
msgid "Enable SSL for connection to MySQL server"
msgstr "SSL toepassen voor de verbinding naar de MySQL-server"

#: libraries/config/messages.inc.php:430
msgid "Use SSL"
msgstr "SSL gebruiken"

#: libraries/config/messages.inc.php:431
#, fuzzy
#| msgid ""
#| "Leave blank for no PDF schema support, suggested: [kbd]pma_table_coords[/"
#| "kbd]"
msgid ""
"Leave blank for no PDF schema support, suggested: [kbd]pma__table_coords[/"
"kbd]"
msgstr ""
"Laat dit veld leeg om geen PDF-schema te ondersteunen, suggestie: [kbd]"
"pma_table_coords[/kbd]"

#: libraries/config/messages.inc.php:432
msgid "PDF schema: table coordinates"
msgstr "PDF-schema: tabelcoördinaten"

#: libraries/config/messages.inc.php:433
#, fuzzy
#| msgid ""
#| "Table to describe the display columns, leave blank for no support; "
#| "suggested: [kbd]pma_table_info[/kbd]"
msgid ""
"Table to describe the display columns, leave blank for no support; "
"suggested: [kbd]pma__table_info[/kbd]"
msgstr ""
"De tabel waarin wordt opgeslagen wat het weer te geven veld van een tabel "
"is, laat dit veld leeg om weer te geven velden niet te ondersteunen; "
"suggestie: [kbd]pma_table_info[/kbd]"

#: libraries/config/messages.inc.php:434
msgid "Display columns table"
msgstr "Toon veldentabel"

#: libraries/config/messages.inc.php:435
#, fuzzy
#| msgid ""
#| "Leave blank for no \"persistent\" tables'UI preferences across sessions, "
#| "suggested: [kbd]pma_table_uiprefs[/kbd]"
msgid ""
"Leave blank for no \"persistent\" tables'UI preferences across sessions, "
"suggested: [kbd]pma__table_uiprefs[/kbd]"
msgstr ""
"Laat dit veld leeg om geen interfacevoorkeuren op te slaan, voorstel: [kbd]"
"pma_table_uiprefs[/kbd]"

#: libraries/config/messages.inc.php:436
msgid "UI preferences table"
msgstr "Tabel voor interfacevoorkeuren"

#: libraries/config/messages.inc.php:437
msgid ""
"Whether a DROP DATABASE IF EXISTS statement will be added as first line to "
"the log when creating a database."
msgstr ""
"Of de opdracht DROP DATABASE IF EXISTS toegevoegd wordt als eerste regel van "
"de log als een databank aangemaakt wordt."

#: libraries/config/messages.inc.php:438
msgid "Add DROP DATABASE"
msgstr "DROP DATABASE toevoegen"

#: libraries/config/messages.inc.php:439
msgid ""
"Whether a DROP TABLE IF EXISTS statement will be added as first line to the "
"log when creating a table."
msgstr ""
"Of een opdracht DROP TABLE IF EXISTS toegevoegd wordt als eerste regel van "
"de log als een tabel aangemaakt wordt."

#: libraries/config/messages.inc.php:440
msgid "Add DROP TABLE"
msgstr "DROP TABLE toevoegen"

# "statement" hier vertalen is geen goed idee.
#: libraries/config/messages.inc.php:441
msgid ""
"Whether a DROP VIEW IF EXISTS statement will be added as first line to the "
"log when creating a view."
msgstr ""
"Of een opdracht DROP VIEW IF EXISTS als de eerste lijn toegevoegd zal worden "
"bij het aanmaken van een weergave of niet."

#: libraries/config/messages.inc.php:442
msgid "Add DROP VIEW"
msgstr "DROP VIEW toevoegen"

#: libraries/config/messages.inc.php:443
msgid "Defines the list of statements the auto-creation uses for new versions."
msgstr ""
"Definieert de lijst van opdrachten die gebruikt worden bij het automatisch "
"aanmaken bij nieuwe versies."

#: libraries/config/messages.inc.php:444
msgid "Statements to track"
msgstr "Bij te houden opdrachten"

#: libraries/config/messages.inc.php:445
#, fuzzy
#| msgid ""
#| "Leave blank for no SQL query tracking support, suggested: [kbd]"
#| "pma_tracking[/kbd]"
msgid ""
"Leave blank for no SQL query tracking support, suggested: [kbd]pma__tracking"
"[/kbd]"
msgstr ""
"Laat dit veld leeg om geen SQL-geschiedenis te ondersteunen, voorgesteld: "
"[kbd]pma_history[/kbd]"

#: libraries/config/messages.inc.php:446
msgid "SQL query tracking table"
msgstr "SQL-query-opvolgingstabel"

#: libraries/config/messages.inc.php:447
msgid ""
"Whether the tracking mechanism creates versions for tables and views "
"automatically."
msgstr ""
"Of het opvolgsysteem versies voor tabellen en weergaven automatisch aanmaakt "
"of niet."

#: libraries/config/messages.inc.php:448
msgid "Automatically create versions"
msgstr "Automatisch versies aanmaken"

#: libraries/config/messages.inc.php:449
#, fuzzy
#| msgid ""
#| "Leave blank for no user preferences storage in database, suggested: [kbd]"
#| "pma_userconfig[/kbd]"
msgid ""
"Leave blank for no user preferences storage in database, suggested: [kbd]"
"pma__userconfig[/kbd]"
msgstr ""
"Laat dit veld leeg om geen gebruikersvoorkeuren op te slaan in de databank, "
"bijvoorbeeld: [kbd]pma_userconfig[/kbd]"

#: libraries/config/messages.inc.php:450
msgid "User preferences storage table"
msgstr "Opslagtabel voor gebruikersvoorkeuren"

#: libraries/config/messages.inc.php:452
msgid "User for config auth"
msgstr "Gebruiker voor 'config'-authenticatie"

#: libraries/config/messages.inc.php:453
msgid ""
"A user-friendly description of this server. Leave blank to display the "
"hostname instead."
msgstr ""
"Een gebruiksvriendelijke naam voor deze server. Laat dit veld leeg om de "
"machinenaam te tonen."

#: libraries/config/messages.inc.php:454
msgid "Verbose name of this server"
msgstr "Uitgebreide naam voor deze server"

#: libraries/config/messages.inc.php:455
msgid "Whether a user should be displayed a &quot;show all (rows)&quot; button"
msgstr "Of er een knop &quot;Toon alle (rijen)&quot; moet worden getoond"

#: libraries/config/messages.inc.php:456
msgid "Allow to display all the rows"
msgstr "Toon alle rijen"

#: libraries/config/messages.inc.php:457
msgid ""
"Please note that enabling this has no effect with [kbd]config[/kbd] "
"authentication mode because the password is hard coded in the configuration "
"file; this does not limit the ability to execute the same command directly"
msgstr ""
"Let op: Deze functie heeft niet de verwachte werking wanneer u gebruik maakt "
"van [kbd]config[/kbd]-authenticatie, gezien uw wachtwoord dan vast in het "
"configuratiebestand staat opgeslagen; dit beperkt echter niet de "
"mogelijkheid om de bijbehorende SQL-opdracht handmatig uit te voeren"

#: libraries/config/messages.inc.php:458
msgid "Show password change form"
msgstr "Toon formulier voor wachtwoord wijzigen"

#: libraries/config/messages.inc.php:459
msgid "Show create database form"
msgstr "Toon formulier om een nieuwe databank aan te maken"

#: libraries/config/messages.inc.php:460
msgid "Show or hide a column displaying the Creation timestamp for all tables"
msgstr ""
"Toon of verberg een kolom met voor alle tabellen het tijdstip waarop deze "
"aangemaakt werd"

#: libraries/config/messages.inc.php:461
msgid "Show Creation timestamp"
msgstr "Toon het tijdstip van aanmaken"

#: libraries/config/messages.inc.php:462
msgid ""
"Show or hide a column displaying the Last update timestamp for all tables"
msgstr ""
"Toon of verberg een kolom met voor alle tabellen het tijdstip waarop deze "
"laatst aangepast werd"

#: libraries/config/messages.inc.php:463
msgid "Show Last update timestamp"
msgstr "Toon het tijdstip van laatste aanpassing"

#: libraries/config/messages.inc.php:464
msgid ""
"Show or hide a column displaying the Last check timestamp for all tables"
msgstr ""
"Toon of verberg een kolom met voor alle tabellen het tijdstip waarop deze "
"laatst bekeken werd"

#: libraries/config/messages.inc.php:465
msgid "Show Last check timestamp"
msgstr "Toon het tijdstip van laatste controle"

#: libraries/config/messages.inc.php:466
msgid ""
"Defines whether or not type display direction option is shown when browsing "
"a table"
msgstr ""
"Bepaalt of de optie weergaverichting getoond wordt bij het bekijken van een "
"tabel"

#: libraries/config/messages.inc.php:467
msgid "Show display direction"
msgstr "Toon weergaverichting"

#: libraries/config/messages.inc.php:468
msgid ""
"Defines whether or not type fields should be initially displayed in edit/"
"insert mode"
msgstr ""
"Definieert of type velden initieel getoond worden in de modus bewerken/"
"toevoegen"

#: libraries/config/messages.inc.php:469
msgid "Show field types"
msgstr "Toon veldtypes"

#: libraries/config/messages.inc.php:470
msgid "Display the function fields in edit/insert mode"
msgstr "Toon de functievelden tijdens het wijzigen/invoegen"

#: libraries/config/messages.inc.php:471
msgid "Show function fields"
msgstr "Toon functievelden"

#: libraries/config/messages.inc.php:472
msgid "Whether to show hint or not"
msgstr "Of een hint getoond wordt of niet"

#: libraries/config/messages.inc.php:473
msgid "Show hint"
msgstr "Toon hint"

#: libraries/config/messages.inc.php:474
msgid ""
"Shows link to [a@http://php.net/manual/function.phpinfo.php]phpinfo()[/a] "
"output"
msgstr ""
"Toon link naar de uitvoer van [a@http://php.net/manual/function.phpinfo.php]"
"phpinfo()[/a]"

#: libraries/config/messages.inc.php:475
msgid "Show phpinfo() link"
msgstr "Toon link naar phpinfo()"

#: libraries/config/messages.inc.php:476
msgid "Show detailed MySQL server information"
msgstr "Toon gedetailleerde MySQL-serverinformatie"

#: libraries/config/messages.inc.php:477
msgid "Defines whether SQL queries generated by phpMyAdmin should be displayed"
msgstr ""
"Geeft aan of SQL-queries die door phpMyAdmin werden gegenereerd moeten "
"worden getoond"

#: libraries/config/messages.inc.php:478
msgid "Show SQL queries"
msgstr "Toon SQL-queries"

#: libraries/config/messages.inc.php:479
msgid ""
"Defines whether the query box should stay on-screen after its submission"
msgstr "Bepaalt of het queryveld op het scherm moet blijven na invoer"

#: libraries/config/messages.inc.php:480 libraries/sql_query_form.lib.php:363
msgid "Retain query box"
msgstr "Queryveld behouden"

#: libraries/config/messages.inc.php:481
msgid "Allow to display database and table statistics (eg. space usage)"
msgstr ""
"Maakt het mogelijk om statistieken van databanken en tabellen te tonen (over "
"o.a. het schijfgebruik)"

#: libraries/config/messages.inc.php:482
msgid "Show statistics"
msgstr "Toon statistieken"

#: libraries/config/messages.inc.php:483
msgid "Display table comments in tooltips"
msgstr "Toon tabelopmerking in een tooltip"

#: libraries/config/messages.inc.php:484
msgid ""
"Mark used tables and make it possible to show databases with locked tables"
msgstr ""
"Markeer in gebruik zijnde tabellen, waardoor het mogelijk om een databanken "
"die deze tabellen bevat te tonen"

#: libraries/config/messages.inc.php:485
msgid "Skip locked tables"
msgstr "Herken vergrendelde tabellen"

#: libraries/config/messages.inc.php:490
msgid "Requires SQL Validator to be enabled"
msgstr "Vereist dat SQL-Validator geactiveerd is"

#: libraries/config/messages.inc.php:492
#: libraries/display_change_password.lib.php:62
#: libraries/replication_gui.lib.php:64 libraries/replication_gui.lib.php:65
#: libraries/replication_gui.lib.php:361 libraries/replication_gui.lib.php:365
#: libraries/replication_gui.lib.php:375
#: libraries/server_privileges.lib.php:1195
#: libraries/server_privileges.lib.php:1199
#: libraries/server_privileges.lib.php:1223
#: libraries/server_privileges.lib.php:2391
msgid "Password"
msgstr "Wachtwoord"

#: libraries/config/messages.inc.php:493
msgid ""
"[strong]Warning:[/strong] requires PHP SOAP extension or PEAR SOAP to be "
"installed"
msgstr ""
"[strong]Waarschuwing:[/strong] Vereist dat de extensie PHP SOAP of PEAR SOAP "
"geïnstalleerd is"

#: libraries/config/messages.inc.php:494
msgid "Enable SQL Validator"
msgstr "SQL-Validator activeren"

#: libraries/config/messages.inc.php:495
msgid ""
"If you have a custom username, specify it here (defaults to [kbd]anonymous[/"
"kbd])"
msgstr ""
"Geef eventueel aangepaste gebruikersnaam op (standaard [kbd]anonymous[/kbd])"

#: libraries/config/messages.inc.php:496 tbl_tracking.php:555
#: tbl_tracking.php:617
msgid "Username"
msgstr "Gebruikersnaam"

#: libraries/config/messages.inc.php:497
msgid "A warning is displayed on the main page if Suhosin is detected"
msgstr ""
"Een waarschuwing wordt getoond op de hoofdpagina als Suhosin gedetecteerd "
"wordt"

#: libraries/config/messages.inc.php:498
msgid "Suhosin warning"
msgstr "Suhosin-waarschuwing"

#: libraries/config/messages.inc.php:499
msgid ""
"Textarea size (columns) in edit mode, this value will be emphasized for SQL "
"query textareas (*2) and for query window (*1.25)"
msgstr ""
"Tekstveldgrootte (kolommen) in bewerkmodus, deze waarde wordt benadrukt "
"weergegeven voor SQL-querytekstvelden (*2) en voor het queryscherm (*1.25)"

#: libraries/config/messages.inc.php:500
msgid "Textarea columns"
msgstr "Tekstveldkolommen"

#: libraries/config/messages.inc.php:501
msgid ""
"Textarea size (rows) in edit mode, this value will be emphasized for SQL "
"query textareas (*2) and for query window (*1.25)"
msgstr ""
"Tekstveldgrootte (rijen) in bewerkmodus, deze waarde wordt benadrukt "
"weergegeven voor SQL-querytekstvelden (*2) en voor het queryscherm (*1.25)"

#: libraries/config/messages.inc.php:502
msgid "Textarea rows"
msgstr "Tekstveldregels"

#: libraries/config/messages.inc.php:503
msgid "Title of browser window when a database is selected"
msgstr "Titel van het browserscherm wanneer een databank is geselecteerd"

#: libraries/config/messages.inc.php:505
msgid "Title of browser window when nothing is selected"
msgstr "Titel van het browserscherm wanneer niets geselecteerd is"

#: libraries/config/messages.inc.php:506
msgid "Default title"
msgstr "Standaard titel"

#: libraries/config/messages.inc.php:507
msgid "Title of browser window when a server is selected"
msgstr "Titel van het browserscherm wanneer een server is geselecteerd"

#: libraries/config/messages.inc.php:509
msgid "Title of browser window when a table is selected"
msgstr "Titel van het browserscherm wanneer een tabel is geselecteerd"

#: libraries/config/messages.inc.php:511
msgid ""
"Input proxies as [kbd]IP: trusted HTTP header[/kbd]. The following example "
"specifies that phpMyAdmin should trust a HTTP_X_FORWARDED_FOR (X-Forwarded-"
"For) header coming from the proxy 1.2.3.4:[br][kbd]1.2.3.4: "
"HTTP_X_FORWARDED_FOR[/kbd]"
msgstr ""
"Voer proxies in als [kbd]IP: trusted HTTP header[/kbd]. Het volgende "
"voorbeeld geeft aan dat phpMyAdmin een HTTP_X_FORWARDED_FOR (X-Forwarded-"
"For) header moet vertrouwen wanneer deze afkomstig is van het IP 1.2.3.4:[br]"
"[kbd]1.2.3.4: HTTP_X_FORWARDED_FOR[/kbd]"

#: libraries/config/messages.inc.php:512
msgid "List of trusted proxies for IP allow/deny"
msgstr "Lijst van vertrouwde proxyservers"

#: libraries/config/messages.inc.php:513
msgid "Directory on server where you can upload files for import"
msgstr ""
"Directory op de server waar te importeren bestanden kunnen worden geüpload"

#: libraries/config/messages.inc.php:514
msgid "Upload directory"
msgstr "Uploadfolder"

#: libraries/config/messages.inc.php:515
msgid "Allow for searching inside the entire database"
msgstr "Maak het mogelijk om te zoeken binnen de gehele databank"

#: libraries/config/messages.inc.php:516
msgid "Use database search"
msgstr "Databankzoekfunctie gebruiken"

#: libraries/config/messages.inc.php:517
msgid ""
"When disabled, users cannot set any of the options below, regardless of the "
"checkbox on the right"
msgstr ""
"Wanneer uitgeschakeld, kunnen gebruikers geen van de opties onderaan "
"wijzigen, onafhankelijk van het aanvinkveld aan de rechterkant"

#: libraries/config/messages.inc.php:518
msgid "Enable the Developer tab in settings"
msgstr "Schakel het ontwikkelaarstabblad in bij instellingen"

#: libraries/config/messages.inc.php:519 setup/frames/index.inc.php:275
msgid "Check for latest version"
msgstr "Controleren op de meest recente versie"

#: libraries/config/messages.inc.php:520
msgid "Enables check for latest version on main phpMyAdmin page"
msgstr ""
"Schakel de controle op de nieuwste versie in op de hoofdpagina van phpMyAdmin"

#: libraries/config/messages.inc.php:521 setup/lib/index.lib.php:132
#: setup/lib/index.lib.php:143 setup/lib/index.lib.php:164
#: setup/lib/index.lib.php:175 setup/lib/index.lib.php:187
#: setup/lib/index.lib.php:195 setup/lib/index.lib.php:202
#: setup/lib/index.lib.php:243
msgid "Version check"
msgstr "Versiecontrole"

#: libraries/config/messages.inc.php:522
msgid ""
"Enable [a@http://en.wikipedia.org/wiki/ZIP_(file_format)]ZIP[/a] compression "
"for import and export operations"
msgstr ""
"Gebruik [a@http://nl.wikipedia.org/wiki/ZIP_(bestandstype)]ZIP[/a]-"
"compressie voor import- en exportoperaties"

#: libraries/config/messages.inc.php:523
msgid "ZIP"
msgstr "ZIP"

#: libraries/config/setup.forms.php:41
msgid "Config authentication"
msgstr "Configuratie-authenticatie"

#: libraries/config/setup.forms.php:45
msgid "Cookie authentication"
msgstr "Cookie-authenticatie"

#: libraries/config/setup.forms.php:48
msgid "HTTP authentication"
msgstr "HTTP-authenticatie"

#: libraries/config/setup.forms.php:51
msgid "Signon authentication"
msgstr "Signon-authenticatie"

#: libraries/config/setup.forms.php:248
#: libraries/config/user_preferences.forms.php:152
msgid "CSV using LOAD DATA"
msgstr "CSV met behulp van LOAD DATA"

#: libraries/config/setup.forms.php:257 libraries/config/setup.forms.php:350
#: libraries/config/user_preferences.forms.php:160
#: libraries/config/user_preferences.forms.php:252
msgid "Open Document Spreadsheet"
msgstr "Open Document-rekenblad"

#: libraries/config/setup.forms.php:264
#: libraries/config/user_preferences.forms.php:167
msgid "Quick"
msgstr "Snel"

#: libraries/config/setup.forms.php:268
#: libraries/config/user_preferences.forms.php:171
msgid "Custom"
msgstr "Aangepast"

#: libraries/config/setup.forms.php:289
#: libraries/config/user_preferences.forms.php:191
msgid "Database export options"
msgstr "Databankexportopties"

#: libraries/config/setup.forms.php:322
#: libraries/config/user_preferences.forms.php:224
msgid "CSV for MS Excel"
msgstr "CSV voor MS Excel"

#: libraries/config/setup.forms.php:345
#: libraries/config/user_preferences.forms.php:247
msgid "Microsoft Word 2000"
msgstr "Microsoft Word 2000"

#: libraries/config/setup.forms.php:354
#: libraries/config/user_preferences.forms.php:256
msgid "Open Document Text"
msgstr "Open Document Tekst"

#: libraries/config/validate.lib.php:214
msgid "Could not initialize Drizzle connection library"
msgstr "Drizzle-verbindingsbibliotheek kon niet geïnitialiseerd worden"

#: libraries/config/validate.lib.php:223 libraries/config/validate.lib.php:231
msgid "Could not connect to Drizzle server"
msgstr "Er kan geen verbinding worden gemaakt met de Drizzle-server"

#: libraries/config/validate.lib.php:242 libraries/config/validate.lib.php:249
msgid "Could not connect to MySQL server"
msgstr "Er kan geen verbinding worden gemaakt met de MySQL-server"

#: libraries/config/validate.lib.php:282
msgid "Empty username while using config authentication method"
msgstr "Lege gebruikersnaam bij gebruik van het authenticatietype config"

#: libraries/config/validate.lib.php:289
msgid "Empty signon session name while using signon authentication method"
msgstr ""
"Lege signon-sessienaam wanneer u gebruik maakt van het authenticatietype "
"signon"

#: libraries/config/validate.lib.php:298
msgid "Empty signon URL while using signon authentication method"
msgstr ""
"Lege signon-URL wanneer u gebruik maakt van het authenticatietype signon"

#: libraries/config/validate.lib.php:346
msgid "Empty phpMyAdmin control user while using pmadb"
msgstr "De controlegebruikersnaam is leeg terwijl u wel de pmadb gebruikt"

#: libraries/config/validate.lib.php:351
msgid "Empty phpMyAdmin control user password while using pmadb"
msgstr ""
"Het wachtwoord voor de controlegebruiker is leeg terwijl u wel de pmadb "
"gebruikt"

#: libraries/config/validate.lib.php:443
#, php-format
msgid "Incorrect IP address: %s"
msgstr "Foutief IP-adres: %s"

#: libraries/core.lib.php:286
#, php-format
msgid "The %s extension is missing. Please check your PHP configuration."
msgstr "De extensie %s ontbreekt. Gelieve uw PHP-configuratie te controleren."

#: libraries/core.lib.php:437
msgid "possible deep recursion attack"
msgstr "mogelijke diepe recursieaanval"

#: libraries/database_interface.lib.php:2020
msgid ""
"The server is not responding (or the local server's socket is not correctly "
"configured)."
msgstr ""
"De server reageert niet (of de socket van de server is niet juist ingesteld)."

#: libraries/database_interface.lib.php:2023
msgid "The server is not responding."
msgstr "De server reageert niet."

#: libraries/database_interface.lib.php:2028
msgid "Please check privileges of directory containing database."
msgstr "Gelieve de rechten op de folder met de databank na te kijken."

#: libraries/database_interface.lib.php:2037
msgid "Details..."
msgstr "Details..."

#: libraries/dbi/drizzle-wrappers.lib.php:387
msgid "Can't seek in an unbuffered result set"
msgstr ""

#: libraries/dbi/drizzle-wrappers.lib.php:408
msgid "Can't count rows in an unbuffered result set"
msgstr ""

#: libraries/dbi/drizzle.dbi.lib.php:136 libraries/dbi/mysql.dbi.lib.php:159
#: libraries/dbi/mysqli.dbi.lib.php:206
msgid "Connection for controluser as defined in your configuration failed."
msgstr ""
"Verbinding voor de controlegebruiker zoals in de configuratie is opgegeven "
"is mislukt."

#: libraries/display_change_password.lib.php:54
#: libraries/replication_gui.lib.php:371
#: libraries/server_privileges.lib.php:1215
msgid "No Password"
msgstr "Geen wachtwoord"

#: libraries/display_change_password.lib.php:68
#: libraries/replication_gui.lib.php:379 libraries/replication_gui.lib.php:382
#: libraries/server_privileges.lib.php:1230
#: libraries/server_privileges.lib.php:1234
msgid "Re-type"
msgstr "Type opnieuw"

#: libraries/display_change_password.lib.php:75
msgid "Password Hashing"
msgstr "Wachtwoord-hashing"

# Kan ook vertaald worden als "werkt met ..."
#: libraries/display_change_password.lib.php:88
msgid "MySQL 4.0 compatible"
msgstr "Compatibel met MySQL&nbsp;4.0"

#: libraries/display_create_database.lib.php:21
#: libraries/display_create_database.lib.php:39
msgid "Create database"
msgstr "Databank aanmaken"

#: libraries/display_create_database.lib.php:33
msgid "Create"
msgstr "Aanmaken"

#: libraries/display_create_database.lib.php:43
#: libraries/server_privileges.lib.php:2931 server_privileges.php:153
#: server_replication.php:34
msgid "No Privileges"
msgstr "Geen rechten"

#: libraries/display_create_table.lib.php:46 pmd_general.php:100
msgid "Create table"
msgstr "Tabel aanmaken"

#: libraries/display_create_table.lib.php:51
#: libraries/plugins/export/ExportHtmlword.class.php:483
#: libraries/plugins/export/ExportOdt.class.php:559
#: libraries/plugins/export/ExportTexytext.class.php:434
#: libraries/rte/rte_list.lib.php:52 libraries/rte/rte_list.lib.php:63
#: libraries/rte/rte_list.lib.php:77 libraries/rte/rte_routines.lib.php:932
#: libraries/rte/rte_routines.lib.php:1492 libraries/structure.lib.php:1184
#: libraries/tbl_properties.inc.php:95 setup/frames/index.inc.php:135
msgid "Name"
msgstr "Naam"

#: libraries/display_create_table.lib.php:55
msgid "Number of columns"
msgstr "Aantal velden"

#: libraries/display_export.lib.php:49
msgid "Could not load export plugins, please check your installation!"
msgstr ""
"De plugins voor het exporteren konden niet worden geladen, controleer uw "
"installatie!"

#: libraries/display_export.lib.php:96
msgid "Exporting databases from the current server"
msgstr "Exporteer meerdere databanken vanuit de huidige server"

#: libraries/display_export.lib.php:98
#, php-format
msgid "Exporting tables from \"%s\" database"
msgstr "Tabellen exporteren uit de databank \"%s\""

#: libraries/display_export.lib.php:100
#, php-format
msgid "Exporting rows from \"%s\" table"
msgstr "Rijen exporteren uit de tabel \"%s\""

#: libraries/display_export.lib.php:112
msgid "Export Method:"
msgstr "Exportmethode:"

#: libraries/display_export.lib.php:122
msgid "Quick - display only the minimal options"
msgstr "Snel - toon enkel de belangrijkste opties"

#: libraries/display_export.lib.php:134
msgid "Custom - display all possible options"
msgstr "Uitgebreid - toon alle mogelijke opties"

#: libraries/display_export.lib.php:143
msgid "Database(s):"
msgstr "Databank(en):"

#: libraries/display_export.lib.php:145
msgid "Table(s):"
msgstr "Tabel(len):"

#: libraries/display_export.lib.php:154
msgid "Rows:"
msgstr "Rijen:"

#: libraries/display_export.lib.php:162
msgid "Dump some row(s)"
msgstr "Verwijder enkele rijen"

#: libraries/display_export.lib.php:165
msgid "Number of rows:"
msgstr "Aantal rijen:"

#: libraries/display_export.lib.php:177
msgid "Row to begin at:"
msgstr "Te beginnen op rij:"

#: libraries/display_export.lib.php:194
msgid "Dump all rows"
msgstr "Dump alle rijen"

#: libraries/display_export.lib.php:202 libraries/display_export.lib.php:229
msgid "Output:"
msgstr "Uitvoer:"

#: libraries/display_export.lib.php:211 libraries/display_export.lib.php:248
#, php-format
msgid "Save on server in the directory <b>%s</b>"
msgstr "Bewaar op de server in de directory <b>%s</b>"

#: libraries/display_export.lib.php:238
msgid "Save output to a file"
msgstr "Opslaan als bestand"

#: libraries/display_export.lib.php:265
msgid "File name template:"
msgstr "Bestandsnaam-template:"

#: libraries/display_export.lib.php:267
msgid "@SERVER@ will become the server name"
msgstr "@SERVER@ wordt vervangen door de servernaam"

#: libraries/display_export.lib.php:269
msgid ", @DATABASE@ will become the database name"
msgstr ", @DATABASE@ wordt vervangen door de databanknaam"

#: libraries/display_export.lib.php:271
msgid ", @TABLE@ will become the table name"
msgstr ", @TABLE@ wordt vervangen door de tabelnaam"

#: libraries/display_export.lib.php:276
#, php-format
msgid ""
"This value is interpreted using %1$sstrftime%2$s, so you can use time "
"formatting strings. Additionally the following transformations will happen: "
"%3$s. Other text will be kept as is. See the %4$sFAQ%5$s for details."
msgstr ""
"Deze waarde wordt geïnterpreteerd met behulp van %1$sstrftime%2$s, het "
"gebruik van opmaakcodes is dan ook toegestaan. Daarnaast worden de volgende "
"vertalingen toegepast: %3$s. Overige tekst zal gelijk blijven. Zie %4$sFAQ"
"%5$s voor meer details."

#: libraries/display_export.lib.php:329
msgid "use this for future exports"
msgstr "gebruik dit voor toekomstige exports"

#: libraries/display_export.lib.php:335 libraries/display_import.lib.php:257
#: libraries/display_import.lib.php:271 libraries/sql_query_form.lib.php:482
msgid "Character set of the file:"
msgstr "Karakterset van het bestand:"

#: libraries/display_export.lib.php:368
msgid "Compression:"
msgstr "Compressie:"

#: libraries/display_export.lib.php:376
msgid "zipped"
msgstr "gezipt"

#: libraries/display_export.lib.php:383
msgid "gzipped"
msgstr "ge-gzipt"

#: libraries/display_export.lib.php:390
msgid "bzipped"
msgstr "ge-bzipt"

#: libraries/display_export.lib.php:408
msgid "View output as text"
msgstr "Bekijk output als tekst"

#: libraries/display_export.lib.php:413 libraries/display_import.lib.php:314
#: libraries/plugins/export/ExportCodegen.class.php:107
msgid "Format:"
msgstr "Opmaak:"

#: libraries/display_export.lib.php:418
msgid "Format-specific options:"
msgstr "Opmaakspecifieke opties:"

#: libraries/display_export.lib.php:420
msgid ""
"Scroll down to fill in the options for the selected format and ignore the "
"options for other formats."
msgstr ""
"Onderaan kunnen de opties van het geselecteerde formaat ingevuld worden, de "
"opties voor de andere formaten kunnen genegeerd worden."

# Is er een betere vertaling voor 'encoding' ?
#: libraries/display_export.lib.php:429 libraries/display_import.lib.php:329
msgid "Encoding Conversion:"
msgstr "Omzetting van de codering:"

#: libraries/display_git_revision.lib.php:56
#, php-format
msgid "%1$s from %2$s branch"
msgstr "%1$s van tak %2$s"

#: libraries/display_git_revision.lib.php:58
msgid "no branch"
msgstr "geen tak"

#: libraries/display_git_revision.lib.php:64
msgid "Git revision"
msgstr "Git revisie"

#: libraries/display_git_revision.lib.php:67
#, php-format
msgid "committed on %1$s by %2$s"
msgstr "gecommit op %1$s door %2$s"

#: libraries/display_git_revision.lib.php:75
#, php-format
msgid "authored on %1$s by %2$s"
msgstr "geschreven door %2$s op %1$s"

#: libraries/display_import.lib.php:69
msgid ""
"The file being uploaded is probably larger than the maximum allowed size or "
"this is a known bug in webkit based (Safari, Google Chrome, Arora etc.) "
"browsers."
msgstr ""
"Het geüploade bestand is mogelijk groter dan de limiet toestaat, of u heeft "
"last van een een bekende bug in op webkit gebaseerde browsers (Safari, "
"Google Chrome, Arora, enz.)."

#: libraries/display_import.lib.php:77
#, php-format
msgid "%s of %s"
msgstr "%s van %s"

#: libraries/display_import.lib.php:86
msgid "Uploading your import file..."
msgstr "Uw geïmporteerde bestand wordt ingeladen..."

#: libraries/display_import.lib.php:94
#, php-format
msgid "%s/sec."
msgstr "%s/sec."

#: libraries/display_import.lib.php:101
msgid "About %MIN min. %SEC sec. remaining."
msgstr "Ongeveer %MIN minuten en %SEC seconden resterend."

#: libraries/display_import.lib.php:105
msgid "About %SEC sec. remaining."
msgstr "Nog ongeveer %SEC seconden resterend."

#: libraries/display_import.lib.php:135
msgid "The file is being processed, please be patient."
msgstr "Het bestand wordt verwerkt, een ogenblik geduld."

#: libraries/display_import.lib.php:154
msgid ""
"Please be patient, the file is being uploaded. Details about the upload are "
"not available."
msgstr ""
"Een ogenblik geduld, het bestand wordt geüpload. Details over de voortgang "
"zijn niet beschikbaar."

#: libraries/display_import.lib.php:192
msgid "Importing into the current server"
msgstr "Importeren naar de huidige MySQL-server"

#: libraries/display_import.lib.php:194
#, php-format
msgid "Importing into the database \"%s\""
msgstr "Importeren in databank \"%s\""

#: libraries/display_import.lib.php:196
#, php-format
msgid "Importing into the table \"%s\""
msgstr "Importeren in tabel \"%s\""

#: libraries/display_import.lib.php:202
msgid "File to Import:"
msgstr "Te importeren bestand:"

#: libraries/display_import.lib.php:219
#, php-format
msgid "File may be compressed (%s) or uncompressed."
msgstr "Het bestand kan gecomprimeerd (%s) of ongecomprimeerd zijn."

#: libraries/display_import.lib.php:221
msgid ""
"A compressed file's name must end in <b>.[format].[compression]</b>. "
"Example: <b>.sql.zip</b>"
msgstr ""
"De naam van een gecomprimeerd bestand moet eindigen op <b>.[formaat]."
"[compressie]</b>. Voorbeeld: <b>.sql.zip</b>"

#: libraries/display_import.lib.php:247
msgid "File uploads are not allowed on this server."
msgstr "Het uploaden van bestanden is niet toegestaan op deze server."

#: libraries/display_import.lib.php:278
msgid "Partial Import:"
msgstr "Gedeeltelijke import:"

#: libraries/display_import.lib.php:284
#, php-format
msgid ""
"Previous import timed out, after resubmitting will continue from position %d."
msgstr ""
"Tijdslimiet voor de import is verlopen, na het opnieuw versturen zal er "
"hervat worden vanaf positie %d."

#: libraries/display_import.lib.php:291
#, fuzzy
#| msgid ""
#| "Allow the interruption of an import in case the script detects it is "
#| "close to the PHP timeout limit. <i>(This might be good way to import "
#| "large files, however it can break transactions.)</i>"
msgid ""
"Allow the interruption of an import in case the script detects it is close "
"to the PHP timeout limit. <i>(This might be a good way to import large "
"files, however it can break transactions.)</i>"
msgstr ""
"Sta het onderbreken van de import toe wanneer het script herkent dat de "
"tijdslimiet nadert. <i>(Dit kan nuttig zijn bij het importeren van grote "
"bestanden, maar kan transacties verstoren.)</i>"

#: libraries/display_import.lib.php:298
msgid "Number of rows to skip, starting from the first row:"
msgstr "Aantal queries die moeten worden overgeslagen vanaf het begin:"

#: libraries/display_import.lib.php:320
msgid "Format-Specific Options:"
msgstr "Opmaakspecifieke opties:"

#: libraries/display_select_lang.lib.php:56
#: libraries/display_select_lang.lib.php:57 setup/frames/index.inc.php:75
msgid "Language"
msgstr "Taal"

#: libraries/engines/innodb.lib.php:28
msgid "Data home directory"
msgstr "Data home folder"

#: libraries/engines/innodb.lib.php:29
msgid "The common part of the directory path for all InnoDB data files."
msgstr ""
"Het gemeenschappelijke deel van de directory waar alle InnoDB-"
"gegevensbestanden staan."

#: libraries/engines/innodb.lib.php:32
msgid "Data files"
msgstr "Gegevensbestanden"

#: libraries/engines/innodb.lib.php:35
msgid "Autoextend increment"
msgstr "Zelfgroei stapgrootte"

#: libraries/engines/innodb.lib.php:36
msgid ""
"The increment size for extending the size of an autoextending tablespace "
"when it becomes full."
msgstr ""
"De hoeveelheid waarmee een zelfgroeiende tabelruimte groeit wanneer deze "
"dreigt vol te raken."

#: libraries/engines/innodb.lib.php:40
msgid "Buffer pool size"
msgstr "Bufferpoolgrootte"

#: libraries/engines/innodb.lib.php:41
msgid ""
"The size of the memory buffer InnoDB uses to cache data and indexes of its "
"tables."
msgstr ""
"De grootte van de geheugenbuffer dat InnoDB gebruikt voor het cachen van "
"gegevens en indexen van zijn tabellen."

#: libraries/engines/innodb.lib.php:143
msgid "Buffer Pool"
msgstr "Buffer Pool"

#: libraries/engines/innodb.lib.php:166
msgid "Buffer Pool Usage"
msgstr "Gebruik van Buffer Pool"

#: libraries/engines/innodb.lib.php:176
msgid "pages"
msgstr "pagina's"

#: libraries/engines/innodb.lib.php:190
msgid "Free pages"
msgstr "Vrije pages"

#: libraries/engines/innodb.lib.php:198
msgid "Dirty pages"
msgstr "Vervuilde pagina's"

#: libraries/engines/innodb.lib.php:206
msgid "Pages containing data"
msgstr "Pagina's die gegevens bevatten"

#: libraries/engines/innodb.lib.php:214
msgid "Pages to be flushed"
msgstr "Pages te schonen"

#: libraries/engines/innodb.lib.php:222
msgid "Busy pages"
msgstr "Pagina's in gebruik"

#: libraries/engines/innodb.lib.php:233
msgid "Latched pages"
msgstr "Latched pagina's"

#: libraries/engines/innodb.lib.php:246
msgid "Buffer Pool Activity"
msgstr "Activiteit van Buffer Pool"

#: libraries/engines/innodb.lib.php:250
msgid "Read requests"
msgstr "Leesverzoeken"

#: libraries/engines/innodb.lib.php:258
msgid "Write requests"
msgstr "Schrijfverzoeken"

#: libraries/engines/innodb.lib.php:266
msgid "Read misses"
msgstr "Leesmissers"

#: libraries/engines/innodb.lib.php:274
msgid "Write waits"
msgstr "Schrijfvertragingen"

#: libraries/engines/innodb.lib.php:282
msgid "Read misses in %"
msgstr "Leesmissers in %"

#: libraries/engines/innodb.lib.php:297
msgid "Write waits in %"
msgstr "Schrijfvertragingen in %"

#: libraries/engines/myisam.lib.php:28
msgid "Data pointer size"
msgstr "Datapointer-formaat"

#: libraries/engines/myisam.lib.php:29
msgid ""
"The default pointer size in bytes, to be used by CREATE TABLE for MyISAM "
"tables when no MAX_ROWS option is specified."
msgstr ""
"Het standaard pointerformaat in bytes, te gebruiken in de CREATE TABLE-"
"opdracht voor MyISAM-tabellen, als de MAX_ROWS-optie niet is opgegeven."

#: libraries/engines/myisam.lib.php:33
msgid "Automatic recovery mode"
msgstr "Automatische herstelmodus"

#: libraries/engines/myisam.lib.php:34
msgid ""
"The mode for automatic recovery of crashed MyISAM tables, as set via the --"
"myisam-recover server startup option."
msgstr ""
"De modus voor het automatisch herstellen van gecrashte MyISAM-tabellen, "
"zoals opgegeven met de schakeloptie --myisam-recover bij het opstarten van "
"de server."

#: libraries/engines/myisam.lib.php:37
msgid "Maximum size for temporary sort files"
msgstr "Maximum grootte voor tijdelijke sorteerbestanden"

#: libraries/engines/myisam.lib.php:38
msgid ""
"The maximum size of the temporary file MySQL is allowed to use while re-"
"creating a MyISAM index (during REPAIR TABLE, ALTER TABLE, or LOAD DATA "
"INFILE)."
msgstr ""
"De maximale grootte van het tijdelijke bestand dat MySQL mag gebruiken "
"tijdens het opnieuw aanmaken van MyISAM-indexen (tijdens REPAIR TABLE, ALTER "
"TABLE of LOAD DATA INFILE)."

#: libraries/engines/myisam.lib.php:42
msgid "Maximum size for temporary files on index creation"
msgstr ""
"De maximale grote van het tijdelijke bestand voor het aanmaken van indexen"

#: libraries/engines/myisam.lib.php:43
msgid ""
"If the temporary file used for fast MyISAM index creation would be larger "
"than using the key cache by the amount specified here, prefer the key cache "
"method."
msgstr ""
"Als het tijdelijk bestand dat wordt gebruikt voor het aanmaken van MyISAM-"
"indexen groter is dan 'key cache' hier aangegeven, verkies dan de 'key "
"cache'-methode."

#: libraries/engines/myisam.lib.php:47
msgid "Repair threads"
msgstr "Reparatiethreads"

#: libraries/engines/myisam.lib.php:48
msgid ""
"If this value is greater than 1, MyISAM table indexes are created in "
"parallel (each index in its own thread) during the repair by sorting process."
msgstr ""
"Als deze waarde grote is dan 1 worden MyISAM-tabelindexen parallel "
"aangemaakt tijdens het repareren door het sorteerproces (elke index in zijn "
"eigen thread)."

#: libraries/engines/myisam.lib.php:52
msgid "Sort buffer size"
msgstr "Sorteerbuffergrootte"

#: libraries/engines/myisam.lib.php:53
msgid ""
"The buffer that is allocated when sorting MyISAM indexes during a REPAIR "
"TABLE or when creating indexes with CREATE INDEX or ALTER TABLE."
msgstr ""
"De buffer die gereserveerd wordt voor MyISAM-indexen tijdens het uitvoeren "
"van REPAIR TABLE of bij het aanmaken van indexen met CREATE INDEX of ALTER "
"TABLE."

#: libraries/engines/pbxt.lib.php:28
msgid "Index cache size"
msgstr "Indexcachegrootte"

#: libraries/engines/pbxt.lib.php:29
msgid ""
"This is the amount of memory allocated to the index cache. Default value is "
"32MB. The memory allocated here is used only for caching index pages."
msgstr ""
"De hoeveelheid geheugen dat wordt gereserveerd voor de indexcache. De "
"standaard is 32MB. Het geheugen dat hier is gereserveerd wordt enkel "
"gebruikt voor het cachen van indexpagina's."

#: libraries/engines/pbxt.lib.php:33
msgid "Record cache size"
msgstr "Recordcachegrootte"

#: libraries/engines/pbxt.lib.php:34
msgid ""
"This is the amount of memory allocated to the record cache used to cache "
"table data. The default value is 32MB. This memory is used to cache changes "
"to the handle data (.xtd) and row pointer (.xtr) files."
msgstr ""
"Dit is de hoeveelheid geheugen dat is gereserveerd voor de recordcache. De "
"standaard is 32M. Dit geheugen wordt gebruikt om wijzigingen te cachen voor "
"de handle data (.xtd) en rijpointer (.xtr) bestanden."

#: libraries/engines/pbxt.lib.php:38
msgid "Log cache size"
msgstr "Logcachegrootte"

#: libraries/engines/pbxt.lib.php:39
msgid ""
"The amount of memory allocated to the transaction log cache used to cache on "
"transaction log data. The default is 16MB."
msgstr ""
"De hoeveelheid geheugen die vrijgemaakt werd voor de transactiecache, die "
"gebruikt wordt om de transactieloggegevens op te slaan. Standaard is dit "
"16MB."

#: libraries/engines/pbxt.lib.php:43
msgid "Log file threshold"
msgstr "Drempelwaarde voor logbestand"

#: libraries/engines/pbxt.lib.php:44
msgid ""
"The size of a transaction log before rollover, and a new log is created. The "
"default value is 16MB."
msgstr ""
"De grootte van de transactielog wanneer deze zal worden vervangen door een "
"nieuw bestand. De standaardwaarde is 16M."

#: libraries/engines/pbxt.lib.php:48
msgid "Transaction buffer size"
msgstr "Transactiebuffergrootte"

#: libraries/engines/pbxt.lib.php:49
msgid ""
"The size of the global transaction log buffer (the engine allocates 2 "
"buffers of this size). The default is 1MB."
msgstr ""
"De grootte van de globale transactielogbuffer (de engine reserveert 2 "
"buffers van dit formaat). Standaard is dit 1MB."

#: libraries/engines/pbxt.lib.php:53
msgid "Checkpoint frequency"
msgstr "Checkpointfrequentie"

#: libraries/engines/pbxt.lib.php:54
msgid ""
"The amount of data written to the transaction log before a checkpoint is "
"performed. The default value is 24MB."
msgstr ""
"De hoeveelheid gegevens die kunnen worden geschreven naar de transactielog "
"voordat er een nieuw checkpoint wordt aangemaakt. De standaard waarde is "
"24MB."

#: libraries/engines/pbxt.lib.php:58
msgid "Data log threshold"
msgstr "De drempelwaarde voor gegevenslog"

#: libraries/engines/pbxt.lib.php:59
msgid ""
"The maximum size of a data log file. The default value is 64MB. PBXT can "
"create a maximum of 32000 data logs, which are used by all tables. So the "
"value of this variable can be increased to increase the total amount of data "
"that can be stored in the database."
msgstr ""
"Het maximale formaat van een gegevenslogbestand. De standaard waarde is 64M. "
"PBXT kan een maximum van 32000 data logs aanmaken, welke gebruikt worden "
"voor alle tabellen. Deze waarde kan dan ook worden verhoogd om de maximale "
"opslagcapaciteit van de databank te verhogen."

#: libraries/engines/pbxt.lib.php:63
msgid "Garbage threshold"
msgstr "Garbage-drempelwaaarde"

#: libraries/engines/pbxt.lib.php:64
msgid ""
"The percentage of garbage in a data log file before it is compacted. This is "
"a value between 1 and 99. The default is 50."
msgstr ""
"Het percentage van garbage in een gegevenslogbestand voor dat deze wordt "
"geschoond. Dit is een waarde tussen 1 en 99. De standaard is 50."

#: libraries/engines/pbxt.lib.php:68
msgid "Log buffer size"
msgstr "Logbuffergrootte"

#: libraries/engines/pbxt.lib.php:69
msgid ""
"The size of the buffer used when writing a data log. The default is 256MB. "
"The engine allocates one buffer per thread, but only if the thread is "
"required to write a data log."
msgstr ""
"De grootte van de buffer die bij het schrijven naar de gegevenslog wordt "
"gebruikt. De standaard is 256MB. De engine reserveert een buffer per thread, "
"maar enkel indien de thread ook moet schrijven naar de data log."

#: libraries/engines/pbxt.lib.php:73
msgid "Data file grow size"
msgstr "Groeistapgrootte voor gegevensbestand"

#: libraries/engines/pbxt.lib.php:74
msgid "The grow size of the handle data (.xtd) files."
msgstr "De groeistapgrootte van de handle data (.xtd) bestanden."

#: libraries/engines/pbxt.lib.php:78
msgid "Row file grow size"
msgstr "Groeistapgrootte voor rijbestand"

#: libraries/engines/pbxt.lib.php:79
msgid "The grow size of the row pointer (.xtr) files."
msgstr "De stapgrootte waarmee de rijpointer (.xtr) bestanden groeien."

#: libraries/engines/pbxt.lib.php:83
msgid "Log file count"
msgstr "Logbestandaantal"

#: libraries/engines/pbxt.lib.php:84
msgid ""
"This is the number of transaction log files (pbxt/system/xlog*.xt) the "
"system will maintain. If the number of logs exceeds this value then old logs "
"will be deleted, otherwise they are renamed and given the next highest "
"number."
msgstr ""
"Dit is het aantal transactielogbestanden (pbxt/system/xlog*.xt) welke het "
"systeem zal bijhouden. Wanneer het aantal logbestanden hier overheen komt "
"zullen oude bestanden worden verwijderd, anders worden oude logbestanden "
"hernoemd met een opgehoogd volgnummer."

#: libraries/engines/pbxt.lib.php:131
#, php-format
msgid ""
"Documentation and further information about PBXT can be found on the "
"%sPrimeBase XT Home Page%s."
msgstr ""
"Documentatie en meer informatie over PBXT kan gevonden worden op de "
"%sPrimeBase XT home pagina%s."

#: libraries/engines/pbxt.lib.php:133
msgid "Related Links"
msgstr "Gerelateerde links"

#: libraries/engines/pbxt.lib.php:135
msgid "The PrimeBase XT Blog by Paul McCullagh"
msgstr "De PrimeBase XT Blog door Paul McCullagh"

#: libraries/gis_visualization.lib.php:135
msgid "No data found for GIS visualization."
msgstr "Geen gegevens beschikbaar voor GIS-visualisatie."

#: libraries/import.lib.php:187 libraries/insert_edit.lib.php:120
#: libraries/rte/rte_routines.lib.php:1362 sql.php:922 tbl_get_field.php:41
msgid "MySQL returned an empty result set (i.e. zero rows)."
msgstr "MySQL gaf een lege resultatenset terug (0 rijen)."

#: libraries/import.lib.php:1191
msgid ""
"The following structures have either been created or altered. Here you can:"
msgstr "De volgende structuren zijn aangemaakt of aangepast. Hier kunt u:"

#: libraries/import.lib.php:1192
msgid "View a structure's contents by clicking on its name"
msgstr "Bekijk de inhoud van een structuur door op de naam te klikken"

#: libraries/import.lib.php:1193
msgid ""
"Change any of its settings by clicking the corresponding \"Options\" link"
msgstr "Een instelling veranderen door op \"Opties\" te klikken"

#: libraries/import.lib.php:1194
msgid "Edit structure by following the \"Structure\" link"
msgstr "Klik op de \"Structuur\"-link om de structuur aan te passen"

#: libraries/import.lib.php:1198
#, php-format
msgid "Go to database: %s"
msgstr "Ga naar databank: %s"

#: libraries/import.lib.php:1201 libraries/import.lib.php:1229
#, php-format
msgid "Edit settings for %s"
msgstr "Instellingen voor %s wijzigen"

#: libraries/import.lib.php:1224
#, php-format
msgid "Go to table: %s"
msgstr "Ga naar tabel: %s"

#: libraries/import.lib.php:1227
#, php-format
msgid "Structure of %s"
msgstr "Structuur van %s"

#: libraries/import.lib.php:1235
#, php-format
msgid "Go to view: %s"
msgstr "Ga naar view: %s"

#: libraries/insert_edit.lib.php:212 libraries/insert_edit.lib.php:243
#: pmd_general.php:195
msgid "Hide"
msgstr "Verbergen"

#: libraries/insert_edit.lib.php:456 libraries/mysql_charsets.lib.php:239
#: libraries/mysql_charsets.lib.php:440
msgid "Binary"
msgstr "Binair"

#: libraries/insert_edit.lib.php:651
msgid "Because of its length,<br /> this column might not be editable"
msgstr "Vanwege z'n lengte,<br /> is dit veld misschien niet te wijzigen"

#: libraries/insert_edit.lib.php:1087
msgid "Binary - do not edit"
msgstr "Binair - niet aanpassen"

#: libraries/insert_edit.lib.php:1185 libraries/sql_query_form.lib.php:469
msgid "web server upload directory"
msgstr "uploadfolder op webserver"

#: libraries/insert_edit.lib.php:1400
#, php-format
msgid "Continue insertion with %s rows"
msgstr "Herstart invoegen met %s rijen"

#: libraries/insert_edit.lib.php:1430
msgid "and then"
msgstr "en dan"

#: libraries/insert_edit.lib.php:1463
msgid "Insert as new row"
msgstr "Toevoegen als nieuwe rij"

#: libraries/insert_edit.lib.php:1466
msgid "Insert as new row and ignore errors"
msgstr "Toevoegen als nieuwe rij en foutmeldingen negeren"

#: libraries/insert_edit.lib.php:1469
msgid "Show insert query"
msgstr "Toon insert-query"

#: libraries/insert_edit.lib.php:1489
msgid "Go back to previous page"
msgstr "Terug"

#: libraries/insert_edit.lib.php:1492
msgid "Insert another new row"
msgstr "Een nieuwe rij toevoegen"

#: libraries/insert_edit.lib.php:1497
msgid "Go back to this page"
msgstr "Ga terug naar deze pagina"

#: libraries/insert_edit.lib.php:1519
msgid "Edit next row"
msgstr "Volgende rij bewerken"

#: libraries/insert_edit.lib.php:1541
msgid ""
"Use TAB key to move from value to value, or CTRL+arrows to move anywhere"
msgstr ""
"Gebruik de TAB-toets om van waarde naar waarde te navigeren of CTRL+pijltjes "
"om vrijuit te navigeren"

#: libraries/insert_edit.lib.php:1911 sql.php:917
msgid "Showing SQL query"
msgstr "Toont SQL-query"

#: libraries/insert_edit.lib.php:1936 sql.php:897
#, php-format
msgid "Inserted row id: %1$d"
msgstr "Toegevoegd rijnummer: %1$d"

#: libraries/kanji-encoding.lib.php:147
msgctxt "None encoding conversion"
msgid "None"
msgstr "Geen"

# Wat is 'Kana' ?
#. l10n: This is currently used only in Japanese locales
#: libraries/kanji-encoding.lib.php:153
msgid "Convert to Kana"
msgstr "Omzetten naar Kana"

#: libraries/mult_submits.inc.php:277 libraries/structure.lib.php:324
msgid "Replace table prefix"
msgstr "Vervang tabelvoorvoegsel"

#: libraries/mult_submits.inc.php:277 libraries/structure.lib.php:326
msgid "Copy table with prefix"
msgstr "Vervang tabel met voorvoegsel"

#: libraries/mult_submits.inc.php:280
msgid "From"
msgstr "Van"

#: libraries/mult_submits.inc.php:283
msgid "To"
msgstr "Naar"

#: libraries/mult_submits.inc.php:289 libraries/mult_submits.inc.php:306
#: libraries/sql_query_form.lib.php:409
msgid "Submit"
msgstr "Verzenden"

#: libraries/mult_submits.inc.php:297
msgid "Add table prefix"
msgstr "Tabelvoorvoegsel toevoegen"

#: libraries/mult_submits.inc.php:300
msgid "Add prefix"
msgstr "Voorvoegsel toevoegen"

#: libraries/mult_submits.inc.php:316 sql.php:499
msgid "Do you really want to execute the following query?"
msgstr "Weet u zeker dat u de volgende SQL-query wil uitvoeren?"

#: libraries/mult_submits.inc.php:559 tbl_replace.php:247
msgid "No change"
msgstr "Geen verandering"

#: libraries/mysql_charsets.lib.php:130
msgid "Charset"
msgstr "Karakterset"

#: libraries/mysql_charsets.lib.php:251
msgid "Bulgarian"
msgstr "Bulgaars"

#: libraries/mysql_charsets.lib.php:255 libraries/mysql_charsets.lib.php:380
msgid "Simplified Chinese"
msgstr "Vereenvoudigd Chinees"

#: libraries/mysql_charsets.lib.php:257 libraries/mysql_charsets.lib.php:400
msgid "Traditional Chinese"
msgstr "Traditioneel Chinees"

#: libraries/mysql_charsets.lib.php:261 libraries/mysql_charsets.lib.php:447
msgid "case-insensitive"
msgstr "ongevoelig voor hoofdletters"

#: libraries/mysql_charsets.lib.php:264 libraries/mysql_charsets.lib.php:449
msgid "case-sensitive"
msgstr "hoofdlettergevoelig"

#: libraries/mysql_charsets.lib.php:267
msgid "Croatian"
msgstr "Kroatisch"

#: libraries/mysql_charsets.lib.php:270
msgid "Czech"
msgstr "Tsjechisch"

#: libraries/mysql_charsets.lib.php:273
msgid "Danish"
msgstr "Deens"

#: libraries/mysql_charsets.lib.php:276
msgid "English"
msgstr "Engels"

#: libraries/mysql_charsets.lib.php:279
msgid "Esperanto"
msgstr "Esperanto"

#: libraries/mysql_charsets.lib.php:282
msgid "Estonian"
msgstr "Estlands"

#: libraries/mysql_charsets.lib.php:285 libraries/mysql_charsets.lib.php:288
msgid "German"
msgstr "Duits"

#: libraries/mysql_charsets.lib.php:285
msgid "dictionary"
msgstr "Woordenboek"

#: libraries/mysql_charsets.lib.php:288
msgid "phone book"
msgstr "Telefoonboek"

#: libraries/mysql_charsets.lib.php:291
msgid "Hungarian"
msgstr "Hongaars"

#: libraries/mysql_charsets.lib.php:294
msgid "Icelandic"
msgstr "IJslands"

#: libraries/mysql_charsets.lib.php:297 libraries/mysql_charsets.lib.php:387
msgid "Japanese"
msgstr "Japans"

#: libraries/mysql_charsets.lib.php:300
msgid "Latvian"
msgstr "Lets"

#: libraries/mysql_charsets.lib.php:303
msgid "Lithuanian"
msgstr "Litouws"

#: libraries/mysql_charsets.lib.php:306 libraries/mysql_charsets.lib.php:409
msgid "Korean"
msgstr "Koreaans"

#: libraries/mysql_charsets.lib.php:309
msgid "Persian"
msgstr "Perzisch"

#: libraries/mysql_charsets.lib.php:312
msgid "Polish"
msgstr "Pools"

#: libraries/mysql_charsets.lib.php:315 libraries/mysql_charsets.lib.php:363
msgid "West European"
msgstr "West-Europees"

#: libraries/mysql_charsets.lib.php:318
msgid "Romanian"
msgstr "Roemeens"

#: libraries/mysql_charsets.lib.php:321
msgid "Slovak"
msgstr "Slowaaks"

#: libraries/mysql_charsets.lib.php:324
msgid "Slovenian"
msgstr "Sloveens"

#: libraries/mysql_charsets.lib.php:327
msgid "Spanish"
msgstr "Spaans"

#: libraries/mysql_charsets.lib.php:330
msgid "Traditional Spanish"
msgstr "Traditioneel Spaans"

#: libraries/mysql_charsets.lib.php:333 libraries/mysql_charsets.lib.php:430
msgid "Swedish"
msgstr "Zweeds"

#: libraries/mysql_charsets.lib.php:336 libraries/mysql_charsets.lib.php:433
msgid "Thai"
msgstr "Thais"

#: libraries/mysql_charsets.lib.php:339 libraries/mysql_charsets.lib.php:427
msgid "Turkish"
msgstr "Turks"

#: libraries/mysql_charsets.lib.php:342 libraries/mysql_charsets.lib.php:424
msgid "Ukrainian"
msgstr "Oekraïens"

#: libraries/mysql_charsets.lib.php:345 libraries/mysql_charsets.lib.php:354
msgid "Unicode"
msgstr "Unicode"

#: libraries/mysql_charsets.lib.php:345 libraries/mysql_charsets.lib.php:354
#: libraries/mysql_charsets.lib.php:363 libraries/mysql_charsets.lib.php:370
#: libraries/mysql_charsets.lib.php:392 libraries/mysql_charsets.lib.php:403
msgid "multilingual"
msgstr "meertalig"

#: libraries/mysql_charsets.lib.php:370
msgid "Central European"
msgstr "Centraal Europees"

#: libraries/mysql_charsets.lib.php:375
msgid "Russian"
msgstr "Russisch"

#: libraries/mysql_charsets.lib.php:392
msgid "Baltic"
msgstr "Baltisch"

#: libraries/mysql_charsets.lib.php:397
msgid "Armenian"
msgstr "Armeens"

#: libraries/mysql_charsets.lib.php:403
msgid "Cyrillic"
msgstr "Cyrillisch"

#: libraries/mysql_charsets.lib.php:406
msgid "Arabic"
msgstr "Arabisch"

#: libraries/mysql_charsets.lib.php:412
msgid "Hebrew"
msgstr "Hebreeuws"

#: libraries/mysql_charsets.lib.php:415
msgid "Georgian"
msgstr "Georgisch"

#: libraries/mysql_charsets.lib.php:418
msgid "Greek"
msgstr "Grieks"

#: libraries/mysql_charsets.lib.php:421
msgid "Czech-Slovak"
msgstr "Tsjecho-Slowaaks"

#: libraries/mysql_charsets.lib.php:436 libraries/mysql_charsets.lib.php:443
#: libraries/structure.lib.php:1073
msgid "unknown"
msgstr "onbekend"

#: libraries/navigation/Navigation.class.php:61
msgid "An error has occured while loading the navigation tree"
msgstr ""

#: libraries/navigation/NavigationHeader.class.php:182
msgid "Home"
msgstr "Startpagina"

#: libraries/navigation/NavigationHeader.class.php:195
msgid "Log out"
msgstr "Aanmelden"

#: libraries/navigation/NavigationHeader.class.php:218
msgid "phpMyAdmin documentation"
msgstr "phpMyAdmin-documentatie"

# Zowel "frame" als "window" vertalen naar "venster".
#: libraries/navigation/NavigationHeader.class.php:242
msgid "Reload navigation frame"
msgstr "Navigatievenster herladen"

#: libraries/navigation/NavigationTree.class.php:701
#, php-format
msgid "%s other result found"
msgid_plural "%s other results found"
msgstr[0] ""
msgstr[1] ""

#: libraries/navigation/NavigationTree.class.php:1027
#, fuzzy
#| msgid "Filter tables by name"
msgid "filter databases by name"
msgstr "Tabellen filteren op naam"

#: libraries/navigation/NavigationTree.class.php:1028
#: libraries/navigation/NavigationTree.class.php:1054
#, fuzzy
#| msgid "Clear series"
msgid "Clear Fast Filter"
msgstr "Reeks leegmaken"

#: libraries/navigation/NavigationTree.class.php:1053
#, fuzzy
#| msgid "Filter tables by name"
msgid "filter items by name"
msgstr "Tabellen filteren op naam"

#. l10n: The word "Node" must not be translated here
#: libraries/navigation/NodeFactory.class.php:40
#, php-format
msgid "Invalid class name \"%1$s\", using default of \"Node\""
msgstr ""

#: libraries/navigation/NodeFactory.class.php:64
#, php-format
msgid "Could not include class \"%1$s\", file \"%2$s\" not found"
msgstr ""

#: libraries/navigation/Nodes/Node_Column_Container.class.php:26
#: libraries/sql_query_form.lib.php:273
msgid "Columns"
msgstr "Kolommen"

#: libraries/navigation/Nodes/Node_Column_Container.class.php:38
#, fuzzy
#| msgid "New"
msgctxt "Create new column"
msgid "New"
msgstr "Nieuw"

#: libraries/navigation/Nodes/Node_Event_Container.class.php:36
#, fuzzy
#| msgid "New"
msgctxt "Create new event"
msgid "New"
msgstr "Nieuw"

#: libraries/navigation/Nodes/Node_Function_Container.class.php:26
#: libraries/plugins/export/ExportSql.class.php:475
#: libraries/plugins/export/ExportXml.class.php:107
msgid "Functions"
msgstr "Functies"

#: libraries/navigation/Nodes/Node_Function_Container.class.php:36
#, fuzzy
#| msgid "New"
msgctxt "Create new function"
msgid "New"
msgstr "Nieuw"

#: libraries/navigation/Nodes/Node_Index_Container.class.php:38
#, fuzzy
#| msgid "New"
msgctxt "Create new index"
msgid "New"
msgstr "Nieuw"

#: libraries/navigation/Nodes/Node_Procedure_Container.class.php:26
#: libraries/plugins/export/ExportSql.class.php:458
#: libraries/plugins/export/ExportXml.class.php:111
msgid "Procedures"
msgstr "Procedures"

#: libraries/navigation/Nodes/Node_Procedure_Container.class.php:36
#: libraries/rte/rte_footer.lib.php:29
#, fuzzy
#| msgid "New"
msgctxt "Create new procedure"
msgid "New"
msgstr "Nieuw"

#: libraries/navigation/Nodes/Node_Table_Container.class.php:40
#, fuzzy
#| msgid "New"
msgctxt "Create new table"
msgid "New"
msgstr "Nieuw"

#: libraries/navigation/Nodes/Node_Trigger_Container.class.php:36
#, fuzzy
#| msgid "New"
msgctxt "Create new trigger"
msgid "New"
msgstr "Nieuw"

#: libraries/navigation/Nodes/Node_View_Container.class.php:26
#: libraries/plugins/export/ExportXml.class.php:125
msgid "Views"
msgstr "Views"

#: libraries/navigation/Nodes/Node_View_Container.class.php:36
#, fuzzy
#| msgid "New"
msgctxt "Create new view"
msgid "New"
msgstr "Nieuw"

#: libraries/operations.lib.php:75
msgid "Rename database to"
msgstr "Hernoem databank naar"

#: libraries/operations.lib.php:107
#, php-format
msgid "Database %s has been dropped."
msgstr "Databank %s werd verwijderd."

#: libraries/operations.lib.php:119
msgid "Remove database"
msgstr "Verwijder databank"

#: libraries/operations.lib.php:125
msgid "Drop the database (DROP)"
msgstr "Verwijder de databank (DROP)"

#: libraries/operations.lib.php:145 libraries/operations.lib.php:1015
#: tbl_tracking.php:505
msgid "Structure only"
msgstr "Alleen structuur"

#: libraries/operations.lib.php:146 libraries/operations.lib.php:1016
#: tbl_tracking.php:511
msgid "Structure and data"
msgstr "Structuur en gegevens"

#: libraries/operations.lib.php:147 libraries/operations.lib.php:1017
#: tbl_tracking.php:508
msgid "Data only"
msgstr "Alleen gegevens"

#: libraries/operations.lib.php:175
msgid "Copy database to"
msgstr "Kopiëer databank naar"

#: libraries/operations.lib.php:186
msgid "CREATE DATABASE before copying"
msgstr "CREATE DATABASE vóór het kopiëren"

#: libraries/operations.lib.php:199 libraries/operations.lib.php:1038
msgid "Add constraints"
msgstr "Voeg beperkingen toe"

#: libraries/operations.lib.php:207
msgid "Switch to copied database"
msgstr "Overschakelen naar de gekopieerde databank"

#: libraries/operations.lib.php:279
msgid "Edit or export relational schema"
msgstr "Bewerk of exporteer relationeel schema"

#: libraries/operations.lib.php:622
msgid "Alter table order by"
msgstr "Sorteer de tabel volgens"

#: libraries/operations.lib.php:630
msgid "(singly)"
msgstr "(apart)"

#: libraries/operations.lib.php:663
msgid "Move table to (database<b>.</b>table):"
msgstr "Verplaats tabel naar (databank<b>.</b>tabel):"

#: libraries/operations.lib.php:774
msgid "Table options"
msgstr "Tabelopties"

#: libraries/operations.lib.php:778
msgid "Rename table to"
msgstr "Tabel hernoemen naar"

#: libraries/operations.lib.php:795 libraries/tbl_properties.inc.php:840
#: server_engines.php:41
msgid "Storage Engine"
msgstr "Opslag-engine"

#: libraries/operations.lib.php:998
msgid "Copy table to (database<b>.</b>table):"
msgstr "Tabel kopiëren naar (databank<b>.</b>tabel):"

#: libraries/operations.lib.php:1053
msgid "Switch to copied table"
msgstr "Wissel naar de gekopieerde tabel"

#: libraries/operations.lib.php:1080
msgid "Table maintenance"
msgstr "Tabelonderhoud"

#: libraries/operations.lib.php:1118 libraries/structure.lib.php:312
msgid "Check table"
msgstr "Controleer tabel"

#: libraries/operations.lib.php:1131
msgid "Defragment table"
msgstr "Tabel defragmenteren"

#: libraries/operations.lib.php:1145 libraries/structure.lib.php:320
msgid "Analyze table"
msgstr "Analyseer tabel"

#: libraries/operations.lib.php:1158 libraries/structure.lib.php:317
msgid "Repair table"
msgstr "Repareer tabel"

#: libraries/operations.lib.php:1173 libraries/structure.lib.php:315
#: libraries/structure.lib.php:1663
msgid "Optimize table"
msgstr "Optimaliseer tabel"

#: libraries/operations.lib.php:1185
#, php-format
msgid "Table %s has been flushed"
msgstr "Tabel %s is geschoond"

#: libraries/operations.lib.php:1192
msgid "Flush the table (FLUSH)"
msgstr "De tabel leegmaken (FLUSH)"

#: libraries/operations.lib.php:1240
msgid "Delete data or table"
msgstr "Gegevens of tabel verwijderen"

#: libraries/operations.lib.php:1248
msgid "Empty the table (TRUNCATE)"
msgstr "De tabel leegmaken (TRUNCATE)"

#: libraries/operations.lib.php:1256
msgid "Delete the table (DROP)"
msgstr "De tabel verwijderen (DROP)"

#: libraries/operations.lib.php:1299
msgid "Analyze"
msgstr "Analyseren"

#: libraries/operations.lib.php:1300
msgid "Check"
msgstr "Controleren"

#: libraries/operations.lib.php:1301
msgid "Optimize"
msgstr "Optimaliseren"

#: libraries/operations.lib.php:1302
msgid "Rebuild"
msgstr "Heropbouwen"

#: libraries/operations.lib.php:1303
msgid "Repair"
msgstr "Repareren"

#: libraries/operations.lib.php:1310
msgid "Partition maintenance"
msgstr "Partitie-onderhoud"

#: libraries/operations.lib.php:1319
#, php-format
msgid "Partition %s"
msgstr "Partitie %s"

#: libraries/operations.lib.php:1338
msgid "Remove partitioning"
msgstr "Partitionering verwijderen"

#: libraries/operations.lib.php:1364
msgid "Check referential integrity:"
msgstr "Controleer referentiële integriteit:"

#: libraries/plugin_interface.lib.php:503
msgid "This format has no options"
msgstr "Dit formaat heeft geen opties"

#: libraries/plugins/auth/AuthenticationConfig.class.php:73
msgid "Cannot connect: invalid settings."
msgstr "Kan niet verbinden: ongeldige instellingen."

#: libraries/plugins/auth/AuthenticationConfig.class.php:85
#: libraries/plugins/auth/AuthenticationCookie.class.php:147
#: libraries/plugins/auth/AuthenticationHttp.class.php:70
#, php-format
msgid "Welcome to %s"
msgstr "Welkom bij %s"

#: libraries/plugins/auth/AuthenticationConfig.class.php:101
#, php-format
msgid ""
"You probably did not create a configuration file. You might want to use the "
"%1$ssetup script%2$s to create one."
msgstr ""
"U heeft waarschijnlijk geen configuratiebestand aangemaakt. Het beste kunt u "
"%1$ssetup script%2$s gebruiken om een te maken."

#: libraries/plugins/auth/AuthenticationConfig.class.php:121
msgid ""
"phpMyAdmin tried to connect to the MySQL server, and the server rejected the "
"connection. You should check the host, username and password in your "
"configuration and make sure that they correspond to the information given by "
"the administrator of the MySQL server."
msgstr ""
"phpMyAdmin probeerde met de MySQL-server te verbinden maar de server "
"weigerde de verbinding. Controleer de machine, de gebruikersnaam en het "
"wachtwoord in config.inc.php en zorg ervoor dat deze overeenkomen met de "
"informatie die u van de beheerder van de MySQL-server kreeg."

#: libraries/plugins/auth/AuthenticationCookie.class.php:44
msgid "Failed to use Blowfish from mcrypt!"
msgstr "Gebruik van Blowfish van mcrypt is niet gelukt!"

#: libraries/plugins/auth/AuthenticationCookie.class.php:88
msgid "Your session has expired. Please login again."
msgstr ""

#: libraries/plugins/auth/AuthenticationCookie.class.php:177
msgid "Log in"
msgstr "Aanmelden"

#: libraries/plugins/auth/AuthenticationCookie.class.php:185
#: libraries/plugins/auth/AuthenticationCookie.class.php:195
msgid "You can enter hostname/IP address and port separated by space."
msgstr ""
"U kunt een machinenaam/IP-adres en poortnummer gescheiden door een spatie "
"opgeven."

#: libraries/plugins/auth/AuthenticationCookie.class.php:188
msgid "Server:"
msgstr "Server:"

#: libraries/plugins/auth/AuthenticationCookie.class.php:200
msgid "Username:"
msgstr "Gebruikersnaam:"

#: libraries/plugins/auth/AuthenticationCookie.class.php:206
msgid "Password:"
msgstr "Wachtwoord:"

#: libraries/plugins/auth/AuthenticationCookie.class.php:212
msgid "Server Choice"
msgstr "Serverkeuze"

#: libraries/plugins/auth/AuthenticationCookie.class.php:567
#: libraries/plugins/auth/AuthenticationSignon.class.php:249
msgid ""
"Login without a password is forbidden by configuration (see AllowNoPassword)"
msgstr ""
"Aanmelden zonder wachtwoord is niet toegestaan door de instellingen (zie "
"AllowNoPassword)"

#: libraries/plugins/auth/AuthenticationCookie.class.php:574
#: libraries/plugins/auth/AuthenticationSignon.class.php:256
#, php-format
msgid "No activity within %s seconds; please log in again"
msgstr "Geen activiteit voor %s seconden of meer, meld a.u.b. opnieuw aan"

#: libraries/plugins/auth/AuthenticationCookie.class.php:579
#: libraries/plugins/auth/AuthenticationCookie.class.php:581
#: libraries/plugins/auth/AuthenticationSignon.class.php:265
msgid "Cannot log in to the MySQL server"
msgstr "Kan niet aanmelden op de MySQL-server"

#: libraries/plugins/auth/AuthenticationHttp.class.php:75
msgid "Wrong username/password. Access denied."
msgstr "Verkeerde gebruikersnaam/wachtwoord. Toegang geweigerd."

#: libraries/plugins/auth/AuthenticationSignon.class.php:102
msgid "Can not find signon authentication script:"
msgstr "Signon-authenticatiescript kon niet gevonden worden:"

#: libraries/plugins/auth/swekey/swekey.auth.lib.php:134
#, php-format
msgid "File %s does not contain any key id"
msgstr "Bestand %s bevat geen sleutel-ID"

#: libraries/plugins/auth/swekey/swekey.auth.lib.php:176
#: libraries/plugins/auth/swekey/swekey.auth.lib.php:196
msgid "Hardware authentication failed"
msgstr "Hardware-authenticatie mislukt"

#: libraries/plugins/auth/swekey/swekey.auth.lib.php:183
msgid "No valid authentication key plugged"
msgstr "Geen geldige authenticatiesleutel aanwezig"

#: libraries/plugins/auth/swekey/swekey.auth.lib.php:216
msgid "Authenticating…"
msgstr "Authenticeren…"

#: libraries/plugins/export/ExportCsv.class.php:93
#: libraries/plugins/import/ImportCsv.class.php:82
msgid "Columns separated with:"
msgstr "Velden beëindigd door:"

#: libraries/plugins/export/ExportCsv.class.php:97
#: libraries/plugins/import/ImportCsv.class.php:88
msgid "Columns enclosed with:"
msgstr "Velden ingesloten door:"

#: libraries/plugins/export/ExportCsv.class.php:101
#: libraries/plugins/import/ImportCsv.class.php:94
msgid "Columns escaped with:"
msgstr "Velden ontweken door:"

#: libraries/plugins/export/ExportCsv.class.php:105
#: libraries/plugins/import/ImportCsv.class.php:100
msgid "Lines terminated with:"
msgstr "Regels beëindigd door:"

#: libraries/plugins/export/ExportCsv.class.php:109
#: libraries/plugins/export/ExportExcel.class.php:58
#: libraries/plugins/export/ExportHtmlword.class.php:86
#: libraries/plugins/export/ExportLatex.class.php:181
#: libraries/plugins/export/ExportOds.class.php:71
#: libraries/plugins/export/ExportOdt.class.php:132
#: libraries/plugins/export/ExportTexytext.class.php:89
msgid "Replace NULL with:"
msgstr "Vervang NULL door:"

#: libraries/plugins/export/ExportCsv.class.php:114
#: libraries/plugins/export/ExportExcel.class.php:63
msgid "Remove carriage return/line feed characters within columns"
msgstr "Verwijder CRLF-tekens uit veldwaarden"

#: libraries/plugins/export/ExportExcel.class.php:78
msgid "Excel edition:"
msgstr "Excel-editie:"

#: libraries/plugins/export/ExportHtmlword.class.php:81
#: libraries/plugins/export/ExportLatex.class.php:157
#: libraries/plugins/export/ExportOdt.class.php:123
#: libraries/plugins/export/ExportTexytext.class.php:80
#: libraries/plugins/export/ExportXml.class.php:133
msgid "Data dump options"
msgstr "Datadump-opties"

#: libraries/plugins/export/ExportHtmlword.class.php:203
#: libraries/plugins/export/ExportOdt.class.php:258
#: libraries/plugins/export/ExportSql.class.php:1705
#: libraries/plugins/export/ExportTexytext.class.php:185
msgid "Dumping data for table"
msgstr "Gegevens worden uitgevoerd voor tabel"

#: libraries/plugins/export/ExportHtmlword.class.php:485
#: libraries/plugins/export/ExportOdt.class.php:565
#: libraries/plugins/export/ExportTexytext.class.php:436
#: libraries/rte/rte_list.lib.php:69 libraries/rte/rte_triggers.lib.php:387
msgid "Event"
msgstr "Gebeurtenis"

#: libraries/plugins/export/ExportHtmlword.class.php:486
#: libraries/plugins/export/ExportOdt.class.php:568
#: libraries/plugins/export/ExportTexytext.class.php:437
#: libraries/rte/rte_events.lib.php:513 libraries/rte/rte_routines.lib.php:995
#: libraries/rte/rte_triggers.lib.php:401
msgid "Definition"
msgstr "Definitie"

#: libraries/plugins/export/ExportHtmlword.class.php:551
#: libraries/plugins/export/ExportOdt.class.php:641
#: libraries/plugins/export/ExportSql.class.php:1455
#: libraries/plugins/export/ExportTexytext.class.php:496
msgid "Table structure for table"
msgstr "Tabelstructuur voor tabel"

#: libraries/plugins/export/ExportHtmlword.class.php:570
#: libraries/plugins/export/ExportOdt.class.php:665
#: libraries/plugins/export/ExportSql.class.php:1483
#: libraries/plugins/export/ExportTexytext.class.php:511
msgid "Structure for view"
msgstr "Structuur voor de view"

#: libraries/plugins/export/ExportHtmlword.class.php:579
#: libraries/plugins/export/ExportOdt.class.php:677
#: libraries/plugins/export/ExportSql.class.php:1500
#: libraries/plugins/export/ExportTexytext.class.php:518
msgid "Stand-in structure for view"
msgstr "Stand-in structuur voor view"

#: libraries/plugins/export/ExportLatex.class.php:43
msgid "Content of table @TABLE@"
msgstr "Inhoud van tabel @TABLE@"

#: libraries/plugins/export/ExportLatex.class.php:44
msgid "(continued)"
msgstr "(vervolgd)"

#: libraries/plugins/export/ExportLatex.class.php:45
msgid "Structure of table @TABLE@"
msgstr "Structuur van de tabel @TABLE@"

#: libraries/plugins/export/ExportLatex.class.php:116
#: libraries/plugins/export/ExportOdt.class.php:97
#: libraries/plugins/export/ExportSql.class.php:213
msgid "Object creation options"
msgstr "Object-aanmaakopties"

#: libraries/plugins/export/ExportLatex.class.php:126
#: libraries/plugins/export/ExportLatex.class.php:171
msgid "Table caption (continued)"
msgstr "Tabeltitel (vervolgd)"

#: libraries/plugins/export/ExportLatex.class.php:137
#: libraries/plugins/export/ExportOdt.class.php:103
#: libraries/plugins/export/ExportSql.class.php:114
msgid "Display foreign key relationships"
msgstr "Toon vreemde sleutel relaties"

#: libraries/plugins/export/ExportLatex.class.php:142
#: libraries/plugins/export/ExportOdt.class.php:108
msgid "Display comments"
msgstr "Toon kolomopmerkingen"

#: libraries/plugins/export/ExportLatex.class.php:147
#: libraries/plugins/export/ExportOdt.class.php:113
#: libraries/plugins/export/ExportSql.class.php:120
msgid "Display MIME types"
msgstr "Toon beschikbare MIME-types"

#: libraries/plugins/export/ExportLatex.class.php:218
#: libraries/plugins/export/ExportSql.class.php:601
#: libraries/plugins/export/ExportXml.class.php:191
#: libraries/replication_gui.lib.php:68 libraries/replication_gui.lib.php:195
#: libraries/replication_gui.lib.php:293 libraries/replication_gui.lib.php:296
#: libraries/replication_gui.lib.php:353
#: libraries/server_privileges.lib.php:1085
#: libraries/server_privileges.lib.php:1090
#: libraries/server_privileges.lib.php:1186
#: libraries/server_privileges.lib.php:1579
#: libraries/server_privileges.lib.php:2390 server_status.php:321 sql.php:1088
msgid "Host"
msgstr "Machine"

#: libraries/plugins/export/ExportLatex.class.php:223
#: libraries/plugins/export/ExportSql.class.php:608
#: libraries/plugins/export/ExportXml.class.php:196 sql.php:1091
msgid "Generation Time"
msgstr "Genereertijd"

#: libraries/plugins/export/ExportLatex.class.php:225
#: libraries/plugins/export/ExportSql.class.php:612
#: libraries/plugins/export/ExportXml.class.php:198
msgid "Server version"
msgstr "Serverversie"

#: libraries/plugins/export/ExportLatex.class.php:226
#: libraries/plugins/export/ExportSql.class.php:614
#: libraries/plugins/export/ExportXml.class.php:199
msgid "PHP Version"
msgstr "PHP-versie"

#: libraries/plugins/export/ExportMediawiki.class.php:84
msgid "Export table names"
msgstr "Tabelnamen exporteren"

#: libraries/plugins/export/ExportMediawiki.class.php:90
msgid "Export table headers"
msgstr "Exporteer tabel hoofdingen"

#: libraries/plugins/export/ExportPdf.class.php:97
msgid "(Generates a report containing the data of a single table)"
msgstr "(Genereert een rapport met de gegevens van een enkele tabel)"

#: libraries/plugins/export/ExportPdf.class.php:102
msgid "Report title:"
msgstr "Rapporttitel:"

#: libraries/plugins/export/ExportSql.class.php:90
msgid ""
"Display comments <i>(includes info such as export timestamp, PHP version, "
"and server version)</i>"
msgstr ""
"Opmerkingen weergeven <i>(bevat informatie zoals tijdstip van export, PHP-"
"versie en serverversie)</i>"

#: libraries/plugins/export/ExportSql.class.php:99
msgid "Additional custom header comment (\\n splits lines):"
msgstr "Een opmerking toevoegen in de header (\\n om regels af te breken):"

#: libraries/plugins/export/ExportSql.class.php:106
msgid ""
"Include a timestamp of when databases were created, last updated, and last "
"checked"
msgstr ""
"Voeg een tijdstip toe waarop databanken aangemaakt, laatst bijgewerkt en "
"laatst bekeken werden"

#: libraries/plugins/export/ExportSql.class.php:163
msgid ""
"Database system or older MySQL server to maximize output compatibility with:"
msgstr ""
"Databanksysteem of oudere MySQL-server om uitvoercompatibiliteit mee te "
"maximaliseren:"

#: libraries/plugins/export/ExportSql.class.php:184
#: libraries/plugins/export/ExportSql.class.php:241
#: libraries/plugins/export/ExportSql.class.php:249
#, php-format
msgid "Add %s statement"
msgstr "%s statement toevoegen"

#: libraries/plugins/export/ExportSql.class.php:220
msgid "Add statements:"
msgstr "Statements toevoegen:"

#: libraries/plugins/export/ExportSql.class.php:279
msgid ""
"Enclose table and column names with backquotes <i>(Protects column and table "
"names formed with special characters or keywords)</i>"
msgstr ""
"Voeg aanhalingstekens toe aan tabel- en kolomnamen <i>(Beschermt tabel- en "
"kolomnamen die speciale tekens en sleutelwoorden bevatten)</i>"

#: libraries/plugins/export/ExportSql.class.php:295
#, fuzzy
#| msgid "Object creation options"
msgid "Data creation options"
msgstr "Object-aanmaakopties"

#: libraries/plugins/export/ExportSql.class.php:299
#: libraries/plugins/export/ExportSql.class.php:1649
msgid "Truncate table before insert"
msgstr "Tabel leegmaken voor invoegen"

#: libraries/plugins/export/ExportSql.class.php:305
msgid "Instead of <code>INSERT</code> statements, use:"
msgstr "In plaats van <code>INSERT</code>-opdrachten, gebruik:"

#: libraries/plugins/export/ExportSql.class.php:311
msgid "<code>INSERT DELAYED</code> statements"
msgstr "<code>INSERT DELAYED</code>-opdrachten"

#: libraries/plugins/export/ExportSql.class.php:322
#: libraries/plugins/export/ExportSql.class.php:352
msgid "<code>INSERT IGNORE</code> statements"
msgstr "<code>INSERT IGNORE</code>-opdrachten"

#: libraries/plugins/export/ExportSql.class.php:335
msgid "Function to use when dumping data:"
msgstr "Functie om te gebruiken bij het verwijderen van gegevens:"

#: libraries/plugins/export/ExportSql.class.php:348
msgid "Syntax to use when inserting data:"
msgstr "Syntax om te gebruiken bij het toevoegen van gegevens:"

#: libraries/plugins/export/ExportSql.class.php:356
msgid ""
"include column names in every <code>INSERT</code> statement <br /> &nbsp; "
"&nbsp; &nbsp; Example: <code>INSERT INTO tbl_name (col_A,col_B,col_C) VALUES "
"(1,2,3)</code>"
msgstr ""
"neem kolomnamen op in elke <code>INSERT</code>-opdracht <br /> &nbsp; &nbsp; "
"&nbsp; Voorbeeld: <code>INSERT INTO tbl_naam (kol_A,kol_B,kol_C) VALUES "
"(1,2,3)</code>"

#: libraries/plugins/export/ExportSql.class.php:361
msgid ""
"insert multiple rows in every <code>INSERT</code> statement<br /> &nbsp; "
"&nbsp; &nbsp; Example: <code>INSERT INTO tbl_name VALUES (1,2,3), (4,5,6), "
"(7,8,9)</code>"
msgstr ""
"voeg meerdere rijen toe bij elke <code>INSERT</code>-opdracht<br /> &nbsp; "
"&nbsp; &nbsp; Voorbeeld: <code>INSERT INTO tbl_naam VALUES (1,2,3), (4,5,6), "
"(7,8,9)</code>"

#: libraries/plugins/export/ExportSql.class.php:366
msgid ""
"both of the above<br /> &nbsp; &nbsp; &nbsp; Example: <code>INSERT INTO "
"tbl_name (col_A,col_B) VALUES (1,2,3), (4,5,6), (7,8,9)</code>"
msgstr ""
"beide van bovenstaande<br /> &nbsp; &nbsp; &nbsp; Voorbeeld: <code>INSERT "
"INTO tbl_naam (kol_A,kol_B) VALUES (1,2,3), (4,5,6), (7,8,9)</code>"

#: libraries/plugins/export/ExportSql.class.php:371
msgid ""
"neither of the above<br /> &nbsp; &nbsp; &nbsp; Example: <code>INSERT INTO "
"tbl_name VALUES (1,2,3)</code>"
msgstr ""
"geen van bovenstaande<br /> &nbsp; &nbsp; &nbsp; Voorbeeld: <code>INSERT "
"INTO tbl_naam VALUES (1,2,3)</code>"

#: libraries/plugins/export/ExportSql.class.php:390
msgid ""
"Dump binary columns in hexadecimal notation <i>(for example, \"abc\" becomes "
"0x616263)</i>"
msgstr ""
"Dump kolommen in binair formaat met hexadecimale notatie <i>(bijvoorbeeld, "
"\"abc\" wordt 0x616263)</i>"

#: libraries/plugins/export/ExportSql.class.php:403
msgid ""
"Dump TIMESTAMP columns in UTC <i>(enables TIMESTAMP columns to be dumped and "
"reloaded between servers in different time zones)</i>"
msgstr ""
"Dump TIMESTAMP-kolommen in UTC <i>(dit laat toe dat TIMESTAMP-kolommen "
"gedumpt en opnieuw ingeladen kunnen worden in servers in verschillende "
"tijdszones)</i>"

#: libraries/plugins/export/ExportSql.class.php:1197
msgid "Constraints for dumped tables"
msgstr "Beperkingen voor gedumpte tabellen"

#: libraries/plugins/export/ExportSql.class.php:1208
msgid "Constraints for table"
msgstr "Beperkingen voor tabel"

#: libraries/plugins/export/ExportSql.class.php:1349
msgid "MIME TYPES FOR TABLE"
msgstr "MIME-TYPES VOOR TABEL"

#: libraries/plugins/export/ExportSql.class.php:1374
msgid "RELATIONS FOR TABLE"
msgstr "RELATIES VOOR TABEL"

#: libraries/plugins/export/ExportSql.class.php:1566
msgid "Error reading data:"
msgstr "Fout bij het lezen van gegevens:"

#: libraries/plugins/export/ExportXml.class.php:102
msgid "Object creation options (all are recommended)"
msgstr "Object-aanmaakopties (alle zijn aangeraden)"

#: libraries/plugins/export/ExportXml.class.php:137
msgid "Export contents"
msgstr "Exporteerinhoud"

#: libraries/plugins/import/ImportCsv.class.php:109
#: libraries/plugins/import/ImportOds.class.php:74
msgid ""
"The first line of the file contains the table column names <i>(if this is "
"unchecked, the first line will become part of the data)</i>"
msgstr ""
"De eerste regel van het bestand bevat kolomnamen <i>(als dit niet aangevinkt "
"is, wordt de eerste regel beschouwd als gegevens)</i>"

#: libraries/plugins/import/ImportCsv.class.php:118
msgid ""
"If the data in each row of the file is not in the same order as in the "
"database, list the corresponding column names here. Column names must be "
"separated by commas and not enclosed in quotations."
msgstr ""
"Als de gegevens in elke regel van het bestand niet in dezelfde volgorde "
"staan als deze van de databank, vul hier dan de overeenkomstige kolomnamen "
"in. Kolomnamen moeten gescheiden worden door komma's en mogen niet voorzien "
"zijn van aanhalingstekens."

#: libraries/plugins/import/ImportCsv.class.php:127
msgid "Column names: "
msgstr "Kolomnamen: "

#: libraries/plugins/import/ImportCsv.class.php:177
#: libraries/plugins/import/ImportCsv.class.php:192
#: libraries/plugins/import/ImportCsv.class.php:199
#: libraries/plugins/import/ImportCsv.class.php:206
#, php-format
msgid "Invalid parameter for CSV import: %s"
msgstr "Ongeldige parameter voor CSV-import: %s"

#: libraries/plugins/import/ImportCsv.class.php:257
#, php-format
msgid ""
"Invalid column (%s) specified! Ensure that columns names are spelled "
"correctly, separated by commas, and not enclosed in quotes."
msgstr ""
"Ongeldige kolom (%s) gespecifieerd! Zorg ervoor dat de kolomnamen juist "
"gespeld zijn, gescheiden door komma's en niet voorzien van aanhalingstekens."

#: libraries/plugins/import/ImportCsv.class.php:325
#: libraries/plugins/import/ImportCsv.class.php:600
#, php-format
msgid "Invalid format of CSV input on line %d."
msgstr "Ongeldig formaat van CSV-invoer op regel %d."

#: libraries/plugins/import/ImportCsv.class.php:481
#, php-format
msgid "Invalid column count in CSV input on line %d."
msgstr "Verkeerd aantal velden in CSV-invoer op regel %d."

#: libraries/plugins/import/ImportLdi.class.php:125
msgid "This plugin does not support compressed imports!"
msgstr "Deze plugin heeft geen ondersteuning voor gecomprimeerde imports!"

#: libraries/plugins/import/ImportMediawiki.class.php:56
msgid "MediaWiki Table"
msgstr "MediaWiki-tabel"

#: libraries/plugins/import/ImportMediawiki.class.php:303
#, fuzzy, php-format
#| msgid "Invalid format of CSV input on line %d."
msgid "Invalid format of mediawiki input on line: <br />%s."
msgstr "Ongeldig formaat van CSV-invoer op regel %d."

#: libraries/plugins/import/ImportOds.class.php:88
msgid "Import percentages as proper decimals <i>(ex. 12.00% to .12)</i>"
msgstr "Percentages als decimalen importeren <i>(12.00% naar ,12)</i>"

#: libraries/plugins/import/ImportOds.class.php:94
msgid "Import currencies <i>(ex. $5.00 to 5.00)</i>"
msgstr "Valuta importeren <i>($5.00 naar 5.00)</i>"

#: libraries/plugins/import/ImportOds.class.php:172
#: libraries/plugins/import/ImportXml.class.php:131
#: libraries/plugins/import/ImportXml.class.php:193
msgid ""
"The XML file specified was either malformed or incomplete. Please correct "
"the issue and try again."
msgstr ""
"Het XML-bestand was beschadigd of onvolledig. Repareer het bestand en "
"probeer opnieuw."

#: libraries/plugins/import/ImportShp.class.php:53
msgid "ESRI Shape File"
msgstr "ESRI-vormbestand"

#: libraries/plugins/import/ImportShp.class.php:154
#, php-format
msgid "There was an error importing the ESRI shape file: \"%s\"."
msgstr ""
"Er is een fout opgetreden bij het importeren van het ESRI-vormbestand: \"%s"
"\"."

#: libraries/plugins/import/ImportShp.class.php:207
msgid ""
"You tried to import an invalid file or the imported file contains invalid "
"data"
msgstr ""
"U probeerde een ongeldig bestand te importeren, of het geïmporteerde bestand "
"bevat ongeldige gegevens"

#: libraries/plugins/import/ImportShp.class.php:213
#, php-format
msgid "MySQL Spatial Extension does not support ESRI type \"%s\"."
msgstr "De extensie MySQL Spatial ondersteunt ESRI-type \"%s\" niet."

#: libraries/plugins/import/ImportShp.class.php:261
msgid "The imported file does not contain any data"
msgstr "Het geïmporteerde bestand bevat geen gegevens"

#: libraries/plugins/import/ImportSql.class.php:71
msgid "SQL compatibility mode:"
msgstr "SQL-compatibiliteitsmodus:"

#: libraries/plugins/import/ImportSql.class.php:83
msgid "Do not use <code>AUTO_INCREMENT</code> for zero values"
msgstr "Gebruik geen <code>AUTO_INCREMENT</code> voor 0-waarden"

#: libraries/plugins/import/ImportXml.class.php:53
msgid "XML"
msgstr "XML"

#: libraries/plugins/import/ShapeRecord.class.php:58
#, php-format
msgid "Geometry type '%s' is not supported by MySQL."
msgstr ""

#: libraries/plugins/transformations/abstract/AppendTransformationsPlugin.class.php:32
msgid ""
"Appends text to a string. The only option is the text to be appended "
"(enclosed in single quotes, default empty string)."
msgstr ""
"Voegt een tekst toe aan een tekenreeks. De enige optie is de tekst die "
"toegevoegd zal worden (voorzien van enkele aanhalingstekens, standaard een "
"lege tekenreeks)."

#: libraries/plugins/transformations/abstract/DateFormatTransformationsPlugin.class.php:31
msgid ""
"Displays a TIME, TIMESTAMP, DATETIME or numeric unix timestamp column as "
"formatted date. The first option is the offset (in hours) which will be "
"added to the timestamp (Default: 0). Use second option to specify a "
"different date/time format string. Third option determines whether you want "
"to see local date or UTC one (use \"local\" or \"utc\" strings) for that. "
"According to that, date format has different value - for \"local\" see the "
"documentation for PHP's strftime() function and for \"utc\" it is done using "
"gmdate() function."
msgstr ""
"Toont een veld met TIME, TIMESTAMP, DATETIME of numerieke Unix-tijdstempel "
"als een opgemaakte datum. De eerste optie is de offset (in uren) welke aan "
"de tijdstempel zal worden toegevoegd (Standaard: 0). De tweede optie kan "
"worden gebruikt om een alternatieve opmaak te specificeren. Als derde optie "
"kan worden opgegeven of de lokale tijd, of de UTC-variant moet worden "
"gebruikt (gebruik \"local\" of \"utc\"). Afhankelijk hiervan verschilt de "
"opmaakcode - voor \"local\", zie de documentatie van de PHP-functie strftime"
"() en voor \"utc\" de functie gmdate()."

#: libraries/plugins/transformations/abstract/DownloadTransformationsPlugin.class.php:31
msgid ""
"Displays a link to download the binary data of the column. You can use the "
"first option to specify the filename, or use the second option as the name "
"of a column which contains the filename. If you use the second option, you "
"need to set the first option to the empty string."
msgstr ""
"Toon een link om de binaire gegevens van een veld te downloaden. De eerste "
"optie is de bestandsnaam van het binaire bestand, de tweede optie is een "
"mogelijke veldnaam uit de tabel, welke de bestandsnaam bevat. Wanneer de "
"tweede optie wordt gekozen is het vereist dat de eerste optie leeg is."

#: libraries/plugins/transformations/abstract/ExternalTransformationsPlugin.class.php:31
#, fuzzy
#| msgid ""
#| "LINUX ONLY: Launches an external application and feeds it the column data "
#| "via standard input. Returns the standard output of the application. The "
#| "default is Tidy, to pretty-print HTML code. For security reasons, you "
#| "have to manually edit the file libraries/transformations/"
#| "text_plain__external.inc.php and list the tools you want to make "
#| "available. The first option is then the number of the program you want to "
#| "use and the second option is the parameters for the program. The third "
#| "option, if set to 1, will convert the output using htmlspecialchars() "
#| "(Default 1). The fourth option, if set to 1, will prevent wrapping and "
#| "ensure that the output appears all on one line (Default 1)."
msgid ""
"LINUX ONLY: Launches an external application and feeds it the column data "
"via standard input. Returns the standard output of the application. The "
"default is Tidy, to pretty-print HTML code. For security reasons, you have "
"to manually edit the file libraries/plugins/transformations/"
"Text_Plain_External.class.php and list the tools you want to make available. "
"The first option is then the number of the program you want to use and the "
"second option is the parameters for the program. The third option, if set to "
"1, will convert the output using htmlspecialchars() (Default 1). The fourth "
"option, if set to 1, will prevent wrapping and ensure that the output "
"appears all on one line (Default 1)."
msgstr ""
"ALLEEN LINUX: Start een externe applicatie op en voedt het veld data via "
"standaard invoer. Geeft standaard uitvoer van de applicatie terug. Standaard "
"is Tidy, om nette HTML-code te tonen. Om veiligheidsredenen zult u handmatig "
"het bestand libraries/transformations/text_plain__external.inc.php moeten "
"aanpassen en de tools die u mag draaien invoegen. De eerste optie is het "
"nummer van het programma dat u wilt gebruiken, de tweede optie zijn de "
"parameters voor dit programma. De derde parameter, wanneer ingesteld op 1, "
"zal de output omzetten door middel van htmlspecialchars() (Standaard is 1). "
"Een vierde parameter, wanneer ingesteld als 1 zal NOWRAP aan de inhoudscel "
"toevoegen, zodat de gehele output getoond zal worden zonder te "
"herstructureren (Standaard 1)."

#: libraries/plugins/transformations/abstract/FormattedTransformationsPlugin.class.php:31
msgid ""
"Displays the contents of the column as-is, without running it through "
"htmlspecialchars(). That is, the column is assumed to contain valid HTML."
msgstr ""
"Behoudt de originele waarde van het veld, zonder htmlspecialchars() toe te "
"passen. Er vanuit gegaan dat het veld geldige HTML bevat."

#: libraries/plugins/transformations/abstract/HexTransformationsPlugin.class.php:31
msgid ""
"Displays hexadecimal representation of data. Optional first parameter "
"specifies how often space will be added (defaults to 2 nibbles)."
msgstr ""
"Toont hexadecimale weergave van gegevens. De optionele parameter geeft aan "
"wanneer er een spatie moet worden opgenomen (standaard elke 2 nibbles)."

#: libraries/plugins/transformations/abstract/ImageLinkTransformationsPlugin.class.php:33
msgid "Displays a link to download this image."
msgstr "Toont een link om deze afbeelding te downloaden."

#: libraries/plugins/transformations/abstract/InlineTransformationsPlugin.class.php:33
msgid ""
"Displays a clickable thumbnail. The options are the maximum width and height "
"in pixels. The original aspect ratio is preserved."
msgstr ""
"Toont een klikbare miniatuurweergave. Opties zijn maximale breedte en hoogte "
"in pixels. De originele verhouding wordt behouden."

#: libraries/plugins/transformations/abstract/LongToIPv4TransformationsPlugin.class.php:31
msgid ""
"Converts an (IPv4) Internet network address into a string in Internet "
"standard dotted format."
msgstr ""
"Zet een (IPv4-)internetnetwerkadres om in een tekenreeks volgens het "
"standaard formaat met punten."

#: libraries/plugins/transformations/abstract/SQLTransformationsPlugin.class.php:31
msgid "Formats text as SQL query with syntax highlighting."
msgstr "Maakt de tekst op als een SQL-query met syntaxmarkeringen."

#: libraries/plugins/transformations/abstract/SubstringTransformationsPlugin.class.php:31
msgid ""
"Displays a part of a string. The first option is the number of characters to "
"skip from the beginning of the string (Default 0). The second option is the "
"number of characters to return (Default: until end of string). The third "
"option is the string to append and/or prepend when truncation occurs "
"(Default: \"...\")."
msgstr ""
"Toont alleen een stuk van een string. De eerst optie is een offset om te "
"bepalen waar de output van uw tekst start (Standaard 0). De tweede optie is "
"een offset van de hoeveelheid tekst die terug wordt gegeven (Standaard: tot "
"het einde van de string). De derde optie definieert welke karakters worden "
"toegevoegd aan de output wanneer een substring wordt teruggegeven "
"(Standaard: \"...\")."

#: libraries/plugins/transformations/abstract/TextImageLinkTransformationsPlugin.class.php:33
msgid ""
"Displays an image and a link; the column contains the filename. The first "
"option is a URL prefix like \"http://www.example.com/\". The second and "
"third options are the width and the height in pixels."
msgstr ""
"Toont een afbeelding en een link; het veld bevat de bestandsnaam. De eerste "
"optie is een URL-voorvoegsel zoals \"http://www.example.com/\", de tweede "
"optie is de breedte in pixels, de derde is de hoogte."

#: libraries/plugins/transformations/abstract/TextLinkTransformationsPlugin.class.php:33
msgid ""
"Displays a link; the column contains the filename. The first option is a URL "
"prefix like \"http://www.example.com/\". The second option is a title for "
"the link."
msgstr ""
"Toont een link; het veld bevat de bestandsnaam. De eerste optie is een URL-"
"voorvoegsel zoals \"http://www.example.com/\", de tweede optie is de titel "
"voor de link."

#: libraries/relation.lib.php:87
msgid "not OK"
msgstr "Niet goed"

#: libraries/relation.lib.php:94
msgctxt "Correctly working"
msgid "OK"
msgstr "OK"

#: libraries/relation.lib.php:97
msgid "Enabled"
msgstr "Ingeschakeld"

#: libraries/relation.lib.php:104 libraries/relation.lib.php:122
#: pmd_relation_new.php:82
msgid "General relation features"
msgstr "Algemene relatie-opties"

#: libraries/relation.lib.php:133
msgid "Display Features"
msgstr "Toon Opties"

#: libraries/relation.lib.php:150
msgid "Creation of PDFs"
msgstr "Aanmaken van PDF-bestanden"

#: libraries/relation.lib.php:161
msgid "Displaying Column Comments"
msgstr "Toon kolomopmerkingen"

#: libraries/relation.lib.php:167 libraries/tbl_properties.inc.php:169
#: transformation_overview.php:38
msgid "Browser transformation"
msgstr "Browsertransformaties"

#: libraries/relation.lib.php:173
msgid ""
"Please see the documentation on how to update your column_comments table"
msgstr ""
"Raadpleeg de documentatie over hoe u de tabel column_comments kunt bijwerkt"

#: libraries/relation.lib.php:183 libraries/sql_query_form.lib.php:389
msgid "Bookmarked SQL query"
msgstr "Opgeslagen SQL-query"

#: libraries/relation.lib.php:194 querywindow.php:70 querywindow.php:154
msgid "SQL history"
msgstr "SQL-geschiedenis"

#: libraries/relation.lib.php:216
msgid "Persistent recently used tables"
msgstr "Persistente recent gebruikte tabellen"

#: libraries/relation.lib.php:227
msgid "Persistent tables' UI preferences"
msgstr "Persistente interfacevoorkeuren voor tabellen"

#: libraries/relation.lib.php:249
msgid "User preferences"
msgstr "Gebruikersvoorkeuren"

#: libraries/relation.lib.php:255
msgid "Quick steps to setup advanced features:"
msgstr "Snelle stappen voor het instellen van geavanceerde functies:"

#: libraries/relation.lib.php:259
msgid ""
"Create the needed tables with the <code>examples/create_tables.sql</code>."
msgstr ""
"Maak de benodigde tabellen aan met <code>examples/create_tables.sql</code>."

# hem/haar/het past beter maar het geslacht van de gebruiker is
# onvoorspelbaar.
#: libraries/relation.lib.php:265
msgid "Create a pma user and give access to these tables."
msgstr "Maak een pma-gebruiker aan en verleen die toegang tot deze tabellen."

#: libraries/relation.lib.php:270
msgid ""
"Enable advanced features in configuration file (<code>config.inc.php</"
"code>), for example by starting from <code>config.sample.inc.php</code>."
msgstr ""
"Geavanceerde functionaliteit kan in het configuratiebestand (<code>config."
"inc.php</code>) ingeschakeld worden, als voorbeeld kunt u gebruik maken van "
"<code>config.sample.inc.php</code>."

#: libraries/relation.lib.php:278
msgid "Re-login to phpMyAdmin to load the updated configuration file."
msgstr ""
"Meld opnieuw aan bij phpMyAdmin om het bijgewerkte configuratiebestand te "
"laden."

#: libraries/relation.lib.php:1380
msgid "no description"
msgstr "Geen beschrijving aanwezig"

#: libraries/replication_gui.lib.php:35
#: libraries/server_privileges.lib.php:790
msgid "Uncheck All"
msgstr "Deselecteer alles"

#: libraries/replication_gui.lib.php:56
msgid "Slave configuration"
msgstr "Slave-instellingen"

#: libraries/replication_gui.lib.php:56 server_replication.php:333
msgid "Change or reconfigure master server"
msgstr "Masterserver wijzigen"

#: libraries/replication_gui.lib.php:57
msgid ""
"Make sure, you have unique server-id in your configuration file (my.cnf). If "
"not, please add the following line into [mysqld] section:"
msgstr ""
"Let er op dat u op iedere MySQL-server een uniek server-id heeft ingesteld "
"in het configuratiebestand (my.cnf). Zoniet voeg dan de onderstaande regels "
"toe aan de sectie [mysqld]:"

#: libraries/replication_gui.lib.php:60 libraries/replication_gui.lib.php:61
#: libraries/replication_gui.lib.php:273 libraries/replication_gui.lib.php:276
#: libraries/replication_gui.lib.php:283
#: libraries/server_privileges.lib.php:1035
#: libraries/server_privileges.lib.php:1040
#: libraries/server_privileges.lib.php:1070
msgid "User name"
msgstr "Gebruikersnaam"

#: libraries/replication_gui.lib.php:72
msgid "Port"
msgstr "Poort"

#: libraries/replication_gui.lib.php:112
msgid "Master status"
msgstr "Master-status"

#: libraries/replication_gui.lib.php:114
msgid "Slave status"
msgstr "Slave-status"

#: libraries/replication_gui.lib.php:123 libraries/sql_query_form.lib.php:401
#: server_status_variables.php:232 server_variables.php:166
msgid "Variable"
msgstr "Variabelen"

#: libraries/replication_gui.lib.php:194 server_binlog.php:187
msgid "Server ID"
msgstr "Server-ID"

#: libraries/replication_gui.lib.php:213
msgid ""
"Only slaves started with the --report-host=host_name option are visible in "
"this list."
msgstr ""
"Enkel slaves gestart met de optie --report-host=host_name zijn zichtbaar in "
"deze lijst."

#: libraries/replication_gui.lib.php:264 server_replication.php:183
msgid "Add slave replication user"
msgstr "Gebruiker voor de slave-replicatie toevoegen"

#: libraries/replication_gui.lib.php:278
#: libraries/server_privileges.lib.php:1054
msgid "Any user"
msgstr "Elke gebruiker"

#: libraries/replication_gui.lib.php:279 libraries/replication_gui.lib.php:347
#: libraries/replication_gui.lib.php:372
#: libraries/server_privileges.lib.php:1063
#: libraries/server_privileges.lib.php:1179
#: libraries/server_privileges.lib.php:1218
#: libraries/server_privileges.lib.php:2286
#: libraries/server_privileges.lib.php:2342
msgid "Use text field"
msgstr "Tekstveld gebruiken"

#: libraries/replication_gui.lib.php:326
#: libraries/server_privileges.lib.php:1143
msgid "Any host"
msgstr "Elke machine"

#: libraries/replication_gui.lib.php:330
#: libraries/server_privileges.lib.php:1151
msgid "Local"
msgstr "lokaal"

#: libraries/replication_gui.lib.php:336
#: libraries/server_privileges.lib.php:1160
msgid "This Host"
msgstr "Deze machine"

#: libraries/replication_gui.lib.php:342
#: libraries/server_privileges.lib.php:1170
msgid "Use Host Table"
msgstr "Gebruik hosttabel"

#: libraries/replication_gui.lib.php:356
#: libraries/server_privileges.lib.php:1189
msgid ""
"When Host table is used, this field is ignored and values stored in Host "
"table are used instead."
msgstr ""
"Indien er gebruik wordt gemaakt van de hosttabel is dit veld niet van "
"toepassing."

#: libraries/replication_gui.lib.php:386
msgid "Generate Password"
msgstr "Wachtwoord genereren"

#: libraries/rte/rte_events.lib.php:110 libraries/rte/rte_events.lib.php:119
#: libraries/rte/rte_events.lib.php:157 libraries/rte/rte_routines.lib.php:288
#: libraries/rte/rte_routines.lib.php:297
#: libraries/rte/rte_routines.lib.php:336
#: libraries/rte/rte_routines.lib.php:1370
#: libraries/rte/rte_triggers.lib.php:82 libraries/rte/rte_triggers.lib.php:91
#: libraries/rte/rte_triggers.lib.php:129
#, php-format
msgid "The following query has failed: \"%s\""
msgstr "De volgende query is mislukt: \"%s\""

#: libraries/rte/rte_events.lib.php:134
msgid "Sorry, we failed to restore the dropped event."
msgstr "Herstellen van de verwijderde gebeurtenis is mislukt."

#: libraries/rte/rte_events.lib.php:137 libraries/rte/rte_routines.lib.php:315
#: libraries/rte/rte_triggers.lib.php:109
msgid "The backed up query was:"
msgstr "De geback-upte query was:"

#: libraries/rte/rte_events.lib.php:144
#, php-format
msgid "Event %1$s has been modified."
msgstr "Gebeurtenis %1$s werd gewijzigd."

#: libraries/rte/rte_events.lib.php:164
#, php-format
msgid "Event %1$s has been created."
msgstr "Gebeurtenis %1$s werd aangemaakt."

#: libraries/rte/rte_events.lib.php:175 libraries/rte/rte_routines.lib.php:355
#: libraries/rte/rte_triggers.lib.php:147
msgid "<b>One or more errors have occured while processing your request:</b>"
msgstr ""
"<b>Een of meer fouten zijn opgetreden tijdens het uitvoeren van uw opdracht:"
"</b>"

#: libraries/rte/rte_events.lib.php:228
msgid "Edit event"
msgstr "Gebeurtenis bewerken"

#: libraries/rte/rte_events.lib.php:255 libraries/rte/rte_routines.lib.php:435
#: libraries/rte/rte_routines.lib.php:1396
#: libraries/rte/rte_routines.lib.php:1434
#: libraries/rte/rte_triggers.lib.php:230
msgid "Error in processing request"
msgstr "Fout tijdens het uitvoeren van de opdracht"

#: libraries/rte/rte_events.lib.php:417 libraries/rte/rte_routines.lib.php:900
#: libraries/rte/rte_triggers.lib.php:347
msgid "Details"
msgstr "Details"

#: libraries/rte/rte_events.lib.php:420
msgid "Event name"
msgstr "Gebeurtenisnaam"

#: libraries/rte/rte_events.lib.php:441 server_binlog.php:186
msgid "Event type"
msgstr "Gebeurtenistype"

#: libraries/rte/rte_events.lib.php:463 libraries/rte/rte_routines.lib.php:921
#, php-format
msgid "Change to %s"
msgstr "Veranderen naar %s"

#: libraries/rte/rte_events.lib.php:469
msgid "Execute at"
msgstr "Uitvoeren om"

#: libraries/rte/rte_events.lib.php:477
msgid "Execute every"
msgstr "Uitvoeren iedere"

#: libraries/rte/rte_events.lib.php:496
msgctxt "Start of recurring event"
msgid "Start"
msgstr "Begin"

#: libraries/rte/rte_events.lib.php:505
msgctxt "End of recurring event"
msgid "End"
msgstr "Einde"

#: libraries/rte/rte_events.lib.php:519
msgid "On completion preserve"
msgstr "Na afloop behouden"

# Not the best translation, suggestions are welcome
#: libraries/rte/rte_events.lib.php:524
#: libraries/rte/rte_routines.lib.php:1005
#: libraries/rte/rte_triggers.lib.php:407
msgid "Definer"
msgstr "Naam"

#: libraries/rte/rte_events.lib.php:567
#: libraries/rte/rte_routines.lib.php:1070
#: libraries/rte/rte_triggers.lib.php:445
msgid "The definer must be in the \"username@hostname\" format"
msgstr "De naam moet het formaat \"gebruikersnaam@computernaam\" hebben"

#: libraries/rte/rte_events.lib.php:574
msgid "You must provide an event name"
msgstr "Gelieve een naam van een gebeurtenis in te geven"

#: libraries/rte/rte_events.lib.php:588
msgid "You must provide a valid interval value for the event."
msgstr ""
"Gelieve een geldige waarde in te geven voor het interval van de gebeurtenis."

#: libraries/rte/rte_events.lib.php:603
msgid "You must provide a valid execution time for the event."
msgstr "Gelieve een geldige uitvoeringstijd in te geven voor de gebeurtenis."

#: libraries/rte/rte_events.lib.php:607
msgid "You must provide a valid type for the event."
msgstr "Gelieve een geldig type in te geven voor de gebeurtenis."

#: libraries/rte/rte_events.lib.php:631
msgid "You must provide an event definition."
msgstr "Gelieve een definitie voor de gebeurtenis in te geven."

#: libraries/rte/rte_footer.lib.php:91
msgid "OFF"
msgstr "UIT"

#: libraries/rte/rte_footer.lib.php:96
msgid "ON"
msgstr "AAN"

#: libraries/rte/rte_footer.lib.php:108
msgid "Event scheduler status"
msgstr "Status van de gebeurtenis-scheduler"

#: libraries/rte/rte_list.lib.php:55
msgid "Returns"
msgstr "Geeft terug"

#: libraries/rte/rte_routines.lib.php:69
msgid ""
"You are using PHP's deprecated 'mysql' extension, which is not capable of "
"handling multi queries. [strong]The execution of some stored routines may "
"fail![/strong] Please use the improved 'mysqli' extension to avoid any "
"problems."
msgstr ""
"U gebruikt de verouderde 'mysql'-uitbreiding, die niet in staat is om met "
"meerdere queries om te gaan. [strong]De uitvoering van sommige opgeslagen "
"routines kan mislukken![/strong] Gelieve de verbeterde 'mysqli'-uitbreiding "
"te gebruiken om problemen te vermijden."

#: libraries/rte/rte_routines.lib.php:280
#: libraries/rte/rte_routines.lib.php:1079
#, php-format
msgid "Invalid routine type: \"%s\""
msgstr "Ongeldig routine-type: \"%s\""

#: libraries/rte/rte_routines.lib.php:312
msgid "Sorry, we failed to restore the dropped routine."
msgstr "Het terugzetten van de verwijderde routine is mislukt."

#: libraries/rte/rte_routines.lib.php:322
#, php-format
msgid "Routine %1$s has been modified."
msgstr "Routine %1$s werd gewijzigd."

#: libraries/rte/rte_routines.lib.php:343
#, php-format
msgid "Routine %1$s has been created."
msgstr "Routine %1$s werd aangemaakt."

#: libraries/rte/rte_routines.lib.php:409
msgid "Edit routine"
msgstr "Routine aanpassen"

#: libraries/rte/rte_routines.lib.php:903
msgid "Routine name"
msgstr "Routinenaam"

#: libraries/rte/rte_routines.lib.php:926
msgid "Parameters"
msgstr "Parameters"

#: libraries/rte/rte_routines.lib.php:931
msgid "Direction"
msgstr "Richting"

#: libraries/rte/rte_routines.lib.php:934 libraries/tbl_properties.inc.php:98
msgid "Length/Values"
msgstr "Lengte/Waarden"

#: libraries/rte/rte_routines.lib.php:949
msgid "Add parameter"
msgstr "Parameter toevoegen"

#: libraries/rte/rte_routines.lib.php:953
msgid "Remove last parameter"
msgstr "Laatste parameter verwijderen"

#: libraries/rte/rte_routines.lib.php:958
msgid "Return type"
msgstr "Return-type"

#: libraries/rte/rte_routines.lib.php:964
msgid "Return length/values"
msgstr "Return-lengte/waarden"

#: libraries/rte/rte_routines.lib.php:970
msgid "Return options"
msgstr "Return-opties"

#: libraries/rte/rte_routines.lib.php:1001
msgid "Is deterministic"
msgstr "Is vast bepaald"

#: libraries/rte/rte_routines.lib.php:1010
msgid "Security type"
msgstr "Beveiligingstype"

#: libraries/rte/rte_routines.lib.php:1017
msgid "SQL data access"
msgstr "SQL-gegevenstoegang"

#: libraries/rte/rte_routines.lib.php:1086
msgid "You must provide a routine name"
msgstr "Gelieve een routinenaam in te geven"

#: libraries/rte/rte_routines.lib.php:1112
#, php-format
msgid "Invalid direction \"%s\" given for parameter."
msgstr "Ongeldige richting \"%s\" opgegeven voor parameter."

#: libraries/rte/rte_routines.lib.php:1126
#: libraries/rte/rte_routines.lib.php:1168
msgid ""
"You must provide length/values for routine parameters of type ENUM, SET, "
"VARCHAR and VARBINARY."
msgstr ""
"Gelieve een lengte/waarden op te geven voor routineparameters van het type "
"ENUM, SET, VARCHAR en VARBINARY."

#: libraries/rte/rte_routines.lib.php:1144
msgid "You must provide a name and a type for each routine parameter."
msgstr "Gelieve een naam en type op te geven voor iedere routineparameter."

#: libraries/rte/rte_routines.lib.php:1156
msgid "You must provide a valid return type for the routine."
msgstr "Gelieve een geldig return-type op te geven voor de routine."

#: libraries/rte/rte_routines.lib.php:1202
msgid "You must provide a routine definition."
msgstr "Gelieve een routinedefinitie op te geven."

#: libraries/rte/rte_routines.lib.php:1288
#, php-format
msgid "Execution results of routine %s"
msgstr "Resultaten van uitgevoerde routine %s"

#: libraries/rte/rte_routines.lib.php:1352
#, php-format
msgid "%d row affected by the last statement inside the procedure"
msgid_plural "%d rows affected by the last statement inside the procedure"
msgstr[0] "%d regel beïnvloed door het laatste statement in de procedure"
msgstr[1] "%d regels beïnvloed door het laatste statement in de procedure"

#: libraries/rte/rte_routines.lib.php:1421
#: libraries/rte/rte_routines.lib.php:1429
msgid "Execute routine"
msgstr "Routine uitvoeren"

#: libraries/rte/rte_routines.lib.php:1485
#: libraries/rte/rte_routines.lib.php:1488
msgid "Routine parameters"
msgstr "Routineparameters"

#: libraries/rte/rte_triggers.lib.php:106
msgid "Sorry, we failed to restore the dropped trigger."
msgstr "De verwijderde trigger kon niet hersteld worden."

#: libraries/rte/rte_triggers.lib.php:116
#, php-format
msgid "Trigger %1$s has been modified."
msgstr "Trigger %1$s werd gewijzigd."

#: libraries/rte/rte_triggers.lib.php:136
#, php-format
msgid "Trigger %1$s has been created."
msgstr "Trigger %1$s werd aangemaakt."

#: libraries/rte/rte_triggers.lib.php:204
msgid "Edit trigger"
msgstr "Trigger bewerken"

#: libraries/rte/rte_triggers.lib.php:350
msgid "Trigger name"
msgstr "Triggernaam"

#: libraries/rte/rte_triggers.lib.php:373
msgctxt "Trigger action time"
msgid "Time"
msgstr "Tijdstip"

#: libraries/rte/rte_triggers.lib.php:452
msgid "You must provide a trigger name"
msgstr "U moet een triggernaam ingeven"

#: libraries/rte/rte_triggers.lib.php:459
msgid "You must provide a valid timing for the trigger"
msgstr "U moet een geldig tijdstip voor de trigger ingeven"

#: libraries/rte/rte_triggers.lib.php:466
msgid "You must provide a valid event for the trigger"
msgstr "U moet een geldige gebeurtenis voor de trigger ingeven"

#: libraries/rte/rte_triggers.lib.php:474
msgid "You must provide a valid table name"
msgstr "U moet een geldige tabelnaam ingeven"

#: libraries/rte/rte_triggers.lib.php:480
msgid "You must provide a trigger definition."
msgstr "U moet een triggerdefinitie ingeven."

#: libraries/rte/rte_words.lib.php:22
msgid "Add routine"
msgstr "Routine toevoegen"

#: libraries/rte/rte_words.lib.php:24
#, php-format
msgid "Export of routine %s"
msgstr "Routine %s exporteren"

#: libraries/rte/rte_words.lib.php:25
msgid "routine"
msgstr "routine"

#: libraries/rte/rte_words.lib.php:26
msgid "You do not have the necessary privileges to create a routine"
msgstr "U heeft niet voldoende rechten om een routine aan te maken"

#: libraries/rte/rte_words.lib.php:27
#, php-format
msgid "No routine with name %1$s found in database %2$s"
msgstr "Geen routine met naam %1$s gevonden in databank %2$s"

#: libraries/rte/rte_words.lib.php:28
msgid "There are no routines to display."
msgstr "Er zijn geen routines om weer te geven."

#: libraries/rte/rte_words.lib.php:34
msgid "Add trigger"
msgstr "Een trigger toevoegen"

#: libraries/rte/rte_words.lib.php:36
#, php-format
msgid "Export of trigger %s"
msgstr "Export van trigger %s"

#: libraries/rte/rte_words.lib.php:37
msgid "trigger"
msgstr "trigger"

#: libraries/rte/rte_words.lib.php:38
msgid "You do not have the necessary privileges to create a trigger"
msgstr "U heeft niet voldoende rechten om een trigger aan te maken"

#: libraries/rte/rte_words.lib.php:39
#, php-format
msgid "No trigger with name %1$s found in database %2$s"
msgstr "Geen trigger met naam %1$s gevonden in databank %2$s"

#: libraries/rte/rte_words.lib.php:40
msgid "There are no triggers to display."
msgstr "Er zijn geen triggers om weer te gegeven."

#: libraries/rte/rte_words.lib.php:46
msgid "Add event"
msgstr "Gebeurtenis toevoegen"

#: libraries/rte/rte_words.lib.php:48
#, php-format
msgid "Export of event %s"
msgstr "Export van gebeurtenis %s"

#: libraries/rte/rte_words.lib.php:49
msgid "event"
msgstr "gebeurtenis"

#: libraries/rte/rte_words.lib.php:50
msgid "You do not have the necessary privileges to create an event"
msgstr "U heeft niet voldoende rechten om een gebeurtenis aan te maken"

#: libraries/rte/rte_words.lib.php:51
#, php-format
msgid "No event with name %1$s found in database %2$s"
msgstr "Geen gebeurtenis met naam %1$s gevonden in databank %2$s"

#: libraries/rte/rte_words.lib.php:52
msgid "There are no events to display."
msgstr "Er zijn geen gebeurtenissen om weer te geven."

#: libraries/schema/Dia_Relation_Schema.class.php:236
#: libraries/schema/Eps_Relation_Schema.class.php:425
#: libraries/schema/Pdf_Relation_Schema.class.php:410
#: libraries/schema/Svg_Relation_Schema.class.php:392
#: libraries/schema/Visio_Relation_Schema.class.php:223
#, php-format
msgid "The %s table doesn't exist!"
msgstr "De tabel %s bestaat niet!"

#: libraries/schema/Dia_Relation_Schema.class.php:272
#: libraries/schema/Eps_Relation_Schema.class.php:474
#: libraries/schema/Pdf_Relation_Schema.class.php:450
#: libraries/schema/Svg_Relation_Schema.class.php:443
#: libraries/schema/Visio_Relation_Schema.class.php:274
#, php-format
msgid "Please configure the coordinates for table %s"
msgstr "Configureer de coördinaten voor de tabel %s"

#: libraries/schema/Eps_Relation_Schema.class.php:828
#: libraries/schema/Pdf_Relation_Schema.class.php:864
#: libraries/schema/Svg_Relation_Schema.class.php:803
#: libraries/schema/Visio_Relation_Schema.class.php:538
#, php-format
msgid "Schema of the %s database - Page %s"
msgstr "Schema van de databank %s - Pagina %s"

#: libraries/schema/Export_Relation_Schema.class.php:204
msgid "This page does not contain any tables!"
msgstr "Deze pagina bevat geen tabellen!"

#: libraries/schema/Export_Relation_Schema.class.php:230
msgid "SCHEMA ERROR: "
msgstr "SCHEMA ERROR: "

#: libraries/schema/Pdf_Relation_Schema.class.php:886
#: libraries/schema/Pdf_Relation_Schema.class.php:1207
msgid "Relational schema"
msgstr "Relationeel schema"

#: libraries/schema/Pdf_Relation_Schema.class.php:1170
msgid "Table of contents"
msgstr "Inhoudsopgave"

#: libraries/schema/Pdf_Relation_Schema.class.php:1351
#: libraries/schema/Pdf_Relation_Schema.class.php:1372
#: libraries/structure.lib.php:1187 libraries/tbl_properties.inc.php:115
msgid "Attributes"
msgstr "Attributen"

#: libraries/schema/Pdf_Relation_Schema.class.php:1354
#: libraries/schema/Pdf_Relation_Schema.class.php:1375
#: libraries/structure.lib.php:1190 tbl_tracking.php:328
msgid "Extra"
msgstr "Extra"

#: libraries/schema/User_Schema.class.php:130
msgid "Create a page"
msgstr "Een nieuwe pagina aanmaken"

#: libraries/schema/User_Schema.class.php:136
msgid "Page name"
msgstr "Paginanaam"

#: libraries/schema/User_Schema.class.php:142
msgid "Automatic layout based on"
msgstr "Automatische lay-out gebaseerd op"

#: libraries/schema/User_Schema.class.php:145
msgid "Internal relations"
msgstr "Interne relaties"

#: libraries/schema/User_Schema.class.php:155
msgid "FOREIGN KEY"
msgstr "FOREIGN KEY"

#: libraries/schema/User_Schema.class.php:192
msgid "Please choose a page to edit"
msgstr "Kies een pagina om aan te passen"

#: libraries/schema/User_Schema.class.php:197
msgid "Select page"
msgstr "Selecteer pagina"

#: libraries/schema/User_Schema.class.php:265
msgid "Select Tables"
msgstr "Selecteer tabellen"

#: libraries/schema/User_Schema.class.php:372 view_create.php:182
msgid "Column names"
msgstr "Kolomnamen"

#: libraries/schema/User_Schema.class.php:403
msgid "Display relational schema"
msgstr "Toon relationeel schema"

#: libraries/schema/User_Schema.class.php:413
msgid "Select Export Relational Type"
msgstr "Selecteer uitvoer relationeel type"

#: libraries/schema/User_Schema.class.php:438
msgid "Show grid"
msgstr "Toon raster"

#: libraries/schema/User_Schema.class.php:440
msgid "Show color"
msgstr "Toon kleur"

#: libraries/schema/User_Schema.class.php:444
msgid "Show dimension of tables"
msgstr "Tabelafmetingen weergeven"

#: libraries/schema/User_Schema.class.php:448
msgid "Display all tables with the same width"
msgstr "Alle tabellen weergeven met dezelfde breedte"

#: libraries/schema/User_Schema.class.php:451 libraries/structure.lib.php:382
msgid "Data Dictionary"
msgstr "Data Woordenboek"

#: libraries/schema/User_Schema.class.php:453
msgid "Only show keys"
msgstr "Alleen sleutels tonen"

#: libraries/schema/User_Schema.class.php:455
msgid "Landscape"
msgstr "Landschap"

#: libraries/schema/User_Schema.class.php:456
msgid "Portrait"
msgstr "Portret"

#: libraries/schema/User_Schema.class.php:458
msgid "Orientation"
msgstr "Oriëntatie"

#: libraries/schema/User_Schema.class.php:471
msgid "Paper size"
msgstr "Papierformaat"

#: libraries/schema/User_Schema.class.php:509
msgid ""
"The current page has references to tables that no longer exist. Would you "
"like to delete those references?"
msgstr ""
"De huidige pagina heeft referenties naar tabellen die niet meer bestaan. "
"Wilt u deze referenties verwijderen?"

#: libraries/schema/User_Schema.class.php:536
msgid "Toggle scratchboard"
msgstr "Voorbeeldkader aan/uit"

#. l10n: Text direction for language, use either "ltr" or "rtl"
#: libraries/select_lang.lib.php:499
msgid "ltr"
msgstr "ltr"

#: libraries/select_lang.lib.php:517 libraries/select_lang.lib.php:526
#: libraries/select_lang.lib.php:535
#, php-format
msgid "Unknown language: %1$s."
msgstr "Onbekende taal: %1$s."

#: libraries/select_server.lib.php:39 libraries/select_server.lib.php:44
msgid "Current Server"
msgstr "Huidige server"

#: libraries/server_privileges.lib.php:135 server_privileges.php:98
msgid "No privileges."
msgstr "Geen rechten."

#: libraries/server_privileges.lib.php:145 server_privileges.php:63
msgid "Includes all privileges except GRANT."
msgstr "Omvat alle rechten behalve GRANT."

#: libraries/server_privileges.lib.php:167
#: libraries/server_privileges.lib.php:639
#: libraries/server_privileges.lib.php:821 server_privileges.php:91
msgid "Allows reading data."
msgstr "Maakt het lezen van gegevens mogelijk."

#: libraries/server_privileges.lib.php:171
#: libraries/server_privileges.lib.php:644
#: libraries/server_privileges.lib.php:822 server_privileges.php:80
msgid "Allows inserting and replacing data."
msgstr "Maakt het mogelijk om gegevens in te voegen en te vervangen."

#: libraries/server_privileges.lib.php:175
#: libraries/server_privileges.lib.php:649
#: libraries/server_privileges.lib.php:823 server_privileges.php:97
msgid "Allows changing data."
msgstr "Maakt het mogelijk gegevens aan te passen."

#: libraries/server_privileges.lib.php:179
#: libraries/server_privileges.lib.php:824 server_privileges.php:72
msgid "Allows deleting data."
msgstr "Maakt het mogelijk om gegevens te verwijderen."

#: libraries/server_privileges.lib.php:183
#: libraries/server_privileges.lib.php:850 server_privileges.php:66
msgid "Allows creating new databases and tables."
msgstr "Maakt het mogelijk om nieuwe databanken en tabellen te maken."

#: libraries/server_privileges.lib.php:187
#: libraries/server_privileges.lib.php:862 server_privileges.php:73
msgid "Allows dropping databases and tables."
msgstr "Maakt het mogelijk om databanken en tabellen te verwijderen."

#: libraries/server_privileges.lib.php:191
#: libraries/server_privileges.lib.php:938 server_privileges.php:88
msgid "Allows reloading server settings and flushing the server's caches."
msgstr ""
"Maakt het mogelijk om de serverinstellingen opnieuw op te vragen en de cache "
"van de server leeg te maken."

#: libraries/server_privileges.lib.php:195
#: libraries/server_privileges.lib.php:942 server_privileges.php:94
msgid "Allows shutting down the server."
msgstr "Maakt het mogelijk om de server te stoppen."

#: libraries/server_privileges.lib.php:199
#: libraries/server_privileges.lib.php:934 server_privileges.php:86
msgid "Allows viewing processes of all users"
msgstr "Maakt het mogelijk om processen van alle gebruikers te zien"

#: libraries/server_privileges.lib.php:203
#: libraries/server_privileges.lib.php:830 server_privileges.php:77
msgid "Allows importing data from and exporting data into files."
msgstr ""
"Maakt het mogelijk om gegevens te importeren en te exporteren van en naar "
"bestanden."

#: libraries/server_privileges.lib.php:207
#: libraries/server_privileges.lib.php:654
#: libraries/server_privileges.lib.php:955 server_privileges.php:87
msgid "Has no effect in this MySQL version."
msgstr "Heeft geen effect in deze MySQL-versie."

#: libraries/server_privileges.lib.php:211
#: libraries/server_privileges.lib.php:858 server_privileges.php:79
msgid "Allows creating and dropping indexes."
msgstr "Maakt het mogelijk om indexen aan te maken en te verwijderen."

#: libraries/server_privileges.lib.php:215
#: libraries/server_privileges.lib.php:856 server_privileges.php:64
msgid "Allows altering the structure of existing tables."
msgstr "Maakt het mogelijk de structuur van bestaande tabellen aan te passen."

#: libraries/server_privileges.lib.php:219
#: libraries/server_privileges.lib.php:946 server_privileges.php:92
msgid "Gives access to the complete list of databases."
msgstr "Geeft toegang tot de volledige lijst van databanken."

#: libraries/server_privileges.lib.php:223
#: libraries/server_privileges.lib.php:930 server_privileges.php:95
msgid ""
"Allows connecting, even if maximum number of connections is reached; "
"required for most administrative operations like setting global variables or "
"killing threads of other users."
msgstr ""
"Maakt het mogelijk verbinding te maken, zelfs als het maximale aantal "
"verbindingen al is bereikt; Dit is vereist voor de meeste administratieve "
"opties zoals het instellen van globale variabelen of het stoppen van threads "
"van andere gebruikers."

#: libraries/server_privileges.lib.php:227
#: libraries/server_privileges.lib.php:868 server_privileges.php:69
msgid "Allows creating temporary tables."
msgstr "Maakt het mogelijk om tijdelijke tabellen te maken."

#: libraries/server_privileges.lib.php:231
#: libraries/server_privileges.lib.php:951 server_privileges.php:81
msgid "Allows locking tables for the current thread."
msgstr "Maakt het mogelijk tabellen op slot te zetten voor de huidige thread."

#: libraries/server_privileges.lib.php:235
#: libraries/server_privileges.lib.php:964 server_privileges.php:90
msgid "Needed for the replication slaves."
msgstr "Nodig om slaves te repliceren."

#: libraries/server_privileges.lib.php:239
#: libraries/server_privileges.lib.php:960 server_privileges.php:89
msgid "Allows the user to ask where the slaves / masters are."
msgstr ""
"Geeft het recht aan de gebruiker om te vragen waar de slaves / masters zijn."

#: libraries/server_privileges.lib.php:243
#: libraries/server_privileges.lib.php:256
#: libraries/server_privileges.lib.php:888
#: libraries/server_privileges.lib.php:895 server_privileges.php:71
msgid "Allows creating new views."
msgstr "Maakt het mogelijk om nieuwe views te maken."

#: libraries/server_privileges.lib.php:247
#: libraries/server_privileges.lib.php:902 server_privileges.php:75
msgid "Allows to set up events for the event scheduler"
msgstr "Maakt het mogelijk om gebeurtenissen in de planner te zetten"

#: libraries/server_privileges.lib.php:251
#: libraries/server_privileges.lib.php:906 server_privileges.php:96
msgid "Allows creating and dropping triggers"
msgstr "Maakt het mogelijk om triggers te maken en te verwijderen"

#: libraries/server_privileges.lib.php:260
#: libraries/server_privileges.lib.php:265
#: libraries/server_privileges.lib.php:872 server_privileges.php:93
msgid "Allows performing SHOW CREATE VIEW queries."
msgstr "Maakt het mogelijk om SHOW CREATE VIEW uit te voeren."

#: libraries/server_privileges.lib.php:269
#: libraries/server_privileges.lib.php:876 server_privileges.php:67
msgid "Allows creating stored routines."
msgstr "Maakt het mogelijk om opgeslagen routines aan te maken."

#: libraries/server_privileges.lib.php:273
#: libraries/server_privileges.lib.php:880 server_privileges.php:65
msgid "Allows altering and dropping stored routines."
msgstr ""
"Maakt het mogelijk om opgeslagen routines te bewerken en te verwijderen."

#: libraries/server_privileges.lib.php:277
#: libraries/server_privileges.lib.php:968 server_privileges.php:70
msgid "Allows creating, dropping and renaming user accounts."
msgstr ""
"Maakt het mogelijk om gebruikersaccounts te maken, hernoemen en verwijderen."

#: libraries/server_privileges.lib.php:281
#: libraries/server_privileges.lib.php:882 server_privileges.php:76
msgid "Allows executing stored routines."
msgstr "Maakt het mogelijk om opgeslagen routines uit te voeren."

#: libraries/server_privileges.lib.php:328
#: libraries/server_privileges.lib.php:329
msgctxt "None privileges"
msgid "None"
msgstr "Geen"

#: libraries/server_privileges.lib.php:496
msgid "Resource limits"
msgstr "Resource-beperkingen"

#: libraries/server_privileges.lib.php:498
msgid "Note: Setting these options to 0 (zero) removes the limit."
msgstr ""
"Opmerking: het instellen van deze waarden op 0 (nul) verwijdert de limiet."

#: libraries/server_privileges.lib.php:504
#: libraries/server_privileges.lib.php:512 server_privileges.php:83
msgid "Limits the number of queries the user may send to the server per hour."
msgstr "Beperkt het aantal queries dat een gebruiker mag versturen per uur."

#: libraries/server_privileges.lib.php:519
#: libraries/server_privileges.lib.php:525 server_privileges.php:84
msgid ""
"Limits the number of commands that change any table or database the user may "
"execute per hour."
msgstr ""
"Beperkt het aantal opdrachten, welke een databank of tabel veranderen, die "
"een gebruiker per uur mag uitvoeren."

#: libraries/server_privileges.lib.php:532
#: libraries/server_privileges.lib.php:537 server_privileges.php:82
msgid "Limits the number of new connections the user may open per hour."
msgstr ""
"Beperkt het aantal nieuwe verbindingen die een gebruiker per uur mag openen."

#: libraries/server_privileges.lib.php:544
#: libraries/server_privileges.lib.php:552 server_privileges.php:85
msgid "Limits the number of simultaneous connections the user may have."
msgstr ""
"Beperkt het aantal gelijktijdige verbindingen dat de gebruiker open kan "
"hebben."

#: libraries/server_privileges.lib.php:605
#: libraries/server_privileges.lib.php:782
#: libraries/server_privileges.lib.php:2218
#: libraries/server_privileges.lib.php:2230
msgid "Table-specific privileges"
msgstr "Tabel-specifieke rechten"

#: libraries/server_privileges.lib.php:607
#: libraries/server_privileges.lib.php:793
#: libraries/server_privileges.lib.php:2394
msgid "Note: MySQL privilege names are expressed in English"
msgstr "Opmerking: de namen van de MySQL-rechten zijn uitgedrukt in het Engels"

#: libraries/server_privileges.lib.php:756
msgid "Administration"
msgstr "Administratie"

#: libraries/server_privileges.lib.php:779
#: libraries/server_privileges.lib.php:2392
msgid "Global privileges"
msgstr "Globale rechten"

#: libraries/server_privileges.lib.php:781
#: libraries/server_privileges.lib.php:2217
msgid "Database-specific privileges"
msgstr "Databank-specifieke rechten"

#: libraries/server_privileges.lib.php:851 server_privileges.php:68
msgid "Allows creating new tables."
msgstr "Maakt het mogelijk nieuwe tabellen te maken."

#: libraries/server_privileges.lib.php:863 server_privileges.php:74
msgid "Allows dropping tables."
msgstr "Maakt het mogelijk tabellen te verwijderen."

#: libraries/server_privileges.lib.php:924 server_privileges.php:78
msgid ""
"Allows adding users and privileges without reloading the privilege tables."
msgstr ""
"Maakt het mogelijk om gebruikers en rechten toe te voegen zonder de "
"rechtentabel opnieuw op te vragen."

#: libraries/server_privileges.lib.php:1032
msgid "Login Information"
msgstr "Aanmeldingsinformatie"

#: libraries/server_privileges.lib.php:1208
msgid "Do not change the password"
msgstr "Wijzig het wachtwoord niet"

#: libraries/server_privileges.lib.php:1349
#, php-format
msgid "The password for %s was changed successfully."
msgstr "Het wachtwoord voor %s is succesvol veranderd."

#: libraries/server_privileges.lib.php:1391
#, php-format
msgid "You have revoked the privileges for %s"
msgstr "U heeft de rechten ingetrokken voor %s"

#: libraries/server_privileges.lib.php:1452
msgid "Database for user"
msgstr "Databank voor gebruiker"

#: libraries/server_privileges.lib.php:1456
msgid "Create database with same name and grant all privileges"
msgstr "Een databank aanmaken met dezelfde naam en alle rechten hierop geven"

#: libraries/server_privileges.lib.php:1462
msgid "Grant all privileges on wildcard name (username\\_%)"
msgstr "Alle rechten geven op de wildcardnaam (gebruikersnaam\\_%)"

#: libraries/server_privileges.lib.php:1470
#, php-format
msgid "Grant all privileges on database &quot;%s&quot;"
msgstr "Alle rechten geven op databank &quot;%s&quot;"

#: libraries/server_privileges.lib.php:1567
#, php-format
msgid "Users having access to &quot;%s&quot;"
msgstr "Gebruikers die toegang hebben tot &quot;%s&quot;"

#: libraries/server_privileges.lib.php:1582
#: libraries/server_privileges.lib.php:2227
#: libraries/server_privileges.lib.php:2397
msgid "Grant"
msgstr "Toekennen"

#: libraries/server_privileges.lib.php:1617
msgid "User has been added."
msgstr "Gebruiker is toegevoegd."

#: libraries/server_privileges.lib.php:1625
#, fuzzy
#| msgid "New"
msgctxt "Create new user"
msgid "New"
msgstr "Nieuw"

#: libraries/server_privileges.lib.php:1681
#: libraries/server_privileges.lib.php:1847
#: libraries/server_privileges.lib.php:2466
msgid "Any"
msgstr "Elke"

#: libraries/server_privileges.lib.php:1696
msgid "global"
msgstr "globaal"

#: libraries/server_privileges.lib.php:1702
msgid "database-specific"
msgstr "databank-specifiek"

#: libraries/server_privileges.lib.php:1704
msgid "wildcard"
msgstr "jokerteken"

# Enkelvoud.
#: libraries/server_privileges.lib.php:1751 server_privileges.php:172
msgid "No user found."
msgstr "Geen gebruiker gevonden."

#: libraries/server_privileges.lib.php:1777
#: libraries/server_privileges.lib.php:2853
msgid "Edit Privileges"
msgstr "Rechten wijzigen"

#: libraries/server_privileges.lib.php:1788
msgid "Revoke"
msgstr "Ongedaan maken"

#: libraries/server_privileges.lib.php:1934
msgid "... keep the old one."
msgstr "... de oude behouden."

#: libraries/server_privileges.lib.php:1935
msgid "... delete the old one from the user tables."
msgstr "... de oude verwijderen van de gebruikerstabellen."

#: libraries/server_privileges.lib.php:1936
msgid ""
"... revoke all active privileges from the old one and delete it afterwards."
msgstr ""
"... alle actieve rechten van de oude intrekken en deze daarna verwijderen."

#: libraries/server_privileges.lib.php:1937
msgid ""
"... delete the old one from the user tables and reload the privileges "
"afterwards."
msgstr ""
"... de oude verwijderen van de gebruikerstabellen en de rechten nadien "
"vernieuwen."

#: libraries/server_privileges.lib.php:1948
msgid "Change Login Information / Copy User"
msgstr "Aanmeldingsinformatie wijzigen / Gebruiker kopiëren"

#: libraries/server_privileges.lib.php:1954
msgid "Create a new user with the same privileges and ..."
msgstr "Een nieuwe gebruiker aanmaken met dezelfde rechten en ..."

#: libraries/server_privileges.lib.php:2231
msgid "Column-specific privileges"
msgstr "Kolom-specifieke rechten"

#: libraries/server_privileges.lib.php:2282
msgid "Add privileges on the following database"
msgstr "Rechten toevoegen op de volgende databank"

#: libraries/server_privileges.lib.php:2302
msgid "Wildcards % and _ should be escaped with a \\ to use them literally"
msgstr ""
"Wildcards _ en % moeten worden ge-escaped met een \\ om ze letterlijk te "
"gebruiken"

#: libraries/server_privileges.lib.php:2320
msgid "Add privileges on the following table"
msgstr "Rechten toevoegen op de volgende tabel"

#: libraries/server_privileges.lib.php:2537
msgid "Remove selected users"
msgstr "De geselecteerde gebruikers verwijderen"

#: libraries/server_privileges.lib.php:2541
msgid "Revoke all active privileges from the users and delete them afterwards."
msgstr ""
"Trek alle actieve rechten in van alle gebruikers en verwijder deze daarna."

#: libraries/server_privileges.lib.php:2545
#: libraries/server_privileges.lib.php:2549
#: libraries/server_privileges.lib.php:2550
msgid "Drop the databases that have the same names as the users."
msgstr "Verwijder de databanken die dezelfde naam hebben als de gebruikers."

#: libraries/server_privileges.lib.php:2681
msgid "No users selected for deleting!"
msgstr "Geen gebruikers geselecteerd om te verwijderen!"

#: libraries/server_privileges.lib.php:2684
msgid "Reloading the privileges"
msgstr "De rechten werden opnieuw ingeladen"

#: libraries/server_privileges.lib.php:2703
msgid "The selected users have been deleted successfully."
msgstr "De geselecteerde gebruikers zijn met succes verwijderd."

#: libraries/server_privileges.lib.php:2768
#, php-format
msgid "You have updated the privileges for %s."
msgstr "U heeft de rechten aangepast voor %s."

#: libraries/server_privileges.lib.php:2797
#, php-format
msgid "Privileges for %s"
msgstr "Rechten voor %s"

#: libraries/server_privileges.lib.php:2907
msgid "Users overview"
msgstr "Gebruikers overzicht"

#: libraries/server_privileges.lib.php:2978
#, php-format
msgid ""
"Note: phpMyAdmin gets the users' privileges directly from MySQL's privilege "
"tables. The content of these tables may differ from the privileges the "
"server uses, if they have been changed manually. In this case, you should "
"%sreload the privileges%s before you continue."
msgstr ""
"Opmerking: phpMyAdmin krijgt de rechten voor de gebruikers uit de MySQL-"
"privilegestabel. De inhoud van deze tabel kan verschillen met de rechten van "
"de server als er handmatig aanpassingen zijn aangebracht. Mocht dit het "
"geval zijn dan moet men %sde rechtentabel vernieuwen%s voordat men verder "
"gaat."

#: libraries/server_privileges.lib.php:3026
msgid "The selected user was not found in the privilege table."
msgstr "De geselecteerde gebruiker werd niet aangetroffen in de rechtentabel."

#: libraries/server_privileges.lib.php:3238
msgid "You have added a new user."
msgstr "U heeft een nieuwe gebruiker toegevoegd."

#: libraries/sql_query_form.lib.php:186
#, php-format
msgid "Run SQL query/queries on server %s"
msgstr "Voer SQL-query/queries uit op de server %s"

#: libraries/sql_query_form.lib.php:207 libraries/sql_query_form.lib.php:231
#, php-format
msgid "Run SQL query/queries on database %s"
msgstr "Voer SQL-query/queries uit op databank %s"

#: libraries/sql_query_form.lib.php:268 setup/frames/index.inc.php:260
msgid "Clear"
msgstr "Leegmaken"

#: libraries/sql_query_form.lib.php:311 sql.php:1282 sql.php:1302
msgid "Bookmark this SQL query"
msgstr "Deze SQL-query opslaan"

#: libraries/sql_query_form.lib.php:317 sql.php:1294
msgid "Let every user access this bookmark"
msgstr "Elke gebruiker toegang geven tot deze bladwijzer"

#: libraries/sql_query_form.lib.php:323
msgid "Replace existing bookmark of same name"
msgstr "Bladwijzer met dezelfde naam overschrijven"

#: libraries/sql_query_form.lib.php:339
msgid "Do not overwrite this query from outside the window"
msgstr "Overschrijf deze query niet vanuit een ander scherm"

#: libraries/sql_query_form.lib.php:346
msgid "Delimiter"
msgstr "Scheidingsteken"

#: libraries/sql_query_form.lib.php:354
msgid "Show this query here again"
msgstr "Laat deze query hier zien"

#: libraries/sql_query_form.lib.php:413
msgid "View only"
msgstr "Alleen bekijken"

#: libraries/sqlparser.lib.php:129
msgid ""
"There seems to be an error in your SQL query. The MySQL server error output "
"below, if there is any, may also help you in diagnosing the problem"
msgstr ""
"Er schijnt een fout te zitten in uw SQL-query. Mocht de MySQL-server een "
"foutmelding hebben teruggegeven, probeer dan of u hiermee uw fout kunt "
"oplossen"

#: libraries/sqlparser.lib.php:171
msgid ""
"There is a chance that you may have found a bug in the SQL parser. Please "
"examine your query closely, and check that the quotes are correct and not "
"mis-matched. Other possible failure causes may be that you are uploading a "
"file with binary outside of a quoted text area. You can also try your query "
"on the MySQL command line interface. The MySQL server error output below, if "
"there is any, may also help you in diagnosing the problem. If you still have "
"problems or if the parser fails where the command line interface succeeds, "
"please reduce your SQL query input to the single query that causes problems, "
"and submit a bug report with the data chunk in the CUT section below:"
msgstr ""
"Er is een kans dat u een fout heeft aangetroffen in de SQL-parser. Let er "
"goed op, dat in de query op de correcte plaatsen quotes zijn geplaatst. Een "
"ander mogelijkheid voor deze foutmelding is dat u het ge-quote tekstgedeelte "
"in binaire mode heeft geplaatst. U kunt ook uw query proberen in de command "
"line van MySQL. De MySQL-serverfoutmelding hieronder, mocht die aanwezig "
"zijn, kan ook helpen met het opsporen van fouten. Blijft u problemen houden "
"of als de parserfouten geeft terwijl het goed gaat in de command line van "
"MySQL, probeer dan de SQL-query in te korten en een bug report met het "
"stukje data te sturen van het CUT gedeelte hieronder:"

#: libraries/sqlparser.lib.php:173
msgid "BEGIN CUT"
msgstr "BEGIN CUT"

#: libraries/sqlparser.lib.php:175
msgid "END CUT"
msgstr "END CUT"

#: libraries/sqlparser.lib.php:177
msgid "BEGIN RAW"
msgstr "BEGIN RAW"

#: libraries/sqlparser.lib.php:181
msgid "END RAW"
msgstr "END RAW"

#: libraries/sqlparser.lib.php:379
msgid "Automatically appended backtick to the end of query!"
msgstr "Voeg automatisch een aanhalingsteken toe aan het einde van de query!"

#: libraries/sqlparser.lib.php:382
msgid "Unclosed quote"
msgstr "Quote niet afgesloten"

#: libraries/sqlparser.lib.php:534
msgid "Invalid Identifer"
msgstr "Ongeldig herkenningsteken"

#: libraries/sqlparser.lib.php:650
msgid "Unknown Punctuation String"
msgstr "Onbekende punctuatiestring"

#: libraries/sqlvalidator.lib.php:69
#, php-format
msgid ""
"The SQL validator could not be initialized. Please check if you have "
"installed the necessary PHP extensions as described in the %sdocumentation%s."
msgstr ""
"De SQL-validatie kon niet worden geïnitialiseerd. Controleer of u de nodige "
"PHP-uitbreidingen heeft geïnstalleerd, zoals beschreven in de %sdocumentatie"
"%s."

#: libraries/structure.lib.php:71 tbl_operations.php:309
#, php-format
msgid "Table %s has been emptied"
msgstr "Tabel %s is leeg gemaakt"

#: libraries/structure.lib.php:94 tbl_create.php:321
msgid "Tracking is active."
msgstr "Tracking is ingeschakeld."

#: libraries/structure.lib.php:101 tbl_create.php:327
msgid "Tracking is not active."
msgstr "Tracking is niet actief."

#: libraries/structure.lib.php:132 tbl_operations.php:327
#, php-format
msgid "View %s has been dropped"
msgstr "View %s is verwijderd"

#: libraries/structure.lib.php:133 tbl_operations.php:328
#, php-format
msgid "Table %s has been dropped"
msgstr "Tabel %s is vervallen"

#: libraries/structure.lib.php:188
msgid "Sum"
msgstr "Som"

#: libraries/structure.lib.php:322
msgid "Add prefix to table"
msgstr "Voeg voorvoegsel toe aan tabel"

#: libraries/structure.lib.php:347
msgid "Check tables having overhead"
msgstr "Selecteer tabellen met overhead"

#: libraries/structure.lib.php:1284 tbl_tracking.php:358
msgctxt "None for default"
msgid "None"
msgstr "Geen"

#: libraries/structure.lib.php:1336
#, php-format
msgid "Column %s has been dropped"
msgstr "Kolom %s is verwijderd"

#: libraries/structure.lib.php:1390 libraries/structure.lib.php:2084
#: libraries/structure.lib.php:2094 libraries/tbl_properties.inc.php:560
msgid "Primary"
msgstr "Primaire sleutel"

#: libraries/structure.lib.php:1398 libraries/structure.lib.php:2086
#: libraries/structure.lib.php:2096 libraries/structure.lib.php:2204
#: libraries/tbl_properties.inc.php:123 libraries/tbl_properties.inc.php:574
#: tbl_printview.php:306
msgid "Index"
msgstr "Index"

#: libraries/structure.lib.php:1405 libraries/structure.lib.php:2090
#: libraries/structure.lib.php:2100
msgid "Spatial"
msgstr "Ruimtelijk"

#: libraries/structure.lib.php:1415 libraries/structure.lib.php:2092
#: libraries/structure.lib.php:2102 libraries/tbl_properties.inc.php:582
msgid "Fulltext"
msgstr "Volledige tekst"

#: libraries/structure.lib.php:1430 libraries/structure.lib.php:1526
#, fuzzy
#| msgid "Remove column(s)"
msgid "Move columns"
msgstr "Kolom(men) verwijderen"

#: libraries/structure.lib.php:1433
msgid "Move the columns by dragging them up and down."
msgstr ""

#: libraries/structure.lib.php:1467
msgid "Edit view"
msgstr "View bewerken"

#: libraries/structure.lib.php:1500
msgid "Relation view"
msgstr "Relatieoverzicht"

#: libraries/structure.lib.php:1512
msgid "Propose table structure"
msgstr "Tabelstructuur voorstellen"

#: libraries/structure.lib.php:1548 libraries/tbl_properties.inc.php:760
msgid "You have to add at least one column."
msgstr "U moet minstens één kolom toevoegen."

#: libraries/structure.lib.php:1559
msgid "Add column"
msgstr "Kolom toevoegen"

#: libraries/structure.lib.php:1564 libraries/tbl_properties.inc.php:750
#, php-format
msgid "Add %s column(s)"
msgstr "%s kolom(men) toevoegen"

#: libraries/structure.lib.php:1581
msgid "At End of Table"
msgstr "Aan het eind van de tabel"

#: libraries/structure.lib.php:1582
msgid "At Beginning of Table"
msgstr "Aan het begin van de tabel"

#: libraries/structure.lib.php:1583
#, php-format
msgid "After %s"
msgstr "Na %s"

#: libraries/structure.lib.php:1610
#, php-format
msgid "Create an index on &nbsp;%s&nbsp;columns"
msgstr "Een index aanmaken op kolommen&nbsp;%s&nbsp;"

#: libraries/structure.lib.php:1708 tbl_printview.php:345
msgid "Row Statistics"
msgstr "Rijstatistieken"

#: libraries/structure.lib.php:1713 tbl_printview.php:353
msgid "static"
msgstr "statisch"

#: libraries/structure.lib.php:1715 tbl_printview.php:355
msgid "dynamic"
msgstr "dynamisch"

#: libraries/structure.lib.php:1726
msgid "partitioned"
msgstr "gepartitioneerd"

#: libraries/structure.lib.php:1757 tbl_printview.php:376
msgid "Row length"
msgstr "Lengte van de rij"

#: libraries/structure.lib.php:1769 tbl_printview.php:390
msgid "Row size"
msgstr "Grootte van de rij"

#: libraries/structure.lib.php:1777 tbl_printview.php:399
msgid "Next autoindex"
msgstr "Volgende automatische indexwaarde"

#: libraries/structure.lib.php:1902 libraries/structure.lib.php:1983
#: libraries/structure.lib.php:1991 libraries/structure.lib.php:2008
#, php-format
msgid "An index has been added on %s"
msgstr "Een index is toegevoegd aan %s"

#: libraries/structure.lib.php:1973
#, php-format
msgid "A primary key has been added on %s"
msgstr "Een primaire sleutel is toegevoegd aan %s"

#: libraries/structure.lib.php:2033 libraries/structure.lib.php:2104
msgid "Distinct values"
msgstr "Onderscheidbare waarden"

#: libraries/structure.lib.php:2036 libraries/structure.lib.php:2039
msgid "Add primary key"
msgstr "Een primaire sleutel toevoegen"

#: libraries/structure.lib.php:2042 libraries/structure.lib.php:2045
#: tbl_indexes.php:193
msgid "Add index"
msgstr "Index toevoegen"

#: libraries/structure.lib.php:2048 libraries/structure.lib.php:2051
msgid "Add unique index"
msgstr "Een unieke index toevoegen"

#: libraries/structure.lib.php:2054 libraries/structure.lib.php:2057
msgid "Add SPATIAL index"
msgstr "Een SPATIAL-index toevoegen"

#: libraries/structure.lib.php:2060 libraries/structure.lib.php:2063
msgid "Add FULLTEXT index"
msgstr "Een FULLTEXT-index toevoegen"

#: libraries/structure.lib.php:2189 server_binlog.php:189
msgid "Information"
msgstr "Informatie"

#: libraries/structure.lib.php:2194 tbl_printview.php:296
msgid "Space usage"
msgstr "Ruimtegebruik"

#: libraries/structure.lib.php:2214 tbl_printview.php:322
msgid "Effective"
msgstr "Effectief"

#: libraries/structure.lib.php:2389 tbl_addfield.php:188 tbl_indexes.php:107
#, php-format
msgid "Table %1$s has been altered successfully"
msgstr "Tabel %1$s is bijgewerkt"

#: libraries/structure.lib.php:2541
#, fuzzy
#| msgid "The selected users have been deleted successfully."
msgid "The columns have been moved successfully."
msgstr "De geselecteerde gebruikers zijn met succes verwijderd."

#: libraries/tbl_common.inc.php:53
#, php-format
msgid "Tracking of %s is activated."
msgstr "Tracking van %s is ingeschakeld."

#: libraries/tbl_properties.inc.php:101
msgid ""
"If column type is \"enum\" or \"set\", please enter the values using this "
"format: 'a','b','c'...<br />If you ever need to put a backslash (\"\\\") or "
"a single quote (\"'\") amongst those values, precede it with a backslash "
"(for example '\\\\xyz' or 'a\\'b')."
msgstr ""
"Als het veldtype \"enum\" of \"set\" is, voer dan de waardes in volgens dit "
"formaat: 'a','b','c'...<br />Als u een backslash moet plaatsen (\"\\\") of "
"een enkel aanhalingsteken (\"'\") bij deze waardes, plaats er dan een "
"backslash voor (voorbeeld '\\\\xyz' of 'a\\'b')."

#: libraries/tbl_properties.inc.php:110
msgid ""
"For default values, please enter just a single value, without backslash "
"escaping or quotes, using this format: a"
msgstr ""
"Voer voor standaard waarden aub een enkele waarde in, zonder backslash of "
"aanhalingstekens, gebruik makend van dit formaat: a"

#: libraries/tbl_properties.inc.php:148
#, fuzzy
#| msgid "Remove column(s)"
msgid "Move column"
msgstr "Kolom(men) verwijderen"

#: libraries/tbl_properties.inc.php:158
#, php-format
msgid ""
"For a list of available transformation options and their MIME type "
"transformations, click on %stransformation descriptions%s"
msgstr ""
"Voor een lijst met beschikbare transformatieopties en MIME-type-"
"transformaties, klik op %sTransformatieopties%s"

#: libraries/tbl_properties.inc.php:170
msgid "Transformation options"
msgstr "Transformatieopties"

#: libraries/tbl_properties.inc.php:173
msgid ""
"Please enter the values for transformation options using this format: 'a', "
"100, b,'c'...<br />If you ever need to put a backslash (\"\\\") or a single "
"quote (\"'\") amongst those values, precede it with a backslash (for example "
"'\\\\xyz' or 'a\\'b')."
msgstr ""
"Voeg de waardes voor transformatieoptie in het volgende formaat in: 'a', "
"100, b,'c'...<br />Wanneer u een backslash (\"\\\") of een enkele quote "
"(\"'\") moet invoegen in deze waardes, plaats er dan een backslash voor "
"(bijvoorbeeld '\\\\xyz' of 'a\\'b')."

#: libraries/tbl_properties.inc.php:411
msgid "ENUM or SET data too long?"
msgstr "ENUM- of SET-gegevens te lang?"

#: libraries/tbl_properties.inc.php:413
msgid "Get more editing space"
msgstr "Meer plaats om te bewerken"

# "Geen" of indien telbaar: "Geen enkele".
#: libraries/tbl_properties.inc.php:429
msgctxt "for default"
msgid "None"
msgstr "Geen"

#: libraries/tbl_properties.inc.php:430
msgid "As defined:"
msgstr "Zoals aangegeven:"

#: libraries/tbl_properties.inc.php:632
msgid "first"
msgstr ""

#: libraries/tbl_properties.inc.php:642
#, fuzzy, php-format
#| msgid "After %s"
msgid "after %s"
msgstr "Na %s"

#: libraries/tbl_properties.inc.php:739
msgid "Table name"
msgstr "Tabelnaam"

#: libraries/tbl_properties.inc.php:878
msgid "PARTITION definition"
msgstr "PARTITION-definitie"

#: libraries/user_preferences.inc.php:29
msgid "Manage your settings"
msgstr "Uw instellingen beheren"

#: libraries/user_preferences.inc.php:46 prefs_manage.php:292
msgid "Configuration has been saved"
msgstr "Configuratie werd opgeslagen"

#: libraries/user_preferences.inc.php:66
#, php-format
msgid ""
"Your preferences will be saved for current session only. Storing them "
"permanently requires %sphpMyAdmin configuration storage%s."
msgstr ""
"Uw voorkeuren worden enkel in de huidige sessie bewaard. Om deze permanent "
"te bewaren is %sphpMyAdmin-configuratie-opslag%s vereist."

#: libraries/user_preferences.lib.php:122
msgid "Could not save configuration"
msgstr "Opslaan van het configuratiebestand is niet mogelijk"

#: libraries/user_preferences.lib.php:276
msgid ""
"Your browser has phpMyAdmin configuration for this domain. Would you like to "
"import it for current session?"
msgstr ""
"Uw browser bevat phpMyAdmin-configuratie voor dit domein. Wilt u dit "
"gebruiken in de huidige sessie?"

#: libraries/zip_extension.lib.php:29
msgid "No files found inside ZIP archive!"
msgstr "Geen bestanden gevonden in ZIP-archief!"

#: libraries/zip_extension.lib.php:59 libraries/zip_extension.lib.php:62
#: libraries/zip_extension.lib.php:82
msgid "Error in ZIP archive:"
msgstr "Fout in het ZIP-archief:"

#: navigation.php:23
msgid "Fatal error: The navigation can only be accessed via ajax"
msgstr ""

#: pmd_display_field.php:60 pmd_save_pos.php:81
msgid "Modifications have been saved"
msgstr "Wijzigingen werden opgeslagen"

#: pmd_general.php:82
msgid "Show/Hide left menu"
msgstr "Toon/verberg linker menu"

#: pmd_general.php:86
msgid "View in fullscreen"
msgstr ""

#: pmd_general.php:90
msgid "Exit fullscreen"
msgstr ""

#: pmd_general.php:95
msgid "Save position"
msgstr "Posities opslaan"

#: pmd_general.php:104 pmd_general.php:403
msgid "Create relation"
msgstr "Maak relatie"

#: pmd_general.php:113
msgid "Reload"
msgstr "Verversen"

#: pmd_general.php:117
msgid "Help"
msgstr "Help"

#: pmd_general.php:123
msgid "Angular links"
msgstr "Hoekige verbindingen"

#: pmd_general.php:123
msgid "Direct links"
msgstr "Directe verbindingen"

#: pmd_general.php:127
msgid "Snap to grid"
msgstr "Kleef aan raster"

#: pmd_general.php:133
msgid "Small/Big All"
msgstr "Alles in-/uitklappen"

#: pmd_general.php:137
msgid "Toggle small/big"
msgstr "Wissel klein/groot"

#: pmd_general.php:141
msgid "Toggle relation lines"
msgstr "Relatielijnen wisselen"

#: pmd_general.php:147 pmd_pdf.php:102
msgid "Import/Export coordinates for PDF schema"
msgstr "Coördinaten voor PDF-schema importeren/exporteren"

#: pmd_general.php:154
msgid "Build Query"
msgstr "Query opbouwen"

#: pmd_general.php:161
msgid "Move Menu"
msgstr "Menu verplaatsen"

#: pmd_general.php:174
msgid "Hide/Show all"
msgstr "Alles tonen/verbergen"

#: pmd_general.php:178
msgid "Hide/Show Tables with no relation"
msgstr "Tabellen zonder relatie tonen/verbergen"

#: pmd_general.php:218
msgid "Number of tables"
msgstr "Aantal tabellen"

#: pmd_general.php:469
msgid "Delete relation"
msgstr "Relatie verwijderen"

#: pmd_general.php:511 pmd_general.php:570
msgid "Relation operator"
msgstr "Relatiebeheerder"

#: pmd_general.php:521 pmd_general.php:580 pmd_general.php:703
#: pmd_general.php:820
msgid "Except"
msgstr "Behalve"

#: pmd_general.php:527 pmd_general.php:586 pmd_general.php:709
#: pmd_general.php:826
msgid "subquery"
msgstr "sub-query"

#: pmd_general.php:531 pmd_general.php:627
msgid "Rename to"
msgstr "Hernoemen naar"

#: pmd_general.php:533 pmd_general.php:632
msgid "New name"
msgstr "Nieuwe naam"

#: pmd_general.php:536 pmd_general.php:751
msgid "Aggregate"
msgstr "Samenvoegen"

#: pmd_general.php:861
msgid "Active options"
msgstr "Actieve opties"

# Verleden tijd: "is aangemaakt" => "werd aangemaakt", ookal bestaat het nog
# steeds.
# Wat doet "%1$s" hier?
#: pmd_pdf.php:50
msgid "Page has been created"
msgstr "De pagina werd aangemaakt"

#: pmd_pdf.php:53
msgid "Page creation failed"
msgstr "Het aanmaken van de pagina is mislukt"

#: pmd_pdf.php:113
msgid "Page"
msgstr "Pagina"

#: pmd_pdf.php:123
msgid "Import from selected page"
msgstr "Import vanaf geselecteerde pagina"

#: pmd_pdf.php:124
msgid "Export to selected page"
msgstr "Exporteren naar geselecteerde pagina"

#: pmd_pdf.php:126
msgid "Create a page and export to it"
msgstr "Een pagina aanmaken en ernaar exporteren"

#: pmd_pdf.php:138
msgid "New page name: "
msgstr "Nieuwe paginanaam: "

#: pmd_pdf.php:141
msgid "Export/Import to scale"
msgstr "Exporteren/importeren naar schaal"

#: pmd_pdf.php:146
msgid "recommended"
msgstr "aangeraden"

#: pmd_relation_new.php:35
msgid "Error: relation already exists."
msgstr "Fout: relatie bestaat reeds."

#: pmd_relation_new.php:77 pmd_relation_new.php:100
msgid "Error: Relation not added."
msgstr "Fout: relatie niet toegevoegd."

#: pmd_relation_new.php:78
msgid "FOREIGN KEY relation added"
msgstr "De relatie FOREIGN KEY is toegevoegd"

#: pmd_relation_new.php:98
msgid "Internal relation added"
msgstr "Interne relatie toegevoegd"

#: pmd_relation_upd.php:66
msgid "Relation deleted"
msgstr "Relatie verwijderd"

#: pmd_save_pos.php:73
msgid "Error saving coordinates for Designer."
msgstr "Fout bij het opslaan van coördinaten voor de Designer."

#: prefs_forms.php:85
msgid "Cannot save settings, submitted form contains errors"
msgstr ""
"Het verstuurde formulier bevat fouten, instellingen werden niet opgeslagen"

#: prefs_manage.php:81
msgid "Could not import configuration"
msgstr "Standaard configuratiebestand kon niet geladen worden"

#: prefs_manage.php:113
msgid "Configuration contains incorrect data for some fields."
msgstr "Het configuratiebestand bevat foute gegevens in sommige velden."

#: prefs_manage.php:129
msgid "Do you want to import remaining settings?"
msgstr "Wilt u de overgebleven instellingen importeren?"

#: prefs_manage.php:226 prefs_manage.php:252
msgid "Saved on: @DATE@"
msgstr "Opgeslagen op: @DATE@"

#: prefs_manage.php:240
msgid "Import from file"
msgstr "Importeren uit bestand"

#: prefs_manage.php:246
msgid "Import from browser's storage"
msgstr "Importeren uit browseropslag"

#: prefs_manage.php:249
msgid "Settings will be imported from your browser's local storage."
msgstr ""
"De instellingen zullen geïmporteerd worden uit de lokale opslag van uw "
"browser."

#: prefs_manage.php:255
msgid "You have no saved settings!"
msgstr "Er zijn geen opgeslagen instellingen!"

#: prefs_manage.php:259 prefs_manage.php:312
msgid "This feature is not supported by your web browser"
msgstr "Deze functie wordt niet ondersteund door uw webbrowser"

#: prefs_manage.php:264
msgid "Merge with current configuration"
msgstr "Samenvoegen met de huidige configuratie"

#: prefs_manage.php:278
#, php-format
msgid ""
"You can set more settings by modifying config.inc.php, eg. by using %sSetup "
"script%s."
msgstr ""
"U kan meer instellingen veranderen door config.inc.php aan te passen, bv. "
"door het %ssetup-script%s te gebruiken."

#: prefs_manage.php:302
msgid "Save to browser's storage"
msgstr "Opslaan in de browseropslag"

#: prefs_manage.php:306
msgid "Settings will be saved in your browser's local storage."
msgstr ""
"De instellingen zullen bewaard worden in de lokale opslag van uw browser."

#: prefs_manage.php:308
msgid "Existing settings will be overwritten!"
msgstr "Bestaande instellingen zullen overschreven worden!"

#: prefs_manage.php:323
msgid "You can reset all your settings and restore them to default values."
msgstr "U kan al uw instellingen terugzetten op de standaardwaarden."

#: querywindow.php:64
msgid "Import files"
msgstr "Bestanden importeren"

#: querywindow.php:77
msgid "All"
msgstr "Alle"

#: schema_edit.php:36 schema_edit.php:42 schema_edit.php:48 schema_edit.php:53
#, php-format
msgid "<b>%s</b> table not found or not set in %s"
msgstr "Tabel <b>%s</b> niet gevonden of niet ingesteld in %s"

#: schema_export.php:62
msgid "File doesn't exist"
msgstr "Bestand bestaat niet"

#: server_binlog.php:84
msgid "Select binary log to view"
msgstr "Selecteer de te bekijken binaire log"

#: server_binlog.php:154 server_status.php:432
msgid "Truncate Shown Queries"
msgstr "Getoonde queries afkappen"

#: server_binlog.php:158 server_status.php:437
msgid "Show Full Queries"
msgstr "Toon volledige queries"

#: server_binlog.php:184
msgid "Log name"
msgstr "Lognaam"

#: server_binlog.php:185
msgid "Position"
msgstr "Positie"

#: server_binlog.php:188
msgid "Original position"
msgstr "Oorspronkelijke positie"

#: server_collations.php:24
msgid "Character Sets and Collations"
msgstr "Karaktersets en collaties"

#: server_databases.php:117
#, php-format
msgid "%1$d database has been dropped successfully."
msgid_plural "%1$d databases have been dropped successfully."
msgstr[0] "%1$d databank werd succesvol verwijderd."
msgstr[1] "%1$d databanken werden succesvol verwijderd."

#: server_databases.php:138
msgid "Databases statistics"
msgstr "Databankstatistieken"

#: server_databases.php:226 server_replication.php:167
#: server_replication.php:198
msgid "Master replication"
msgstr "Masterreplicatie"

#: server_databases.php:228 server_replication.php:236
msgid "Slave replication"
msgstr "Slave-replicatie"

#: server_databases.php:334 server_databases.php:335
msgid "Enable Statistics"
msgstr "Statistieken inschakelen"

#: server_databases.php:338
msgid ""
"Note: Enabling the database statistics here might cause heavy traffic "
"between the web server and the MySQL server."
msgstr ""
"Let op: het inschakelen van databankstatistieken kan zorgen voor veel "
"gegevensverkeer tussen de webserver en de MySQL-server."

#: server_databases.php:345
msgid "No databases"
msgstr "Geen databanken"

#: server_engines.php:32
msgid "Storage Engines"
msgstr "Opslag-engines"

#: server_export.php:20
msgid "View dump (schema) of databases"
msgstr "Dump (schema) van de databanken bekijken"

#: server_plugins.php:66
msgid "Modules"
msgstr "Modules"

#: server_plugins.php:87
msgid "Begin"
msgstr "Begin"

#: server_plugins.php:94
msgid "Plugin"
msgstr "Plug-in"

#: server_plugins.php:95 server_plugins.php:129
msgid "Module"
msgstr "Module"

#: server_plugins.php:96 server_plugins.php:131
msgid "Library"
msgstr "Bibliotheek"

#: server_plugins.php:97 server_plugins.php:132 tbl_tracking.php:763
msgid "Version"
msgstr "Versie"

#: server_plugins.php:98 server_plugins.php:133
msgid "Author"
msgstr "Auteur"

#: server_plugins.php:99 server_plugins.php:134
msgid "License"
msgstr "Licentie"

#: server_plugins.php:165
msgid "disabled"
msgstr "uitgeschakeld"

#: server_privileges.php:215
#, php-format
msgid "The user %s already exists!"
msgstr "De gebruiker %s bestaat al!"

#: server_privileges.php:317
#, php-format
msgid "Deleting %s"
msgstr "Verwijderen van %s"

#: server_privileges.php:362
msgid "The privileges were reloaded successfully."
msgstr "De rechten werden succesvol opnieuw ingeladen."

#: server_replication.php:79
msgid "Unknown error"
msgstr "Onbekende fout"

#: server_replication.php:89
#, php-format
msgid "Unable to connect to master %s."
msgstr "Het verbinden met de master %s is mislukt."

#: server_replication.php:98
msgid ""
"Unable to read master log position. Possible privilege problem on master."
msgstr ""
"Het lezen van de master-positie is mislukt. Mogelijk gaat het om een "
"probleem met de rechten op de master."

#: server_replication.php:104
msgid "Unable to change master"
msgstr "Wijzigen van master is mislukt"

#: server_replication.php:108
#, php-format
msgid "Master server changed successfully to %s"
msgstr "Masterserver succesvol gewijzigd in %s"

#: server_replication.php:168
msgid "This server is configured as master in a replication process."
msgstr "Deze server is ingesteld als master in een replicatieproces."

#: server_replication.php:174
msgid "Show connected slaves"
msgstr "Toon verbonden slaves"

#: server_replication.php:199
#, php-format
msgid ""
"This server is not configured as master in a replication process. Would you "
"like to <a href=\"%s\">configure</a> it?"
msgstr ""
"Deze server is niet ingesteld als master in een replicatieproces. Wilt u dit "
"nu <a href=\"%s\">instellen</a>?"

#: server_replication.php:206
msgid "Master configuration"
msgstr "Masterinstellingen"

#: server_replication.php:207
msgid ""
"This server is not configured as master server in a replication process. You "
"can choose from either replicating all databases and ignoring certain "
"(useful if you want to replicate majority of databases) or you can choose to "
"ignore all databases by default and allow only certain databases to be "
"replicated. Please select the mode:"
msgstr ""
"Deze server is niet ingesteld als master in een replicatieproces. U kunt "
"kiezen om alle databanken te repliceren en enkele te negeren (handig indien "
"u de meerderheid van uw databanken wil repliceren) of u kiest ervoor om "
"alleen enkele geselecteerde databanken te repliceren:"

#: server_replication.php:210
msgid "Replicate all databases; Ignore:"
msgstr "Repliceer alle databanken; Negeer:"

#: server_replication.php:211
msgid "Ignore all databases; Replicate:"
msgstr "Negeer alle databanken; Repliceer enkel:"

#: server_replication.php:214
msgid "Please select databases:"
msgstr "Selecteer uit de onderstaande databanken:"

#: server_replication.php:217
msgid ""
"Now, add the following lines at the end of [mysqld] section in your my.cnf "
"and please restart the MySQL server afterwards."
msgstr ""
"Voeg nu de onderstaande regels aan de sectie [mysqld] van uw my.cnf toe en "
"herstart uw MySQL-server."

#: server_replication.php:219
msgid ""
"Once you restarted MySQL server, please click on Go button. Afterwards, you "
"should see a message informing you, that this server <b>is</b> configured as "
"master"
msgstr ""
"Nadat u bovenstaande regels aan uw instellingen heeft toegevoegd en de MySQL-"
"server heeft herstart klikt u op Start. Hierna zou u de melding moeten "
"krijgen dat de server <b>is</b> ingesteld als master"

#: server_replication.php:281
msgid "Slave SQL Thread not running!"
msgstr "Slave SQL Thread niet actief!"

#: server_replication.php:284
msgid "Slave IO Thread not running!"
msgstr "Slave IO Thread niet actief!"

#: server_replication.php:293
msgid ""
"Server is configured as slave in a replication process. Would you like to:"
msgstr "Server is ingesteld als slave in een replicatieproces. Wilt u:"

#: server_replication.php:296
msgid "See slave status table"
msgstr "Slave-statustabel bekijken"

#: server_replication.php:300
msgid "Control slave:"
msgstr "Beheer slave:"

#: server_replication.php:303
msgid "Full start"
msgstr "Start volledig"

#: server_replication.php:303
msgid "Full stop"
msgstr "Stop volledig"

#: server_replication.php:304
msgid "Reset slave"
msgstr "Slave herinstellen"

#: server_replication.php:306
msgid "Start SQL Thread only"
msgstr "Start enkel de SQL-Thread"

#: server_replication.php:308
msgid "Stop SQL Thread only"
msgstr "Stop enkel de SQL-Thread"

#: server_replication.php:311
msgid "Start IO Thread only"
msgstr "Start enkel de IO Thread"

#: server_replication.php:313
msgid "Stop IO Thread only"
msgstr "Stop enkel de IO Thread"

#: server_replication.php:318
msgid "Error management:"
msgstr "Foutenbeheer:"

# "errors" => "fouten"
# master and slave _what_?
#: server_replication.php:320
msgid "Skipping errors might lead into unsynchronized master and slave!"
msgstr ""
"Het overslaan van fouten kan leiden tot verschillen tussen de meester en "
"slaaf!"

#: server_replication.php:322
msgid "Skip current error"
msgstr "Sla de huidige error over"

#: server_replication.php:323
msgid "Skip next"
msgstr "Sla de volgende"

#: server_replication.php:326
msgid "errors."
msgstr "errors over."

#: server_replication.php:342
#, php-format
msgid ""
"This server is not configured as slave in a replication process. Would you "
"like to <a href=\"%s\">configure</a> it?"
msgstr ""
"Deze server is niet ingesteld als slave in een replicatieproces. Wilt u dit "
"nu <a href=\"%s\">instellen</a>?"

#: server_status.php:31
#, php-format
msgid "Thread %s was successfully killed."
msgstr "Thread %s is succesvol afgesloten."

#: server_status.php:35
#, php-format
msgid ""
"phpMyAdmin was unable to kill thread %s. It probably has already been closed."
msgstr ""
"phpMyAdmin is er niet in geslaagd om de %s te sluiten. Waarschijnlijk is het "
"al gesloten."

#: server_status.php:70
#, php-format
msgid "Network traffic since startup: %s"
msgstr "Netwerkverkeer sinds opstart: %s"

#: server_status.php:83
#, php-format
msgid "This MySQL server has been running for %1$s. It started up on %2$s."
msgstr "Deze MySQL-server draait inmiddels %1$s. Deze is gestart op %2$s."

#: server_status.php:93
msgid ""
"This MySQL server works as <b>master</b> and <b>slave</b> in <b>replication</"
"b> process."
msgstr ""
"Deze MySQL-server is ingesteld als <b>master</b> en <b>slave</b> in een "
"<b>replicatie</b>proces."

#: server_status.php:98
msgid "This MySQL server works as <b>master</b> in <b>replication</b> process."
msgstr ""
"Deze MySQL-server is ingesteld als <b>master</b> in een <b>replicatie</"
"b>proces."

#: server_status.php:103
msgid "This MySQL server works as <b>slave</b> in <b>replication</b> process."
msgstr ""
"Deze MySQL-server is ingesteld als <b>slave</b> in een <b>replicatie</"
"b>proces."

# Er moet een betere vertaling voor "replication" zijn. "Nadoen"?
# "Deze MySQL-server functioneert als %s in een <b>replicatie</b> proces."
# weggehaald.
#: server_status.php:109
msgid ""
"For further information about replication status on the server, please visit "
"the <a href=\"#replication\">replication section</a>."
msgstr ""
"Kijk voor meer informatie over de replicatiestatus op deze server in de <a "
"href=\"#replication\">sectie replicatiestatus</a>."

#: server_status.php:122
msgid "Replication status"
msgstr "Replicatiestatus"

#: server_status.php:139
msgid ""
"On a busy server, the byte counters may overrun, so those statistics as "
"reported by the MySQL server may be incorrect."
msgstr ""
"Op drukke servers kunnen de byte-tellers over hun maximum heengaan. Hierdoor "
"kunnen de gerapporteerde statistieken afwijken."

#: server_status.php:149
msgid "Received"
msgstr "Ontvangen"

#: server_status.php:168
msgid "Sent"
msgstr "Verzonden"

#: server_status.php:219
msgid "max. concurrent connections"
msgstr "Max. gelijktijdige verbindingen"

#: server_status.php:229
msgid "Failed attempts"
msgstr "Mislukte pogingen"

#: server_status.php:253
msgid "Aborted"
msgstr "Afgehaakte"

#: server_status.php:313
msgid "ID"
msgstr "ID"

#: server_status.php:329
msgid "Command"
msgstr "Opdracht"

#: server_status_advisor.php:29
msgid "Instructions"
msgstr "Richtlijnen"

#: server_status_advisor.php:35
msgid ""
"The Advisor system can provide recommendations on server variables by "
"analyzing the server status variables."
msgstr ""
"De raadgever kan suggesties doen voor servervariabelen door de "
"statusvariabelen van de server te analyseren."

#: server_status_advisor.php:41
msgid ""
"Do note however that this system provides recommendations based on simple "
"calculations and by rule of thumb which may not necessarily apply to your "
"system."
msgstr ""
"Hou er rekening mee dat dit systeem suggesties doet op basis van eenvoudige "
"berekeningen en vuistregels, die mogelijk niet goed werken op uw systeem."

#: server_status_advisor.php:48
msgid ""
"Prior to changing any of the configuration, be sure to know what you are "
"changing (by reading the documentation) and how to undo the change. Wrong "
"tuning can have a very negative effect on performance."
msgstr ""
"Alvorens een instelling te wijzigen, vergewis je ervan dat je weet wat je "
"wijzigt (door de documentatie te bekijken) en dat je weet hoe je een "
"wijziging ongedaan kan maken. Verkeerde instellingen kunnen een sterk "
"negatief effect hebben op de performantie."

#: server_status_advisor.php:56
msgid ""
"The best way to tune your system would be to change only one setting at a "
"time, observe or benchmark your database, and undo the change if there was "
"no clearly measurable improvement."
msgstr ""
"De beste manier om uw systeem af te stellen is door slechts één instelling "
"per keer aan te passen, de databank te observeren of het effect te testen op "
"de performantie en de wijziging ongedaan te maken indien er geen "
"waarneembare verbetering vastgesteld kon worden."

#: server_status_monitor.php:472
msgid "Start Monitor"
msgstr "Start bewaking"

#: server_status_monitor.php:479
msgid "Instructions/Setup"
msgstr "Instructies/Setup"

#: server_status_monitor.php:483
msgid "Done rearranging/editing charts"
msgstr "Klaar met herschikken/bewerken van de grafieken"

#: server_status_monitor.php:489 server_status_monitor.php:606
msgid "Add chart"
msgstr "Een grafiek toevoegen"

#: server_status_monitor.php:492
msgid "Rearrange/edit charts"
msgstr "Herschikken/bewerken van de grafieken"

#: server_status_monitor.php:496
msgid "Refresh rate"
msgstr "Vernieuwingsfrequentie"

#: server_status_monitor.php:505
msgid "Chart columns"
msgstr "Grafiekkolommen"

#: server_status_monitor.php:521
msgid "Chart arrangement"
msgstr "Grafiekschikking"

#: server_status_monitor.php:524
msgid ""
"The arrangement of the charts is stored to the browsers local storage. You "
"may want to export it if you have a complicated set up."
msgstr ""
"De volgorde van de grafieken wordt opgeslagen in de lokale opslag van uw "
"browser. Eventueel kan u dit exporteren, als u een ingewikkelde configuratie "
"heeft."

#: server_status_monitor.php:538
msgid "Reset to default"
msgstr "Standaardwaarde herstellen"

#: server_status_monitor.php:544
msgid "Monitor Instructions"
msgstr "Bewakingsinstructies"

#: server_status_monitor.php:546
msgid ""
"The phpMyAdmin Monitor can assist you in optimizing the server configuration "
"and track down time intensive queries. For the latter you will need to set "
"log_output to 'TABLE' and have either the slow_query_log or general_log "
"enabled. Note however, that the general_log produces a lot of data and "
"increases server load by up to 15%"
msgstr ""
"De phpMyAdmin-monitor kan u helpen bij het optimaliseren van de "
"serverconfiguratie en het opsporen van tijdrovende SQL-queries. Voor dit "
"laatste moet u de log_output-configuratieparameter instellen op 'TABLE' en "
"ofwel slow_query_log, ofwel general_log geactiveerd hebben. Merk echter op "
"dat general_log veel gegevens genereert en dat de belasting van de server "
"tot 15% kan stijgen"

#: server_status_monitor.php:558
msgid ""
"Unfortunately your Database server does not support logging to table, which "
"is a requirement for analyzing the database logs with phpMyAdmin. Logging to "
"table is supported by MySQL 5.1.6 and onwards. You may still use the server "
"charting features however."
msgstr ""
"Helaas ondersteunt uw databankserver het loggen naar een tabel niet. Dit is "
"een vereiste om de databanklogboeken te kunnen analyseren met phpMyAdmin. "
"Loggen naar een tabel wordt ondersteund vanaf MySQL 5.1.6. U kunt wel de "
"grafiekfunctionaliteit gebruiken."

#: server_status_monitor.php:573
msgid "Using the monitor:"
msgstr "Gebruik van de monitor:"

#: server_status_monitor.php:576
msgid ""
"Your browser will refresh all displayed charts in a regular interval. You "
"may add charts and change the refresh rate under 'Settings', or remove any "
"chart using the cog icon on each respective chart."
msgstr ""
"Uw browser zal alle weergegeven grafieken verversen na een vast interval. U "
"kan grafieken toevoegen en de ververssnelheid aanpassen onder "
"'Instellingen', of gelijk welke grafiek verwijderen via het tandwielicoon "
"bij iedere grafiek."

#: server_status_monitor.php:582
msgid ""
"To display queries from the logs, select the relevant time span on any chart "
"by holding down the left mouse button and panning over the chart. Once "
"confirmed, this will load a table of grouped queries, there you may click on "
"any occuring SELECT statements to further analyze them."
msgstr ""
"Om queries te tonen uit de logboeken, selecteer de relevante periode in een "
"willekeurige grafiek door de linkermuisknop in te drukken en over de grafiek "
"te slepen. Na het bevestiging wordt een tabel met gegroepeerde queries "
"geladen, daar kunt u op één van de SELECT-statements klikken om deze verder "
"te analyseren."

#: server_status_monitor.php:592
msgid "Please note:"
msgstr "Hou rekening met:"

#: server_status_monitor.php:595
msgid ""
"Enabling the general_log may increase the server load by 5-15%. Also be "
"aware that generating statistics from the logs is a load intensive task, so "
"it is advisable to select only a small time span and to disable the "
"general_log and empty its table once monitoring is not required any more."
msgstr ""
"Het inschakelen van de general_log kan de serverbelasting verhogen met "
"5-15%. Wees er ook bewust van dat het genereren van statistieken uit de "
"logboeken een belastende taak is, daarom is het aan te raden om alleen een "
"kleine periode te selecteren, en de general_log uit te schakelen en de tabel "
"te legen zodra het monitoren niet meer nodig is."

#: server_status_monitor.php:610
msgid "Preset chart"
msgstr "Grafiek instellen"

#: server_status_monitor.php:614
msgid "Status variable(s)"
msgstr "Statusvariabele(n)"

#: server_status_monitor.php:617
msgid "Select series:"
msgstr "Selecteer series:"

#: server_status_monitor.php:619
msgid "Commonly monitored"
msgstr "Algemeen bewaakt"

#: server_status_monitor.php:635
msgid "or type variable name:"
msgstr "of geef variabelenaam op:"

#: server_status_monitor.php:642
msgid "Display as differential value"
msgstr "Verschil weergeven"

#: server_status_monitor.php:645
msgid "Apply a divisor"
msgstr "Een scheiding toepassen"

#: server_status_monitor.php:653
msgid "Append unit to data values"
msgstr "Eenheid toevoegen aan gegevenswaarden"

#: server_status_monitor.php:659
msgid "Add this series"
msgstr "Deze serie toevoegen"

#: server_status_monitor.php:661
msgid "Clear series"
msgstr "Reeks leegmaken"

#: server_status_monitor.php:664
msgid "Series in Chart:"
msgstr "Series in grafiek:"

#: server_status_monitor.php:675
msgid "Log statistics"
msgstr "Logstatistieken"

#: server_status_monitor.php:676
msgid "Selected time range:"
msgstr "Geselecteerde tijdspanne:"

#: server_status_monitor.php:682
msgid "Only retrieve SELECT,INSERT,UPDATE and DELETE Statements"
msgstr "Enkel de opdrachten SELECT, INSERT, UPDATE en DELETE opvragen"

#: server_status_monitor.php:687
msgid "Remove variable data in INSERT statements for better grouping"
msgstr ""
"Variabelegegevens verwijderen uit INSERT-opdrachten om beter te kunnen "
"groeperen"

#: server_status_monitor.php:690
msgid "Choose from which log you want the statistics to be generated from."
msgstr "Kies het logbestand waarvan u de statistieken wil genereren."

#: server_status_monitor.php:693
msgid "Results are grouped by query text."
msgstr "Resultaten worden gegroepeerd door de tekst van de SQL-query."

#: server_status_monitor.php:697
msgid "Query analyzer"
msgstr "Query-analyser"

#: server_status_monitor.php:745
#, php-format
msgid "%d second"
msgid_plural "%d seconds"
msgstr[0] "%d seconde"
msgstr[1] "%d seconden"

#: server_status_monitor.php:748
#, php-format
msgid "%d minute"
msgid_plural "%d minutes"
msgstr[0] "%d minuut"
msgstr[1] "%d minuten"

#: server_status_queries.php:67
#, php-format
msgid "Questions since startup: %s"
msgstr "Questions sinds opstart: %s"

#: server_status_queries.php:103
msgid "Statements"
msgstr "Opdrachten"

#. l10n: # = Amount of queries
#: server_status_queries.php:106
msgid "#"
msgstr "#"

#: server_status_variables.php:78 server_variables.php:156
msgid "Filters"
msgstr "Filters"

#: server_status_variables.php:82 server_variables.php:158
msgid "Containing the word:"
msgstr "Bevat het woord:"

#: server_status_variables.php:89
msgid "Show only alert values"
msgstr "Enkel belangrijke waarden tonen"

#: server_status_variables.php:94
msgid "Filter by category..."
msgstr "Filteren op categorie..."

#: server_status_variables.php:114
msgid "Show unformatted values"
msgstr "Toon niet-opgemaakte waarden"

#: server_status_variables.php:133
msgid "Related links:"
msgstr "Gerelateerde links:"

#: server_status_variables.php:327
msgid ""
"The number of connections that were aborted because the client died without "
"closing the connection properly."
msgstr ""
"Het aantal verbindingen dat afgebroken werd omdat de client wegviel zonder "
"de verbinding keurig af te sluiten."

#: server_status_variables.php:331
msgid "The number of failed attempts to connect to the MySQL server."
msgstr "Aantal gefaalde pogingen om te verbinden met de MySQL-server."

#: server_status_variables.php:334
msgid ""
"The number of transactions that used the temporary binary log cache but that "
"exceeded the value of binlog_cache_size and used a temporary file to store "
"statements from the transaction."
msgstr ""
"Het aantal transacties dat gebruik heeft gemaakt van de tijdelijke binaire "
"logcache, maar die groter waren dan binlog_cache_size en daarom gebruik "
"hebben gemaakt van een tijdelijk bestand om opdrachten uit de transactie op "
"te slaan."

#: server_status_variables.php:339
msgid "The number of transactions that used the temporary binary log cache."
msgstr ""
"Het aantal transactie dat gebruik maakte van de tijdelijke binaire logcache."

#: server_status_variables.php:342
msgid ""
"The number of connection attempts (successful or not) to the MySQL server."
msgstr ""
"Het aantal verbindingspogingen (succesvol of niet) met de MySQL-server."

#: server_status_variables.php:346
msgid ""
"The number of temporary tables on disk created automatically by the server "
"while executing statements. If Created_tmp_disk_tables is big, you may want "
"to increase the tmp_table_size  value to cause temporary tables to be memory-"
"based instead of disk-based."
msgstr ""
"Het aantal tijdelijke tabellen op schijf die door de server automatisch "
"aangemaakt werden bij het uitvoeren van queries. Als Created_tmp_disk_tables "
"groot is, is het aangewezen om tmp_table_size te vergroten om tijdelijke "
"tabellen aan te maken in geheugen in plaats van op harde schijf."

#: server_status_variables.php:353
msgid "How many temporary files mysqld has created."
msgstr "Het aantal tijdelijke bestanden dat door MySQL werd aangemaakt."

#: server_status_variables.php:356
msgid ""
"The number of in-memory temporary tables created automatically by the server "
"while executing statements."
msgstr ""
"Het aantal in het geheugen geplaatste tijdelijke tabellen dat automatisch "
"door de server werd aangemaakt tijdens het uitvoeren van opdrachten."

#: server_status_variables.php:360
msgid ""
"The number of rows written with INSERT DELAYED for which some error occurred "
"(probably duplicate key)."
msgstr ""
"Het aantal met INSERT DELAYED opgeslagen rijen waarbij er een fout optrad "
"(mogelijk een reeds bestaande sleutel)."

#: server_status_variables.php:364
msgid ""
"The number of INSERT DELAYED handler threads in use. Every different table "
"on which one uses INSERT DELAYED gets its own thread."
msgstr ""
"Het aantal INSERT DELAYED afhandelingsthreads in gebruik. Elke afzonderlijke "
"tabel waarop INSERT DELAYED wordt toegepast krijgt een eigen thread."

#: server_status_variables.php:369
msgid "The number of INSERT DELAYED rows written."
msgstr "Het aantal met INSERT DELAYED opgeslagen rijen."

#: server_status_variables.php:372
msgid "The number of executed FLUSH statements."
msgstr "Het aantal uitgevoerde FLUSH-opdrachten."

#: server_status_variables.php:375
msgid "The number of internal COMMIT statements."
msgstr "Het aantal interne COMMIT-opdrachten."

#: server_status_variables.php:378
msgid "The number of times a row was deleted from a table."
msgstr "Het aantal keer dat een rij werd verwijderd uit een tabel."

#: server_status_variables.php:381
msgid ""
"The MySQL server can ask the NDB Cluster storage engine if it knows about a "
"table with a given name. This is called discovery. Handler_discover "
"indicates the number of time tables have been discovered."
msgstr ""
"De MySQL-server kan aan de NDB Cluster-opslagengine vragen naar een tabel "
"met een bepaalde naam. Dit wordt discovery genoemd. Handler_discover geeft "
"aan hoeveel tabellen met discovery werden opgezocht."

#: server_status_variables.php:387
msgid ""
"The number of times the first entry was read from an index. If this is high, "
"it suggests that the server is doing a lot of full index scans; for example, "
"SELECT col1 FROM foo, assuming that col1 is indexed."
msgstr ""
"Het aantal keer dat de eerste eenheid uit een index werd gelezen. Indien "
"hoog geeft dit een indicatie dat de server veel scans doet op de volledige "
"index; bijvoorbeeld SELECT kolom1 FROM foo, waarbij kolom1 is geïndexeerd."

#: server_status_variables.php:393
msgid ""
"The number of requests to read a row based on a key. If this is high, it is "
"a good indication that your queries and tables are properly indexed."
msgstr ""
"Het aantal opdrachten om een rij te lezen op basis van de sleutel. Indien "
"hoog is dit een indicatie dat er goed gebruik wordt gemaakt van de aanwezige "
"indexen."

#: server_status_variables.php:398
msgid ""
"The number of requests to read the next row in key order. This is "
"incremented if you are querying an index column with a range constraint or "
"if you are doing an index scan."
msgstr ""
"Het aantal leesopdrachten voor de volgende rij in de sleutelvolgorde. Dit "
"wordt verhoogd wanneer u een indexkolom raadpleegt met een bereikbeperking "
"of bij het doen van een indexscan."

#: server_status_variables.php:403
msgid ""
"The number of requests to read the previous row in key order. This read "
"method is mainly used to optimize ORDER BY ... DESC."
msgstr ""
"Het aantal leesopdrachten voor de voorgaande rij in de sleutelvolgorde. Dit "
"wordt hoofdzakelijk gebruikt voor het optimaliseren van ORDER BY ... DESC."

#: server_status_variables.php:407
msgid ""
"The number of requests to read a row based on a fixed position. This is high "
"if you are doing a lot of queries that require sorting of the result. You "
"probably have a lot of queries that require MySQL to scan whole tables or "
"you have joins that don't use keys properly."
msgstr ""
"Het aantal leesopdrachten voor een rij op een vaste positie. Dit is hoog "
"wanneer er veel gebruik wordt gemaakt van queries waarbij het resultaat "
"gesorteerd moet worden. U gebruikt mogelijk veel queries waarvoor MySQL een "
"gehele tabel moet scannen of er worden joins toegepast die niet goed "
"gebruikmaken van sleutels."

#: server_status_variables.php:414
msgid ""
"The number of requests to read the next row in the data file. This is high "
"if you are doing a lot of table scans. Generally this suggests that your "
"tables are not properly indexed or that your queries are not written to take "
"advantage of the indexes you have."
msgstr ""
"Het aantal leesopdrachten voor de volgende rij uit het gegevensbestand. Dit "
"is hoog wanneer er voor gebruik wordt gemaakt van tabelscans. Over het "
"algemeen betekend dit dat de gebruikte tabellen niet optimaal van indexen "
"zijn voorzien of dat de toegepaste queries hier niet optimaal gebruik van "
"maken."

#: server_status_variables.php:421
msgid "The number of internal ROLLBACK statements."
msgstr "Het aantal interne ROLLBACK-opdrachten."

#: server_status_variables.php:424
msgid "The number of requests to update a row in a table."
msgstr "Het aantal update-opdrachten voor een tabelrij."

#: server_status_variables.php:427
msgid "The number of requests to insert a row in a table."
msgstr "Het aantal opdrachten om een rij aan een tabel toe te voegen."

#: server_status_variables.php:430
msgid "The number of pages containing data (dirty or clean)."
msgstr "Het aantal pagina's dat gegevens bevat (dirty en clean)."

#: server_status_variables.php:433
msgid "The number of pages currently dirty."
msgstr "Het aantal pagina's dat momenteel \"dirty\" is."

#: server_status_variables.php:436
msgid "The number of buffer pool pages that have been requested to be flushed."
msgstr "Het aantal bufferpool-pagina's dat is geschoond."

#: server_status_variables.php:440
msgid "The number of free pages."
msgstr "Het aantal vrije pagina's."

#: server_status_variables.php:443
msgid ""
"The number of latched pages in InnoDB buffer pool. These are pages currently "
"being read or written or that can't be flushed or removed for some other "
"reason."
msgstr ""
"Het aantal \"latched pages\" in de InnoDB-bufferpool. Dit zijn pagina's "
"waarin momenteel wordt gelezen of geschreven, of die om een andere reden "
"niet geschoond of verwijderd kunnen worden."

#: server_status_variables.php:448
msgid ""
"The number of pages busy because they have been allocated for administrative "
"overhead such as row locks or the adaptive hash index. This value can also "
"be calculated as Innodb_buffer_pool_pages_total - "
"Innodb_buffer_pool_pages_free - Innodb_buffer_pool_pages_data."
msgstr ""
"Het aantal pagina's dat in gebruik is voor administratieve doeleinden, zoals "
"rij-locks of hash-indexen. Deze waarde kan worden berekend als "
"Innodb_buffer_pool_pages_total - Innodb_buffer_pool_pages_free - "
"Innodb_buffer_pool_pages_data."

#: server_status_variables.php:455
msgid "Total size of buffer pool, in pages."
msgstr "Totale grootte van de bufferpool, in pagina's."

#: server_status_variables.php:458
msgid ""
"The number of \"random\" read-aheads InnoDB initiated. This happens when a "
"query is to scan a large portion of a table but in random order."
msgstr ""
"Het aantal \"random\" read-aheads dat door InnoDB werd geïnitieerd. Dit "
"gebeurt wanneer een query een groot deel van een tabel laat scannen, maar in "
"willekeurige volgorde."

#: server_status_variables.php:463
msgid ""
"The number of sequential read-aheads InnoDB initiated. This happens when "
"InnoDB does a sequential full table scan."
msgstr ""
"Het aantal sequentiële read-aheads dat door InnoDB werd geïnitieerd. Dit "
"gebeurt wanneer er een volledige tabelscan wordt uitgevoerd."

#: server_status_variables.php:467
msgid "The number of logical read requests InnoDB has done."
msgstr "Het aantal logische leesverzoeken dat door InnoDB werd uitgevoerd."

#: server_status_variables.php:470
msgid ""
"The number of logical reads that InnoDB could not satisfy from buffer pool "
"and had to do a single-page read."
msgstr ""
"Het aantal logische leesoperaties dat InnoDB niet kon doen vanuit de "
"bufferpool maar waarvoor een extra pagina ingeladen moest worden."

#: server_status_variables.php:474
msgid ""
"Normally, writes to the InnoDB buffer pool happen in the background. "
"However, if it's necessary to read or create a page and no clean pages are "
"available, it's necessary to wait for pages to be flushed first. This "
"counter counts instances of these waits. If the buffer pool size was set "
"properly, this value should be small."
msgstr ""
"Normaal gesproken gebeurt het schrijven naar de InnoDB-bufferpool in de "
"achtergrond. Echter wanneer er geen vrije pagina's beschikbaar zijn voor het "
"inlezen van een nieuwe pagina moet er worden gewacht tot enkele pagina's "
"zijn geschoond. Deze teller houdt bij hoe vaak dit voorkomt. Indien de "
"bufferpool-grootte goed is ingesteld hoort deze waarde laag te zijn."

#: server_status_variables.php:482
msgid "The number writes done to the InnoDB buffer pool."
msgstr "Het aantal schrijfoperaties uitgevoerd op de InnoDB-bufferpool."

#: server_status_variables.php:485
msgid "The number of fsync() operations so far."
msgstr "Het aantal fsync()-operaties."

#: server_status_variables.php:488
msgid "The current number of pending fsync() operations."
msgstr "Het aantal momenteel openstaande fsync()-operaties."

#: server_status_variables.php:491
msgid "The current number of pending reads."
msgstr "Het aantal momenteel openstaande leesoperaties."

#: server_status_variables.php:494
msgid "The current number of pending writes."
msgstr "Het aantal momenteel openstaande schrijfoperaties."

#: server_status_variables.php:497
msgid "The amount of data read so far, in bytes."
msgstr "De hoeveelheid tot nu toe gelezen gegevens, in bytes."

#: server_status_variables.php:500
msgid "The total number of data reads."
msgstr "Het totale aantal operaties voor het lezen van gegevens."

#: server_status_variables.php:503
msgid "The total number of data writes."
msgstr "Het totale aantal operaties voor het schrijven van gegevens."

#: server_status_variables.php:506
msgid "The amount of data written so far, in bytes."
msgstr "De hoeveelheid tot nu toe geschreven gegevens, in bytes."

#: server_status_variables.php:509
msgid "The number of pages that have been written for doublewrite operations."
msgstr "Het aantal pagina's dat werd geschreven voor doublewrite-operaties."

#: server_status_variables.php:513
msgid "The number of doublewrite operations that have been performed."
msgstr "Het aantal uitgevoerde doublewrite-operaties."

#: server_status_variables.php:516
msgid ""
"The number of waits we had because log buffer was too small and we had to "
"wait for it to be flushed before continuing."
msgstr ""
"Het aantal keer dat er gewacht moest worden vanwege een volle logbuffer."

#: server_status_variables.php:520
msgid "The number of log write requests."
msgstr "Het aantal verzoeken voor het schrijven in het logboek."

#: server_status_variables.php:523
msgid "The number of physical writes to the log file."
msgstr "Het aantal fysieke schrijfoperaties op het logbestand."

#: server_status_variables.php:526
msgid "The number of fsync() writes done to the log file."
msgstr "Het aantal fsync()-schrijfoperaties uitgevoerd op het logbestand."

#: server_status_variables.php:529
msgid "The number of pending log file fsyncs."
msgstr "Het aantal momenteel openstaande fsync-operaties op het logbestand."

#: server_status_variables.php:532
msgid "Pending log file writes."
msgstr "Het aantal momenteel openstaande schrijfoperaties op het logbestand."

#: server_status_variables.php:535
msgid "The number of bytes written to the log file."
msgstr "Het aantal bytes dat naar het logbestand werd geschreven."

#: server_status_variables.php:538
msgid "The number of pages created."
msgstr "Het aantal pagina's dat werd aangemaakt."

#: server_status_variables.php:541
msgid ""
"The compiled-in InnoDB page size (default 16KB). Many values are counted in "
"pages; the page size allows them to be easily converted to bytes."
msgstr ""
"De tijdens het compileren ingestelde InnoDB-paginagrootte (standaard 16KB). "
"Veel waarden worden geteld in pagina's. Een vaste paginagrootte maakt het "
"eenvoudig deze om te zetten naar bytes."

#: server_status_variables.php:546
msgid "The number of pages read."
msgstr "Het aantal gelezen pagina's."

#: server_status_variables.php:549
msgid "The number of pages written."
msgstr "Het aantal geschreven pagina's."

#: server_status_variables.php:552
msgid "The number of row locks currently being waited for."
msgstr "Het aantal gelockte rijen waar momenteel op wordt gewacht."

#: server_status_variables.php:555
msgid "The average time to acquire a row lock, in milliseconds."
msgstr ""
"De gemiddelde tijd nodig om een rij-lock te verkrijgen, in milliseconden."

#: server_status_variables.php:558
msgid "The total time spent in acquiring row locks, in milliseconds."
msgstr ""
"De totale tijd besteed aan het verkrijgen van rij-locks, in milliseconden."

#: server_status_variables.php:561
msgid "The maximum time to acquire a row lock, in milliseconds."
msgstr ""
"De maximale tijd nodig om een rij-lock te verkrijgen, in milliseconden."

#: server_status_variables.php:564
msgid "The number of times a row lock had to be waited for."
msgstr "Het aantal keer dat er op een rij-lock moest worden gewacht."

#: server_status_variables.php:567
msgid "The number of rows deleted from InnoDB tables."
msgstr "Het aantal rijen dat werd verwijderd uit InnoDB-tabellen."

#: server_status_variables.php:570
msgid "The number of rows inserted in InnoDB tables."
msgstr "Het aantal rijen dat werd ingevoegd in InnoDB-tabellen."

#: server_status_variables.php:573
msgid "The number of rows read from InnoDB tables."
msgstr "Het aantal rijen dat werd gelezen uit InnoDB-tabellen."

#: server_status_variables.php:576
msgid "The number of rows updated in InnoDB tables."
msgstr "Het aantal rijen dat werd bijgewerkt in InnoDB-tabellen."

#: server_status_variables.php:579
msgid ""
"The number of key blocks in the key cache that have changed but haven't yet "
"been flushed to disk. It used to be known as Not_flushed_key_blocks."
msgstr ""
"Het aantal sleutelblokken in het sleutelcache welke zijn bijgewerkt maar nog "
"niet naar disk zijn geschreven. Dit stond voorheen bekend als "
"Not_flushed_key_blocks."

#: server_status_variables.php:584
msgid ""
"The number of unused blocks in the key cache. You can use this value to "
"determine how much of the key cache is in use."
msgstr "Het aantal ongebruikte blokken in het sleutelcache."

#: server_status_variables.php:588
msgid ""
"The number of used blocks in the key cache. This value is a high-water mark "
"that indicates the maximum number of blocks that have ever been in use at "
"one time."
msgstr ""
"Het aantal gebruikte blokken in het sleutelcache. Dit is de maximaal "
"behaalde waarde sinds het starten van de server."

#: server_status_variables.php:593
msgid "Percentage of used key cache (calculated value)"
msgstr "Percentage van de gebruikte sleutelcache (berekende waarde)"

#: server_status_variables.php:596
msgid "The number of requests to read a key block from the cache."
msgstr "Het aantal leesopdrachten voor een sleutelblok uit het cache."

#: server_status_variables.php:599
msgid ""
"The number of physical reads of a key block from disk. If Key_reads is big, "
"then your key_buffer_size value is probably too small. The cache miss rate "
"can be calculated as Key_reads/Key_read_requests."
msgstr ""
"Het aantal fysieke leesoperaties van een sleutelblok van schrijf. Indien "
"key_reads groot is, is de waarde van key_buffer_size mogelijk te laag. De "
"cache miss rate kan worden berekend met Key_reads / Key_read_requests."

#: server_status_variables.php:605
msgid ""
"Key cache miss calculated as rate of physical reads compared to read "
"requests (calculated value)"
msgstr ""
"Sleutelcachemissers berekend als percentage van fysieke leesoperaties in "
"vergelijking met leesverzoeken (berekende waarde)"

#: server_status_variables.php:609
msgid "The number of requests to write a key block to the cache."
msgstr "Het aantal schrijfopdrachten voor een sleutelblok naar de cache."

#: server_status_variables.php:612
msgid "The number of physical writes of a key block to disk."
msgstr "Het aantal fysieke schrijfopdrachten voor een sleutelblok naar disk."

#: server_status_variables.php:615
msgid ""
"Percentage of physical writes compared to write requests (calculated value)"
msgstr ""
"Percentage van fysieke schrijfopdrachten vergeleken met schrijfverzoeken "
"(berekende waarde)"

#: server_status_variables.php:619
msgid ""
"The total cost of the last compiled query as computed by the query "
"optimizer. Useful for comparing the cost of different query plans for the "
"same query. The default value of 0 means that no query has been compiled yet."
msgstr ""
"De totale kosten voor de laatst gecompileerde query zoals berekend door de "
"query-optimizer. Dit kan nuttig zijn voor het vergelijken van de kosten van "
"verschillende query plans voor dezelfde query. De standaardwaarde 0 betekend "
"dat er nog geen query is gecompiled."

#: server_status_variables.php:625
msgid ""
"The maximum number of connections that have been in use simultaneously since "
"the server started."
msgstr ""
"Het maximum aantal verbindingen dat gelijktijdig in gebruik was sinds de "
"server gestart werd."

#: server_status_variables.php:629
msgid "The number of rows waiting to be written in INSERT DELAYED queues."
msgstr ""
"Het aantal rijen dat klaar staat om te worden geschreven in INSERT DELAYED-"
"wachtrijen."

#: server_status_variables.php:632
msgid ""
"The number of tables that have been opened. If opened tables is big, your "
"table cache value is probably too small."
msgstr ""
"Het aantal tabellen dat werd geopend. Indien hoog, is mogelijk de "
"tabelcachewaarde te laag."

#: server_status_variables.php:636
msgid "The number of files that are open."
msgstr "Het totaal aantal geopende bestanden."

#: server_status_variables.php:639
msgid "The number of streams that are open (used mainly for logging)."
msgstr ""
"Het aantal open streams (hoofdzakelijk gebruikt voor het schrijven naar "
"logboeken)."

#: server_status_variables.php:642
msgid "The number of tables that are open."
msgstr "Het totaal aantal open tabellen."

#: server_status_variables.php:645
msgid ""
"The number of free memory blocks in query cache. High numbers can indicate "
"fragmentation issues, which may be solved by issuing a FLUSH QUERY CACHE "
"statement."
msgstr ""
"Het aantal vrije blokken geheugen in de querycache. Een hoog aantal kan "
"wijzen op versnippering, wat opgelost kan worden door een FLUSH QUERY CACHE-"
"statement uit te voeren."

#: server_status_variables.php:650
msgid "The amount of free memory for query cache."
msgstr "De hoeveelheid vrij geheugen voor het querycache."

#: server_status_variables.php:653
msgid "The number of cache hits."
msgstr "Het aantal cache-hits."

#: server_status_variables.php:656
msgid "The number of queries added to the cache."
msgstr "Het aantal queries dat aan de cache werd toegevoegd."

#: server_status_variables.php:659
msgid ""
"The number of queries that have been removed from the cache to free up "
"memory for caching new queries. This information can help you tune the query "
"cache size. The query cache uses a least recently used (LRU) strategy to "
"decide which queries to remove from the cache."
msgstr ""
"Het aantal queries dat uit de cache werd verwijderd om plaats te maken voor "
"nieuwe queries. Deze informatie kan worden gebruikt bij het instellen van de "
"grootte van het querycache. De querycache maakt gebruik van een minst recent "
"gebruikt (least recently used, LRU) strategie om te bepalen welke queries "
"worden verwijderd."

#: server_status_variables.php:666
msgid ""
"The number of non-cached queries (not cachable, or not cached due to the "
"query_cache_type setting)."
msgstr ""
"Het aantal niet-gecachte queries (niet cachebaar, danwel niet gecached "
"vanwege de instelling query_cache_type)."

#: server_status_variables.php:670
msgid "The number of queries registered in the cache."
msgstr "Het aantal queries dat in de cache staat."

#: server_status_variables.php:673
msgid "The total number of blocks in the query cache."
msgstr "Het totaal aantal blokken in de querycache."

#: server_status_variables.php:676
msgid "The status of failsafe replication (not yet implemented)."
msgstr "De status van failsafe-replicatie (nog niet geïmplementeerd)."

#: server_status_variables.php:679
msgid ""
"The number of joins that do not use indexes. If this value is not 0, you "
"should carefully check the indexes of your tables."
msgstr ""
"Het aantal joins dat geen gebruik maakt van een index. Indien dit geen 0 is, "
"is het aan te raden om het gebruik van indexen te controleren."

#: server_status_variables.php:683
msgid "The number of joins that used a range search on a reference table."
msgstr ""
"Het aantal joins dat een bereik beperking toepassen op een gerefereerde "
"tabel."

#: server_status_variables.php:686
msgid ""
"The number of joins without keys that check for key usage after each row. "
"(If this is not 0, you should carefully check the indexes of your tables.)"
msgstr ""
"Het aantal joins zonder sleutel, dat na elke rij controleert op het gebruik "
"van een sleutel. (Indien dit geen 0 is, is het aan te raden om het gebruik "
"van indexen te controleren.)"

#: server_status_variables.php:691
msgid ""
"The number of joins that used ranges on the first table. (It's normally not "
"critical even if this is big.)"
msgstr ""
"Het aantal joins dat een bereik beperking gebruikt op de eerste tabel. (Dit "
"hoeft geen groot probleem te zijn, zelfs niet bij grote tabellen.)"

#: server_status_variables.php:695
msgid "The number of joins that did a full scan of the first table."
msgstr "Het aantal joins dat een volledige scan van de eerste tabel uitvoerde."

#: server_status_variables.php:698
msgid "The number of temporary tables currently open by the slave SQL thread."
msgstr ""
"Het aantal momenteel openstaande tijdelijke tabellen voor de slave-SQL-"
"thread."

#: server_status_variables.php:702
msgid ""
"Total (since startup) number of times the replication slave SQL thread has "
"retried transactions."
msgstr ""
"Het totaal aantal transacties dat moest worden herhaald door de replicatie-"
"slave-SQL-thread (sinds het opstarten van de server)."

#: server_status_variables.php:706
msgid "This is ON if this server is a slave that is connected to a master."
msgstr ""
"Dit staat op 'ON' indien deze server als een replicatie-slave verbonden is "
"met een masterserver."

#: server_status_variables.php:709
msgid ""
"The number of threads that have taken more than slow_launch_time seconds to "
"create."
msgstr ""
"Het aantal threads waarvoor het opstarten langer dan slow_launch_time "
"seconden duurde."

#: server_status_variables.php:713
msgid ""
"The number of queries that have taken more than long_query_time seconds."
msgstr ""
"Het aantal queries waarvan het uitvoeren langer dan long_query_time seconden "
"duurde."

#: server_status_variables.php:717
msgid ""
"The number of merge passes the sort algorithm has had to do. If this value "
"is large, you should consider increasing the value of the sort_buffer_size "
"system variable."
msgstr ""
"Het aantal samenvoegings-ronden dat het sorteeralgoritme heeft moeten "
"uitvoeren. Indien deze waarde hoog is, is het een optie om de "
"systeemvariabele sort_buffer_size te vergroten."

#: server_status_variables.php:722
msgid "The number of sorts that were done with ranges."
msgstr "Het aantal sorteringen dat werd uitgevoerd met een bereikbeperking."

#: server_status_variables.php:725
msgid "The number of sorted rows."
msgstr "Het aantal gesorteerde rijen."

#: server_status_variables.php:728
msgid "The number of sorts that were done by scanning the table."
msgstr ""
"Het aantal sorteringen dat werd uitgevoerd door het scannen van de tabel."

#: server_status_variables.php:731
msgid "The number of times that a table lock was acquired immediately."
msgstr "Het aantal keer dat een tabel-lock direct kon worden verkregen."

#: server_status_variables.php:734
msgid ""
"The number of times that a table lock could not be acquired immediately and "
"a wait was needed. If this is high, and you have performance problems, you "
"should first optimize your queries, and then either split your table or "
"tables or use replication."
msgstr ""
"Het aantal keer dat een tabel-lock niet direct kon worden verkregen, en er "
"dus moest worden gewacht. Indien dit hoog is, en u last heeft van prestatie "
"problemen, kunt u het beste eerst uw queries optimaliseren. Daarna kunt u "
"nog kijken naar het splitsen van tabellen en het gebruik van replicatie."

#: server_status_variables.php:740
msgid ""
"The number of threads in the thread cache. The cache hit rate can be "
"calculated as Threads_created/Connections. If this value is red you should "
"raise your thread_cache_size."
msgstr ""
"Het aantal threads in de threadcache. De cache-hitrate kan worden berekend "
"met Threads_created/Connections. Indien deze waarde rood staat aangegeven is "
"het aan te raden om thread_cache_size te vergroten."

#: server_status_variables.php:745
msgid "The number of currently open connections."
msgstr "Het aantal momenteel openstaande verbindingen."

#: server_status_variables.php:748
msgid ""
"The number of threads created to handle connections. If Threads_created is "
"big, you may want to increase the thread_cache_size value. (Normally this "
"doesn't give a notable performance improvement if you have a good thread "
"implementation.)"
msgstr ""
"Het aantal threads dat werd aangemaakt om verbindingen af te handelen. "
"Indien deze waarde hoog is, kan het een optie zijn om thread_cache_size te "
"verhogen. (Dit geeft echter in de meeste gevallen, bij gebruik van een goede "
"thread-implementatie, geen noemenswaardige prestatieverbetering.)"

#: server_status_variables.php:755
msgid "Thread cache hit rate (calculated value)"
msgstr "Threadcache-trefprecentage (berekende waarde)"

#: server_status_variables.php:758
msgid "The number of threads that are not sleeping."
msgstr "Het aantal threads dat actief bezig is."

#: server_variables.php:107
msgid "Setting variable failed"
msgstr "Variabele instellen is mislukt"

#: server_variables.php:119
msgid "Server variables and settings"
msgstr "Servervariabelen en -instellingen"

#: server_variables.php:168 server_variables.php:208
msgid "Session value"
msgstr "Sessievariabelen"

#: server_variables.php:168
msgid "Global value"
msgstr "Globale waarde"

#: setup/frames/config.inc.php:38 setup/frames/index.inc.php:244
msgid "Download"
msgstr "Download"

#: setup/frames/form.inc.php:25
msgid "Incorrect formset, check $formsets array in setup/frames/form.inc.php"
msgstr ""
"Ongeldige formset, gelieve de array $formsets na te kijken in setup/frames/"
"form.inc.php"

#: setup/frames/index.inc.php:51
msgid "Cannot load or save configuration"
msgstr "Laden en opslaan van het configuratiebestand is niet mogelijk"

#: setup/frames/index.inc.php:52
msgid ""
"Please create web server writable folder [em]config[/em] in phpMyAdmin top "
"level directory as described in [doc@setup_script]documentation[/doc]. "
"Otherwise you will be only able to download or display it."
msgstr ""
"Maak een voor de webserver beschrijfbare directory met de naam [em]config[/"
"em] aan in de phpMyAdmin-hoofddirectory zoals beschreven in de "
"[doc@setup_script]documentatie[/doc]. Anders is het enkel mogelijk om de "
"gegenereerde configuratie te bekijken en te downloaden."

#: setup/frames/index.inc.php:60
msgid ""
"You are not using a secure connection; all data (including potentially "
"sensitive information, like passwords) is transferred unencrypted!"
msgstr ""
"U gebruikt een verbinding die niet beveiligd is. Alle gegevens (inclusief "
"potentieel gevoelige informatie zoals wachtwoorden) worden onversleuteld "
"verzonden!"

#: setup/frames/index.inc.php:64
#, php-format
msgid ""
"If your server is also configured to accept HTTPS requests follow [a@%s]this "
"link[/a] to use a secure connection."
msgstr ""
"Indien uw server ook is ingesteld om HTTPS-verbindingen te ondersteunen, "
"gebruik dan [a@%s]deze link[/a] om de beveiligde verbinding te gebruiken."

#: setup/frames/index.inc.php:68
msgid "Insecure connection"
msgstr "Onveilige verbinding"

#: setup/frames/index.inc.php:98
msgid "Configuration saved."
msgstr "Configuratie opgeslagen."

#: setup/frames/index.inc.php:99
msgid ""
"Configuration saved to file config/config.inc.php in phpMyAdmin top level "
"directory, copy it to top level one and delete directory config to use it."
msgstr ""
"Instellingen werden opgeslagen in bestand config/config.inc.php van de "
"phpMyAdmin-installatiefolder, kopieer dit bestand naar de installatiefolder "
"en verwijder de config-folder."

#: setup/frames/index.inc.php:107 setup/frames/menu.inc.php:16
msgid "Overview"
msgstr "Overzicht"

#: setup/frames/index.inc.php:115
msgid "Show hidden messages (#MSG_COUNT)"
msgstr "Toon verborgen berichten (#MSG_COUNT)"

#: setup/frames/index.inc.php:158
msgid "There are no configured servers"
msgstr "Er zijn momenteel geen servers geconfigureerd"

#: setup/frames/index.inc.php:166
msgid "New server"
msgstr "Nieuwe server"

#: setup/frames/index.inc.php:199
msgid "Default language"
msgstr "Standaard taal"

#: setup/frames/index.inc.php:210
msgid "let the user choose"
msgstr "laat de gebruiker kiezen"

#: setup/frames/index.inc.php:221
msgid "- none -"
msgstr "- geen -"

#: setup/frames/index.inc.php:225
msgid "Default server"
msgstr "Standaard server"

#: setup/frames/index.inc.php:237
msgid "End of line"
msgstr "Regeleinde"

#: setup/frames/index.inc.php:243
msgid "Display"
msgstr "Toon"

#: setup/frames/index.inc.php:250
msgid "Load"
msgstr "Laden"

#: setup/frames/index.inc.php:270
msgid "phpMyAdmin homepage"
msgstr "phpMyAdmin-website"

#: setup/frames/index.inc.php:272
msgid "Donate"
msgstr "Doneren"

#: setup/frames/servers.inc.php:29
msgid "Edit server"
msgstr "Server wijzigen"

#: setup/frames/servers.inc.php:38
msgid "Add a new server"
msgstr "Een server toevoegen"

#: setup/index.php:22
msgid "Wrong GET file attribute value"
msgstr "Verkeerde waarde voor het GET-bestandsattribuut"

#: setup/lib/form_processing.lib.php:45
msgid "Warning"
msgstr "Waarschuwing"

#: setup/lib/form_processing.lib.php:46
msgid "Submitted form contains errors"
msgstr "Het verstuurde formulier bevat fouten"

#: setup/lib/form_processing.lib.php:47
msgid "Try to revert erroneous fields to their default values"
msgstr ""
"Doe een poging om foutieve velden te herstellen met hun standaardwaarde"

#: setup/lib/form_processing.lib.php:50
msgid "Ignore errors"
msgstr "Negeer foutmeldingen"

#: setup/lib/form_processing.lib.php:52
msgid "Show form"
msgstr "Toon formulier"

#: setup/lib/index.lib.php:133
msgid ""
"Neither URL wrapper nor CURL is available. Version check is not possible."
msgstr ""
"Zowel de URL-wrapper als CURL zijn niet aanwezig. Versiecontrole is niet "
"mogelijk."

#: setup/lib/index.lib.php:144
msgid ""
"Reading of version failed. Maybe you're offline or the upgrade server does "
"not respond."
msgstr ""
"Het ophalen van de versie-informatie is mislukt. Mogelijk bent u offline, of "
"is de upgradeserver niet beschikbaar."

#: setup/lib/index.lib.php:165
msgid "Got invalid version string from server"
msgstr "Een ongeldige versiecode was ontvangen van de server"

#: setup/lib/index.lib.php:176
msgid "Unparsable version string"
msgstr "De versiecode werd niet herkend"

#: setup/lib/index.lib.php:196
#, php-format
msgid ""
"You are using Git version, run [kbd]git pull[/kbd] :-)[br]The latest stable "
"version is %s, released on %s."
msgstr ""
"U gebruikt een Git-versie, voer [kbd]git pull[/kbd] uit :-)[br]De meest "
"recente stabiele versie is %s, uitgebracht op %s."

#: setup/lib/index.lib.php:203
msgid "No newer stable version is available"
msgstr "Er is geen recentere stabiele versie beschikbaar"

#: setup/lib/index.lib.php:298
#, php-format
msgid ""
"This %soption%s should be disabled as it allows attackers to bruteforce "
"login to any MySQL server. If you feel this is necessary, use %strusted "
"proxies list%s. However, IP-based protection may not be reliable if your IP "
"belongs to an ISP where thousands of users, including you, are connected to."
msgstr ""
"Deze %soptie%s zou uitgeschakeld moeten zijn gezien het de mogelijkheid "
"geeft aan kwaadwillenden om op grote schaal aanmeldinspogingen uit te voeren "
"op willekeurige MySQL-servers. Indien toch noodzakelijk gebruik dan "
"%strusted proxies list%s. Echter, IP-adres gebaseerde beveiliging is "
"mogelijk niet betrouwbaar wanneer uw IP-adres uit het netwerk van uw "
"provider komt waar ook vele andere klanten gebruik van maken."

#: setup/lib/index.lib.php:300
msgid ""
"You didn't have blowfish secret set and have enabled cookie authentication, "
"so a key was automatically generated for you. It is used to encrypt cookies; "
"you don't need to remember it."
msgstr ""
"U heeft geen blowfish-geheim ingesteld en gebruikt cookie-authenticatie, een "
"sleutel was automatisch voor u gegenereerd. Deze wordt gebruikt om cookies "
"te versleutelen en hoeft u niet zelf te onthouden."

#: setup/lib/index.lib.php:301
#, php-format
msgid ""
"%sBzip2 compression and decompression%s requires functions (%s) which are "
"unavailable on this system."
msgstr ""
"%sBzip2-compressie en decompressie%s vereisen functies (%s) die niet "
"beschikbaar zijn op dit systeem."

#: setup/lib/index.lib.php:303
msgid ""
"This value should be double checked to ensure that this directory is neither "
"world accessible nor readable or writable by other users on your server."
msgstr ""
"Deze waarde dient extra goed gecontroleerd te worden, om zeker te zijn dat "
"de folder niet toegankelijk, leesbaar of schrijfbaar is voor andere "
"gebruikers op uw server."

#: setup/lib/index.lib.php:304
#, php-format
msgid "This %soption%s should be enabled if your web server supports it."
msgstr ""
"Deze %soptie%s wordt best geactiveerd als uw webserver dit ondersteunt."

#: setup/lib/index.lib.php:306
#, php-format
msgid ""
"%sGZip compression and decompression%s requires functions (%s) which are "
"unavailable on this system."
msgstr ""
"%sGZip-compressie en decompressie%s vereisen functies (%s) welke niet "
"beschikbaar zijn op dit systeem."

#: setup/lib/index.lib.php:308
#, php-format
msgid ""
"%sLogin cookie validity%s greater than 1440 seconds may cause random session "
"invalidation if %ssession.gc_maxlifetime%s is lower than its value "
"(currently %d)."
msgstr ""
"%sAanmeldingscookiegeldigheid%s groter dan 1440 seconden kan willekeurige "
"sessieproblemen veroorzaken als %ssession.gc_maxlifetime%s lager is dan deze "
"waarde (huidige waarde: %d)."

#: setup/lib/index.lib.php:310
#, php-format
msgid ""
"%sLogin cookie validity%s should be set to 1800 seconds (30 minutes) at "
"most. Values larger than 1800 may pose a security risk such as impersonation."
msgstr ""
"%sAanmeldingscookiegeldigheid%s zou maximaal 1800 seconds (30 minutes) "
"moeten zijn. Een waarde hoger dan 1800 kan een beveiligingsrisico opleveren, "
"bv. iemand die uw identiteit kan misbruiken."

#: setup/lib/index.lib.php:312
#, php-format
msgid ""
"If using cookie authentication and %sLogin cookie store%s is not 0, %sLogin "
"cookie validity%s must be set to a value less or equal to it."
msgstr ""
"Als cookie-authenticatie gebruikt wordt en %sAanmeldingscookie-opslag%s niet "
"gelijk is aan 0, dan moet %sAanmeldingscookiegeldigheid%s een waarde hebben "
"die kleiner of gelijk is."

#: setup/lib/index.lib.php:314
#, php-format
msgid ""
"If you feel this is necessary, use additional protection settings - %shost "
"authentication%s settings and %strusted proxies list%s. However, IP-based "
"protection may not be reliable if your IP belongs to an ISP where thousands "
"of users, including you, are connected to."
msgstr ""
"Indien toch noodzakelijk gebruik dan tevens %smachine-authenticatie%s-"
"instellingen en %svertrouwde proxyservers%s. Echter, IP-adresgebaseerde "
"beveiliging is mogelijk niet betrouwbaar wanneer uw IP-adres uit het netwerk "
"van uw provider komt, waar ook vele andere klanten gebruik van maken."

#: setup/lib/index.lib.php:316
#, php-format
msgid ""
"You set the [kbd]config[/kbd] authentication type and included username and "
"password for auto-login, which is not a desirable option for live hosts. "
"Anyone who knows or guesses your phpMyAdmin URL can directly access your "
"phpMyAdmin panel. Set %sauthentication type%s to [kbd]cookie[/kbd] or [kbd]"
"http[/kbd]."
msgstr ""
"U gebruikt het [kbd]config[/kbd]-authenticatietype en heeft de te gebruiken "
"gebruikersnaam en wachtwoord hierbij opgegeven voor automatisch aanmelden. "
"Dit is niet aanbevolen voor productiesystemen gezien iemand die het URL van "
"phpMyAdmin achterhaald direct toegang heeft. Gebruik het %sauthenticatietype"
"%s [kbd]cookie[/kbd] of [kbd]http[/kbd]."

#: setup/lib/index.lib.php:318
#, php-format
msgid ""
"%sZip compression%s requires functions (%s) which are unavailable on this "
"system."
msgstr ""
"%sZip-compressie%s vereist functies (%s) die niet beschikbaar zijn op dit "
"systeem."

#: setup/lib/index.lib.php:320
#, php-format
msgid ""
"%sZip decompression%s requires functions (%s) which are unavailable on this "
"system."
msgstr ""
"%sZip-decompressie%s vereist functies (%s) die niet beschikbaar zijn op dit "
"systeem."

#: setup/lib/index.lib.php:348
msgid "You should use SSL connections if your database server supports it."
msgstr "Gebruik SSL-verbindingen als uw databankserver dit ondersteunt."

#: setup/lib/index.lib.php:363
msgid "You should use mysqli for performance reasons."
msgstr "Voor betere prestaties kunt u het best mysqli gebruiken."

#: setup/lib/index.lib.php:400
msgid "You allow for connecting to the server without a password."
msgstr "U staat het toe dat een gebruiker zonder wachtwoord kan aanmelden."

#: setup/lib/index.lib.php:424
msgid "Key is too short, it should have at least 8 characters."
msgstr "Sleutel is te kort, deze moet minimaal 8 tekens bevatten."

#: setup/lib/index.lib.php:431
msgid "Key should contain letters, numbers [em]and[/em] special characters."
msgstr ""
"Sleutel hoort letters, cijfers [em]en[/em] speciale tekens te bevatten."

#: setup/validate.php:22
msgid "Wrong data"
msgstr "Verkeerde gegevens"

#: sql.php:299
#, php-format
msgid "Using bookmark \"%s\" as default browse query."
msgstr "Bladwijzer \"%s\" wordt gebruikt als standaard browsequery."

#: sql.php:381
#, fuzzy
#| msgid "Bookmark %s created"
msgid "Bookmark not created"
msgstr "Bladwijzer %s aangemaakt"

#: sql.php:914
msgid "Showing as PHP code"
msgstr "Getoond als PHP-code"

#: sql.php:919
msgid "Validated SQL"
msgstr "Gevalideerde SQL"

#: sql.php:1086
msgid "SQL result"
msgstr "SQL-resultaat"

#: sql.php:1093
msgid "Generated by"
msgstr "Gegenereerd door"

#: sql.php:1250
#, php-format
msgid "Problems with indexes of table `%s`"
msgstr "Problemen met de indexen van de tabel `%s`"

#: sql.php:1286
msgid "Label"
msgstr "Label"

#: tbl_chart.php:41
#, fuzzy
#| msgid "No data found"
msgid "No data to display"
msgstr "Geen gegevens gevonden"

#: tbl_chart.php:130
msgctxt "Chart type"
msgid "Bar"
msgstr "Balk"

#: tbl_chart.php:132
msgctxt "Chart type"
msgid "Column"
msgstr "Kolom"

#: tbl_chart.php:134
msgctxt "Chart type"
msgid "Line"
msgstr "Lijn"

# "Inline" vertaalt naar "rechtstreeks in het document", als het ware binnen
# iets anders.
#: tbl_chart.php:136
msgctxt "Chart type"
msgid "Spline"
msgstr "Spline"

#: tbl_chart.php:139
msgctxt "Chart type"
msgid "Pie"
msgstr "Taart"

#: tbl_chart.php:143
msgid "Stacked"
msgstr "Opgestapeld"

#: tbl_chart.php:146
msgid "Chart title"
msgstr "Grafiektitel"

#: tbl_chart.php:153
msgid "X-Axis:"
msgstr "X-as:"

#: tbl_chart.php:168
msgid "Series:"
msgstr "Series:"

#: tbl_chart.php:188
msgid "X-Axis label:"
msgstr "Label van X-as:"

#: tbl_chart.php:190
msgid "X Values"
msgstr "X-waarden"

#: tbl_chart.php:191
msgid "Y-Axis label:"
msgstr "Label van Y-as:"

#: tbl_chart.php:192
msgid "Y Values"
msgstr "Y-waarden"

#: tbl_create.php:32
#, php-format
msgid "Table %s already exists!"
msgstr "Tabel %s bestaat reeds!"

#: tbl_create.php:56 tbl_get_field.php:23
#, php-format
msgid "'%s' database does not exist."
msgstr "Databank '%s' bestaat niet."

#: tbl_create.php:246
#, php-format
msgid "Table %1$s has been created."
msgstr "Tabel %1$s is aangemaakt."

#: tbl_export.php:27
msgid "View dump (schema) of table"
msgstr "Een dump (schema) van tabel bekijken"

#: tbl_gis_visualization.php:109
msgid "Display GIS Visualization"
msgstr "GIS-visualisatie tonen"

#: tbl_gis_visualization.php:126
msgid "Width"
msgstr "Breedte"

#: tbl_gis_visualization.php:130
msgid "Height"
msgstr "Hoogte"

#: tbl_gis_visualization.php:134
msgid "Label column"
msgstr "Kolom naam geven"

#: tbl_gis_visualization.php:136
msgid "-- None --"
msgstr "-- Geen --"

#: tbl_gis_visualization.php:150
msgid "Spatial column"
msgstr "Plaatshoudende kolom"

#: tbl_gis_visualization.php:176
msgid "Redraw"
msgstr "Hertekenen"

#: tbl_gis_visualization.php:178
msgid "Save to file"
msgstr "Opslaan naar bestand"

#: tbl_gis_visualization.php:179
msgid "File name"
msgstr "Bestandsnaam"

#: tbl_indexes.php:71
msgid "The name of the primary key must be \"PRIMARY\"!"
msgstr "De naam van de primaire sleutel moet \"PRIMARY\" zijn!"

#: tbl_indexes.php:81
msgid "Can't rename index to PRIMARY!"
msgstr "Kan index niet naar PRIMARY hernoemen!"

#: tbl_indexes.php:97
msgid "No index parts defined!"
msgstr "Geen index-delen gedefinieerd!"

#: tbl_indexes.php:195
msgid "Edit index"
msgstr "Index bewerken"

#: tbl_indexes.php:207
msgid "Index name:"
msgstr "Indexnaam:"

#: tbl_indexes.php:212
msgid ""
"(\"PRIMARY\" <b>must</b> be the name of and <b>only of</b> a primary key!)"
msgstr ""
"(\"PRIMARY\" <b>moet</b> de naam van en <b>alleen van</b> een primaire "
"sleutel zijn!)"

#: tbl_indexes.php:229
msgid "Index type:"
msgstr "Indextype:"

#: tbl_move_copy.php:43
msgid "Can't move table to same one!"
msgstr "Kan de tabel niet naar dezelfde verplaatsen!"

#: tbl_move_copy.php:45
msgid "Can't copy table to same one!"
msgstr "Kan de tabel niet naar dezelfde kopiëren!"

#: tbl_move_copy.php:55
#, php-format
msgid "Table %s has been moved to %s."
msgstr "Tabel %s is verplaatst naar %s."

#: tbl_move_copy.php:57
#, php-format
msgid "Table %s has been copied to %s."
msgstr "Tabel %s is gekopieerd naar %s."

#: tbl_move_copy.php:79
msgid "The table name is empty!"
msgstr "De tabelnaam is leeg!"

#: tbl_printview.php:65
msgid "Showing tables"
msgstr "Toon tabellen"

#: tbl_relation.php:225
#, php-format
msgid "Error creating foreign key on %1$s (check data types)"
msgstr ""
"Fout bij het maken van vreemde sleutel naar %1$s (controleer gegevenstypen)"

#: tbl_relation.php:364
msgid "Internal relation"
msgstr "Interne relatie"

#: tbl_relation.php:366
msgid ""
"An internal relation is not necessary when a corresponding FOREIGN KEY "
"relation exists."
msgstr ""
"Een interne relatie is niet noodzakelijk wanneer er reeds een FOREIGN KEY "
"relatie bestaat."

#: tbl_relation.php:373
msgid "Foreign key constraint"
msgstr "Beperking voor vreemde sleutel"

#: tbl_tracking.php:135
#, php-format
msgid "Tracking report for table `%s`"
msgstr "Tracking-rapport voor tabel `%s`"

#: tbl_tracking.php:205
#, php-format
msgid "Version %1$s was created, tracking for %2$s is active."
msgstr "Versie %1$s is aangemaakt, tracking van %2$s is ingeschakeld."

#: tbl_tracking.php:222
#, php-format
msgid "Tracking for %1$s was deactivated at version %2$s."
msgstr "Tracking van %1$s is uitgeschakeld op versie %2$s."

#: tbl_tracking.php:239
#, php-format
msgid "Tracking for %1$s was activated at version %2$s."
msgstr "Tracking van %1$s is ingeschakeld op versie %2$s."

#: tbl_tracking.php:253
msgid "SQL statements executed."
msgstr "SQL-statements uitgevoerd."

#: tbl_tracking.php:260
msgid ""
"You can execute the dump by creating and using a temporary database. Please "
"ensure that you have the privileges to do so."
msgstr ""
"U kunt de dump gebruiken door deze in een tijdelijke databank te importeren. "
"Let er wel op dat u hier rechten voor nodig heeft."

#: tbl_tracking.php:262
msgid "Comment out these two lines if you do not need them."
msgstr ""
"De onderstaande 2 regels kunt u in commentaar zetten indien ze niet nodig "
"zijn."

#: tbl_tracking.php:272
msgid "SQL statements exported. Please copy the dump or execute it."
msgstr "SQL-statements geëxporteerd. Kopieer de dump of voer de dump uit."

#: tbl_tracking.php:309
#, php-format
msgid "Version %s snapshot (SQL code)"
msgstr "Versie %s snapshot (SQL-code)"

#: tbl_tracking.php:453
msgid "Tracking data definition successfully deleted"
msgstr "Tracking-gegevensdefinitie succesvol verwijderd"

#: tbl_tracking.php:456 tbl_tracking.php:480
msgid "Query error"
msgstr "Fout in query"

#: tbl_tracking.php:477
msgid "Tracking data manipulation successfully deleted"
msgstr "Tracking-gegevensmanipulatie succesvol verwijderd"

#: tbl_tracking.php:492
msgid "Tracking statements"
msgstr "Tracking-statements"

#: tbl_tracking.php:523 tbl_tracking.php:671
#, php-format
msgid "Show %1$s with dates from %2$s to %3$s by user %4$s %5$s"
msgstr "Laat %1$s zien met datums van %2$s tot %3$s door gebruiker %4$s %5$s"

#: tbl_tracking.php:531
msgid "Delete tracking data row from report"
msgstr "Verwijder tracking-gegevensrij uit verslag"

#: tbl_tracking.php:545
msgid "No data"
msgstr "Geen gegevens"

#: tbl_tracking.php:554 tbl_tracking.php:616
msgid "Date"
msgstr "Datum"

#: tbl_tracking.php:556
msgid "Data definition statement"
msgstr "Definitie-statement"

#: tbl_tracking.php:618
msgid "Data manipulation statement"
msgstr "Manipulatie-statement"

#: tbl_tracking.php:676
msgid "SQL dump (file download)"
msgstr "SQL-dump (naar bestand)"

#: tbl_tracking.php:677
msgid "SQL dump"
msgstr "SQL-dump"

#: tbl_tracking.php:679
msgid "This option will replace your table and contained data."
msgstr "Deze optie vervangt de tabel en alle gegevens van die tabel."

#: tbl_tracking.php:680
msgid "SQL execution"
msgstr "SQL-uitvoering"

#: tbl_tracking.php:698
#, php-format
msgid "Export as %s"
msgstr "Exporteren als %s"

#: tbl_tracking.php:735
msgid "Show versions"
msgstr "Versies weergeven"

#: tbl_tracking.php:823
#, php-format
msgid "Deactivate tracking for %s"
msgstr "Tracking uitschakelen van %s"

#: tbl_tracking.php:829
msgid "Deactivate now"
msgstr "Nu uitschakelen"

#: tbl_tracking.php:839
#, php-format
msgid "Activate tracking for %s"
msgstr "Tracking inschakelen van %s"

#: tbl_tracking.php:845
msgid "Activate now"
msgstr "Nu inschakelen"

#: tbl_tracking.php:858
#, php-format
msgid "Create version %1$s of %2$s"
msgstr "Versie %1$s van %2$s aanmaken"

#: tbl_tracking.php:866
msgid "Track these data definition statements:"
msgstr "Deze definitie-statements tracken:"

#: tbl_tracking.php:874
msgid "Track these data manipulation statements:"
msgstr "Deze manipulatie-statements tracken:"

#: tbl_tracking.php:884
msgid "Create version"
msgstr "Versie aanmaken"

#: themes.php:24
msgid "Get more themes!"
msgstr "Bekijk meer thema's!"

#: transformation_overview.php:21
msgid "Available MIME types"
msgstr "Beschikbare MIME-types"

#: transformation_overview.php:34
msgid "Available transformations"
msgstr "Beschikbare transformaties"

#: transformation_overview.php:39
msgctxt "for MIME transformation"
msgid "Description"
msgstr "Omschrijving"

#: user_password.php:29
msgid "You don't have sufficient privileges to be here right now!"
msgstr "U heeft niet genoeg rechten om hier te zijn!"

#: user_password.php:106
msgid "The profile has been updated."
msgstr "Het profiel is aangepast."

#: view_create.php:177
msgid "VIEW name"
msgstr "VIEW-naam"

#: view_operations.php:90
msgid "Rename view to"
msgstr "View hernoemen naar"

#: libraries/advisory_rules.txt:49
msgid "Uptime below one day"
msgstr "Bedrijfstijd lager dan één dag"

#: libraries/advisory_rules.txt:52
msgid "Uptime is less than 1 day, performance tuning may not be accurate."
msgstr ""
"De bedrijfstijd is minder dan 1 dag, de suggesties voor afstellen van de "
"server zijn mogelijk niet geschikt."

#: libraries/advisory_rules.txt:53
msgid ""
"To have more accurate averages it is recommended to let the server run for "
"longer than a day before running this analyzer"
msgstr ""
"Om meer accurate gemiddelden te bekomen is het aangeraden om de server "
"langer dan een dag te laten lopen; alvorens de Analyser uit te voeren"

#: libraries/advisory_rules.txt:54
#, php-format
msgid "The uptime is only %s"
msgstr "De bedrijfstijd is maar %s"

#: libraries/advisory_rules.txt:56
msgid "Questions below 1,000"
msgstr "Questions onder de 1000"

#: libraries/advisory_rules.txt:59
msgid ""
"Fewer than 1,000 questions have been run against this server. The "
"recommendations may not be accurate."
msgstr ""
"Er waren minder dan 1.000 aanvragen voor deze server. De aanbevelingen zijn "
"mogelijk niet accuraat."

#: libraries/advisory_rules.txt:60
msgid ""
"Let the server run for a longer time until it has executed a greater amount "
"of queries."
msgstr ""
"Laat de server langer lopen totdat er een groter aantal queries uitgevoerd "
"werd."

#: libraries/advisory_rules.txt:61
#, php-format
msgid "Current amount of Questions: %s"
msgstr "Huidige aantal Questions: %s"

#: libraries/advisory_rules.txt:63
msgid "Percentage of slow queries"
msgstr "Percentage trage queries"

#: libraries/advisory_rules.txt:66
msgid ""
"There is a lot of slow queries compared to the overall amount of Queries."
msgstr ""
"Er is een groot aantal trage queries in vergelijking met het totaal aan "
"queries."

#: libraries/advisory_rules.txt:67 libraries/advisory_rules.txt:74
msgid ""
"You might want to increase {long_query_time} or optimize the queries listed "
"in the slow query log"
msgstr ""
"U kan {long_query_time} verhogen of de queries in het trage query logbestand "
"optimaliseren"

#: libraries/advisory_rules.txt:68
#, php-format
msgid "The slow query rate should be below 5%%, your value is %s%%."
msgstr "Het aandeel trage queries moet minder dan 5%% zijn, uw waarde is %s%%."

#: libraries/advisory_rules.txt:70
msgid "Slow query rate"
msgstr "Aandeel trage queries"

#: libraries/advisory_rules.txt:73
msgid ""
"There is a high percentage of slow queries compared to the server uptime."
msgstr ""
"Er is een hoog percentage aan trage queries ten opzichte van de bedrijfstijd "
"van de server."

#: libraries/advisory_rules.txt:75
#, php-format
msgid ""
"You have a slow query rate of %s per hour, you should have less than 1%% per "
"hour."
msgstr ""
"Er zijn %s trage queries per uur, er zouden er minder dan 1%% per uur moeten "
"zijn."

#: libraries/advisory_rules.txt:77
msgid "Long query time"
msgstr "Tijd trage queries"

#: libraries/advisory_rules.txt:80
msgid ""
"long_query_time is set to 10 seconds or more, thus only slow queries that "
"take above 10 seconds are logged."
msgstr ""
"long_query_time is ingesteld op 10 seconden of langer, zodat enkel trage "
"queries die langer duren dan 10 seconden gelogd zullen worden."

#: libraries/advisory_rules.txt:81
msgid ""
"It is suggested to set {long_query_time} to a lower value, depending on your "
"environment. Usually a value of 1-5 seconds is suggested."
msgstr ""
"Het is aangeraden om {long_query_time} in te stellen op een lagere waarde, "
"afhankelijk van uw omgeving. Gewoonlijk is 1-5 seconden een goede waarde."

#: libraries/advisory_rules.txt:82
#, php-format
msgid "long_query_time is currently set to %ds."
msgstr "long_query_time is momenteel ingesteld op %d seconde(n)."

#: libraries/advisory_rules.txt:84 libraries/advisory_rules.txt:91
msgid "Slow query logging"
msgstr "Logs van trage queries"

#: libraries/advisory_rules.txt:87 libraries/advisory_rules.txt:94
msgid "The slow query log is disabled."
msgstr "De trage query log is uitgeschakeld."

#: libraries/advisory_rules.txt:88
msgid ""
"Enable slow query logging by setting {log_slow_queries} to 'ON'. This will "
"help troubleshooting badly performing queries."
msgstr ""
"Schakel het loggen van trage queries in door {log_slow_queries} in te "
"stellen op 'ON'. Dit helpt bij het zoeken naar problemen met slecht "
"presterende queries."

#: libraries/advisory_rules.txt:89
msgid "log_slow_queries is set to 'OFF'"
msgstr "log_slow_queries is uitgeschakeld"

#: libraries/advisory_rules.txt:95
#, fuzzy
#| msgid ""
#| "Enable slow query logging by setting {log_slow_queries} to 'ON'. This "
#| "will help troubleshooting badly performing queries."
msgid ""
"Enable slow query logging by setting {slow_query_log} to 'ON'. This will "
"help troubleshooting badly performing queries."
msgstr ""
"Schakel het loggen van trage queries in door {log_slow_queries} in te "
"stellen op 'ON'. Dit helpt bij het zoeken naar problemen met slecht "
"presterende queries."

#: libraries/advisory_rules.txt:96
#, fuzzy
#| msgid "log_slow_queries is set to 'OFF'"
msgid "slow_query_log is set to 'OFF'"
msgstr "log_slow_queries is uitgeschakeld"

#: libraries/advisory_rules.txt:100
msgid "Release Series"
msgstr "Groep van uitgebrachte versies"

#: libraries/advisory_rules.txt:103
msgid "The MySQL server version less than 5.1."
msgstr "De MySQL-server versie is kleiner dan 5.1."

#: libraries/advisory_rules.txt:104
msgid ""
"You should upgrade, as MySQL 5.1 has improved performance, and MySQL 5.5 "
"even more so."
msgstr ""
"U moet upgraden, omdat MySQL 5.1 beter presteert, en MySQL 5.5 zelfs nog "
"meer."

#: libraries/advisory_rules.txt:105 libraries/advisory_rules.txt:112
#: libraries/advisory_rules.txt:119
#, php-format
msgid "Current version: %s"
msgstr "Huidige versie: %s"

#: libraries/advisory_rules.txt:107 libraries/advisory_rules.txt:114
msgid "Minor Version"
msgstr "Versie met kleine wijzigingen"

#: libraries/advisory_rules.txt:110
msgid "Version less than 5.1.30 (the first GA release of 5.1)."
msgstr "Versie kleiner dan 5.1.30 (de eerste stabiele versie van 5.1)."

#: libraries/advisory_rules.txt:111
msgid ""
"You should upgrade, as recent versions of MySQL 5.1 have improved "
"performance and MySQL 5.5 even more so."
msgstr ""
"U moet upgraden, omdat recentere versie van MySQL 5.1 beter presteren, en "
"MySQL 5.5 zelfs nog meer."

#: libraries/advisory_rules.txt:117
msgid "Version less than 5.5.8 (the first GA release of 5.5)."
msgstr "Versie kleiner dan 5.5.8 (de eerste stabiele versie van 5.5)."

#: libraries/advisory_rules.txt:118
msgid "You should upgrade, to a stable version of MySQL 5.5"
msgstr "U moet upgraden naar een stabiele versie van MySQL 5.5"

#: libraries/advisory_rules.txt:121 libraries/advisory_rules.txt:128
#: libraries/advisory_rules.txt:135
msgid "Distribution"
msgstr "Distributie"

#: libraries/advisory_rules.txt:124
msgid "Version is compiled from source, not a MySQL official binary."
msgstr ""
"Uw versie is gecompileerd van broncode, en is geen officiële MySQL-versie."

#: libraries/advisory_rules.txt:125
msgid ""
"If you did not compile from source, you may be using a package modified by a "
"distribution. The MySQL manual only is accurate for official MySQL binaries, "
"not any package distributions (such as RedHat, Debian/Ubuntu etc)."
msgstr ""
"Als u niet gecompileerd heeft vanaf broncode, gebruikt u misschien een "
"pakket dat gewijzigd werd door een distributie. De MySQL-handleiding is "
"enkel van toepassing op officiële MySQL-versies, niet op pakket versies van "
"distributies (zoals RedHat, Debian/Ubuntu, enz.)."

#: libraries/advisory_rules.txt:126
msgid "'source' found in version_comment"
msgstr "'source' werd gevonden in version_comment"

#: libraries/advisory_rules.txt:131 libraries/advisory_rules.txt:138
msgid "The MySQL manual only is accurate for official MySQL binaries."
msgstr ""
"De MySQL-handleiding is enkel van toepassing op officiële MySQL-versies."

#: libraries/advisory_rules.txt:132
msgid "Percona documentation is at http://www.percona.com/docs/wiki/"
msgstr ""
"Percona-documentatie kan gevonden worden op http://www.percona.com/docs/wiki/"

#: libraries/advisory_rules.txt:133
msgid "'percona' found in version_comment"
msgstr "'percona' werd gevonden in version_comment"

#: libraries/advisory_rules.txt:139
msgid "Drizzle documentation is at http://docs.drizzle.org/"
msgstr "Drizzle-documentatie kan gevonden worden op http://docs.drizzle.org/"

#: libraries/advisory_rules.txt:140
#, php-format
msgid "Version string (%s) matches Drizzle versioning scheme"
msgstr "De versietekenreeks (%s) komt overeen met het Drizzle-versiepatroon"

#: libraries/advisory_rules.txt:142
msgid "MySQL Architecture"
msgstr "MySQL-architectuur"

#: libraries/advisory_rules.txt:145
msgid "MySQL is not compiled as a 64-bit package."
msgstr "MySQL is niet gecompileerd als een 64-bit-pakket."

#: libraries/advisory_rules.txt:146
msgid ""
"Your memory capacity is above 3 GiB (assuming the Server is on localhost), "
"so MySQL might not be able to access all of your memory. You might want to "
"consider installing the 64-bit version of MySQL."
msgstr ""
"Er is meer dan 3Gib geheugen beschikbaar (aangenomen dat de server op "
"localhost draait), dit betekent dat MySQL waarschijnlijk geen toegang heeft "
"tot al het geheugen. U kan overwegen om de 64-bit versie van MySQL te "
"installeren."

#: libraries/advisory_rules.txt:147
#, php-format
msgid "Available memory on this host: %s"
msgstr "Beschikbaar geheugen op deze machine: %s"

#: libraries/advisory_rules.txt:153
msgid "Query cache disabled"
msgstr "Querycache is uitgeschakeld"

#: libraries/advisory_rules.txt:156
msgid "The query cache is not enabled."
msgstr "De querycache is niet ingeschakeld."

#: libraries/advisory_rules.txt:157
msgid ""
"The query cache is known to greatly improve performance if configured "
"correctly. Enable it by setting {query_cache_size} to a 2 digit MiB value "
"and setting {query_cache_type} to 'ON'. <b>Note:</b> If you are using "
"memcached, ignore this recommendation."
msgstr ""
"De querycache verhoogt de prestaties enorm als deze correct ingesteld wordt. "
"Schakel deze in {query_cache_size} in te stellen op 10 MiB of hoger en "
"{query_cache_type} in te stellen op 'ON'. <b>Opmerking:</b> Negeer deze "
"raadgeving als u memcached gebruikt."

#: libraries/advisory_rules.txt:158
msgid "query_cache_size is set to 0 or query_cache_type is set to 'OFF'"
msgstr ""
"query_cache_size is ingesteld op 0 of query_cache_type is ingesteld op 'OFF'"

#: libraries/advisory_rules.txt:160
msgid "Query caching method"
msgstr "Querycachemethode"

#: libraries/advisory_rules.txt:163
msgid "Suboptimal caching method."
msgstr "Suboptimale cachingmethode."

#: libraries/advisory_rules.txt:164
msgid ""
"You are using the MySQL Query cache with a fairly high traffic database. It "
"might be worth considering to use <a href=\"http://dev.mysql.com/doc/"
"refman/5.5/en/ha-memcached.html\">memcached</a> instead of the MySQL Query "
"cache, especially if you have multiple slaves."
msgstr ""
"U gebruikt MySQL-querycache op een druk gebruikte databank. U kan overwegen "
"om <a href=\"http://dev.mysql.com/doc/refman/5.5/en/ha-memcached.html"
"\">memcached</a> te gebruiken in plaats van MySQL-querycache, vooral als u "
"verschillende slaves heeft."

#: libraries/advisory_rules.txt:165
#, php-format
msgid ""
"The query cache is enabled and the server receives %d queries per second. "
"This rule fires if there is more than 100 queries per second."
msgstr ""
"Querycache is ingeschakeld en de server ontvangt %d queries per seconde. "
"Deze regel wordt getriggerd bij meer dan 100 queries per seconde."

#: libraries/advisory_rules.txt:167
#, php-format
msgid "Query cache efficiency (%%)"
msgstr "Querycache-efficiëntie (%%)"

#: libraries/advisory_rules.txt:170
msgid "Query cache not running efficiently, it has a low hit rate."
msgstr "Querycache werkt niet efficiënt, het wordt weinig gebruikt."

#: libraries/advisory_rules.txt:171
msgid "Consider increasing {query_cache_limit}."
msgstr "Overweeg om {query_cache_limit} te verhogen."

#: libraries/advisory_rules.txt:172
#, php-format
msgid "The current query cache hit rate of %s%% is below 20%%"
msgstr "Het huidig gebruik van de querycache van %s%% is lager dan 20%%"

#: libraries/advisory_rules.txt:174
msgid "Query Cache usage"
msgstr "Querycachegebruik"

#: libraries/advisory_rules.txt:177
#, php-format
msgid "Less than 80%% of the query cache is being utilized."
msgstr "Minder dan 80%% van de querycache wordt gebruikt."

#: libraries/advisory_rules.txt:178
msgid ""
"This might be caused by {query_cache_limit} being too low. Flushing the "
"query cache might help as well."
msgstr ""
"Dit wordt mogelijk veroorzaakt door {query_cache_limit} die te laag "
"ingesteld is. Leegmaken van de querycache kan ook helpen."

#: libraries/advisory_rules.txt:179
#, php-format
msgid ""
"The current ratio of free query cache memory to total query cache size is %s"
"%%. It should be above 80%%"
msgstr ""
"De huidige verhouding van vrij querycachegeheugen tot de totale "
"querycachegrootte is %s%%. Dit zou meer dan 80%% moeten zijn"

#: libraries/advisory_rules.txt:181
msgid "Query cache fragmentation"
msgstr "Querycache-versnippering"

#: libraries/advisory_rules.txt:184
msgid "The query cache is considerably fragmented."
msgstr "De querycache is behoorlijk gefragmenteerd."

#: libraries/advisory_rules.txt:185
msgid ""
"Severe fragmentation is likely to (further) increase Qcache_lowmem_prunes. "
"This might be caused by many Query cache low memory prunes due to "
"{query_cache_size} being too small. For a immediate but short lived fix you "
"can flush the query cache (might lock the query cache for a long time). "
"Carefully adjusting {query_cache_min_res_unit} to a lower value might help "
"too, e.g. you can set it to the average size of your queries in the cache "
"using this formula: (query_cache_size - qcache_free_memory) / "
"qcache_queries_in_cache"
msgstr ""
"Ernstige fragmentatie zal waarschijnlijk Qcache_lowmem_prunes (verder) doen "
"toenemen. Dit kan worden veroorzaakt door veel 'query cache low memory "
"prunes' als gevolg dat {query_cache_size} te klein is. Voor een "
"onmiddellijke maar van korte duur oplossing kunt u de querycache flushen "
"(kan de query cache voor een lange tijd op slot). Door "
"{query_cache_min_res_unit} zorgvuldig bij te stellen naar een lagere waarde "
"zou ook kunnen helpen, u kunt deze bijvoorbeeld instellen op de gemiddelde "
"grootte van uw queries in de cache met behulp van deze formule: "
"(query_cache_size - qcache_free_memory) / qcache_queries_in_cache"

#: libraries/advisory_rules.txt:186
#, php-format
msgid ""
"The cache is currently fragmented by %s%% , with 100%% fragmentation meaning "
"that the query cache is an alternating pattern of free and used blocks. This "
"value should be below 20%%."
msgstr ""
"De cache is momenteel gefragmenteerd met %s%%, waar 100%% fragmentatie "
"betekent dat de querycache een afwisselend patroon van vrije en gebruikte "
"blokken bevat. Deze waarde zou lager moeten zijn dan 20%%."

#: libraries/advisory_rules.txt:188
msgid "Query cache low memory prunes"
msgstr "Snoeien van het querycache bij laag geheugen"

#: libraries/advisory_rules.txt:191
msgid ""
"Cached queries are removed due to low query cache memory from the query "
"cache."
msgstr ""
"Gecachte queries zijn verwijderd vanwege de beperkte hoeveelheid vrij "
"geheugen voor de querycache."

#: libraries/advisory_rules.txt:192
msgid ""
"You might want to increase {query_cache_size}, however keep in mind that the "
"overhead of maintaining the cache is likely to increase with its size, so do "
"this in small increments and monitor the results."
msgstr ""
"U kan overwegen om {query_cache_size} te verhogen, hou er wel rekening mee "
"dat de overhead voor het beheren van de cache waarschijnlijk hoger wordt, "
"doe dit dus in kleine stappen en hou de resultaten in de gaten."

#: libraries/advisory_rules.txt:193
#, php-format
msgid ""
"The ratio of removed queries to inserted queries is %s%%. The lower this "
"value is, the better (This rules firing limit: 0.1%%)"
msgstr ""
"De verhouding van verwijderde queries tot ingevoegde queries is %s%%. Hoe "
"lager deze waarde is, hoe beter. (Deze regel wordt geactiveerd vanaf 0.1%%)"

#: libraries/advisory_rules.txt:195
msgid "Query cache max size"
msgstr "Maximum grootte van querycache"

#: libraries/advisory_rules.txt:198
msgid ""
"The query cache size is above 128 MiB. Big query caches may cause "
"significant overhead that is required to maintain the cache."
msgstr ""
"De grootte van de querycache is hoger dan 128Mb. Grote querycaches kunnen "
"behoorlijke overhead veroorzaken noodzakelijk voor het bijhouden van de "
"cache."

#: libraries/advisory_rules.txt:199
msgid ""
"Depending on your environment, it might be performance increasing to reduce "
"this value."
msgstr ""
"Afhankelijk van uw omgeving, kan de prestatie verhogen door deze waarde te "
"verlagen."

#: libraries/advisory_rules.txt:200
#, php-format
msgid "Current query cache size: %s"
msgstr "Huidige grootte van querycache: %s"

#: libraries/advisory_rules.txt:202
msgid "Query cache min result size"
msgstr "Minimum grootte van querycacheresultaat"

#: libraries/advisory_rules.txt:205
msgid ""
"The max size of the result set in the query cache is the default of 1 MiB."
msgstr ""
"De maximale grootte van een resultatenset in de querycache is de standaard "
"van 1 MB."

#: libraries/advisory_rules.txt:206
msgid ""
"Changing {query_cache_limit} (usually by increasing) may increase "
"efficiency. This variable determines the maximum size a query result may "
"have to be inserted into the query cache. If there are many query results "
"above 1 MiB that are well cacheable (many reads, little writes) then "
"increasing {query_cache_limit} will increase efficiency. Whereas in the case "
"of many query results being above 1 MiB that are not very well cacheable "
"(often invalidated due to table updates) increasing {query_cache_limit} "
"might reduce efficiency."
msgstr ""
"{query_cache_limit} wijzigen (doorgaans door te verhogen) kan de efficiëntie "
"verhogen. Deze variabele bepaalt de maximumgrootte van een queryresultaat "
"voor het in de querycache opgenomen mag worden. Als er veel queryresultaten  "
"groter dan 1 MiB zijn, die een goeie kandidaat zijn om gecached te worden "
"(veel keer gelezen, weinig geschreven), dan zal het verhogen van "
"{query_cache_limit} de efficiëntie verhogen. Maar in het geval dat er veel "
"queryresultaten groter dan 1 MiB zijn, die geen goede kandidaat zijn om "
"gecached te worden (vaak gewijzigd door wijziging van tabellen), dan zal het "
"verhogen van {query_cache_limit} mogelijk nadelig zijn voor de efficiëntie."

#: libraries/advisory_rules.txt:207
msgid "query_cache_limit is set to 1 MiB"
msgstr "query_cache_limit is 1 Mib"

#: libraries/advisory_rules.txt:211
msgid "Percentage of sorts that cause temporary tables"
msgstr "Percentage van sorteringen die tijdelijke tabellen veroorzaken"

#: libraries/advisory_rules.txt:214 libraries/advisory_rules.txt:221
msgid "Too many sorts are causing temporary tables."
msgstr "Te veel sorteringen veroorzaken tijdelijke tabellen."

#: libraries/advisory_rules.txt:215 libraries/advisory_rules.txt:222
msgid ""
"Consider increasing sort_buffer_size and/or read_rnd_buffer_size, depending "
"on your system memory limits"
msgstr ""
"Overweeg om sort_buffer_size en/of read_rnd_buffer_size te verheugen, "
"afhankelijk van de geheugenlimieten op uw systeem"

#: libraries/advisory_rules.txt:216
#, php-format
msgid ""
"%s%% of all sorts cause temporary tables, this value should be lower than "
"10%%."
msgstr ""
"%s%% van alle sorteeracties veroorzaken tijdelijke tabellen, deze waarde zou "
"lager moeten zijn dan 10%%."

#: libraries/advisory_rules.txt:218
msgid "Rate of sorts that cause temporary tables"
msgstr "Frequentie van sorteringen die tijdelijke tabellen veroorzaken"

#: libraries/advisory_rules.txt:223
#, php-format
msgid ""
"Temporary tables average: %s, this value should be less than 1 per hour."
msgstr ""
"Tijdelijke tabellengemiddelde: %s, deze waarde zou minder moeten zijn dan 1 "
"per uur."

#: libraries/advisory_rules.txt:225
msgid "Sort rows"
msgstr "Sorteer regels"

#: libraries/advisory_rules.txt:228
msgid "There are lots of rows being sorted."
msgstr "Er worden zeer veel regels gesorteerd."

#: libraries/advisory_rules.txt:229
msgid ""
"While there is nothing wrong with a high amount of row sorting, you might "
"want to make sure that the queries which require a lot of sorting use "
"indexed columns in the ORDER BY clause, as this will result in much faster "
"sorting"
msgstr ""
"Hoewel er niets mis is met een hoog aantal rijsorteringen, kunt u "
"controleren of queries die veel sorteren vereisen, geïndexeerde kolommen "
"gebruiken in de clausule ORDER BY, omdat dit resulteert in snellere sortering"

#: libraries/advisory_rules.txt:230
#, php-format
msgid "Sorted rows average: %s"
msgstr "Gemiddelde aantal gesorteerde regels: %s"

#: libraries/advisory_rules.txt:233
msgid "Rate of joins without indexes"
msgstr "Aandeel JOINS zonder index"

#: libraries/advisory_rules.txt:236
msgid "There are too many joins without indexes."
msgstr "Er zijn teveel JOINS zonder indexen."

#: libraries/advisory_rules.txt:237
msgid ""
"This means that joins are doing full table scans. Adding indexes for the "
"columns being used in the join conditions will greatly speed up table joins"
msgstr ""
"Dit betekent dat joins volledige tabelscans uitvoeren. Het toevoegen van "
"indexen voor de kolommen die worden gebruikt in de join-voorwaarden zullen "
"tabeljoins erg versnellen"

#: libraries/advisory_rules.txt:238
#, php-format
msgid "Table joins average: %s, this value should be less than 1 per hour"
msgstr ""
"Tabel join gemiddelde: %s, deze waarde zou kleiner moeten zijn de 1 per uur"

#: libraries/advisory_rules.txt:240
msgid "Rate of reading first index entry"
msgstr "Mate van het lezen van eerste index-entry"

#: libraries/advisory_rules.txt:243
msgid "The rate of reading the first index entry is high."
msgstr "Mate van het lezen van de eerste index is hoog."

#: libraries/advisory_rules.txt:244
msgid ""
"This usually indicates frequent full index scans. Full index scans are "
"faster than table scans but require lots of CPU cycles in big tables, if "
"those tables that have or had high volumes of UPDATEs and DELETEs, running "
"'OPTIMIZE TABLE' might reduce the amount of and/or speed up full index "
"scans. Other than that full index scans can only be reduced by rewriting "
"queries."
msgstr ""
"Dit wijst doorgaans op veelvuldige doorzoeken van de volledige index. "
"Volledige doorzoeken van de index is sneller dan het doorzoeken van een "
"tabel, maar vereist veel rekenkracht bij grote tabellen; als deze tabellen "
"een groot aantal UPDATEs of DELETEs hebben of gehad hebben, dan kan het "
"uitvoeren van 'OPTIMIZE TABLE' het aantal keer dat een index volledig "
"doorzocht wordt, verminderen, en/of de snelheid waarmee dit gebeurt, "
"vergroten. Volledig doorzoeken van de index kan ook verminderd worden door "
"queries te herschrijven."

#: libraries/advisory_rules.txt:245
#, php-format
msgid "Index scans average: %s, this value should be less than 1 per hour"
msgstr ""
"Gemiddelde van het doorlopen van de index: %s, deze waarde moet kleiner zijn "
"dan 1 keer per uur"

#: libraries/advisory_rules.txt:247
msgid "Rate of reading fixed position"
msgstr "Mate van het lezen van een vaste positie"

#: libraries/advisory_rules.txt:250
msgid "The rate of reading data from a fixed position is high."
msgstr "De mate van het lezen van gegevens van een vaste positie is hoog."

#: libraries/advisory_rules.txt:251
msgid ""
"This indicates that many queries need to sort results and/or do a full table "
"scan, including join queries that do not use indexes. Add indexes where "
"applicable."
msgstr ""
"Dit wijst erop dat veel queries resultaten moeten sorteren en/of een tabel "
"volledig doorzoeken, inbegrepen JOIN-queries die geen gebruik maken van "
"indexen. Voeg indexen toe waar nodig."

#: libraries/advisory_rules.txt:252
#, php-format
msgid ""
"Rate of reading fixed position average: %s, this value should be less than 1 "
"per hour"
msgstr ""
"Gemiddelde mate van het lezen van een vaste positie: %s, deze waarde is best "
"kleiner dan 1 keer per uur"

#: libraries/advisory_rules.txt:254
msgid "Rate of reading next table row"
msgstr "Aandeel van het lezen van de volgende regel"

#: libraries/advisory_rules.txt:257
msgid "The rate of reading the next table row is high."
msgstr "Frequentie van lezen van volgende tabelrij is hoog."

#: libraries/advisory_rules.txt:258
msgid ""
"This indicates that many queries are doing full table scans. Add indexes "
"where applicable."
msgstr ""
"Dit wijst erop dat veel queries tabellen volledig doorzoeken. Voeg indexen "
"toe waar nodig."

#: libraries/advisory_rules.txt:259
#, php-format
msgid ""
"Rate of reading next table row: %s, this value should be less than 1 per hour"
msgstr ""
"Mate van het lezen van de volgende tabelrij: %s, deze waarde zou kleiner "
"moeten zijn dan 1 keer per uur"

#: libraries/advisory_rules.txt:262
msgid "tmp_table_size vs. max_heap_table_size"
msgstr "tmp_table_size ten opzichte van max_heap_table_size"

#: libraries/advisory_rules.txt:265
msgid "tmp_table_size and max_heap_table_size are not the same."
msgstr "tmp_table_size en max_heap_table_size zijn verschillend."

#: libraries/advisory_rules.txt:266
msgid ""
"If you have deliberately changed one of either: The server uses the lower "
"value of either to determine the maximum size of in-memory tables. So if you "
"wish to increase the in-memory table limit you will have to increase the "
"other value as well."
msgstr ""
"Als u bewust een van de volgende waarden hebt gewijzigd: de server gebruikt "
"de laagste waarde van een van deze om de maximumgrootte van tabellen in het "
"geheugen te bepalen. Als u de limiet voor tabellen in het geheugen wil "
"verhogen, moet u de andere waarde ook verhogen."

#: libraries/advisory_rules.txt:267
#, php-format
msgid "Current values are tmp_table_size: %s, max_heap_table_size: %s"
msgstr "De huidige waarden zijn tmp_table_size: %s, max_heap_table_size: %s"

#: libraries/advisory_rules.txt:269
msgid "Percentage of temp tables on disk"
msgstr "Percentage tijdelijke tabellen op de harde schijf"

#: libraries/advisory_rules.txt:272 libraries/advisory_rules.txt:279
msgid ""
"Many temporary tables are being written to disk instead of being kept in "
"memory."
msgstr ""
"Veel tijdelijke tabellen worden naar harde schijf geschreven in plaats van "
"in het geheugen bewaard te worden."

#: libraries/advisory_rules.txt:273
msgid ""
"Increasing {max_heap_table_size} and {tmp_table_size} might help. However "
"some temporary tables are always being written to disk, independent of the "
"value of these variables. To eliminate these you will have to rewrite your "
"queries to avoid those conditions (Within a temporary table: Presence of a "
"BLOB or TEXT column or presence of a column bigger than 512 bytes) as "
"mentioned in the beginning of an <a href=\"http://www.facebook.com/note.php?"
"note_id=10150111255065841&comments\">Article by the Pythian Group</a>"
msgstr ""
"Verhogen van {max_heap_table_size} en {tmp_table_size} kan helpen. Hoewel "
"sommige tijdelijke tabellen altijd naar de harde schijf geschreven worden, "
"onafhankelijk van de waarde van deze variabelen. Om dit te vermijden zullen "
"deze queries herschreven moeten worden, om deze voorwaarden te vermijden "
"(bij tijdelijke tabellen: Gebruik van een BLOB of TEXT kolom of een kolom "
"groter dan 512 bytes) zoals vermeld wordt in een <a href=\"http://www."
"facebook.com/note.php?note_id=10150111255065841&comments\">artikel van de "
"Pythian Group</a>"

#: libraries/advisory_rules.txt:274
#, php-format
msgid ""
"%s%% of all temporary tables are being written to disk, this value should be "
"below 25%%"
msgstr ""
"%s%% van alle tijdelijke tabellen wordt bewaard op de harde schijf, dit zou "
"minder dan 25%% moeten zijn"

#: libraries/advisory_rules.txt:276
msgid "Temp disk rate"
msgstr "Tijdelijke schijf ratio"

#: libraries/advisory_rules.txt:280
msgid ""
"Increasing {max_heap_table_size} and {tmp_table_size} might help. However "
"some temporary tables are always being written to disk, independent of the "
"value of these variables. To eliminate these you will have to rewrite your "
"queries to avoid those conditions (Within a temporary table: Presence of a "
"BLOB or TEXT column or presence of a column bigger than 512 bytes) as "
"mentioned in the <a href=\"http://dev.mysql.com/doc/refman/5.5/en/internal-"
"temporary-tables.html\">MySQL Documentation</a>"
msgstr ""
"Verhogen van {max_heap_table_size} en {tmp_table_size} kan helpen. Hoewel "
"sommige tijdelijke tabellen altijd naar de harde schijf geschreven worden, "
"onafhankelijk van de waarde van deze variabelen. Om dit te vermijden zullen "
"deze queries herschreven moeten worden, om deze voorwaarden te vermijden "
"(bij tijdelijke tabellen: Gebruik van een BLOB of TEXT kolom of een kolom "
"groter dan 512 bytes) zoals vermeld wordt in de <a href=\"http://dev.mysql."
"com/doc/refman/5.5/en/internal-temporary-tables.html\">MySQL Documentatie</a>"

#: libraries/advisory_rules.txt:281
#, php-format
msgid ""
"Rate of temporary tables being written to disk: %s, this value should be "
"less than 1 per hour"
msgstr ""
"Mate van tijdelijke tabellen die op harde schijf bewaard worden: %s, deze "
"waar zou kleiner moeten zijn dan 1 keer per uur"

#: libraries/advisory_rules.txt:296
msgid "MyISAM key buffer size"
msgstr "Buffergrootte van MyISAM-sleutel"

#: libraries/advisory_rules.txt:299
msgid "Key buffer is not initialized. No MyISAM indexes will be cached."
msgstr ""
"De sleutelbuffer is niet ingesteld. MyISAM-indexen zullen niet gecached "
"worden."

#: libraries/advisory_rules.txt:300
msgid ""
"Set {key_buffer_size} depending on the size of your MyISAM indexes. 64M is a "
"good start."
msgstr ""
"Stel {key_buffer_size} in afhankelijk van de grootte van uw MyISAM-indexen. "
"64M is een goed begin."

#: libraries/advisory_rules.txt:301
msgid "key_buffer_size is 0"
msgstr "key_buffer_size is 0"

#: libraries/advisory_rules.txt:303
#, php-format
msgid "Max %% MyISAM key buffer ever used"
msgstr "Max %% MyISAM-sleutelbuffer ooit gebruikt"

#: libraries/advisory_rules.txt:306 libraries/advisory_rules.txt:314
#, php-format
msgid "MyISAM key buffer (index cache) %% used is low."
msgstr "MyISAM-sleutelbuffer (indexcache) %% is laag."

#: libraries/advisory_rules.txt:307 libraries/advisory_rules.txt:315
msgid ""
"You may need to decrease the size of {key_buffer_size}, re-examine your "
"tables to see if indexes have been removed, or examine queries and "
"expectations about what indexes are being used."
msgstr ""
"Verklein best de grootte van {key_buffer_size}, herbekijk uw tabellen om te "
"zien of indexen verwijderd werden, of bekijk queries en verwachtingen over "
"welke indexen gebruikt zouden moeten worden."

#: libraries/advisory_rules.txt:308
#, php-format
msgid ""
"max %% MyISAM key buffer ever used: %s%%, this value should be above 95%%"
msgstr ""
"max %% MyISAM-sleutelbuffer ooit gebruikt: %s%%, deze waarde moet groter "
"zijn dan 95%%"

#: libraries/advisory_rules.txt:311
msgid "Percentage of MyISAM key buffer used"
msgstr "Percentage van de MyISAM-sleutelbuffer die gebruikt wordt"

#: libraries/advisory_rules.txt:316
#, php-format
msgid "%% MyISAM key buffer used: %s%%, this value should be above 95%%"
msgstr ""
"%% MyISAM-sleutelbuffer gebruikt: %s%%, dit zou groter dan 95%% moeten zijn"

#: libraries/advisory_rules.txt:318
msgid "Percentage of index reads from memory"
msgstr "Percentage van lezen van de index uit het geheugen"

#: libraries/advisory_rules.txt:321
#, php-format
msgid "The %% of indexes that use the MyISAM key buffer is low."
msgstr "Het %% van indexen dat de MyISAM-sleutelbuffer gebruikt, is laag."

#: libraries/advisory_rules.txt:322
msgid "You may need to increase {key_buffer_size}."
msgstr "Verhoog best {key_buffer_size}."

#: libraries/advisory_rules.txt:323
#, php-format
msgid "Index reads from memory: %s%%, this value should be above 95%%"
msgstr ""
"Lezen van de index uit geheugen: %s%%, deze waarde zou hogere moeten liggen "
"dan 95%%"

#: libraries/advisory_rules.txt:327
msgid "Rate of table open"
msgstr "Aandeel open tabellen"

#: libraries/advisory_rules.txt:330
msgid "The rate of opening tables is high."
msgstr "Het aandeel geopende tabellen is hoog."

#: libraries/advisory_rules.txt:331
msgid ""
"Opening tables requires disk I/O which is costly. Increasing "
"{table_open_cache} might avoid this."
msgstr ""
"Openen van tabellen vereist toegang tot de harde schijf, wat kostelijk is. "
"Verhogen van {table_open_cache} kan dit mogelijk vermijden."

#: libraries/advisory_rules.txt:332
#, php-format
msgid "Opened table rate: %s, this value should be less than 10 per hour"
msgstr ""
"Aandeel geopende tabellen: %s, deze waarde zou minder moeten zijn dan 10 per "
"uur"

#: libraries/advisory_rules.txt:334
msgid "Percentage of used open files limit"
msgstr "Limietpercentage voor geopende bestanden die in gebruik zijn"

#: libraries/advisory_rules.txt:337
msgid ""
"The number of open files is approaching the max number of open files.  You "
"may get a \"Too many open files\" error."
msgstr ""
"Het aantal geopende bestanden komt in de buurt van het maximum aantal "
"geopende bestanden. U kan een foutmelding \"Teveel geopende bestanden\" "
"krijgen."

#: libraries/advisory_rules.txt:338 libraries/advisory_rules.txt:345
msgid ""
"Consider increasing {open_files_limit}, and check the error log when "
"restarting after changing open_files_limit."
msgstr ""
"Overweeg om {open_files_limit} te verhogen, en controleer het foutenlogboek "
"na herstarten nadat open_files_limit gewijzigd werd."

#: libraries/advisory_rules.txt:339
#, php-format
msgid ""
"The number of opened files is at %s%% of the limit. It should be below 85%%"
msgstr ""
"Het aantal geopende bestanden is %s%% van de limiet. Dit zou minder dan 85%% "
"moeten zijn"

#: libraries/advisory_rules.txt:341
msgid "Rate of open files"
msgstr "Aandeel geopende bestanden"

#: libraries/advisory_rules.txt:344
msgid "The rate of opening files is high."
msgstr "Het aandeel geopende bestanden is hoog."

#: libraries/advisory_rules.txt:346
#, php-format
msgid "Opened files rate: %s, this value should be less than 5 per hour"
msgstr ""
"Aandeel geopende bestanden: %s, deze waarde zou minder dan 5 per uur moeten "
"zijn"

#: libraries/advisory_rules.txt:348
#, php-format
msgid "Immediate table locks %%"
msgstr "Onmiddellijke tabelvergrendelingen %%"

#: libraries/advisory_rules.txt:351 libraries/advisory_rules.txt:358
msgid "Too many table locks were not granted immediately."
msgstr "Te veel tabelvergrendelingen werden niet onmiddellijk toegestaan."

#: libraries/advisory_rules.txt:352 libraries/advisory_rules.txt:359
msgid "Optimize queries and/or use InnoDB to reduce lock wait."
msgstr ""
"Optimaliseer queries en/of gebruik InnoDB om wachten op vergrendeling te "
"verminderen."

#: libraries/advisory_rules.txt:353
#, php-format
msgid "Immediate table locks: %s%%, this value should be above 95%%"
msgstr ""
"Onmiddellijke tabelvergrendelingen: %s%%, deze waarde zou groter dan 95%% "
"moeten zijn"

#: libraries/advisory_rules.txt:355
msgid "Table lock wait rate"
msgstr "Aandeel wachten op tabelvergrendelingen"

#: libraries/advisory_rules.txt:360
#, php-format
msgid "Table lock wait rate: %s, this value should be less than 1 per hour"
msgstr ""
"Aandeel wachten op tabelvergrendelingen: %s, deze waarde zou kleiner moeten "
"zijn dan 1 per uur"

#: libraries/advisory_rules.txt:362
msgid "Thread cache"
msgstr "Threadcache"

#: libraries/advisory_rules.txt:365
msgid ""
"Thread cache is disabled, resulting in more overhead from new connections to "
"MySQL."
msgstr ""
"Threadcache is uitgeschakeld, dit veroorzaakt meer overhead van nieuwe "
"verbinding naar MySQL."

#: libraries/advisory_rules.txt:366
msgid "Enable the thread cache by setting {thread_cache_size} > 0."
msgstr "Schakel threadcache in door {thread_cache_size} > 0 in te stellen."

#: libraries/advisory_rules.txt:367
msgid "The thread cache is set to 0"
msgstr "De threadcache is ingesteld op 0"

#: libraries/advisory_rules.txt:369
#, php-format
msgid "Thread cache hit rate %%"
msgstr "Gebruik van de threadcache %%"

#: libraries/advisory_rules.txt:372
msgid "Thread cache is not efficient."
msgstr "Threadcache werkt niet efficiënt."

#: libraries/advisory_rules.txt:373
msgid "Increase {thread_cache_size}."
msgstr "Verhoog {thread_cache_size}."

#: libraries/advisory_rules.txt:374
#, php-format
msgid "Thread cache hitrate: %s%%, this value should be above 80%%"
msgstr ""
"Gebruik van de threadcache: %s%%, deze waarde zou groter moeten zijn dan 80%%"

#: libraries/advisory_rules.txt:376
msgid "Threads that are slow to launch"
msgstr "Threads die traag worden opgestart"

#: libraries/advisory_rules.txt:379
msgid "There are too many threads that are slow to launch."
msgstr "Er zijn te veel threads die te traag gestart worden."

#: libraries/advisory_rules.txt:380
msgid ""
"This generally happens in case of general system overload as it is pretty "
"simple operations. You might want to monitor your system load carefully."
msgstr ""
"Dit gebeurt meestal wanneer het systeem overbelast is. Bekijk de belasting "
"van uw systeem nauwkeurig."

#: libraries/advisory_rules.txt:381
#, php-format
msgid "%s thread(s) took longer than %s seconds to start, it should be 0"
msgstr ""
"%s thread(s) deden er langer dan %s seconden over om op te starten, dit zou "
"0 moeten zijn"

#: libraries/advisory_rules.txt:383
msgid "Slow launch time"
msgstr "Trage lanceertijd"

#: libraries/advisory_rules.txt:386
msgid "Slow_launch_threads is above 2s"
msgstr "Slow_launch_threads is hoger dan 2sec"

#: libraries/advisory_rules.txt:387
msgid ""
"Set slow_launch_time to 1s or 2s to correctly count threads that are slow to "
"launch"
msgstr ""
"Stel slow_launch_time in op 1 of 2 sec om op een goede manier traag "
"startende threads te tellen"

#: libraries/advisory_rules.txt:388
#, php-format
msgid "slow_launch_time is set to %s"
msgstr "slow_launch_time is ingesteld op %s"

#: libraries/advisory_rules.txt:392
msgid "Percentage of used connections"
msgstr "Percentage van gebruikte verbindingen"

#: libraries/advisory_rules.txt:395
msgid ""
"The maximum amount of used connections is getting close to the value of "
"max_connections."
msgstr ""
"Het maximum aantal gebruikte verbindingen is bijna gelijk aan de waarde van "
"max_connections."

#: libraries/advisory_rules.txt:396
msgid ""
"Increase max_connections, or decrease wait_timeout so that connections that "
"do not close database handlers properly get killed sooner. Make sure the "
"code closes database handlers properly."
msgstr ""
"Verhoog max_connections, of verminder wait_timeout zodat verbindingen die "
"databank handlers niet netjes sluiten, sneller afgesloten worden. Zorg "
"ervoor dat de code databank handlers netjes afsluit."

#: libraries/advisory_rules.txt:397
#, php-format
msgid ""
"Max_used_connections is at %s%% of max_connections, it should be below 80%%"
msgstr ""
"Max_used_connections is %s%% van max_connections, dit zou kleiner dan 80%% "
"moeten zijn"

#: libraries/advisory_rules.txt:399
msgid "Percentage of aborted connections"
msgstr "Percentage van afgebroken verbindingen"

#: libraries/advisory_rules.txt:402 libraries/advisory_rules.txt:409
msgid "Too many connections are aborted."
msgstr "Te veel verbindingen werden afgebroken."

#: libraries/advisory_rules.txt:403 libraries/advisory_rules.txt:410
msgid ""
"Connections are usually aborted when they cannot be authorized. <a href="
"\"http://www.mysqlperformanceblog.com/2008/08/23/how-to-track-down-the-"
"source-of-aborted_connects/\">This article</a> might help you track down the "
"source."
msgstr ""
"Verbindingen worden meestal afgebroken wanneer deze niet toegelaten zijn. <a "
"href=\"http://www.mysqlperformanceblog.com/2008/08/23/how-to-track-down-the-"
"source-of-aborted_connects/\">Dit artikel</a> kan u helpen om de oorzaak te "
"vinden."

#: libraries/advisory_rules.txt:404
#, php-format
msgid "%s%% of all connections are aborted. This value should be below 1%%"
msgstr ""
"%s%% van alle verbindingen werden afgebroken. Deze waarde zou kleiner moeten "
"zijn dan 1%%"

#: libraries/advisory_rules.txt:406
msgid "Rate of aborted connections"
msgstr "Aandeel van afgebroken verbindingen"

#: libraries/advisory_rules.txt:411
#, php-format
msgid ""
"Aborted connections rate is at %s, this value should be less than 1 per hour"
msgstr ""
"Mate van afgebroken verbindingen is %s, deze waarde zou minder dan 1 per uur "
"moeten zijn"

#: libraries/advisory_rules.txt:413
msgid "Percentage of aborted clients"
msgstr "Percentage van afgebroken clients"

#: libraries/advisory_rules.txt:416 libraries/advisory_rules.txt:423
msgid "Too many clients are aborted."
msgstr "Te veel clients werden afgebroken."

#: libraries/advisory_rules.txt:417 libraries/advisory_rules.txt:424
msgid ""
"Clients are usually aborted when they did not close their connection to "
"MySQL properly. This can be due to network issues or code not closing a "
"database handler properly. Check your network and code."
msgstr ""
"Clients worden meestal geforceerd afgesloten als deze hun verbindingen met "
"MySQL niet netjes afsluiten. Dit kan veroorzaakt worden door "
"netwerkproblemen of door code die databank-handlers niet netjes afsluit. "
"Controleer uw netwerk en code."

#: libraries/advisory_rules.txt:418
#, php-format
msgid "%s%% of all clients are aborted. This value should be below 2%%"
msgstr ""
"%s%% van alle clients werden afgebroken. Deze waarde zou minder dan 2%% "
"moeten zijn"

#: libraries/advisory_rules.txt:420
msgid "Rate of aborted clients"
msgstr "Aantal afgebroken clients"

#: libraries/advisory_rules.txt:425
#, php-format
msgid "Aborted client rate is at %s, this value should be less than 1 per hour"
msgstr ""
"Mate van afgebroken clients is %s, deze waarde zou minder dan 1 per uur "
"moeten zijn"

#: libraries/advisory_rules.txt:429
msgid "Is InnoDB disabled?"
msgstr "Is InnoDB uitgeschakeld?"

#: libraries/advisory_rules.txt:432
msgid "You do not have InnoDB enabled."
msgstr "InnoDB is niet ingeschakeld."

#: libraries/advisory_rules.txt:433
msgid "InnoDB is usually the better choice for table engines."
msgstr "InnoDB is doorgaans de beste keuze als tabel-engine."

#: libraries/advisory_rules.txt:434
msgid "have_innodb is set to 'value'"
msgstr "have_innodb is ingesteld op 'value'"

#: libraries/advisory_rules.txt:436
msgid "InnoDB log size"
msgstr "Grootte van InnoDB-logboek"

#: libraries/advisory_rules.txt:439
msgid ""
"The InnoDB log file size is not an appropriate size, in relation to the "
"InnoDB buffer pool."
msgstr ""
"De grootte van het InnoDB-logbestand is niet in verhouding tot de InnoDB-"
"bufferpool."

#: libraries/advisory_rules.txt:440
#, php-format
msgid ""
"Especially on a system with a lot of writes to InnoDB tables you should set "
"innodb_log_file_size to 25%% of {innodb_buffer_pool_size}. However the "
"bigger this value, the longer the recovery time will be when database "
"crashes, so this value should not be set much higher than 256 MiB. Please "
"note however that you cannot simply change the value of this variable. You "
"need to shutdown the server, remove the InnoDB log files, set the new value "
"in my.cnf, start the server, then check the error logs if everything went "
"fine. See also <a href=\"http://mysqldatabaseadministration.blogspot."
"com/2007/01/increase-innodblogfilesize-proper-way.html\">this blog entry</a>"
msgstr ""
"Vooral op een systeem met veel schrijfacties naar InnoDB-tabellen, is het "
"aangewezen om innodb_log_file_size in te stellen op 25%% van "
"{innodb_buffer_pool_size}. Echter, hoe groter deze waarde, hoe langer de "
"hersteltijd als een databank crasht, dus deze waarde wordt best niet groter "
"ingesteld dan 256 MiB. Merk op dat de waarde van deze variabele niet zomaar "
"ingesteld kan worden. De server moet uitgeschakeld worden, de InnoDB-"
"logbestanden moeten worden verwijderd, de nieuwe waarde moet worden "
"ingesteld in my.cnf, de server herstart en dan moeten de foutenlogboeken "
"bekeken worden om te zien of alles goed ging. Bekijk ook <a href=\"http://"
"mysqldatabaseadministration.blogspot.com/2007/01/increase-innodblogfilesize-"
"proper-way.html\">deze blog</a>"

#: libraries/advisory_rules.txt:441
#, php-format
msgid ""
"Your InnoDB log size is at %s%% in relation to the InnoDB buffer pool size, "
"it should not be below 20%%"
msgstr ""
"De grootte van het InnoDB-logboek is %s%% in vergelijking met de grootte van "
"de InnoDB-bufferpool, deze zou kleiner moeten zijn dan 20%%"

#: libraries/advisory_rules.txt:443
msgid "Max InnoDB log size"
msgstr "Maximum grootte van het InnoDB-logboek"

#: libraries/advisory_rules.txt:446
msgid "The InnoDB log file size is inadequately large."
msgstr "Het InnoDB-logboek is veel te groot."

#: libraries/advisory_rules.txt:447
#, php-format
msgid ""
"It is usually sufficient to set innodb_log_file_size to 25%% of the size of "
"{innodb_buffer_pool_size}. A very big innodb_log_file_size slows down the "
"recovery time after a database crash considerably. See also <a href=\"http://"
"www.mysqlperformanceblog.com/2006/07/03/choosing-proper-innodb_log_file_size/"
"\">this Article</a>. You need to shutdown the server, remove the InnoDB log "
"files, set the new value in my.cnf, start the server, then check the error "
"logs if everything went fine. See also <a href=\"http://"
"mysqldatabaseadministration.blogspot.com/2007/01/increase-innodblogfilesize-"
"proper-way.html\">this blog entry</a>"
msgstr ""
"Doorgaans is het voldoende om innodb_log_file_size in te stellen op 25%% van "
"{innodb_buffer_pool_size}. \n"
"Een grote innodb_log_file_size verlengt de hersteltijd na een databankcrash "
"enorm. Bekijk ook <a href=\"http://www.mysqlperformanceblog.com/2006/07/03/"
"choosing-proper-innodb_log_file_size/\">dit artikel</a>.\n"
"De server moet uitgeschakeld worden, de InnoDB-logbestanden moeten worden "
"verwijderd, de nieuwe waarde moet worden ingesteld in my.cnf, de server "
"herstart en dan moeten de foutenlogboeken bekeken worden om te zien of alles "
"goed ging. Bekijk ook <a href=\"http://mysqldatabaseadministration.blogspot."
"com/2007/01/increase-innodblogfilesize-proper-way.html\">deze blog</a>"

#: libraries/advisory_rules.txt:448
#, php-format
msgid "Your absolute InnoDB log size is %s MiB"
msgstr "De maximumgrootte van het InnoDB-logboek is %s MiB"

#: libraries/advisory_rules.txt:450
msgid "InnoDB buffer pool size"
msgstr "Grootte van de InnoDB-bufferpool"

#: libraries/advisory_rules.txt:453
msgid "Your InnoDB buffer pool is fairly small."
msgstr "Uw InnoDB-bufferpool is betrekkelijk klein."

#: libraries/advisory_rules.txt:454
#, php-format
msgid ""
"The InnoDB buffer pool has a profound impact on performance for InnoDB "
"tables. Assign all your remaining memory to this buffer. For database "
"servers that use solely InnoDB as storage engine and have no other services "
"(e.g. a web server) running, you may set this as high as 80%% of your "
"available memory. If that is not the case, you need to carefully assess the "
"memory consumption of your other services and non-InnoDB-Tables and set this "
"variable accordingly. If it is set too high, your system will start "
"swapping, which decreases performance significantly. See also <a href="
"\"http://www.mysqlperformanceblog.com/2007/11/03/choosing-"
"innodb_buffer_pool_size/\">this article</a>"
msgstr ""
"De InnoDB-bufferpool heeft een grote invloed op de prestaties van InnoDB-"
"tabellen. Wijs alle overblijvend geheugen toe aan deze buffer. Voor "
"databankservers die enkel InnoDB-opslagengines gebruiken en die geen andere "
"diensten (bv. een webserver) draaien, mag deze waarde tot 80%% van het "
"beschikbare geheugen ingesteld worden. Als dit niet het geval is, moet u "
"zorgvuldig het geheugengebruik van de andere diensten en niet-InnoDB-"
"tabellen inschatten en deze waarde gepast instellen. Als deze te hoog wordt "
"ingesteld, kan het systeem swapgeheugen beginnen gebruiken, waardoor de "
"prestatie erg verminderd. Bekijk ook <a href=\"http://www."
"mysqlperformanceblog.com/2007/11/03/choosing-innodb_buffer_pool_size/\">dit "
"artikel</a>"

#: libraries/advisory_rules.txt:455
#, php-format
msgid ""
"You are currently using %s%% of your memory for the InnoDB buffer pool. This "
"rule fires if you are assigning less than 60%%, however this might be "
"perfectly adequate for your system if you don't have much InnoDB tables or "
"other services running on the same machine."
msgstr ""
"U gebruikt momenteel %s%% van het geheugen voorzien voor de InnoDB-"
"bufferpool. Deze regel wordt geactiveerd als u minder dan 60%% toewijst, "
"hoewel dat dit perfect geschikt kan zijn voor uw systeem als u niet veel "
"InnoDB-tabellen heeft of andere diensten die op deze machine lopen."

#: libraries/advisory_rules.txt:459
msgid "MyISAM concurrent inserts"
msgstr "MyISAM gelijktijdige invoeren"

#: libraries/advisory_rules.txt:462
msgid "Enable concurrent_insert by setting it to 1"
msgstr "Activeer concurrent_insert door het waarde 1 te geven"

#: libraries/advisory_rules.txt:463
msgid ""
"Setting {concurrent_insert} to 1 reduces contention between readers and "
"writers for a given table. See also <a href=\"http://dev.mysql.com/doc/"
"refman/5.5/en/concurrent-inserts.html\">MySQL Documentation</a>"
msgstr ""
"{concurrent_insert} instellen op 1 vermindert geschillen tussen lezers en "
"schrijvers voor een bepaalde tabel. Bekijk ook de <a href=\"http://dev.mysql."
"com/doc/refman/5.5/en/concurrent-inserts.html\">MySQL-documentatie</a>"

#: libraries/advisory_rules.txt:464
msgid "concurrent_insert is set to 0"
msgstr "concurrent_insert is ingesteld op 0"

#~ msgid "KiB sent since last refresh"
#~ msgstr "Verzonden KiB sinds laatste verversing"

#~ msgid "KiB received since last refresh"
#~ msgstr "Ontvangen KiB sinds laatste verversing"

#~ msgid "Server traffic (in KiB)"
#~ msgstr "Serververkeer (in KiB)"

#~ msgid "Connections since last refresh"
#~ msgstr "Verbindingen sinds laatste verversing"

#~ msgid "Questions since last refresh"
#~ msgstr "Questions sinds laatste verversing"

#~ msgid "Questions (executed statements by the server)"
#~ msgstr "Questions (aantal door de server uitgevoerde opdrachten)"

#~ msgid "Runtime Information"
#~ msgstr "Runtime-informatie"

#~ msgid "Number of data points: "
#~ msgstr "Aantal gegevenspunten : "

#~ msgid "Refresh rate: "
#~ msgstr "Vernieuwingsfrequentie: "

#~ msgid "Run analyzer"
#~ msgstr "Analyse uitvoeren"

#~ msgid "Show more actions"
#~ msgstr "Meer acties weergeven"

#~ msgid "Add to index &nbsp;%s&nbsp;column(s)"
#~ msgstr "Voeg &nbsp;%s&nbsp; kolom(men) toe aan index"

#~ msgid "Synchronize"
#~ msgstr "Synchroniseren"

#~ msgid "Source database"
#~ msgstr "Brondatabank"

#~ msgid "Current server"
#~ msgstr "Huidige server"

#~ msgid "Remote server"
#~ msgstr "Andere server"

#~ msgid "Difference"
#~ msgstr "Verschil"

#~ msgid "Target database"
#~ msgstr "Doeldatabank"

#~ msgid "Click to select"
#~ msgstr "Klik om te selecteren"

#~ msgid "Synchronize databases with master"
#~ msgstr "Databanken met master synchroniseren"

#~ msgid "Could not connect to the source"
#~ msgstr "Verbinding naar de brondatabase is mislukt"

#~ msgid "Could not connect to the target"
#~ msgstr "Verbinding naar de bestemmingsdatabase is mislukt"

#~ msgid "Structure Synchronization"
#~ msgstr "Structuursynchronisatie"

#~ msgid "Data Synchronization"
#~ msgstr "Gegevenssynchronisatie"

#~ msgid "not present"
#~ msgstr "niet aanwezig"

#~ msgid "Structure Difference"
#~ msgstr "Structuurverschillen"

#~ msgid "Data Difference"
#~ msgstr "Gegevensverschillen"

#~ msgid "Add column(s)"
#~ msgstr "Kolom(men) toevoegen"

#~ msgid "Remove column(s)"
#~ msgstr "Kolom(men) verwijderen"

#~ msgid "Alter column(s)"
#~ msgstr "Kolom(men) wijzigen"

#~ msgid "Remove index(s)"
#~ msgstr "Index(en) verwijderen"

#~ msgid "Apply index(s)"
#~ msgstr "Index(en) toepassen"

#~ msgid "Update row(s)"
#~ msgstr "Rij(en) bijwerken"

#~ msgid "Insert row(s)"
#~ msgstr "Rij(en) toevoegen"

#~ msgid "Would you like to delete all the previous rows from target tables?"
#~ msgstr "Wilt u alle vorige rijen verwijderen uit de bestemmingstabellen?"

#~ msgid "Apply Selected Changes"
#~ msgstr "Geselecteerde wijzigingen toepassen"

#~ msgid "Synchronize Databases"
#~ msgstr "Databanken synchroniseren"

#~ msgid "Selected target tables have been synchronized with source tables."
#~ msgstr ""
#~ "De geselecteerde tabellen zijn gesynchroniseerd met de brontabellen."

#~ msgid "Target database has been synchronized with source database"
#~ msgstr "De bestemmingsdatabank werd gesynchroniseerd met de brondatabank"

#~ msgid "Executed queries"
#~ msgstr "Uitgevoerde SQL-queries"

#~ msgid "Enter manually"
#~ msgstr "Geef handmatig op"

#~ msgid "Current connection"
#~ msgstr "Huidige verbinding"

#~ msgid "Configuration: %s"
#~ msgstr "Configuratie: %s"

#~ msgid "Socket"
#~ msgstr "Socket"

#~ msgid ""
#~ "Target database will be completely synchronized with source database. "
#~ "Source database will remain unchanged."
#~ msgstr ""
#~ "De bestemmingsdatabank zal volledig worden gesynchroniseerd met de "
#~ "brondatabank. De brondatabank zal niet worden gewijzigd."

#, fuzzy
#~| msgid "New"
#~ msgctxt "Crate new trigger"
#~ msgid "New"
#~ msgstr "Nieuw"

#~ msgid "phpMyAdmin is more friendly with a <b>frames-capable</b> browser."
#~ msgstr ""
#~ "phpMyAdmin werkt gebruiksvriendelijker met een browser die <b>frames</b> "
#~ "aan kan."

#~ msgid ""
#~ "Enabling this allows a page located on a different domain to call "
#~ "phpMyAdmin inside a frame, and is a potential [strong]security hole[/"
#~ "strong] allowing cross-frame scripting attacks"
#~ msgstr ""
#~ "Door deze optie in te schakelen is het toegestaan om phpMyAdmin vanuit "
#~ "een pagina op een ander domein in een frame te openen. Een potentieel "
#~ "[strong]beveiligingslek[/strong] wat cross-frame scripting aanvallen "
#~ "mogelijk kan maken"

#~ msgid "Allow third party framing"
#~ msgstr "Framing van derden toestaan"

#~ msgid "Show database listing as a list instead of a drop down"
#~ msgstr ""
#~ "Toon een databankoverzicht als een lijst in plaats van een afrolmenu"

#~ msgid "Display databases as a list"
#~ msgstr "Toon databanken als een lijst"

#~ msgid "Display databases in a tree"
#~ msgstr "Toon databanken als een boom"

#~ msgid "Disable this if you want to see all databases at once"
#~ msgstr "Schakel dit uit wanneer u alle databanken in een keer wil zien"

#~ msgid "Use light version"
#~ msgstr "Gebruik lichte versie"

#~ msgid ""
#~ "Maximum number of databases displayed in left frame and database list"
#~ msgstr ""
#~ "Het maximale aantal databanken dat wordt getoond in het linker frame en "
#~ "de databanklijst"

#~ msgid ""
#~ "If tooltips are enabled and a database comment is set, this will flip the "
#~ "comment and the real name"
#~ msgstr ""
#~ "Indien tooltips zijn ingeschakeld en er een databankopmerking aanwezig "
#~ "is, wisselt dit de opmerking en de werkelijke naam om"

#~ msgid "Display database comment instead of its name"
#~ msgstr "Toon databankopmerking in plaats van de naam"

#~ msgid ""
#~ "When setting this to [kbd]nested[/kbd], the alias of the table name is "
#~ "only used to split/nest the tables according to the $cfg"
#~ "['LeftFrameTableSeparator'] directive, so only the folder is called like "
#~ "the alias, the table name itself stays unchanged"
#~ msgstr ""
#~ "Indien ingesteld op [kbd]nested[/kbd] wordt de opmerking enkel op basis "
#~ "van $cfg['LeftFrameTableSeparator'] gesplitst. Hierdoor krijgt enkel de "
#~ "map de naam van de opmerking, de tabelnaam blijft ongewijzigd"

#~ msgid "Display table comment instead of its name"
#~ msgstr "Toon tabelopmerking in plaats van de naam"

#~ msgctxt "short form"
#~ msgid "Create table"
#~ msgstr "Tabel aanmaken"

#~ msgid "Please select a database"
#~ msgstr "Selecteer a.u.b. een databank"

#~ msgctxt "MySQL 5.5 documentation language"
#~ msgid "en"
#~ msgstr "en"

#~ msgctxt "MySQL 5.1 documentation language"
#~ msgid "en"
#~ msgstr "en"

#~ msgctxt "MySQL 5.0 documentation language"
#~ msgid "en"
#~ msgstr "en"

#~ msgctxt "PHP documentation language"
#~ msgid "en"
#~ msgstr "en"

#~ msgid "Do you really want to execute following query?"
#~ msgstr "Weet u zeker dat u de volgende SQL-query wil uitvoeren?"

#~ msgid "DocSQL"
#~ msgstr "DocSQL"

#~ msgid "Export all"
#~ msgstr "Alles exporteren"

#~ msgid "Privileges for all users"
#~ msgstr "Rechten voor alle gebruikers"

#~ msgid "PDF"
#~ msgstr "PDF"

#~ msgid "PHP array"
#~ msgstr "PHP-array"

#~ msgid ""
#~ "No description is available for this transformation.<br />Please ask the "
#~ "author what %s does."
#~ msgstr ""
#~ "Geen beschrijving beschikbaar voor deze transformatie.<br />Raadpleeg de "
#~ "maker over wat %s doet."

#~ msgid ""
#~ "MIME types printed in italics do not have a separate transformation "
#~ "function"
#~ msgstr ""
#~ "MIME-types die in schuingedrukt staan hebben geen aparte "
#~ "transformatiefuncties"

#~ msgid "rows"
#~ msgstr "Verkennen"

#~ msgid "Usage"
#~ msgstr "Gebruik"

#~ msgid "Use mousewheel to zoom in or out of the plot."
#~ msgstr "Gebruik het muiswiel om in of uit te zoomen."

#~ msgid "Click and drag the mouse to navigate the plot."
#~ msgstr "Klik en sleep met de muis om te navigeren."

#~ msgid "Strings are converted into integer for plotting"
#~ msgstr "Tekenreeksen worden omgezet naar integers voor weergave"

#, fuzzy
#~| msgid "Linestring"
#~ msgid "String"
#~ msgstr "Lijnstuk definitie"

#~ msgid "Remove \"./config\" directory before using phpMyAdmin!"
#~ msgstr "Verwijder de \"./config\" folder alvorens phpMyAdmin te gebruiken!"

#~ msgid "Show help button instead of Documentation text"
#~ msgstr "Toon helpknop in plaats van Documentatietekst"

#~ msgid "Show help button"
#~ msgstr "Toon helpknop"

#~ msgid "The remaining columns"
#~ msgstr "De overblijvende kolommen"

#~ msgid ""
#~ "Show affected rows of each statement on multiple-statement queries. See "
#~ "libraries/import.lib.php for defaults on how many queries a statement may "
#~ "contain."
#~ msgstr ""
#~ "Toon het aantal bijgewerkte rijen voor elke opdracht in een meervoudige "
#~ "opdracht. Zie libraries/import.lib.php voor de criteria waarop wordt "
#~ "gebaseerd hoeveel opdrachten een query mag bevatten."

#~ msgid "Verbose multiple statements"
#~ msgstr "Uitgebreide uitvoer voor meervoudige opdrachten"

#, fuzzy
#~| msgid "Data only"
#~ msgid "Dates only."
#~ msgstr "Alleen gegevens"

#~ msgid ""
#~ "Suggest a database name on the &quot;Create Database&quot; form (if "
#~ "possible) or keep the text field empty"
#~ msgstr ""
#~ "Doe (indien mogelijk) een suggestie voor de naam van de aan te maken "
#~ "databank in het formulier &quote;Nieuwe databank aanmaken&quot;, of laat "
#~ "het veld leeg"

#~ msgid "Suggest new database name"
#~ msgstr "Stel een databanknaam voor"

#~ msgid "Show icons for warning, error and information messages"
#~ msgstr ""
#~ "Toon iconen voor waarschuwingen, foutmeldingen en informatieve berichten"

#~ msgid "Iconic errors"
#~ msgstr "Foutmeldingen met iconen"

#~ msgid "Use less graphically intense tabs"
#~ msgstr "Gebruik grafisch minder intensieve tabbladen"

#~ msgid "Light tabs"
#~ msgstr "Lichte tabbladen"

#~ msgid "Use icons on main page"
#~ msgstr "Gebruik iconen op hoofdpagina"

#~ msgid ""
#~ "Disable if you know that your pma_* tables are up to date. This prevents "
#~ "compatibility checks and thereby increases performance"
#~ msgstr ""
#~ "Schakel dit uit wanneer u zeker weet dat uw pma_* tabellen up-to-date "
#~ "zijn. Dit voorkomt compatibiliteitscontroles en verbetert daarmee de "
#~ "prestaties"

#~ msgid "Verbose check"
#~ msgstr "Uitgebreide controle"

#~ msgid ""
#~ "Javascript support is missing or disabled in your browser, some "
#~ "phpMyAdmin functionality will be missing. For example navigation frame "
#~ "will not refresh automatically."
#~ msgstr ""
#~ "Javascript wordt niet door uw browser ondersteund of de ondersteuning "
#~ "ervoor is uitgeschakeld. Bepaalde functionaliteit van phpMyAdmin zal niet "
#~ "beschikbaar zijn. Zo zal bijvoorbeeld het navigatieframe zich niet "
#~ "automatisch vernieuwen."

#~ msgid "Add a value"
#~ msgstr "Een waarde toevoegen"

#~ msgid "Copy and paste the joined values into the \"Length/Values\" field"
#~ msgstr ""
#~ "Kopiëer en plak de samengevoegde gegevens in het \"Lengte/Waarden\" veld"

#, fuzzy
#~ msgid "Tracking for %1$s, version %2$s is deactivated."
#~ msgstr "Tracking voor %s.%s , versie %s is uitgeschakeld."

#, fuzzy
#~ msgid "Tracking for %1$s, version %2$s is activated."
#~ msgstr "Tracking voor %s.%s , versie %s ingeschakeld."

#, fuzzy
#~ msgctxt "Correctly setup"
#~ msgid "OK"
#~ msgstr "Correct"

#, fuzzy
#~ msgid "All users"
#~ msgstr "Gebruiker toevoegen"

#, fuzzy
#~ msgid "All hosts"
#~ msgstr "Een willekeurige machine"

#~ msgid "No blob streaming server configured!"
#~ msgstr "Geen blob streaming server geconfigureerd!"

#~ msgid "Failed to fetch headers"
#~ msgstr "Ophalen van headers mislukt"

#~ msgid "Failed to open remote URL"
#~ msgstr "Openen van webpagina op afstand mislukt"

#~ msgid "You are about to DISABLE a BLOB Repository!"
#~ msgstr "U staat op het punt om een BLOB Bewaarplaats UIT TE SCHAKELEN!"

#~ msgid ""
#~ "Are you sure you want to disable all BLOB references for database %s?"
#~ msgstr ""
#~ "U staat op het punt om alle BLOB referenties voor database %s uit te "
#~ "schakelen. Weet u het zeker?"

#~ msgid "Unknown error while uploading."
#~ msgstr "Onbekende fout bij het uploaden."

#~ msgid "PBMS error"
#~ msgstr "PBMS fout"

#~ msgid "PBMS connection failed:"
#~ msgstr "PBMS connectie mislukt:"

#~ msgid "PBMS get BLOB info failed:"
#~ msgstr "PBMS BLOB info ophalen mislukt:"

#~ msgid "PBMS get BLOB Content-Type failed"
#~ msgstr "ophalen door PBMS van BLOB Content-type mislukt"

#~ msgid "View image"
#~ msgstr "Bekijk afbeelding"

#~ msgid "Play audio"
#~ msgstr "Afspelen"

#~ msgid "View video"
#~ msgstr "Bekijk video"

#~ msgid "Download file"
#~ msgstr "Download bestand"

#~ msgid "Could not open file: %s"
#~ msgstr "Bestand kon niet worden geopend: %s"

#~ msgid "Garbage Threshold"
#~ msgstr "Garbage drempelwaaarde"

#~ msgid ""
#~ "The percentage of garbage in a repository file before it is compacted."
#~ msgstr ""
#~ "Het percentage van garbage in een data logbestand voor dat deze wordt "
#~ "geschoond."

#~ msgid ""
#~ "The port for the PBMS stream-based communications. Setting this value to "
#~ "0 will disable HTTP communication with the daemon."
#~ msgstr ""
#~ "De poort voor de PBMS stream-gebaseerde communicatie. Waarde 0 schakelt "
#~ "de HTTP communicatie met de daemon uit."

#~ msgid "Repository Threshold"
#~ msgstr "Drempelwaarde van de opslagplaats"

#~ msgid ""
#~ "The maximum size of a BLOB repository file. You may use Kb, MB or GB to "
#~ "indicate the unit of the value. A value in bytes is assumed when no unit "
#~ "is specified."
#~ msgstr ""
#~ "De maximumgrootte van een BLOB opslagplaats bestand. Kb, MB of GB mogen "
#~ "gebruikt worden als eenheid. De waarde wordt beschouwd in bytes, als er "
#~ "geen eenheid gespecifiëerd werd."

#~ msgid "Temp Blob Timeout"
#~ msgstr "Tijdelijke BLOB timeout"

#~ msgid ""
#~ "The timeout, in seconds, for temporary BLOBs. Uploaded BLOB data is "
#~ "removed after this time, unless they are referenced by a record in the "
#~ "database."
#~ msgstr ""
#~ "De timeout, in seconden, voor tijdelijke BLOB's. BLOB data die upgeload "
#~ "werd, wordt verwijderd na deze tijd, tenzij ernaar gerefereerd wordt door "
#~ "een record in de database."

#~ msgid "Temp Log Threshold"
#~ msgstr "Tijdelijke log bestand drempelwaarde"

#~ msgid ""
#~ "The maximum size of a temporary BLOB log file. You may use Kb, MB or GB "
#~ "to indicate the unit of the value. A value in bytes is assumed when no "
#~ "unit is specified."
#~ msgstr ""
#~ "De maximumgrootte van een tijdelijke BLOB log bestand. Kb, MB of GB mogen "
#~ "gebruikt worden als eenheid. De waarde wordt beschouwd in bytes, als er "
#~ "geen eenheid gespecifiëerd werd."

#~ msgid "Max Keep Alive"
#~ msgstr "Maximum in-leven-houden tijd"

#~ msgid ""
#~ "The timeout for inactive connection with the keep-alive flag set. After "
#~ "this time the connection will be closed. The time-out is in milliseconds "
#~ "(1/1000)."
#~ msgstr ""
#~ "Tijdslimiet voor een inactieve verbinding, met de houd-in-leven vlag "
#~ "actief. Na deze tijd zal de verbinding verbroken worden. De tijdslimiet "
#~ "wordt uitgedrukt in milliseconden (1/1000)."

#~ msgid "Metadata Headers"
#~ msgstr "Metadata hoofdingen"

#~ msgid ""
#~ "A \":\" delimited list of metadata headers to be used to initialize the "
#~ "pbms_metadata_header table when a database is created."
#~ msgstr ""
#~ "Een metadata hoofdingenlijst met \":\" als lijstscheidingsteken, die "
#~ "gebruikt wordt om de pbms_metadata_header tabel te initiliaseren bij "
#~ "aanmaak van een database."

#~ msgid ""
#~ "Documentation and further information about PBMS can be found on %sThe "
#~ "PrimeBase Media Streaming home page%s."
#~ msgstr ""
#~ "Documentatie en meer informatie over PBMS kan gevonden worden op %sDe "
#~ "PrimeBase Media Streaming home pagina%s."

#~ msgid "The PrimeBase Media Streaming Blog by Barry Leslie"
#~ msgstr "De PrimeBase Media Streaming Blog door Barry Leslie"

#~ msgid "PrimeBase XT Home Page"
#~ msgstr "PrimeBase XT home pagina"

#~ msgid "The PrimeBase Media Streaming (PBMS) home page"
#~ msgstr "De PrimeBase Media Streaming (PBMS) home pagina"

#~ msgctxt "Create none database for user"
#~ msgid "None"
#~ msgstr "Geen"

#~ msgid "Remove BLOB Repository Reference"
#~ msgstr "Verwijder BLOB Bewaarplaats Referentie"

#~ msgid "Upload to BLOB repository"
#~ msgstr "Upload naar BLOB bewaarplaats"

#~ msgid "Maximum number of records saved in \"table_uiprefs\" table"
#~ msgstr "Het maximum aantal tabellen dat wordt getoond in de tabellen lijst"

#~ msgid "Click to unselect"
#~ msgstr "Klik om te de-selecteren"

#~ msgid "Modify an index"
#~ msgstr "Wijzig een index"

#~ msgid "Column count has to be larger than zero."
#~ msgstr "Het aantal kolommen moet groter dan nul zijn."

#~ msgid "+ Restart insertion and add a new value"
#~ msgstr "+ Herstart invoegen en voeg nieuwe waarde toe"

#~ msgid "Create Table"
#~ msgstr "Maak tabel"

#~ msgid "(or the local Drizzle server's socket is not correctly configured)"
#~ msgstr "(of de MySQL-server heeft het socket niet juist ingesteld)"

#~ msgid ""
#~ "[kbd]horizontal[/kbd], [kbd]vertical[/kbd] or a number that indicates "
#~ "maximum number for which vertical model is used"
#~ msgstr ""
#~ "[kbd]horizontal[/kbd], [kbd]vertical[/kbd] of een getal dat aangeeft tot "
#~ "hoeveel velden de verticale weergave moet worden toegepast"

#~ msgid "Display direction for altering/creating columns"
#~ msgstr "Weergave richting voor toevoegen/bewerken van kolommen"

#~ msgid "Create table on database %s"
#~ msgstr "Nieuwe tabel aanmaken in database %s"

#~ msgid "Data Label"
#~ msgstr "Label"

#~ msgid "Location of the text file"
#~ msgstr "Locatie van het tekstbestand"

#~ msgid "MySQL charset"
#~ msgstr "MySQL Karakterset"

#~ msgid "MySQL client version"
#~ msgstr "MySQL-client versie"

#~ msgid ""
#~ "The display column is shown in pink. To set/unset a column as the display "
#~ "column, click the \"Choose column to display\" icon, then click on the "
#~ "appropriate column name."
#~ msgstr ""
#~ "Het 'weer te geven veld' van een tabel heeft een roze achtergrond. Om dit "
#~ "te wijzigen, klik het \"Kies weer te geven veld\" icoon gevolgd door het "
#~ "weer te geven veld."

#~ msgid "memcached usage"
#~ msgstr "Ruimtegebruik"

#~ msgid "% open files"
#~ msgstr "Toon open tabellen"

#~ msgid "% connections used"
#~ msgstr "Connecties"

#~ msgid "% aborted connections"
#~ msgstr "Comprimeer verbinding"

#~ msgid "CPU Usage"
#~ msgstr "Gebruik"

#~ msgid "Swap Usage"
#~ msgstr "Gebruik"

#~ msgid "Excel 97-2003 XLS Workbook"
#~ msgstr "Excel 97-2003 XLS Werkboek"

#~ msgid "Excel 2007 XLSX Workbook"
#~ msgstr "Excel 2007 XLSX Werkboek"

#~ msgctxt "PDF"
#~ msgid "page"
#~ msgstr "pagina's"

#~ msgid "Inline Edit"
#~ msgstr "Wijzig inline"

#~ msgid "Previous"
#~ msgstr "Vorige"

#~ msgid "Next"
#~ msgstr "Volgende"

#~ msgid "Create event"
#~ msgstr "VIEW aanmaken"

#~ msgid "Create routine"
#~ msgstr "Maak relatie"

#~ msgid "Create trigger"
#~ msgstr "VIEW aanmaken"

#~ msgid ""
#~ "No themes support; please check your configuration and/or your themes in "
#~ "directory %s."
#~ msgstr ""
#~ "Geen ondersteuning voor thema's, controleer uw configuratie en/of de "
#~ "thema's in de directory %s."

#~ msgid "The following queries have been executed:"
#~ msgstr "De volgende queries zijn uitgevoerd:"

#~ msgid "Switch to"
#~ msgstr "Overschakelen naar"

#~ msgid "settings"
#~ msgstr "instellingen"

#~ msgid "Refresh rate:"
#~ msgstr "Vernieuw"

#~ msgid "Clear monitor config"
#~ msgstr "Gebruiker voor 'config' authenticatie"

#~ msgid "Server traffic"
#~ msgstr "Serververkeer"

#~ msgid "Value too long in the form!"
#~ msgstr "Er ontbreekt een waarde in het formulier!"

#~ msgid "Export of event \"%s\""
#~ msgstr "Exporteer inhoud"

#~ msgid "No trigger with name %s found"
#~ msgstr "Geen geldig afbeeldingen pad voor thema %s gevonden!"

#~ msgid "row(s) starting from row #"
#~ msgstr "rij(en) beginnend bij"

#~ msgid "in %s mode and repeat headers after %s cells"
#~ msgstr "in %s modus en herhaal kopregels na %s cellen"

#~ msgid ""
#~ "phpMyAdmin was unable to read your configuration file!<br />This might "
#~ "happen if PHP finds a parse error in it or PHP cannot find the file.<br /"
#~ ">Please call the configuration file directly using the link below and "
#~ "read the PHP error message(s) that you receive. In most cases a quote or "
#~ "a semicolon is missing somewhere.<br />If you receive a blank page, "
#~ "everything is fine."
#~ msgstr ""
#~ "phpMyAdmin kon het configuratiebestand niet lezen! <br />Dit kan gebeuren "
#~ "als php een parse error in dit bestand aantreft of dit bestand helemaal "
#~ "niet gevonden kan worden.<br />Roep het configuratie bestand direct aan "
#~ "met de snelkoppeling hieronder en lees de PHP foutmelding(en). In de "
#~ "meeste gevallen ontbreekt er ergens bijvoorbeeld een quote.<br /> Wanneer "
#~ "er een blanco pagina wordt weergegeven zijn er geen problemen."

#~ msgid "Dropping Event"
#~ msgstr "Gebeurtenis komt te vervallen"

#~ msgid "Dropping Procedure"
#~ msgstr "Procedure komt te vervallen"

#~ msgid "Theme / Style"
#~ msgstr "Thema / Stijl"

#~ msgid "seconds"
#~ msgstr "Seconde"

#~ msgid "Query execution time comparison (in microseconds)"
#~ msgstr "Vergelijking van query-uitvoertijden (in microseconden)"

#~ msgid "GD extension is needed for charts."
#~ msgstr "De GD-extensie is vereist voor het tonen van grafieken."

#~ msgid "JSON encoder is needed for chart tooltips."
#~ msgstr ""
#~ "JSON encoder vereist voor het tonen van zwevende tips bij een grafiek."

#~ msgid "The number of free memory blocks in query cache."
#~ msgstr "Het aantal vrije geheugen blokken in het query cache."

#~ msgctxt "$strShowStatusReset"
#~ msgid "Reset"
#~ msgstr "Herstel"

#~ msgid "Show processes"
#~ msgstr "Laat processen zien"

#~ msgctxt "for Show status"
#~ msgid "Reset"
#~ msgstr "Reset"

#~ msgid ""
#~ "<b>Server traffic</b>: These tables show the network traffic statistics "
#~ "of this MySQL server since its startup."
#~ msgstr ""
#~ "<b>Serververkeer</b>: Netwerkverkeer van deze MySQL-server, sinds deze is "
#~ "gestart."

#~ msgid ""
#~ "<b>Query statistics</b>: Since its startup, %s queries have been sent to "
#~ "the server."
#~ msgstr ""
#~ "<b>Query-statistieken</b>: Sinds het opstarten zijn er %s queries "
#~ "gestuurd naar de server."

#~ msgid "Note: Generating the query chart can take a long time."
#~ msgstr "Opmerking : Aanmaken van de query grafiek kan lang duren."

#~ msgid "Chart generated successfully."
#~ msgstr "De grafiek werd succesvol aangemaakt."

#~ msgid ""
#~ "The result of this query can't be used for a chart. See [doc@faq6-29]FAQ "
#~ "6.29[/doc]"
#~ msgstr ""
#~ "Het resultaat van deze query kan niet gebruikt worden voor een grafiek. "
#~ "Zie [doc@faq6-29]FAQ 6.29[/doc]"

#~ msgid "Title"
#~ msgstr "Titel"

#~ msgid "Area margins"
#~ msgstr "Gebied marges"

#~ msgid "Legend margins"
#~ msgstr "Legende marges"

#~ msgid "Radar"
#~ msgstr "Radar"

#~ msgid "Multi"
#~ msgstr "Meerdere"

#~ msgid "Continuous image"
#~ msgstr "Doorlopende afbeelding"

#~ msgid ""
#~ "For compatibility reasons the chart image is segmented by default, select "
#~ "this to draw the whole chart in one image."
#~ msgstr ""
#~ "Om compabiliteitsredenen is de grafiekafbeelding standaard gesegmenteerd, "
#~ "selecteer dit om de grafiek in 1 afbeelding te tekenen."

#~ msgid ""
#~ "When drawing a radar chart all values are normalized to a range [0..10]."
#~ msgstr ""
#~ "Als een radargrafiek getekend wordt, zijn alle waarden genormaliseerd tot "
#~ "bereik [0..10]."

#~ msgid ""
#~ "Note that not every result table can be put to the chart. See <a href=\"./"
#~ "Documentation.html#faq6-29\" target=\"Documentation\">FAQ 6.29</a>"
#~ msgstr ""
#~ "Merk op dat niet elke resultaattabel omgevormd kan worden tot een "
#~ "grafiek. Zie <a href=\"./Documentation.html#faq6-29\" target="
#~ "\"Documentation\">FAQ 6.29</a>"

#~ msgid "Add a New User"
#~ msgstr "Voeg een nieuwe gebruiker toe"

#~ msgid "Create User"
#~ msgstr "Gebruiker aanmaken"

#~ msgid "Show table row links on left side"
#~ msgstr "Toon links naar tabelrijen aan de linker zijder"

#~ msgid "Show table row links on right side"
#~ msgstr "Toon links naar tabelrijen aan de rechter zijde"

#~ msgid "Background color"
#~ msgstr "Achtergrondkleur"

#~ msgid "Choose..."
#~ msgstr "Kies..."<|MERGE_RESOLUTION|>--- conflicted
+++ resolved
@@ -3,15 +3,9 @@
 msgstr ""
 "Project-Id-Version: phpMyAdmin 4.0.0-dev\n"
 "Report-Msgid-Bugs-To: phpmyadmin-devel@lists.sourceforge.net\n"
-<<<<<<< HEAD
 "POT-Creation-Date: 2012-12-19 15:13+0100\n"
-"PO-Revision-Date: 2012-11-05 10:04+0200\n"
-"Last-Translator: Michal Čihař <michal@cihar.com>\n"
-=======
-"POT-Creation-Date: 2012-12-19 08:11-0500\n"
 "PO-Revision-Date: 2012-12-19 15:04+0200\n"
 "Last-Translator: Dieter Adriaenssens <ruleant@users.sourceforge.net>\n"
->>>>>>> f5982319
 "Language-Team: Dutch <http://l10n.cihar.com/projects/phpmyadmin/master/nl/>\n"
 "Language: nl\n"
 "MIME-Version: 1.0\n"
@@ -632,13 +626,8 @@
 "You probably tried to upload a file that is too large. Please refer to "
 "%sdocumentation%s for a workaround for this limit."
 msgstr ""
-<<<<<<< HEAD
-"U probeerde waarschijnlijk een bestand dat te groot is te uploaden. Zie de "
-"%sdocumentatie%s voor mogelijkheden om dit te omzeilen."
-=======
 "U probeerde waarschijnlijk een bestand up te loaden dat te groot is. Zie %"
 "sdocumentatie%s voor oplossingen voor deze beperking."
->>>>>>> f5982319
 
 #: import.php:232 import.php:497
 msgid "Showing bookmark"
