# Automatically generated <>, 2010.
msgid ""
msgstr ""
<<<<<<< HEAD
"Project-Id-Version: phpMyAdmin 3.5.0-dev\n"
"Report-Msgid-Bugs-To: phpmyadmin-devel@lists.sourceforge.net\n"
"POT-Creation-Date: 2011-05-15 13:41-0400\n"
"PO-Revision-Date: 2011-05-09 14:22+0200\n"
"Last-Translator:  <gergo314@gmail.com>\n"
=======
"Project-Id-Version: phpMyAdmin 3.4.1-dev\n"
"Report-Msgid-Bugs-To: phpmyadmin-devel@lists.sourceforge.net\n"
"POT-Creation-Date: 2011-05-16 10:31+0200\n"
"PO-Revision-Date: 2011-05-05 12:49+0200\n"
"Last-Translator: <gergo314@gmail.com>\n"
>>>>>>> c1a1d005
"Language-Team: hungarian <hu@li.org>\n"
"Language: hu\n"
"MIME-Version: 1.0\n"
"Content-Type: text/plain; charset=UTF-8\n"
"Content-Transfer-Encoding: 8bit\n"
"Plural-Forms: nplurals=2; plural=(n != 1);\n"
"X-Generator: Pootle 2.0.5\n"

#: browse_foreigners.php:35 browse_foreigners.php:53
#: libraries/display_tbl.lib.php:341 server_privileges.php:1583
msgid "Show all"
msgstr "Összes"

#: browse_foreigners.php:70 libraries/common.lib.php:2332
#: libraries/display_tbl.lib.php:321 libraries/export/pdf.php:133
#: libraries/schema/Pdf_Relation_Schema.class.php:243
#: libraries/schema/Pdf_Relation_Schema.class.php:1098
#: libraries/schema/Pdf_Relation_Schema.class.php:1114
#: libraries/schema/User_Schema.class.php:360
msgid "Page number:"
msgstr "Oldalszám:"

#: browse_foreigners.php:133
msgid ""
"The target browser window could not be updated. Maybe you have closed the "
"parent window, or your browser's security settings are configured to block "
"cross-window updates."
msgstr ""
"Nem lehetett frissíteni a cél böngészőablakot. Lehet, hogy bezárta a "
"szülőablakot, vagy a böngésző biztonsági beállításai tiltják az ablakok "
"közti frissítést."

#: browse_foreigners.php:151 libraries/common.lib.php:2828
#: libraries/common.lib.php:2835 libraries/common.lib.php:3014
#: libraries/common.lib.php:3015 libraries/db_links.inc.php:60
#: libraries/tbl_links.inc.php:61
msgid "Search"
msgstr "Keresés"

#: browse_foreigners.php:154 db_operations.php:369 db_operations.php:421
#: db_operations.php:531 db_operations.php:559 db_search.php:358
#: db_structure.php:535 enum_editor.php:63 js/messages.php:61
#: libraries/Config.class.php:1220 libraries/Theme_Manager.class.php:305
#: libraries/auth/cookie.auth.lib.php:277 libraries/common.lib.php:1335
#: libraries/common.lib.php:2308 libraries/core.lib.php:557
#: libraries/display_change_password.lib.php:72
#: libraries/display_create_table.lib.php:61
#: libraries/display_export.lib.php:352 libraries/display_import.lib.php:267
#: libraries/display_tbl.lib.php:514 libraries/display_tbl.lib.php:600
#: libraries/replication_gui.lib.php:75 libraries/replication_gui.lib.php:371
#: libraries/schema/User_Schema.class.php:124
#: libraries/schema/User_Schema.class.php:176
#: libraries/schema/User_Schema.class.php:410
#: libraries/schema/User_Schema.class.php:449
#: libraries/select_server.lib.php:100 libraries/sql_query_form.lib.php:385
#: libraries/sql_query_form.lib.php:455 libraries/sql_query_form.lib.php:520
#: libraries/tbl_properties.inc.php:782 libraries/tbl_properties.inc.php:797
#: main.php:109 navigation.php:214 pmd_pdf.php:124 prefs_manage.php:265
#: prefs_manage.php:316 server_binlog.php:128 server_privileges.php:646
#: server_privileges.php:1694 server_privileges.php:2051
#: server_privileges.php:2098 server_privileges.php:2138
#: server_replication.php:233 server_replication.php:316
#: server_replication.php:347 server_synchronize.php:1224 tbl_change.php:331
#: tbl_change.php:1102 tbl_change.php:1139 tbl_indexes.php:252
#: tbl_operations.php:281 tbl_operations.php:318 tbl_operations.php:520
#: tbl_operations.php:582 tbl_operations.php:764 tbl_select.php:290
#: tbl_structure.php:656 tbl_structure.php:692 tbl_tracking.php:425
#: tbl_tracking.php:563 view_create.php:181 view_operations.php:99
msgid "Go"
msgstr "Indítás"

#: browse_foreigners.php:169 browse_foreigners.php:173
#: libraries/Index.class.php:441 tbl_tracking.php:313
msgid "Keyname"
msgstr "Kulcsnév"

#: browse_foreigners.php:170 browse_foreigners.php:172
#: server_collations.php:54 server_collations.php:66 server_engines.php:57
#: server_status.php:776
msgid "Description"
msgstr "Leírás"

#: browse_foreigners.php:248 browse_foreigners.php:257
#: browse_foreigners.php:269 browse_foreigners.php:277
msgid "Use this value"
msgstr "Ezen érték használata"

#: bs_disp_as_mime_type.php:29 bs_play_media.php:35
#: libraries/blobstreaming.lib.php:331
msgid "No blob streaming server configured!"
msgstr "Nincs blob streaming szerver beállítva!"

#: bs_disp_as_mime_type.php:35
msgid "Failed to fetch headers"
msgstr "Fejlécek betöltése sikertelen."

#: bs_disp_as_mime_type.php:41
msgid "Failed to open remote URL"
msgstr "Távoli URL megnyitása sikertelen"

#: changelog.php:32 license.php:28
#, php-format
msgid ""
"The %s file is not available on this system, please visit www.phpmyadmin.net "
"for more information."
msgstr ""
"A %s fájl nem elérhető ezen a rendszeren, keresse fel a www.phpmyadmin.net -"
"et további információkért."

#: db_create.php:58
#, php-format
msgid "Database %1$s has been created."
msgstr "A(z) %1$s adatbázis elkészült."

#: db_datadict.php:48 db_operations.php:362
msgid "Database comment: "
msgstr "Megjegyzés az adatbázishoz: "

#: db_datadict.php:158 libraries/schema/Pdf_Relation_Schema.class.php:1213
#: libraries/tbl_properties.inc.php:725 tbl_operations.php:363
#: tbl_printview.php:127
msgid "Table comments"
msgstr "Tábla megjegyzése"

#: db_datadict.php:167 db_qbe.php:196 libraries/Index.class.php:445
#: libraries/export/htmlword.php:247 libraries/export/latex.php:374
#: libraries/export/odt.php:301 libraries/export/texytext.php:226
#: libraries/schema/Pdf_Relation_Schema.class.php:1239
#: libraries/schema/Pdf_Relation_Schema.class.php:1260
#: libraries/tbl_properties.inc.php:98 libraries/tbl_properties.inc.php:273
#: tbl_change.php:309 tbl_indexes.php:187 tbl_printview.php:139
#: tbl_relation.php:399 tbl_select.php:112 tbl_structure.php:198
#: tbl_tracking.php:266 tbl_tracking.php:317
msgid "Column"
msgstr "Oszlop"

#: db_datadict.php:168 db_printview.php:104 libraries/Index.class.php:442
#: libraries/db_events.inc.php:25 libraries/db_routines.inc.php:36
#: libraries/db_structure.lib.php:51 libraries/export/htmlword.php:248
#: libraries/export/latex.php:374 libraries/export/odt.php:304
#: libraries/export/texytext.php:227
#: libraries/schema/Pdf_Relation_Schema.class.php:1240
#: libraries/schema/Pdf_Relation_Schema.class.php:1261
#: libraries/tbl_properties.inc.php:99 server_privileges.php:2151
#: tbl_change.php:288 tbl_change.php:315 tbl_chart.php:132
#: tbl_printview.php:140 tbl_printview.php:310 tbl_select.php:113
#: tbl_structure.php:199 tbl_structure.php:754 tbl_tracking.php:267
#: tbl_tracking.php:314
msgid "Type"
msgstr "Típus"

#: db_datadict.php:170 libraries/Index.class.php:448
#: libraries/export/htmlword.php:249 libraries/export/latex.php:374
#: libraries/export/odt.php:307 libraries/export/texytext.php:228
#: libraries/schema/Pdf_Relation_Schema.class.php:1242
#: libraries/schema/Pdf_Relation_Schema.class.php:1263
#: libraries/tbl_properties.inc.php:108 tbl_change.php:324
#: tbl_printview.php:142 tbl_structure.php:202 tbl_tracking.php:269
#: tbl_tracking.php:320
msgid "Null"
msgstr "Nulla"

#: db_datadict.php:171 db_structure.php:460 libraries/export/htmlword.php:250
#: libraries/export/latex.php:374 libraries/export/odt.php:310
#: libraries/export/texytext.php:229
#: libraries/schema/Pdf_Relation_Schema.class.php:1243
#: libraries/schema/Pdf_Relation_Schema.class.php:1264
#: libraries/tbl_properties.inc.php:105 tbl_printview.php:143
#: tbl_structure.php:203 tbl_tracking.php:270
msgid "Default"
msgstr "Alapértelmezett"

#: db_datadict.php:175 libraries/export/htmlword.php:252
#: libraries/export/latex.php:376 libraries/export/odt.php:314
#: libraries/export/texytext.php:231
#: libraries/schema/Pdf_Relation_Schema.class.php:1245
#: libraries/schema/Pdf_Relation_Schema.class.php:1266 tbl_printview.php:147
msgid "Links to"
msgstr "Hivatkozások:"

#: db_datadict.php:177 db_printview.php:110
#: libraries/config/messages.inc.php:92 libraries/config/messages.inc.php:107
#: libraries/config/messages.inc.php:129 libraries/export/htmlword.php:255
#: libraries/export/latex.php:379 libraries/export/odt.php:319
#: libraries/export/texytext.php:234
#: libraries/schema/Pdf_Relation_Schema.class.php:1256
#: libraries/schema/Pdf_Relation_Schema.class.php:1267
#: libraries/tbl_properties.inc.php:128 tbl_printview.php:149
msgid "Comments"
msgstr "Megjegyzések"

#: db_datadict.php:260 js/messages.php:80 libraries/Index.class.php:358
#: libraries/Index.class.php:385 libraries/config.values.php:45
#: libraries/config.values.php:50 libraries/config/FormDisplay.tpl.php:204
#: libraries/export/htmlword.php:325 libraries/export/latex.php:444
#: libraries/export/odt.php:375 libraries/export/texytext.php:304
#: libraries/mult_submits.inc.php:282
#: libraries/schema/Pdf_Relation_Schema.class.php:1321
#: libraries/user_preferences.lib.php:311 prefs_manage.php:130
#: server_privileges.php:1381 server_privileges.php:1392
#: server_privileges.php:1638 server_privileges.php:1649
#: server_privileges.php:1969 server_privileges.php:1974
#: server_privileges.php:2268 sql.php:238 sql.php:299 tbl_printview.php:226
<<<<<<< HEAD
#: tbl_structure.php:374 tbl_tracking.php:330 tbl_tracking.php:335
=======
#: tbl_structure.php:374 tbl_tracking.php:331 tbl_tracking.php:336
>>>>>>> c1a1d005
msgid "No"
msgstr "Nem"

#: db_datadict.php:260 js/messages.php:79 libraries/Index.class.php:359
#: libraries/Index.class.php:384 libraries/config.values.php:45
#: libraries/config.values.php:50 libraries/config/FormDisplay.tpl.php:204
#: libraries/export/htmlword.php:325 libraries/export/latex.php:444
#: libraries/export/odt.php:375 libraries/export/texytext.php:304
#: libraries/mult_submits.inc.php:46 libraries/mult_submits.inc.php:78
#: libraries/mult_submits.inc.php:87 libraries/mult_submits.inc.php:92
#: libraries/mult_submits.inc.php:97 libraries/mult_submits.inc.php:257
#: libraries/mult_submits.inc.php:271 libraries/mult_submits.inc.php:281
#: libraries/mult_submits.inc.php:294
#: libraries/schema/Pdf_Relation_Schema.class.php:1321
#: libraries/user_preferences.lib.php:311 prefs_manage.php:129
#: server_databases.php:76 server_privileges.php:1378
#: server_privileges.php:1389 server_privileges.php:1635
#: server_privileges.php:1649 server_privileges.php:1969
#: server_privileges.php:1972 server_privileges.php:2268 sql.php:298
#: tbl_printview.php:226 tbl_structure.php:39 tbl_structure.php:374
#: tbl_tracking.php:328 tbl_tracking.php:333
msgid "Yes"
msgstr "Igen"

#: db_datadict.php:315 db_printview.php:264 tbl_printview.php:495
msgid "Print"
msgstr "Nyomtatás"

#: db_export.php:30
msgid "View dump (schema) of database"
msgstr "Adatbázis kiírás (vázlat) megtekintése"

#: db_export.php:34 db_printview.php:94 db_qbe.php:101 db_tracking.php:48
#: export.php:371 navigation.php:303
msgid "No tables found in database."
msgstr "Nem található tábla az adatbázisban."

#: db_export.php:44 db_search.php:340 server_export.php:26
msgid "Select All"
msgstr "Mind kijelölése"

#: db_export.php:46 db_search.php:343 server_export.php:28
msgid "Unselect All"
msgstr "Mind törlése"

#: db_operations.php:41 tbl_create.php:48
msgid "The database name is empty!"
msgstr "Üres az adatbázis neve!"

#: db_operations.php:272
#, php-format
msgid "Database %s has been renamed to %s"
msgstr "A(z) %s adatbázis átnevezése %s névre megtörtént"

#: db_operations.php:276
#, php-format
msgid "Database %s has been copied to %s"
msgstr "A(z) %s adatbázis másolása a(z) %s adatbázisba megtörtént"

#: db_operations.php:404
msgid "Rename database to"
msgstr "Adatbázis átnevezése"

#: db_operations.php:409 server_processlist.php:69
msgid "Command"
msgstr "Parancs"

#: db_operations.php:440
msgid "Remove database"
msgstr "Adatbázis eltávolítása"

#: db_operations.php:452
#, php-format
msgid "Database %s has been dropped."
msgstr "A(z) %s adatbázis eldobása megtörtént."

#: db_operations.php:457
msgid "Drop the database (DROP)"
msgstr "Adatbázis eldobása (DROP)"

#: db_operations.php:487
msgid "Copy database to"
msgstr "Adatbázis másolása"

#: db_operations.php:494 tbl_operations.php:549 tbl_tracking.php:418
msgid "Structure only"
msgstr "Csak a szerkezet"

#: db_operations.php:495 tbl_operations.php:550 tbl_tracking.php:420
msgid "Structure and data"
msgstr "Szerkezet és adatok"

#: db_operations.php:496 tbl_operations.php:551 tbl_tracking.php:419
msgid "Data only"
msgstr "Csak az adatok"

#: db_operations.php:504
msgid "CREATE DATABASE before copying"
msgstr "CREATE DATABASE másolás előtt"

#: db_operations.php:507 libraries/config/messages.inc.php:124
#: libraries/config/messages.inc.php:125 libraries/config/messages.inc.php:127
#: libraries/config/messages.inc.php:132 tbl_operations.php:557
#, php-format
msgid "Add %s"
msgstr "%s hozzáadása"

#: db_operations.php:511 libraries/config/messages.inc.php:117
#: tbl_operations.php:315 tbl_operations.php:559
msgid "Add AUTO_INCREMENT value"
msgstr "AUTO_INCREMENT érték hozzáadása"

#: db_operations.php:515 tbl_operations.php:566
msgid "Add constraints"
msgstr "Megszorítás hozzáadása"

#: db_operations.php:528
msgid "Switch to copied database"
msgstr "A másolt adatbázisra váltás"

#: db_operations.php:552 libraries/Index.class.php:447
#: libraries/build_html_for_db.lib.php:19 libraries/db_structure.lib.php:53
#: libraries/mysql_charsets.lib.php:116 libraries/tbl_properties.inc.php:106
#: libraries/tbl_properties.inc.php:731 server_collations.php:53
#: server_collations.php:65 tbl_operations.php:379 tbl_select.php:114
#: tbl_structure.php:200 tbl_structure.php:862 tbl_tracking.php:268
#: tbl_tracking.php:319
msgid "Collation"
msgstr "Illesztés"

#: db_operations.php:565
#, php-format
msgid ""
"The phpMyAdmin configuration storage has been deactivated. To find out why "
"click %shere%s."
msgstr ""
"A phpMyAdmin konfigurációs tárolója deaktiválva lett. Ha szeretné megtudni, "
"hogy miért, kattintson %side%s."

#: db_operations.php:600
msgid "Edit or export relational schema"
msgstr "Kapcsolati séma szerkesztése, exportálása"

#: db_printview.php:102 db_tracking.php:85 db_tracking.php:186
#: libraries/config/messages.inc.php:487 libraries/db_structure.lib.php:37
#: libraries/export/pdf.php:100 libraries/export/xml.php:331
#: libraries/header.inc.php:138 libraries/schema/User_Schema.class.php:237
#: server_privileges.php:1745 server_privileges.php:1801
#: server_privileges.php:2065 server_synchronize.php:422
<<<<<<< HEAD
#: server_synchronize.php:865 tbl_tracking.php:643 test/theme.php:74
=======
#: server_synchronize.php:865 tbl_tracking.php:586 test/theme.php:74
>>>>>>> c1a1d005
msgid "Table"
msgstr "Tábla"

#: db_printview.php:103 libraries/build_html_for_db.lib.php:30
#: libraries/db_structure.lib.php:47 libraries/header_printview.inc.php:62
#: libraries/import.lib.php:147 navigation.php:620 navigation.php:642
#: tbl_printview.php:391 tbl_structure.php:389 tbl_structure.php:475
#: tbl_structure.php:872
msgid "Rows"
msgstr "sorok"

#: db_printview.php:107 libraries/db_structure.lib.php:58 tbl_indexes.php:188
msgid "Size"
msgstr "Méret"

#: db_printview.php:160 db_structure.php:416 libraries/export/sql.php:636
#: libraries/export/sql.php:967
msgid "in use"
msgstr "használatban"

#: db_printview.php:185 libraries/db_info.inc.php:86
#: libraries/export/sql.php:591
#: libraries/schema/Pdf_Relation_Schema.class.php:1218 tbl_printview.php:431
#: tbl_structure.php:904
msgid "Creation"
msgstr "Létrehozás"

#: db_printview.php:194 libraries/db_info.inc.php:91
#: libraries/export/sql.php:596
#: libraries/schema/Pdf_Relation_Schema.class.php:1223 tbl_printview.php:441
#: tbl_structure.php:912
msgid "Last update"
msgstr "Utolsó frissítés"

#: db_printview.php:203 libraries/db_info.inc.php:96
#: libraries/export/sql.php:601
#: libraries/schema/Pdf_Relation_Schema.class.php:1228 tbl_printview.php:451
#: tbl_structure.php:920
msgid "Last check"
msgstr "Utolsó ellenőrzés"

#: db_printview.php:220 db_structure.php:439
#, php-format
msgid "%s table"
msgid_plural "%s tables"
msgstr[0] "%s tábla"
msgstr[1] "%s táblák"

#: db_qbe.php:41
msgid "You have to choose at least one column to display"
msgstr "Ki kell legalább egy megjelenítendő oszlopot választania"

#: db_qbe.php:186
msgid "Switch to"
msgstr "Váltás"

#: db_qbe.php:186
msgid "visual builder"
msgstr "vizuális tervező"

#: db_qbe.php:222 libraries/db_structure.lib.php:95
#: libraries/display_tbl.lib.php:852
msgid "Sort"
msgstr "Rendezés"

#: db_qbe.php:231 db_qbe.php:265 libraries/db_structure.lib.php:102
#: libraries/display_tbl.lib.php:505 libraries/display_tbl.lib.php:814
#: server_databases.php:148 server_databases.php:165 tbl_operations.php:276
#: tbl_select.php:277
msgid "Ascending"
msgstr "Növekvő"

#: db_qbe.php:232 db_qbe.php:273 libraries/db_structure.lib.php:110
#: libraries/display_tbl.lib.php:510 libraries/display_tbl.lib.php:811
#: server_databases.php:148 server_databases.php:165 tbl_operations.php:277
#: tbl_select.php:278
msgid "Descending"
msgstr "Csökkenő"

#: db_qbe.php:286 db_tracking.php:91 libraries/display_tbl.lib.php:390
#: tbl_change.php:278 tbl_tracking.php:648
msgid "Show"
msgstr "Megjelenítés"

#: db_qbe.php:322
msgid "Criteria"
msgstr "Feltételek"

#: db_qbe.php:375 db_qbe.php:457 db_qbe.php:549 db_qbe.php:580
msgid "Ins"
msgstr "Beszúrás"

#: db_qbe.php:379 db_qbe.php:461 db_qbe.php:546 db_qbe.php:577
msgid "And"
msgstr "És"

#: db_qbe.php:388 db_qbe.php:469 db_qbe.php:551 db_qbe.php:582
msgid "Del"
msgstr "Törlés"

#: db_qbe.php:392 db_qbe.php:473 db_qbe.php:544 db_qbe.php:575
#: libraries/tbl_properties.inc.php:779 server_privileges.php:307
#: tbl_change.php:965 tbl_indexes.php:248 tbl_select.php:251
msgid "Or"
msgstr "Vagy"

#: db_qbe.php:529
msgid "Modify"
msgstr "Módosítás"

#: db_qbe.php:606
msgid "Add/Delete criteria rows"
msgstr "Feltételsor hozzáadása/törlése"

#: db_qbe.php:618
msgid "Add/Delete columns"
msgstr "Oszlopok hozzáadása/törlése"

#: db_qbe.php:631 db_qbe.php:656
msgid "Update Query"
msgstr "Lekérdezés frissítése"

#: db_qbe.php:639
msgid "Use Tables"
msgstr "Felhasználandó táblák"

#: db_qbe.php:662
#, php-format
msgid "SQL query on database <b>%s</b>:"
msgstr "SQL-lekérdezés a(z) <b>%s</b> adatbázison:"

#: db_qbe.php:956 libraries/common.lib.php:1188
msgid "Submit Query"
msgstr "Lekérdezés indítása"

#: db_search.php:52 libraries/auth/config.auth.lib.php:83
#: libraries/auth/config.auth.lib.php:102
#: libraries/auth/cookie.auth.lib.php:645 libraries/auth/http.auth.lib.php:51
#: libraries/auth/signon.auth.lib.php:208
msgid "Access denied"
msgstr "A hozzáférés megtagadva"

#: db_search.php:64 db_search.php:307
msgid "at least one of the words"
msgstr "legalább az egyik szó"

#: db_search.php:65 db_search.php:308
msgid "all words"
msgstr "minden szó"

#: db_search.php:66 db_search.php:309
msgid "the exact phrase"
msgstr "a pontos kifejezés"

#: db_search.php:67 db_search.php:310
msgid "as regular expression"
msgstr "reguláris kifejezésként"

#: db_search.php:229
#, php-format
msgid "Search results for \"<i>%s</i>\" %s:"
msgstr "Keresési eredmények \"<i>%s</i>\" %s:"

#: db_search.php:247
#, php-format
msgid "%s match inside table <i>%s</i>"
msgid_plural "%s matches inside table <i>%s</i>"
msgstr[0] "%s találat a(z) <i>%s</i> táblában"
msgstr[1] "%s találat a(z) <i>%s</i> táblában"

#: db_search.php:254 libraries/common.lib.php:2830
#: libraries/common.lib.php:3012 libraries/common.lib.php:3013
#: libraries/tbl_links.inc.php:48 tbl_structure.php:560
msgid "Browse"
msgstr "Tartalom"

#: db_search.php:259
#, php-format
msgid "Delete the matches for the %s table?"
msgstr "Törli a találatokat a %s táblában?"

#: db_search.php:259 libraries/display_tbl.lib.php:1223
#: libraries/display_tbl.lib.php:2153
#: libraries/schema/User_Schema.class.php:169
#: libraries/schema/User_Schema.class.php:238
#: libraries/schema/User_Schema.class.php:273
#: libraries/schema/User_Schema.class.php:303
#: libraries/sql_query_form.lib.php:448 pmd_general.php:423
#: setup/frames/index.inc.php:138 setup/frames/index.inc.php:229
#: tbl_tracking.php:435 tbl_tracking.php:456 tbl_tracking.php:513
msgid "Delete"
msgstr "Törlés"

#: db_search.php:272
#, php-format
msgid "<b>Total:</b> <i>%s</i> match"
msgid_plural "<b>Total:</b> <i>%s</i> matches"
msgstr[0] "<b>Összesen:</b> <i>%s</i> találat"
msgstr[1] "<b>Összesen:</b> <i>%s</i> találat"

#: db_search.php:295
msgid "Search in database"
msgstr "Keresés az adatbázisban"

#: db_search.php:298
msgid "Word(s) or value(s) to search for (wildcard: \"%\"):"
msgstr "Keresendő szavak vagy értékek (karakterhelyettesítő: \"%\"):"

#: db_search.php:303
msgid "Find:"
msgstr "Keresés:"

#: db_search.php:307 db_search.php:308
msgid "Words are separated by a space character (\" \")."
msgstr "A szavak elválasztása szóköz karakterrel (\" \")."

#: db_search.php:321
msgid "Inside table(s):"
msgstr "Táblá(k)ban:"

#: db_search.php:351
msgid "Inside column:"
msgstr "Mezőben:"

#: db_structure.php:59
msgid "No tables found in database"
msgstr "Nem található tábla az adatbázisban."

#: db_structure.php:277 tbl_operations.php:689
#, php-format
msgid "Table %s has been emptied"
msgstr "A(z) %s tábla kiürítése megtörtént"

#: db_structure.php:286 tbl_operations.php:706
#, php-format
msgid "View %s has been dropped"
msgstr "A(z) %s nézet eldobása kész"

#: db_structure.php:286 tbl_operations.php:706
#, php-format
msgid "Table %s has been dropped"
msgstr "A(z) %s tábla eldobása megtörtént"

#: db_structure.php:293 tbl_create.php:295
msgid "Tracking is active."
msgstr "Nyomkövetés aktív."

#: db_structure.php:295 tbl_create.php:297
msgid "Tracking is not active."
msgstr "Nyomkövetés inaktív."

#: db_structure.php:379 libraries/display_tbl.lib.php:2037
#, php-format
msgid ""
<<<<<<< HEAD
"This view has at least this number of rows. Please refer to %sdocumentation%"
"s."
=======
"This view has at least this number of rows. Please refer to %sdocumentation"
"%s."
>>>>>>> c1a1d005
msgstr ""
"Ebben a nézetben legalább ennyi számú sor van. Kérjük, hogy nézzen utána a %"
"sdokumentációban%s."

#: db_structure.php:393 db_structure.php:407 libraries/header.inc.php:138
#: libraries/tbl_info.inc.php:60 tbl_structure.php:206 test/theme.php:73
msgid "View"
msgstr "Nézet"

#: db_structure.php:444 libraries/db_structure.lib.php:40
#: libraries/server_links.inc.php:90 server_replication.php:31
#: server_replication.php:162 server_status.php:383
msgid "Replication"
msgstr "Többszörözés"

#: db_structure.php:448
msgid "Sum"
msgstr "Összeg"

#: db_structure.php:455 libraries/StorageEngine.class.php:351
#, php-format
msgid "%s is the default storage engine on this MySQL server."
msgstr "Ezen a MySQL szerveren a(z) %s az alapértelmezett tárolómotor."

#: db_structure.php:483 db_structure.php:500 db_structure.php:501
#: libraries/display_tbl.lib.php:2178 libraries/display_tbl.lib.php:2183
#: libraries/mult_submits.inc.php:15 server_databases.php:246
#: server_databases.php:251 server_privileges.php:1666 tbl_structure.php:548
#: tbl_structure.php:557
msgid "With selected:"
msgstr "A kijelöltekkel végzendő művelet:"

#: db_structure.php:486 libraries/display_tbl.lib.php:2173
#: server_databases.php:248 server_privileges.php:583
#: server_privileges.php:1669 tbl_structure.php:551
msgid "Check All"
msgstr "Mind kijelölése"

#: db_structure.php:490 libraries/display_tbl.lib.php:2174
#: libraries/replication_gui.lib.php:35 server_databases.php:250
#: server_privileges.php:586 server_privileges.php:1673 tbl_structure.php:555
msgid "Uncheck All"
msgstr "Kijelölés törlése"

#: db_structure.php:495
msgid "Check tables having overhead"
msgstr "A felülírott táblák kijelölése"

#: db_structure.php:503 libraries/config/messages.inc.php:161
#: libraries/db_links.inc.php:56 libraries/display_tbl.lib.php:2191
#: libraries/display_tbl.lib.php:2325 libraries/server_links.inc.php:69
#: libraries/tbl_links.inc.php:73 prefs_manage.php:288
#: server_privileges.php:1354 setup/frames/menu.inc.php:21
msgid "Export"
msgstr "Exportálás"

#: db_structure.php:505 db_structure.php:567
#: libraries/display_tbl.lib.php:2280 tbl_structure.php:586
#: tbl_structure.php:588
msgid "Print view"
msgstr "Nyomtatási nézet"

#: db_structure.php:509 libraries/common.lib.php:3021
#: libraries/common.lib.php:3022
msgid "Empty"
msgstr "Kiürítés"

#: db_structure.php:511 db_tracking.php:104 libraries/Index.class.php:487
#: libraries/common.lib.php:3019 libraries/common.lib.php:3020
#: server_databases.php:252 tbl_structure.php:151 tbl_structure.php:152
#: tbl_structure.php:564
msgid "Drop"
msgstr "Eldobás"

#: db_structure.php:513 tbl_operations.php:605
msgid "Check table"
msgstr "Tábla ellenőrzése"

#: db_structure.php:515 tbl_operations.php:654 tbl_structure.php:804
#: tbl_structure.php:806
msgid "Optimize table"
msgstr "Tábla optimalizálása"

#: db_structure.php:517 tbl_operations.php:641
msgid "Repair table"
msgstr "Tábla javítása"

#: db_structure.php:519 tbl_operations.php:628
msgid "Analyze table"
msgstr "Tábla elemzése"

#: db_structure.php:521
msgid "Add prefix to table"
msgstr ""

#: db_structure.php:523 libraries/mult_submits.inc.php:246
#, fuzzy
#| msgid "Replace table data with file"
msgid "Replace table prefix"
msgstr "A táblaadatok lecserélése fájlra"

#: db_structure.php:525 libraries/mult_submits.inc.php:246
#, fuzzy
#| msgid "Replace table data with file"
msgid "Copy table with prefix"
msgstr "A táblaadatok lecserélése fájlra"

#: db_structure.php:574 libraries/schema/User_Schema.class.php:387
msgid "Data Dictionary"
msgstr "Adatkönyvtár"

#: db_tracking.php:79
msgid "Tracked tables"
msgstr "Nyomon követett táblák"

#: db_tracking.php:84 libraries/config/messages.inc.php:481
#: libraries/export/htmlword.php:89 libraries/export/latex.php:162
#: libraries/export/odt.php:120 libraries/export/pdf.php:100
#: libraries/export/sql.php:453 libraries/export/texytext.php:77
#: libraries/export/xml.php:258 libraries/header.inc.php:125
#: libraries/header_printview.inc.php:57 server_databases.php:147
#: server_privileges.php:1740 server_privileges.php:1801
#: server_privileges.php:2059 server_processlist.php:68
#: server_synchronize.php:1194 server_synchronize.php:1198
#: tbl_tracking.php:642 test/theme.php:64
msgid "Database"
msgstr "Adatbázis"

#: db_tracking.php:86
msgid "Last version"
msgstr "Legutolsó verzió"

#: db_tracking.php:87 tbl_tracking.php:645
msgid "Created"
msgstr "Létrehozva"

#: db_tracking.php:88 tbl_tracking.php:646
msgid "Updated"
msgstr "frissítve"

#: db_tracking.php:89 libraries/common.lib.php:1354
#: libraries/server_links.inc.php:50 server_processlist.php:71
#: tbl_tracking.php:647 test/theme.php:100
msgid "Status"
msgstr "Állapot"

#: db_tracking.php:90 libraries/Index.class.php:439
#: libraries/db_structure.lib.php:44 server_databases.php:181
#: server_privileges.php:1612 server_privileges.php:1805
#: server_privileges.php:2154 tbl_structure.php:208
msgid "Action"
msgstr "Művelet"

#: db_tracking.php:101 js/messages.php:36
msgid "Delete tracking data for this table"
msgstr "Tábla nyomkövetési adatainak törlése."

#: db_tracking.php:119 tbl_tracking.php:599 tbl_tracking.php:657
msgid "active"
msgstr "aktív"

#: db_tracking.php:121 tbl_tracking.php:601 tbl_tracking.php:659
msgid "not active"
msgstr "nem aktív"

#: db_tracking.php:134
msgid "Versions"
msgstr "Verziók"

#: db_tracking.php:135 tbl_tracking.php:409 tbl_tracking.php:676
msgid "Tracking report"
msgstr "Nyomkövetési jelentés"

#: db_tracking.php:136 tbl_tracking.php:244 tbl_tracking.php:676
msgid "Structure snapshot"
msgstr "Szerkezeti pillanatkép"

#: db_tracking.php:181
msgid "Untracked tables"
msgstr "Nem követett táblák"

#: db_tracking.php:201 db_tracking.php:203 tbl_structure.php:622
#: tbl_structure.php:624
msgid "Track table"
msgstr "Tábla nyomon követése"

#: db_tracking.php:229
msgid "Database Log"
msgstr "Adatbázis Log"

#: enum_editor.php:21 libraries/tbl_properties.inc.php:793
#, php-format
msgid "Values for the column \"%s\""
msgstr "\"%s\" oszlop értékei"

#: enum_editor.php:22 libraries/tbl_properties.inc.php:794
msgid "Enter each value in a separate field."
msgstr "Minden értéket külön mezőben adjon meg."

#: enum_editor.php:57
msgid "+ Restart insertion and add a new value"
msgstr "+ Kezdődjön a beszúrás elölről és adjon hozzá egy új értéket."

#: enum_editor.php:67
msgid "Output"
msgstr "Kimenet"

#: enum_editor.php:68
msgid "Copy and paste the joined values into the \"Length/Values\" field"
msgstr ""
"Másolja ki és szúrja be a csatolt értékeket a \"Hosszúságok/Értékek\" mezőbe"

#: export.php:73
msgid "Selected export type has to be saved in file!"
msgstr "Fájlban kell menteni a kiválasztott exportálási típust!"

#: export.php:164 export.php:189 export.php:671
#, php-format
msgid "Insufficient space to save the file %s."
msgstr "Kevés a hely a(z) %s fájl mentéséhez."

#: export.php:307
#, php-format
msgid ""
"File %s already exists on server, change filename or check overwrite option."
msgstr ""
"Már létezik %s fájl a szerveren, változtassa meg a fájlnevet, vagy állítsa "
"be a felülírási opciót!"

#: export.php:311 export.php:315
#, php-format
msgid "The web server does not have permission to save the file %s."
msgstr "A webszerver számára nem engedélyezett a(z) %s fájl mentése."

#: export.php:673
#, php-format
msgid "Dump has been saved to file %s."
msgstr "A kiíratás mentése a(z) %s fájlba megtörtént."

#: import.php:58
#, php-format
msgid ""
<<<<<<< HEAD
"You probably tried to upload too large file. Please refer to %sdocumentation%"
"s for ways to workaround this limit."
=======
"You probably tried to upload too large file. Please refer to %sdocumentation"
"%s for ways to workaround this limit."
>>>>>>> c1a1d005
msgstr ""
"Ön bizonyára túl nagy fájlt próbált meg feltölteni. Kérjük, nézzen utána a %"
"sdokumentációban%s a korlátozás feloldása végett."

#: import.php:278 import.php:331 libraries/File.class.php:501
#: libraries/File.class.php:611
msgid "File could not be read"
msgstr "Nem lehetett beolvasni a fájlt"

#: import.php:286 import.php:295 import.php:314 import.php:323
#: libraries/File.class.php:681 libraries/File.class.php:689
#: libraries/File.class.php:705 libraries/File.class.php:713
#, php-format
msgid ""
"You attempted to load file with unsupported compression (%s). Either support "
"for it is not implemented or disabled by your configuration."
msgstr ""
"Ön nem támogatott tömörítésű (%s) fájlt kísérelt meg betölteni. Vagy nem "
"valósították meg a támogatását, vagy letiltják a beállítások."

#: import.php:336
msgid ""
"No data was received to import. Either no file name was submitted, or the "
"file size exceeded the maximum size permitted by your PHP configuration. See "
"[a@./Documentation.html#faq1_16@Documentation]FAQ 1.16[/a]."
msgstr ""
"Nem került importálandó adat fogadásra. Vagy nem került átadásra fájlnév, "
"vagy a fájlméret túllépte a PHP beállításokban engedélyezett legnagyobb "
"méretet. Lásd [a@./Documentation.html#faq1_16@Documentation]GYIK 1.16.[/a].."

#: import.php:371 libraries/display_import.lib.php:23
msgid "Could not load import plugins, please check your installation!"
msgstr ""
"Nem lehetett betölteni az importáló beépülő modulokat. Kérjük, ellenőrizze a "
"telepítését!"

#: import.php:396
msgid "The bookmark has been deleted."
msgstr "A könyvjelző törlése megtörtént."

#: import.php:400
msgid "Showing bookmark"
msgstr "Könyvjelző megjelenítése"

#: import.php:402 sql.php:884
#, php-format
msgid "Bookmark %s created"
msgstr "A(z) %s könyvjelző elkészült"

#: import.php:408 import.php:414
#, php-format
msgid "Import has been successfully finished, %d queries executed."
msgstr ""
"Az importálás sikeresen befejeződött, %d lekérdezés került végrehajtásra."

#: import.php:423
msgid ""
"Script timeout passed, if you want to finish import, please resubmit same "
"file and import will resume."
msgstr ""
"Script időtúllépés történt, ha be akarja fejezni az importálást, akkor "
"küldje újra ugyanazt a fájlt és az importálás folytatódni fog."

#: import.php:425
msgid ""
"However on last run no data has been parsed, this usually means phpMyAdmin "
"won't be able to finish this import unless you increase php time limits."
msgstr ""
"Az utolsó futáskor azonban nem került adat elemzésre, ami általában azt "
"jelenti, hogy a phpMyAdmin nem tudja befejezni ezt az importálást, ha Ön nem "
"növeli meg a PHP időkorlátozását."

#: import.php:453 libraries/Message.class.php:185
#: libraries/display_tbl.lib.php:2074 libraries/sql_query_form.lib.php:140
#: tbl_operations.php:229 tbl_relation.php:289 tbl_row_action.php:126
#: view_operations.php:60
msgid "Your SQL query has been executed successfully"
msgstr "Az SQL-lekérdezés végrehajtása sikerült"

#: import_status.php:30 libraries/common.lib.php:682
#: libraries/schema/Export_Relation_Schema.class.php:215 user_password.php:123
msgid "Back"
msgstr "Vissza"

#: index.php:185
msgid "phpMyAdmin is more friendly with a <b>frames-capable</b> browser."
msgstr "A phpMyAdmin <b>keretkezelő</b> böngészőben használhatóbb."

#: js/messages.php:25 server_synchronize.php:344 server_synchronize.php:356
#: server_synchronize.php:372 server_synchronize.php:379
#: server_synchronize.php:738 server_synchronize.php:766
#: server_synchronize.php:794 server_synchronize.php:806
msgid "Click to select"
msgstr "Kattintson a kiválasztáshoz."

#: js/messages.php:26
msgid "Click to unselect"
msgstr "Kattintson a kijelölés megszüntetéséhez."

#: js/messages.php:27 libraries/import.lib.php:103 sql.php:195
msgid "\"DROP DATABASE\" statements are disabled."
msgstr "A \"DROP DATABASE\" utasítást letiltották."

#: js/messages.php:30 libraries/mult_submits.inc.php:277 sql.php:293
msgid "Do you really want to "
msgstr "Valóban a következőt akarja "

#: js/messages.php:31 libraries/mult_submits.inc.php:277 sql.php:278
msgid "You are about to DESTROY a complete database!"
msgstr "Ön a teljes adatbázis MEGSEMMISÍTÉSÉRE készül!"

#: js/messages.php:32
#, fuzzy
#| msgid "You are about to DESTROY a complete database!"
msgid "You are about to DESTROY a complete table!"
msgstr "Ön a teljes adatbázis MEGSEMMISÍTÉSÉRE készül!"

#: js/messages.php:33
#, fuzzy
#| msgid "You are about to DESTROY a complete database!"
msgid "You are about to TRUNCATE a complete table!"
msgstr "Ön a teljes adatbázis MEGSEMMISÍTÉSÉRE készül!"

#: js/messages.php:34
msgid "Dropping Event"
msgstr "Esemény törlése"

#: js/messages.php:35
msgid "Dropping Procedure"
msgstr "Eljárás(ok) eldobása"

#: js/messages.php:37
msgid "Deleting tracking data"
msgstr "Nyomkövetési adatok törlése"

#: js/messages.php:38
msgid "Dropping Primary Key/Index"
msgstr "Elsődleges kulcs/index törlése"

#: js/messages.php:39
msgid "This operation could take a long time. Proceed anyway?"
msgstr "Ez a művelet sokáig eltarthat. Mindenképp folytatja?"

#: js/messages.php:42
msgid "You are about to DISABLE a BLOB Repository!"
msgstr "Ön egy BLOB-raktár LETILTÁSÁRA készül!"

#: js/messages.php:43
#, php-format
msgid "Are you sure you want to disable all BLOB references for database %s?"
msgstr "Biztosan le akarja tiltani a(z) %s adatbázis összes BLOB hivatkozását?"

#: js/messages.php:46
msgid "Missing value in the form!"
msgstr "Érték hiányzik az űrlapban!"

#: js/messages.php:47
msgid "This is not a number!"
msgstr "Ez nem szám!"

#: js/messages.php:50
msgid "The host name is empty!"
msgstr "A hosztnév üres!"

#: js/messages.php:51
msgid "The user name is empty!"
msgstr "Üres a felhasználónév!"

<<<<<<< HEAD
#: js/messages.php:52 server_privileges.php:1221 user_password.php:64
msgid "The password is empty!"
msgstr "Üres a jelszó mező!"

#: js/messages.php:53 server_privileges.php:1219 user_password.php:67
=======
#: js/messages.php:50 server_privileges.php:1221 user_password.php:64
msgid "The password is empty!"
msgstr "Üres a jelszó mező!"

#: js/messages.php:51 server_privileges.php:1219 user_password.php:67
>>>>>>> c1a1d005
msgid "The passwords aren't the same!"
msgstr "Nem egyeznek a jelszavak!"

#: js/messages.php:54
msgid "Add a New User"
msgstr "Új felhasználó hozzáadása"

#: js/messages.php:55
msgid "Create User"
msgstr "Felhasználó létrehozása"

#: js/messages.php:56
msgid "Reloading Privileges"
msgstr "A jogok újratöltése"

#: js/messages.php:57
msgid "Removing Selected Users"
msgstr "A kijelölt felhasználók törlése"

#: js/messages.php:58 libraries/tbl_properties.inc.php:792
#: tbl_tracking.php:244 tbl_tracking.php:409
msgid "Close"
msgstr "Bezárás"

#: js/messages.php:62 libraries/tbl_properties.inc.php:797 pmd_general.php:388
#: pmd_general.php:425 pmd_general.php:545 pmd_general.php:593
#: pmd_general.php:669 pmd_general.php:723 pmd_general.php:786
msgid "Cancel"
msgstr "Mégse"

#: js/messages.php:65
msgid "Loading"
msgstr "Betöltés"

#: js/messages.php:66
msgid "Processing Request"
msgstr "Kérés feldolgozása"

#: js/messages.php:67 libraries/import/ods.php:80
msgid "Error in Processing Request"
msgstr "Kérés feldolgozása sikertelen"

#: js/messages.php:68
msgid "Dropping Column"
msgstr "Oszlop törlése"

#: js/messages.php:69
msgid "Adding Primary Key"
msgstr "Elsődleges kulcs hozzáadása"

#: js/messages.php:70 libraries/relation.lib.php:87 pmd_general.php:386
#: pmd_general.php:543 pmd_general.php:591 pmd_general.php:667
#: pmd_general.php:721 pmd_general.php:784
msgid "OK"
msgstr "OK"

#: js/messages.php:73
msgid "Renaming Databases"
msgstr "Adatbázis(ok) átnevezése"

#: js/messages.php:74
msgid "Reload Database"
msgstr "Adatbázis újratöltése"

#: js/messages.php:75
msgid "Copying Database"
msgstr "Adatbázis másolása"

#: js/messages.php:76
msgid "Changing Charset"
msgstr "Karakterkészlet változtatása"

#: js/messages.php:77
msgid "Table must have at least one column"
msgstr "A táblázatnak legalább egy oszlopot kell tartalmaznia."

#: js/messages.php:78
msgid "Create Table"
msgstr "Tábla létrehozása"

#: js/messages.php:83
msgid "Searching"
msgstr "Keresés"

#: js/messages.php:84
#, fuzzy
#| msgid "Hide search criteria"
msgid "Hide search results"
msgstr "Keresési kritériumok elrejtése"

#: js/messages.php:85
#, fuzzy
#| msgid "Show search criteria"
msgid "Show search results"
msgstr "Keresési kritériumok mutatása"

#: js/messages.php:90
msgid ""
"Note: If the file contains multiple tables, they will be combined into one"
msgstr ""

#: js/messages.php:93
msgid "Hide query box"
msgstr "SQL-lekérdezési panelek elrejtése"

#: js/messages.php:94
msgid "Show query box"
msgstr "SQL-lekérdezési panelek mutatása"

#: js/messages.php:95
msgid "Inline Edit"
msgstr "Inline szerkesztés"

#: js/messages.php:96 libraries/config/FormDisplay.tpl.php:332
#: libraries/schema/User_Schema.class.php:317
#: libraries/tbl_properties.inc.php:777 setup/frames/config.inc.php:39
#: setup/frames/index.inc.php:227 tbl_change.php:1054 tbl_indexes.php:246
#: tbl_relation.php:563
msgid "Save"
msgstr "Mentés"

#: js/messages.php:97 libraries/display_tbl.lib.php:593 pmd_general.php:158
#: tbl_change.php:315 tbl_change.php:321
msgid "Hide"
msgstr "Elrejtés"

#: js/messages.php:100
msgid "Hide search criteria"
msgstr "Keresési kritériumok elrejtése"

#: js/messages.php:101
msgid "Show search criteria"
msgstr "Keresési kritériumok mutatása"

#: js/messages.php:104 tbl_change.php:303 tbl_indexes.php:198
#: tbl_indexes.php:223
msgid "Ignore"
msgstr "Kihagyás"

#: js/messages.php:107
msgid "Select referenced key"
msgstr "Válassza ki a hivatkozott kulcsot"

#: js/messages.php:108
msgid "Select Foreign Key"
msgstr "Idegen kulcs kiválasztása"

#: js/messages.php:109
msgid "Please select the primary key or a unique key"
msgstr "Válassza ki az elsődleges kulcsot, vagy egy egyedi kulcsot"

#: js/messages.php:110 pmd_general.php:87 tbl_relation.php:545
msgid "Choose column to display"
msgstr "Válassza ki a megjelenítendő oszlopot"

#: js/messages.php:111
msgid ""
"You haven't saved the changes in the layout. They will be lost if you don't "
"save them.Do you want to continue?"
msgstr ""

#: js/messages.php:114
msgid "Add an option for column "
msgstr "Adjon meg egy opciót az oszlophoz"

#: js/messages.php:117
msgid "Generate password"
msgstr "Jelszó generálása"

#: js/messages.php:118 libraries/replication_gui.lib.php:365
msgid "Generate"
msgstr "Generálás"

#: js/messages.php:119
msgid "Change Password"
msgstr "Jelszó megváltoztatása"

#: js/messages.php:122 tbl_structure.php:471
msgid "More"
msgstr "Több"

#: js/messages.php:125 setup/lib/index.lib.php:158
#, php-format
msgid ""
"A newer version of phpMyAdmin is available and you should consider "
"upgrading. The newest version is %s, released on %s."
msgstr ""
"Jelent meg új phpMyAdmin verzió, fontolja meg a frissítést. Legújabb verzió: "
"%s, kiadás dátuma: %s."

#. l10n: Latest available phpMyAdmin version
#: js/messages.php:127
msgid ", latest stable version:"
msgstr ", utolsó stabil verzió:"

#: js/messages.php:128
#, fuzzy
#| msgid "Jump to database"
msgid "up to date"
msgstr "Adatbázisra ugrás"

#. l10n: Display text for calendar close link
#: js/messages.php:146
msgid "Done"
msgstr "Kész"

#. l10n: Display text for previous month link in calendar
#: js/messages.php:148
msgid "Prev"
msgstr "Előző"

#. l10n: Display text for next month link in calendar
#: js/messages.php:150 libraries/common.lib.php:2371
#: libraries/common.lib.php:2374 libraries/display_tbl.lib.php:353
#: server_binlog.php:189 server_binlog.php:191 tbl_printview.php:421
#: tbl_structure.php:896
msgid "Next"
msgstr "Következő"

#. l10n: Display text for current month link in calendar
#: js/messages.php:152
msgid "Today"
msgstr "Ma"

#: js/messages.php:155
msgid "January"
msgstr "Január"

#: js/messages.php:156
msgid "February"
msgstr "Február"

#: js/messages.php:157
msgid "March"
msgstr "Március"

#: js/messages.php:158
msgid "April"
msgstr "Április"

#: js/messages.php:159
msgid "May"
msgstr "máj."

#: js/messages.php:160
msgid "June"
msgstr "Június"

#: js/messages.php:161
msgid "July"
msgstr "Július"

#: js/messages.php:162
msgid "August"
msgstr "Augusztus"

#: js/messages.php:163
msgid "September"
msgstr "szept."

#: js/messages.php:164
msgid "October"
msgstr "Október"

#: js/messages.php:165
msgid "November"
msgstr "Nov."

#: js/messages.php:166
msgid "December"
msgstr "Dec."

#. l10n: Short month name
#: js/messages.php:170 libraries/common.lib.php:1569
msgid "Jan"
msgstr "jan."

#. l10n: Short month name
#: js/messages.php:172 libraries/common.lib.php:1571
msgid "Feb"
msgstr "febr."

#. l10n: Short month name
#: js/messages.php:174 libraries/common.lib.php:1573
msgid "Mar"
msgstr "márc."

#. l10n: Short month name
#: js/messages.php:176 libraries/common.lib.php:1575
msgid "Apr"
msgstr "ápr."

#. l10n: Short month name
#: js/messages.php:178 libraries/common.lib.php:1577
msgctxt "Short month name"
msgid "May"
msgstr "máj."

#. l10n: Short month name
#: js/messages.php:180 libraries/common.lib.php:1579
msgid "Jun"
msgstr "jún."

#. l10n: Short month name
#: js/messages.php:182 libraries/common.lib.php:1581
msgid "Jul"
msgstr "júl."

#. l10n: Short month name
#: js/messages.php:184 libraries/common.lib.php:1583
msgid "Aug"
msgstr "aug."

#. l10n: Short month name
#: js/messages.php:186 libraries/common.lib.php:1585
msgid "Sep"
msgstr "szept."

#. l10n: Short month name
#: js/messages.php:188 libraries/common.lib.php:1587
msgid "Oct"
msgstr "okt."

#. l10n: Short month name
#: js/messages.php:190 libraries/common.lib.php:1589
msgid "Nov"
msgstr "nov."

#. l10n: Short month name
#: js/messages.php:192 libraries/common.lib.php:1591
msgid "Dec"
msgstr "dec."

#: js/messages.php:195
msgid "Sunday"
msgstr "Vasárnap"

#: js/messages.php:196
msgid "Monday"
msgstr "Hétfő"

#: js/messages.php:197
msgid "Tuesday"
msgstr "Kedd"

#: js/messages.php:198
msgid "Wednesday"
msgstr "Szerda"

#: js/messages.php:199
msgid "Thursday"
msgstr "Csütörtök"

#: js/messages.php:200
msgid "Friday"
msgstr "Péntek"

#: js/messages.php:201
msgid "Saturday"
msgstr "Szombat"

#. l10n: Short week day name
#: js/messages.php:205 libraries/common.lib.php:1594
msgid "Sun"
msgstr "V"

#. l10n: Short week day name
#: js/messages.php:207 libraries/common.lib.php:1596
msgid "Mon"
msgstr "H"

#. l10n: Short week day name
#: js/messages.php:209 libraries/common.lib.php:1598
msgid "Tue"
msgstr "K"

#. l10n: Short week day name
#: js/messages.php:211 libraries/common.lib.php:1600
msgid "Wed"
msgstr "Sze"

#. l10n: Short week day name
#: js/messages.php:213 libraries/common.lib.php:1602
msgid "Thu"
msgstr "Cs"

#. l10n: Short week day name
#: js/messages.php:215 libraries/common.lib.php:1604
msgid "Fri"
msgstr "P"

#. l10n: Short week day name
#: js/messages.php:217 libraries/common.lib.php:1606
msgid "Sat"
msgstr "Szo"

#. l10n: Minimal week day name
#: js/messages.php:221
msgid "Su"
msgstr "V"

#. l10n: Minimal week day name
#: js/messages.php:223
msgid "Mo"
msgstr "H"

#. l10n: Minimal week day name
#: js/messages.php:225
msgid "Tu"
msgstr "K"

#. l10n: Minimal week day name
#: js/messages.php:227
msgid "We"
msgstr "Sze"

#. l10n: Minimal week day name
#: js/messages.php:229
msgid "Th"
msgstr "Cs"

#. l10n: Minimal week day name
#: js/messages.php:231
msgid "Fr"
msgstr "P"

#. l10n: Minimal week day name
#: js/messages.php:233
msgid "Sa"
msgstr "Szo"

#. l10n: Column header for week of the year in calendar
#: js/messages.php:235
msgid "Wk"
msgstr "Hét"

#: js/messages.php:237
msgid "Hour"
msgstr "Óra"

#: js/messages.php:238
msgid "Minute"
msgstr "Perc"

#: js/messages.php:239
msgid "Second"
msgstr "másodperc"

#: libraries/Config.class.php:1190 tbl_chart.php:159
msgid "Font size"
msgstr "Betűméret"

#: libraries/File.class.php:310
msgid "The uploaded file exceeds the upload_max_filesize directive in php.ini."
msgstr ""
"A feltöltött fájl mérete túllépi a php.ini fájlban megadott "
"upload_max_filesize utasítást."

#: libraries/File.class.php:313
msgid ""
"The uploaded file exceeds the MAX_FILE_SIZE directive that was specified in "
"the HTML form."
msgstr ""
"A feltöltött fájl mérete túllépi a HTML űrlapban megadott MAX_FILE_SIZE "
"utasítást."

#: libraries/File.class.php:316
msgid "The uploaded file was only partially uploaded."
msgstr "A feltöltött fájl csak részben került feltöltésre."

#: libraries/File.class.php:319
msgid "Missing a temporary folder."
msgstr "Hiányzik egy ideiglenes mappa."

#: libraries/File.class.php:322
msgid "Failed to write file to disk."
msgstr "Nem sikerült lemezre írni a fájlt."

#: libraries/File.class.php:325
msgid "File upload stopped by extension."
msgstr "A fájlfeltöltés kiterjesztés alapján leállt."

#: libraries/File.class.php:328
msgid "Unknown error in file upload."
msgstr "Ismeretlen hiba a fájlfeltöltésben."

#: libraries/File.class.php:559
msgid ""
"Error moving the uploaded file, see [a@./Documentation."
"html#faq1_11@Documentation]FAQ 1.11[/a]"
msgstr "Hiba történt a feltöltött fájl áthelyezésekor, lásd: GYIK 1.11"

#: libraries/Index.class.php:427 tbl_relation.php:526
msgid "No index defined!"
msgstr "Nincs meghatározott index!"

#: libraries/Index.class.php:432 libraries/build_html_for_db.lib.php:40
#: tbl_tracking.php:309
msgid "Indexes"
msgstr "Indexek"

#: libraries/Index.class.php:443 libraries/tbl_properties.inc.php:522
#: tbl_structure.php:155 tbl_structure.php:159 tbl_structure.php:567
#: tbl_tracking.php:315
msgid "Unique"
msgstr "Egyedi"

#: libraries/Index.class.php:444 tbl_tracking.php:316
msgid "Packed"
msgstr "Csomagolt"

#: libraries/Index.class.php:446 tbl_tracking.php:318
msgid "Cardinality"
msgstr "Számosság"

#: libraries/Index.class.php:449 tbl_tracking.php:272 tbl_tracking.php:321
msgid "Comment"
msgstr "Megjegyzés"

#: libraries/Index.class.php:465 libraries/common.lib.php:626
#: libraries/common.lib.php:1164 libraries/common.lib.php:3023
#: libraries/config/messages.inc.php:461 libraries/display_tbl.lib.php:1187
#: libraries/import.lib.php:1150 libraries/import.lib.php:1174
#: libraries/schema/User_Schema.class.php:168 setup/frames/index.inc.php:137
msgid "Edit"
msgstr "Módosítás"

#: libraries/Index.class.php:471
msgid "The primary key has been dropped"
msgstr "Az elsődleges kulcs eldobása megtörtént"

#: libraries/Index.class.php:475
#, php-format
msgid "Index %s has been dropped"
msgstr "A(z) %s index eldobása megtörtént"

#: libraries/Index.class.php:579
#, php-format
msgid ""
"The indexes %1$s and %2$s seem to be equal and one of them could possibly be "
"removed."
msgstr ""
"A(z) %1$s és a(z) %2$s egyenlőnek tűnik, és egyikük valószínűleg "
"eltávolítható."

#: libraries/List_Database.class.php:430 libraries/config/messages.inc.php:174
#: libraries/server_links.inc.php:42 server_databases.php:100
#: server_privileges.php:1740 test/theme.php:92
msgid "Databases"
msgstr "Adatbázisok"

#: libraries/Message.class.php:205 libraries/blobstreaming.lib.php:308
#: libraries/blobstreaming.lib.php:314 libraries/common.lib.php:593
#: libraries/core.lib.php:232 libraries/import.lib.php:136 tbl_change.php:961
#: tbl_operations.php:229 tbl_relation.php:287 view_operations.php:60
msgid "Error"
msgstr "Hiba"

#: libraries/Message.class.php:260
#, php-format
msgid "%1$d row affected."
msgid_plural "%1$d rows affected."
msgstr[0] "%1$d sor érintett."
msgstr[1] "%1$d sor érintett."

#: libraries/Message.class.php:279
#, php-format
msgid "%1$d row deleted."
msgid_plural "%1$d rows deleted."
msgstr[0] "A(z) %1$d sor törlése megtörtént."
msgstr[1] "A(z) %1$d sor törlése megtörtént."

#: libraries/Message.class.php:298
#, php-format
msgid "%1$d row inserted."
msgid_plural "%1$d rows inserted."
msgstr[0] "A(z) %1$d sor beszúrása megtörtént."
msgstr[1] "A(z) %1$d sor beszúrása megtörtént."

#: libraries/StorageEngine.class.php:194
msgid ""
"There is no detailed status information available for this storage engine."
msgstr ""
"Erről a tárolómotorról részletes állapot-információ nem áll rendelkezésre."

#: libraries/StorageEngine.class.php:354
#, php-format
msgid "%s is available on this MySQL server."
msgstr "A(z) %s motor elérhető ezen a MySQL szerveren."

#: libraries/StorageEngine.class.php:357
#, php-format
msgid "%s has been disabled for this MySQL server."
msgstr "%s letiltott ezen a MySQL szerveren."

#: libraries/StorageEngine.class.php:361
#, php-format
msgid "This MySQL server does not support the %s storage engine."
msgstr "Ez a MySQL szerver nem támogatja a(z) %s tárolómotort."

#: libraries/Table.class.php:1017
msgid "Invalid database"
msgstr "Érvénytelen adatbázis"

#: libraries/Table.class.php:1031 tbl_get_field.php:25
msgid "Invalid table name"
msgstr "Érvénytelen táblanév"

#: libraries/Table.class.php:1046
#, php-format
msgid "Error renaming table %1$s to %2$s"
msgstr "Hiba történt a(z) %1$s tábla %2$s névre történő átnevezésekor"

#: libraries/Table.class.php:1129
#, php-format
msgid "Table %s has been renamed to %s"
msgstr "A(z) %s tábla átnevezése %s névre megtörtént"

#: libraries/Theme.class.php:160
#, php-format
msgid "No valid image path for theme %s found!"
msgstr "Nincs érvényes kép elérési útja a(z) %s témának!"

#: libraries/Theme.class.php:380
msgid "No preview available."
msgstr "Nincs előnézet."

#: libraries/Theme.class.php:383
msgid "take it"
msgstr "csináld"

#: libraries/Theme_Manager.class.php:109
#, php-format
msgid "Default theme %s not found!"
msgstr "A(z) %s alapértelmezett téma nem található!"

#: libraries/Theme_Manager.class.php:147
#, php-format
msgid "Theme %s not found!"
msgstr "Nem található a(z) %s téma!"

#: libraries/Theme_Manager.class.php:215
#, php-format
msgid "Theme path not found for theme %s!"
msgstr "Nem található a(z) %s téma téma elérési útja!"

#: libraries/Theme_Manager.class.php:291 test/theme.php:160 themes.php:20
#: themes.php:40
msgid "Theme / Style"
msgstr "Téma / Séma"

#: libraries/auth/config.auth.lib.php:76
msgid "Cannot connect: invalid settings."
msgstr "Nem lehet csatlakozni: érvénytelenek a beállítások."

#: libraries/auth/config.auth.lib.php:91
#: libraries/auth/cookie.auth.lib.php:204 libraries/auth/http.auth.lib.php:64
#: test/theme.php:151
#, php-format
msgid "Welcome to %s"
msgstr "Üdvözli a %s"

#: libraries/auth/config.auth.lib.php:106
#, php-format
msgid ""
"You probably did not create a configuration file. You might want to use the %"
"1$ssetup script%2$s to create one."
msgstr ""
"Ön valószínűleg nem hozta létre a konfigurációs fájlt. A %1"
"$stelepítőszkripttel%2$s el tudja készíteni."

#: libraries/auth/config.auth.lib.php:115
msgid ""
"phpMyAdmin tried to connect to the MySQL server, and the server rejected the "
"connection. You should check the host, username and password in your "
"configuration and make sure that they correspond to the information given by "
"the administrator of the MySQL server."
msgstr ""
"A phpMyAdmin megpróbált csatlakozni a MySQL szerverhez, de a szerver "
"elutasította a kapcsolatot. Ellenőrizze a host, a username és a jelszó mezőt "
"a config.inc.php fájlban, s győződjön meg róla, hogy ezek megfelelnek-e a "
"MySQL szerver adminisztrátorától kapott információknak."

#: libraries/auth/cookie.auth.lib.php:229
msgid "Log in"
msgstr "Belépés"

#: libraries/auth/cookie.auth.lib.php:231
#: libraries/auth/cookie.auth.lib.php:233
#: libraries/navigation_header.inc.php:95
#: libraries/navigation_header.inc.php:99
msgid "phpMyAdmin documentation"
msgstr "phpMyAdmin dokumentáció"

#: libraries/auth/cookie.auth.lib.php:243
#: libraries/auth/cookie.auth.lib.php:244
msgid "You can enter hostname/IP address and port separated by space."
msgstr ""
"Az állomásnevet/IP-címet és a port számát szóközzel elválasztva írhatja be."

#: libraries/auth/cookie.auth.lib.php:243
msgid "Server:"
msgstr "Szerver"

#: libraries/auth/cookie.auth.lib.php:248
msgid "Username:"
msgstr "Felhasználónév:"

#: libraries/auth/cookie.auth.lib.php:252
msgid "Password:"
msgstr "Jelszó:"

#: libraries/auth/cookie.auth.lib.php:259
msgid "Server Choice"
msgstr "Szerver választása"

#: libraries/auth/cookie.auth.lib.php:305 libraries/header.inc.php:72
msgid "Cookies must be enabled past this point."
msgstr "Ettől a ponttól engedélyeznie kell a cookie-k fogadását."

#: libraries/auth/cookie.auth.lib.php:643
#: libraries/auth/signon.auth.lib.php:206
msgid ""
"Login without a password is forbidden by configuration (see AllowNoPassword)"
msgstr ""
"A konfiguráció tiltja a jelszó nélküli bejelentkezést (lásd AllowNoPassword)"

#: libraries/auth/cookie.auth.lib.php:647
#: libraries/auth/signon.auth.lib.php:210
#, php-format
msgid "No activity within %s seconds; please log in again"
msgstr "Nem volt tevékenység %s másodperce; jelentkezzen be újra"

#: libraries/auth/cookie.auth.lib.php:657
#: libraries/auth/cookie.auth.lib.php:659
#: libraries/auth/signon.auth.lib.php:216
msgid "Cannot log in to the MySQL server"
msgstr "Nem lehet bejelentkezni a MySQL szerverre"

#: libraries/auth/http.auth.lib.php:69
msgid "Wrong username/password. Access denied."
msgstr "Hibás felhasználónév/jelszó. A hozzáférés megtagadva."

#: libraries/auth/swekey/swekey.auth.lib.php:118
#, php-format
msgid "File %s does not contain any key id"
msgstr "A(z) %s fájl nem tartalmaz semmilyen kulcsazonosítót"

#: libraries/auth/swekey/swekey.auth.lib.php:157
#: libraries/auth/swekey/swekey.auth.lib.php:180
msgid "Hardware authentication failed"
msgstr "A hardveres hitelesítés nem sikerült"

#: libraries/auth/swekey/swekey.auth.lib.php:166
msgid "No valid authentication key plugged"
msgstr "Nem történt meg érvényes hitelesítő kulcs csatlakoztatása"

#: libraries/auth/swekey/swekey.auth.lib.php:202
msgid "Authenticating..."
msgstr "Hitelesítés..."

#: libraries/blobstreaming.lib.php:241
msgid "PBMS error"
msgstr "PBMS hiba"

#: libraries/blobstreaming.lib.php:267
msgid "PBMS connection failed:"
msgstr "PBMS kapcsolat sikertelen."

#: libraries/blobstreaming.lib.php:312
msgid "PBMS get BLOB info failed:"
msgstr "PBMS BLOB infó beszerzése sikertelen:"

#: libraries/blobstreaming.lib.php:320
msgid "get BLOB Content-Type failed"
msgstr "BLOB Content-Type felismerése sikertelen"

#: libraries/blobstreaming.lib.php:347
msgid "View image"
msgstr "Kép megtekintése"

#: libraries/blobstreaming.lib.php:351
msgid "Play audio"
msgstr "Hang lejátszása"

#: libraries/blobstreaming.lib.php:356
msgid "View video"
msgstr "Videó megtekintése"

#: libraries/blobstreaming.lib.php:360
msgid "Download file"
msgstr "Fájl letöltése"

#: libraries/blobstreaming.lib.php:421
#, php-format
msgid "Could not open file: %s"
msgstr "Nem lehetett megnyitni a %s fájlt"

#: libraries/bookmark.lib.php:83
msgid "shared"
msgstr "megosztott"

#: libraries/build_html_for_db.lib.php:25
#: libraries/config/messages.inc.php:180 libraries/export/xml.php:36
#: server_status.php:385
msgid "Tables"
msgstr "Táblák"

#: libraries/build_html_for_db.lib.php:35 libraries/config/setup.forms.php:300
#: libraries/config/setup.forms.php:336 libraries/config/setup.forms.php:367
#: libraries/config/setup.forms.php:372
#: libraries/config/user_preferences.forms.php:202
#: libraries/config/user_preferences.forms.php:238
#: libraries/config/user_preferences.forms.php:269
#: libraries/config/user_preferences.forms.php:274
#: libraries/export/latex.php:215 libraries/export/sql.php:945
#: server_privileges.php:513 server_replication.php:314 tbl_printview.php:314
#: tbl_structure.php:760
msgid "Data"
msgstr "Adatok"

#: libraries/build_html_for_db.lib.php:45 libraries/engines/innodb.lib.php:168
#: server_databases.php:205 server_status.php:540 server_status.php:601
#: server_status.php:624 tbl_printview.php:348 tbl_structure.php:791
msgid "Total"
msgstr "Összesen"

#: libraries/build_html_for_db.lib.php:50 libraries/db_structure.lib.php:60
#: tbl_printview.php:333 tbl_structure.php:777
msgid "Overhead"
msgstr "Felülírás"

#: libraries/build_html_for_db.lib.php:93
msgid "Jump to database"
msgstr "Adatbázisra ugrás"

#: libraries/build_html_for_db.lib.php:130
msgid "Not replicated"
msgstr "Nem replikált"

#: libraries/build_html_for_db.lib.php:136
msgid "Replicated"
msgstr "Többszörözzött"

#: libraries/build_html_for_db.lib.php:150
#, php-format
msgid "Check privileges for database &quot;%s&quot;."
msgstr "A(z) &quot;%s&quot; adatbázis jogainak ellenőrzése."

#: libraries/build_html_for_db.lib.php:153
msgid "Check Privileges"
msgstr "Jogok ellenőrzése"

#: libraries/chart.lib.php:40
msgid "Query statistics"
msgstr "Lekérdezések statisztikája"

#: libraries/chart.lib.php:63
msgid "Query execution time comparison (in microseconds)"
msgstr "lekérdezések futási idejének összehasonlítása (mikromásodpercekben)"

#: libraries/chart.lib.php:83
msgid "Query results"
msgstr "Lekérdezés eredményei"

#: libraries/chart.lib.php:109
msgid "No data found for the chart."
msgstr "Nem található adat a grafikonhoz"

#: libraries/chart.lib.php:249
msgid "GD extension is needed for charts."
msgstr "GD bővítmény szükséges a grafikonokhoz."

#: libraries/chart.lib.php:252
msgid "JSON encoder is needed for chart tooltips."
msgstr "JSON encoder szükséges a grafikon tooltip-jeihez"

#: libraries/common.inc.php:576
msgid ""
"phpMyAdmin was unable to read your configuration file!<br />This might "
"happen if PHP finds a parse error in it or PHP cannot find the file.<br /"
">Please call the configuration file directly using the link below and read "
"the PHP error message(s) that you receive. In most cases a quote or a "
"semicolon is missing somewhere.<br />If you receive a blank page, everything "
"is fine."
msgstr ""
"Nem tudta beolvasni a konfigurációs fájlt a phpMyAdmin!<br />Ez azért "
"fordulhatott elő, mert a PHP elemzési hibát talált benne, vagy nem találta a "
"fájlt.<br />Hívja meg közvetlenül a konfigurációs fájlt az alábbi "
"hivatkozással, és olvassa el a kapott PHP üzenet)ek)et. Többnyire idézőjel "
"vagy pontosvessző hiányzik valahol.<br />Ha üres oldalt kap, akkor minden "
"rendben."

#: libraries/common.inc.php:587
#, php-format
msgid "Could not load default configuration from: %1$s"
msgstr ""
"Nem lehetett betölteni az alapértelmezett konfigurációt innen: \"%1$s\""

#: libraries/common.inc.php:592
msgid ""
"The <tt>$cfg['PmaAbsoluteUri']</tt> directive MUST be set in your "
"configuration file!"
msgstr ""
"A <tt>$cfg['PmaAbsoluteUri']</tt> utasítás értékét a konfigurációs fájlban "
"KELL megadni!"

#: libraries/common.inc.php:622
#, php-format
msgid "Invalid server index: %s"
msgstr "Érvénytelen szerverindex: \"%s\""

#: libraries/common.inc.php:629
#, php-format
msgid "Invalid hostname for server %1$s. Please review your configuration."
msgstr "A(z) %1$s szerver hosztneve érvénytelen. Ellenőrizze a beállításokat."

#: libraries/common.inc.php:638 libraries/config/messages.inc.php:485
#: libraries/header.inc.php:115 main.php:161 server_synchronize.php:1174
#: test/theme.php:56
msgid "Server"
msgstr "Szerver"

#: libraries/common.inc.php:821
msgid "Invalid authentication method set in configuration:"
msgstr "Érvénytelen hitelesítési mód került beállításra a konfigurációban:"

#: libraries/common.inc.php:924
#, php-format
msgid "You should upgrade to %s %s or later."
msgstr "Frissítenie kell %s %s vagy újabb verzióra."

#: libraries/common.lib.php:142
#, php-format
msgid "Max: %s%s"
msgstr "Legnagyobb méret: %s%s"

#. l10n: Language to use for MySQL 5.5 documentation, please use only languages which do exist in official documentation.
#: libraries/common.lib.php:404
msgctxt "MySQL 5.5 documentation language"
msgid "en"
msgstr "en"

#. l10n: Language to use for MySQL 5.1 documentation, please use only languages which do exist in official documentation.
#: libraries/common.lib.php:408
msgctxt "MySQL 5.1 documentation language"
msgid "en"
msgstr "en"

#. l10n: Language to use for MySQL 5.0 documentation, please use only languages which do exist in official documentation.
#: libraries/common.lib.php:412
msgctxt "MySQL 5.0 documentation language"
msgid "en"
msgstr "en"

#: libraries/common.lib.php:425 libraries/common.lib.php:427
#: libraries/common.lib.php:429 libraries/common.lib.php:445
#: libraries/common.lib.php:447 libraries/common.lib.php:464
#: libraries/common.lib.php:466 libraries/config/FormDisplay.tpl.php:168
#: libraries/display_export.lib.php:239 libraries/engines/pbms.lib.php:71
#: libraries/engines/pbxt.lib.php:106 libraries/relation.lib.php:85
#: libraries/sql_query_form.lib.php:429 libraries/sql_query_form.lib.php:432
#: main.php:209 server_variables.php:63
msgid "Documentation"
msgstr "Dokumentáció"

#: libraries/common.lib.php:605 libraries/header_printview.inc.php:60
#: server_processlist.php:72 server_status.php:372
msgid "SQL query"
msgstr "SQL-lekérdezés"

#: libraries/common.lib.php:641
msgid "MySQL said: "
msgstr "A MySQL mondta: "

#: libraries/common.lib.php:1098
msgid "Failed to connect to SQL validator!"
msgstr "Nem lehetett kapcsolódni a MySQL-validátorhoz"

#: libraries/common.lib.php:1139 libraries/config/messages.inc.php:462
msgid "Explain SQL"
msgstr "Az SQL magyarázata"

#: libraries/common.lib.php:1143
msgid "Skip Explain SQL"
msgstr "SQL magyarázat átugrása"

#: libraries/common.lib.php:1177
msgid "Without PHP Code"
msgstr "PHP kód nélkül"

#: libraries/common.lib.php:1180 libraries/config/messages.inc.php:464
msgid "Create PHP Code"
msgstr "PHP-kód létrehozása"

#: libraries/common.lib.php:1198 libraries/config/messages.inc.php:463
#: server_status.php:467
msgid "Refresh"
msgstr "Frissítés"

#: libraries/common.lib.php:1207
msgid "Skip Validate SQL"
msgstr "SQL érvényesítés átugrása"

#: libraries/common.lib.php:1210 libraries/config/messages.inc.php:466
msgid "Validate SQL"
msgstr "SQL érvényesítése"

#: libraries/common.lib.php:1265
msgid "Inline edit of this query"
msgstr "lekérdezés inline szerkesztése"

#: libraries/common.lib.php:1267
#, fuzzy
#| msgid "Engines"
msgid "Inline"
msgstr "Motorok"

#: libraries/common.lib.php:1334 libraries/common.lib.php:1350
msgid "Profiling"
msgstr "Adatgyűjtés"

#: libraries/common.lib.php:1355 libraries/tbl_triggers.lib.php:27
#: server_processlist.php:70
msgid "Time"
msgstr "Idő"

#. l10n: shortcuts for Byte, Kilo, Mega, Giga, Tera, Peta, Exa+
#: libraries/common.lib.php:1393
msgid "B"
msgstr "Bájt"

#: libraries/common.lib.php:1393
msgid "KiB"
msgstr "KB"

#: libraries/common.lib.php:1393
msgid "MiB"
msgstr "MB"

#: libraries/common.lib.php:1393
msgid "GiB"
msgstr "GB"

#: libraries/common.lib.php:1393
msgid "TiB"
msgstr "TB"

#: libraries/common.lib.php:1393
msgid "PiB"
msgstr "PB"

#: libraries/common.lib.php:1393
msgid "EiB"
msgstr "EB"

#. l10n: Thousands separator
#: libraries/common.lib.php:1431
msgid ","
msgstr " "

#. l10n: Decimal separator
#: libraries/common.lib.php:1433
msgid "."
msgstr "."

#. l10n: See http://www.php.net/manual/en/function.strftime.php to define the format string
#: libraries/common.lib.php:1610
#: libraries/transformations/text_plain__dateformat.inc.php:33
msgid "%B %d, %Y at %I:%M %p"
msgstr "%Y. %B %d. %H:%M"

#: libraries/common.lib.php:1924
#, php-format
msgid "%s days, %s hours, %s minutes and %s seconds"
msgstr "%s nap, %s óra, %s perc, %s másodperc"

#: libraries/common.lib.php:2341 libraries/common.lib.php:2344
#: libraries/display_tbl.lib.php:288 server_status.php:756
msgid "Begin"
msgstr "A tetejére"

#: libraries/common.lib.php:2342 libraries/common.lib.php:2345
#: libraries/display_tbl.lib.php:289 server_binlog.php:154
#: server_binlog.php:156
msgid "Previous"
msgstr "Előző"

#: libraries/common.lib.php:2372 libraries/common.lib.php:2375
#: libraries/display_tbl.lib.php:368
msgid "End"
msgstr "Vége"

#: libraries/common.lib.php:2447
#, php-format
msgid "Jump to database &quot;%s&quot;."
msgstr "Ugrás a(z) &quot;%s&quot; adatbázishoz."

#: libraries/common.lib.php:2466
#, php-format
msgid "The %s functionality is affected by a known bug, see %s"
msgstr "A(z) %s funkcióra egy ismert hiba van hatással, lásd itt: %s"

#: libraries/common.lib.php:2826 libraries/common.lib.php:2833
#: libraries/common.lib.php:3018 libraries/config/setup.forms.php:291
#: libraries/config/setup.forms.php:328 libraries/config/setup.forms.php:362
#: libraries/config/user_preferences.forms.php:193
#: libraries/config/user_preferences.forms.php:230
#: libraries/config/user_preferences.forms.php:264
#: libraries/db_links.inc.php:48 libraries/export/latex.php:351
#: libraries/import.lib.php:1167 libraries/tbl_links.inc.php:54
#: libraries/tbl_properties.inc.php:634 pmd_general.php:151
<<<<<<< HEAD
#: server_privileges.php:513 server_replication.php:313 tbl_tracking.php:262
=======
#: server_privileges.php:513 server_replication.php:313 tbl_tracking.php:263
>>>>>>> c1a1d005
msgid "Structure"
msgstr "Szerkezet"

#: libraries/common.lib.php:2827 libraries/common.lib.php:2834
#: libraries/config/messages.inc.php:211 libraries/db_links.inc.php:53
#: libraries/export/sql.php:24 libraries/import/sql.php:17
#: libraries/server_links.inc.php:46 libraries/tbl_links.inc.php:58
#: querywindow.php:88 test/theme.php:96
msgid "SQL"
msgstr "SQL"

#: libraries/common.lib.php:2829 libraries/common.lib.php:3016
#: libraries/common.lib.php:3017 libraries/sql_query_form.lib.php:319
#: libraries/sql_query_form.lib.php:322 libraries/tbl_links.inc.php:67
msgid "Insert"
msgstr "Beszúrás"

#: libraries/common.lib.php:2836 libraries/db_links.inc.php:86
#: libraries/tbl_links.inc.php:86 libraries/tbl_links.inc.php:102
#: view_operations.php:87
msgid "Operations"
msgstr "Műveletek"

#: libraries/common.lib.php:2966
msgid "Browse your computer:"
msgstr "Számítógép tallózása:"

#: libraries/common.lib.php:2979
#, php-format
msgid "Select from the web server upload directory <b>%s</b>:"
msgstr "Válasszon a szerver feltöltési könyvtárából <b> %s </b>:"

#: libraries/common.lib.php:2991 libraries/sql_query_form.lib.php:501
#: tbl_change.php:962
msgid "The directory you set for upload work cannot be reached"
msgstr "Nem elérhető a feltöltésekhez megadott könyvtár"

#: libraries/common.lib.php:2999
msgid "There are no files to upload"
msgstr "Nincsenek feltöltendő fájlok"

#: libraries/config.values.php:45 libraries/config.values.php:50
msgid "Both"
msgstr "Mind"

#: libraries/config.values.php:74
msgid "Open"
msgstr "Nyitott"

#: libraries/config.values.php:74
msgid "Closed"
msgstr "Zárt"

#: libraries/config.values.php:95 libraries/export/htmlword.php:24
#: libraries/export/latex.php:41 libraries/export/odt.php:33
#: libraries/export/sql.php:79 libraries/export/texytext.php:23
#: libraries/import.lib.php:1172
msgid "structure"
msgstr "szerkezet"

#: libraries/config.values.php:96 libraries/export/htmlword.php:24
#: libraries/export/latex.php:41 libraries/export/odt.php:33
#: libraries/export/sql.php:79 libraries/export/texytext.php:23
msgid "data"
msgstr "adat"

#: libraries/config.values.php:97 libraries/export/htmlword.php:24
#: libraries/export/latex.php:41 libraries/export/odt.php:33
#: libraries/export/sql.php:79 libraries/export/texytext.php:23
msgid "structure and data"
msgstr "szerkezet és adatok"

#: libraries/config.values.php:99
msgid "Quick - display only the minimal options to configure"
msgstr "Gyors - csak a minimális beállítási lehetőségeket mutatja"

#: libraries/config.values.php:100
msgid "Custom - display all possible options to configure"
msgstr "Egyéni - az összes beállítási lehetőségeket mutatja"

#: libraries/config.values.php:101
msgid "Custom - like above, but without the quick/custom choice"
msgstr "Egyéni - mint fentebb, de gyors/egyéni választási lehetőség nélkül"

#: libraries/config.values.php:119
msgid "complete inserts"
msgstr "teljes beillesztések"

#: libraries/config.values.php:120
msgid "extended inserts"
msgstr "kiterjesztett beillesztések"

#: libraries/config.values.php:121
msgid "both of the above"
msgstr "a fentiekből mindkettő"

#: libraries/config.values.php:122
msgid "neither of the above"
msgstr "a fentiekből egyik sem"

#: libraries/config/FormDisplay.class.php:83
#: libraries/config/validate.lib.php:422
msgid "Not a positive number"
msgstr "Nem egy pozitív szám"

#: libraries/config/FormDisplay.class.php:84
#: libraries/config/validate.lib.php:435
msgid "Not a non-negative number"
msgstr "Nem egy nem negatív szám"

#: libraries/config/FormDisplay.class.php:85
#: libraries/config/validate.lib.php:409
msgid "Not a valid port number"
msgstr "A portszám nem érvényes"

#: libraries/config/FormDisplay.class.php:86
#: libraries/config/FormDisplay.class.php:574
#: libraries/config/validate.lib.php:360 libraries/config/validate.lib.php:450
msgid "Incorrect value"
msgstr "Az érték pontatlan"

#: libraries/config/FormDisplay.class.php:87
#: libraries/config/validate.lib.php:464
#, php-format
msgid "Value must be equal or lower than %s"
msgstr "Az értéknek egyenlőnek, vagy kevesebbnek kell lennie, mint %s"

#: libraries/config/FormDisplay.class.php:538
#, php-format
msgid "Missing data for %s"
msgstr "%s adatai hiányoznak"

#: libraries/config/FormDisplay.class.php:736
#: libraries/config/FormDisplay.class.php:740
msgid "unavailable"
msgstr "nem elérhető"

#: libraries/config/FormDisplay.class.php:737
#: libraries/config/FormDisplay.class.php:741
#, php-format
msgid "\"%s\" requires %s extension"
msgstr "\"%s\" követelménye a(z) %s bővítmény"

#: libraries/config/FormDisplay.class.php:755
#, php-format
msgid "import will not work, missing function (%s)"
msgstr "importálás nem fog működni, hiányzó funkció: (%s)"

#: libraries/config/FormDisplay.class.php:759
#, php-format
msgid "export will not work, missing function (%s)"
msgstr "exportálás nem fog működni, hiányzó funkció: (%s)"

#: libraries/config/FormDisplay.class.php:766
msgid "SQL Validator is disabled"
msgstr "SQL validátor kikapcsolva"

#: libraries/config/FormDisplay.class.php:773
msgid "SOAP extension not found"
msgstr "SOAP bővítmény nem található"

#: libraries/config/FormDisplay.class.php:781
#, php-format
msgid "maximum %s"
msgstr "maximum %s"

#: libraries/config/FormDisplay.tpl.php:173
msgid "This setting is disabled, it will not be applied to your configuration"
msgstr ""
"Ez a beállítás le van tiltva, nem lesz alkalmazva az Ön konfigurációjában"

#: libraries/config/FormDisplay.tpl.php:173 libraries/relation.lib.php:89
#: libraries/relation.lib.php:96 pmd_relation_new.php:68
msgid "Disabled"
msgstr "Letiltott"

#: libraries/config/FormDisplay.tpl.php:248
#, php-format
msgid "Set value: %s"
msgstr "Adja meg az értéket: %s"

#: libraries/config/FormDisplay.tpl.php:253
#: libraries/config/messages.inc.php:350
msgid "Restore default value"
msgstr "Alapértelmezett érték visszaállítása"

#: libraries/config/FormDisplay.tpl.php:269
msgid "Allow users to customize this value"
msgstr "Engedélyezi a felhasználóknak az érték módosítását"

#: libraries/config/FormDisplay.tpl.php:333
#: libraries/schema/User_Schema.class.php:470 prefs_manage.php:320
#: prefs_manage.php:325 tbl_change.php:1103
msgid "Reset"
msgstr "Törlés"

#: libraries/config/messages.inc.php:17
msgid "Improves efficiency of screen refresh"
msgstr "A képernyőfrissítés hatékonyságát növeli"

#: libraries/config/messages.inc.php:18
msgid "Enable Ajax"
msgstr "Ajax engedélyezése"

#: libraries/config/messages.inc.php:19
msgid ""
"If enabled user can enter any MySQL server in login form for cookie auth"
msgstr ""
"Ha engedélyezi, akkor a felhasználó bármilyen MySQL-szervert be tud írni a "
"bejelentkezési űrlapban a cookie-s hitelesítéshez"

#: libraries/config/messages.inc.php:20
msgid "Allow login to any MySQL server"
msgstr "Bármilyen MySQL-szerverre történő bejelentkezés engedélyezése"

#: libraries/config/messages.inc.php:21
msgid ""
"Enabling this allows a page located on a different domain to call phpMyAdmin "
"inside a frame, and is a potential [strong]security hole[/strong] allowing "
"cross-frame scripting attacks"
msgstr ""
"Ezt engedélyezve egy másik domain-on lévő oldal meg tudja hívni a phpMyAdmin-"
"t egy kereten belül, és ez egy potenciális [strong]biztonsági rés[/strong], "
"ami lehetővé teszi a \"cross-frame scripting\" támadásokat"

#: libraries/config/messages.inc.php:22
msgid "Allow third party framing"
msgstr "Harmadik fél keret-használatának engedélyezése"

#: libraries/config/messages.inc.php:23
msgid "Show &quot;Drop database&quot; link to normal users"
msgstr ""
"Az &quot;Adatbázis eldobása&quot; hivatkozás megjelenítése a normál "
"felhasználók számára"

#: libraries/config/messages.inc.php:24
msgid ""
"Secret passphrase used for encrypting cookies in [kbd]cookie[/kbd] "
"authentication"
msgstr ""
"A [kbd]cookie[/kbd] hitelesítésben a cookie-k titkosításához használt titkos "
"hozzáférési kód"

#: libraries/config/messages.inc.php:25
msgid "Blowfish secret"
msgstr "Blowfish titkosítás"

#: libraries/config/messages.inc.php:26
msgid "Highlight selected rows"
msgstr "A kijelölt sorok szövegkiemeléssel"

#: libraries/config/messages.inc.php:27
msgid "Row marker"
msgstr "Sorkiemelő"

#: libraries/config/messages.inc.php:28
msgid "Highlight row pointed by the mouse cursor"
msgstr "A sor szövegkiemelése, melyre az egérkurzor mutat"

#: libraries/config/messages.inc.php:29
msgid "Highlight pointer"
msgstr "A mutató kiemelése"

#: libraries/config/messages.inc.php:30
msgid ""
"Enable [a@http://en.wikipedia.org/wiki/Bzip2]bzip2[/a] compression for "
"import and export operations"
msgstr ""
"A [a@http://en.wikipedia.org/wiki/Bzip2]bzip2[/a] tömörítés engedélyezése az "
"importálási és exportálási műveletekhez"

#: libraries/config/messages.inc.php:31
msgid "Bzip2"
msgstr "Bzip2"

#: libraries/config/messages.inc.php:32
msgid ""
"Defines which type of editing controls should be used for CHAR and VARCHAR "
"columns; [kbd]input[/kbd] - allows limiting of input length, [kbd]textarea[/"
"kbd] - allows newlines in columns"
msgstr ""
"Meghatározza, hogy mely szerkesztő vezérlőket kell használni a CHAR és a "
"VARCHAR mezőknél; [kbd]input[/kbd] - korlátozhatóvá teszi a bevitel hosszát, "
"[kbd]textarea[/kbd] - új sorokat engedélyez a mezőkben"

#: libraries/config/messages.inc.php:33
msgid "CHAR columns editing"
msgstr "CHAR mezők szerkesztése"

#: libraries/config/messages.inc.php:34
msgid "Number of columns for CHAR/VARCHAR textareas"
msgstr "A CHAR/VARCHAR szövegterületek oszlopainak száma"

#: libraries/config/messages.inc.php:35
msgid "CHAR textarea columns"
msgstr "CHAR szövegterület oszlopai"

#: libraries/config/messages.inc.php:36
msgid "Number of rows for CHAR/VARCHAR textareas"
msgstr "A CHAR/VARCHAR szövegterületek sorainak száma"

#: libraries/config/messages.inc.php:37
msgid "CHAR textarea rows"
msgstr "CHAR szövegterület sorai"

#: libraries/config/messages.inc.php:38
msgid "Check config file permissions"
msgstr "Konfigurációs fájl engedélyeinek ellenőrzése"

#: libraries/config/messages.inc.php:39
msgid ""
"Compress gzip/bzip2 exports on the fly without the need for much memory; if "
"you encounter problems with created gzip/bzip2 files disable this feature"
msgstr ""
"A gzip/bzip2 exportálások menet közben történő, sok memóriaszükséglet "
"nélküli tömörítése; ha problémákba ütközik a létrehozott gzip/bzip2 "
"fájlokkal kapcsolatban, akkor tiltsa le ezt a funkciót"

#: libraries/config/messages.inc.php:40
msgid "Compress on the fly"
msgstr "Menet közbeni tömörítés"

#: libraries/config/messages.inc.php:41 setup/frames/config.inc.php:25
#: setup/frames/index.inc.php:165
msgid "Configuration file"
msgstr "Konfigurációs fájl"

#: libraries/config/messages.inc.php:42
msgid ""
"Whether a warning (&quot;Are your really sure...&quot;) should be displayed "
"when you're about to lose data"
msgstr ""
"Meg kell-e adatvesztés előtt jeleníteni figyelmeztetést (&quot;Biztosan..."
"&quot;)"

#: libraries/config/messages.inc.php:43
msgid "Confirm DROP queries"
msgstr "A DROP lekérdezések megerősítése"

#: libraries/config/messages.inc.php:44
msgid "Debug SQL"
msgstr "SQL Debug"

#: libraries/config/messages.inc.php:45
msgid "Default display direction"
msgstr "Alapértelmezett megjelenítési irány"

#: libraries/config/messages.inc.php:46
msgid ""
"[kbd]horizontal[/kbd], [kbd]vertical[/kbd] or a number that indicates "
"maximum number for which vertical model is used"
msgstr ""
"[kbd]horizontal[/kbd], [kbd]vertical[/kbd], vagy egy szám, ami megadja a "
"maximum vertikális modellek számát"

#: libraries/config/messages.inc.php:47
msgid "Display direction for altering/creating columns"
msgstr "Megjelenítés iránya oszlopok szerkesztése/létrehozása esetén"

#: libraries/config/messages.inc.php:48
msgid "Tab that is displayed when entering a database"
msgstr "Az adatbázisba belépéskor megjelenített fül"

#: libraries/config/messages.inc.php:49
msgid "Default database tab"
msgstr "Alapértelmezett adatbázis fül"

#: libraries/config/messages.inc.php:50
msgid "Tab that is displayed when entering a server"
msgstr "A szerverre belépéskor megjelenített fül"

#: libraries/config/messages.inc.php:51
msgid "Default server tab"
msgstr "Alapértelmezett szerver fül"

#: libraries/config/messages.inc.php:52
msgid "Tab that is displayed when entering a table"
msgstr "A táblába belépéskor megjelenített fül"

#: libraries/config/messages.inc.php:53
msgid "Default table tab"
msgstr "Alapértelmezett tábla fül"

#: libraries/config/messages.inc.php:54
msgid "Show binary contents as HEX by default"
msgstr "Bináris tartalom megjelenítése HEX-ként, mint alapértelmezett"

#: libraries/config/messages.inc.php:55 libraries/display_tbl.lib.php:585
msgid "Show binary contents as HEX"
msgstr "Bináris tartalom megjelenítése HEX-ként"

#: libraries/config/messages.inc.php:56
msgid "Show database listing as a list instead of a drop down"
msgstr "Az adatbázisok legördülő helyett listaként történő megjelenítése"

#: libraries/config/messages.inc.php:57
msgid "Display databases as a list"
msgstr "Az adatbázisok megjelenítése listaként"

#: libraries/config/messages.inc.php:58
msgid "Show server listing as a list instead of a drop down"
msgstr "A szerverek legördülő helyett listaként történő megjelenítése"

#: libraries/config/messages.inc.php:59
msgid "Display servers as a list"
msgstr "A szerverek megjelenítése listaként"

#: libraries/config/messages.inc.php:60
msgid "Edit SQL queries in popup window"
msgstr "SQL lekérdezések szerkesztése felugró ablakban"

#: libraries/config/messages.inc.php:61
msgid "Edit in window"
msgstr "Szerkesztés ablakban"

#: libraries/config/messages.inc.php:62
msgid "Display errors"
msgstr "Hibák megjelenítése"

#: libraries/config/messages.inc.php:63
msgid "Gather errors"
msgstr "Hibák összegyűjtése"

#: libraries/config/messages.inc.php:64
msgid "Show icons for warning, error and information messages"
msgstr ""
"Ikonok mutatása figyelmeztetések, hibaüzenetek, és információs üzenetek "
"esetén"

#: libraries/config/messages.inc.php:65
msgid "Iconic errors"
msgstr "Ikonnal kapcsolatos hibák"

#: libraries/config/messages.inc.php:66
msgid ""
"Set the number of seconds a script is allowed to run ([kbd]0[/kbd] for no "
"limit)"
msgstr ""
"Adja meg a másodpercek számát, amíg egy parancsfájl futása engedélyezett "
"([kbd]0[/kbd], ha korlátlan)"

#: libraries/config/messages.inc.php:67
msgid "Maximum execution time"
msgstr "Végrehajtási idő legfeljebb"

#: libraries/config/messages.inc.php:68 prefs_manage.php:299
msgid "Save as file"
msgstr "Mentés fájlként"

#: libraries/config/messages.inc.php:69 libraries/config/messages.inc.php:236
msgid "Character set of the file"
msgstr "A fájl karakterkészlete"

#: libraries/config/messages.inc.php:70 libraries/config/messages.inc.php:86
#: tbl_printview.php:373 tbl_structure.php:832
msgid "Format"
msgstr "Formátum"

#: libraries/config/messages.inc.php:71
msgid "Compression"
msgstr "Tömörítés"

#: libraries/config/messages.inc.php:72 libraries/config/messages.inc.php:79
#: libraries/config/messages.inc.php:87 libraries/config/messages.inc.php:91
#: libraries/config/messages.inc.php:104 libraries/config/messages.inc.php:106
#: libraries/config/messages.inc.php:138 libraries/config/messages.inc.php:141
#: libraries/config/messages.inc.php:143 libraries/export/csv.php:27
#: libraries/export/excel.php:24 libraries/export/htmlword.php:29
#: libraries/export/latex.php:71 libraries/export/ods.php:24
#: libraries/export/odt.php:57 libraries/export/texytext.php:27
#: libraries/export/xls.php:24 libraries/export/xlsx.php:24
msgid "Put columns names in the first row"
msgstr "A mezőneveket az első sorba teszi"

#: libraries/config/messages.inc.php:73 libraries/config/messages.inc.php:238
#: libraries/config/messages.inc.php:245 libraries/import/csv.php:75
#: libraries/import/ldi.php:41
msgid "Columns enclosed by"
msgstr "Mező lezárása"

#: libraries/config/messages.inc.php:74 libraries/config/messages.inc.php:239
#: libraries/config/messages.inc.php:246 libraries/import/csv.php:80
#: libraries/import/ldi.php:42
msgid "Columns escaped by"
msgstr "Mező escape karakter"

#: libraries/config/messages.inc.php:75 libraries/config/messages.inc.php:81
#: libraries/config/messages.inc.php:88 libraries/config/messages.inc.php:97
#: libraries/config/messages.inc.php:105 libraries/config/messages.inc.php:109
#: libraries/config/messages.inc.php:139 libraries/config/messages.inc.php:142
#: libraries/config/messages.inc.php:144 libraries/export/texytext.php:26
msgid "Replace NULL by"
msgstr "NULL cseréje ezzel:"

#: libraries/config/messages.inc.php:76 libraries/config/messages.inc.php:82
msgid "Remove CRLF characters within columns"
msgstr "A mezőkben lévő CRLF karakterek eltávolítása"

#: libraries/config/messages.inc.php:77 libraries/config/messages.inc.php:242
#: libraries/config/messages.inc.php:250 libraries/import/csv.php:62
#: libraries/import/ldi.php:40
msgid "Columns terminated by"
msgstr "Mezők vége"

#: libraries/config/messages.inc.php:78 libraries/config/messages.inc.php:237
#: libraries/import/csv.php:85 libraries/import/ldi.php:43
msgid "Lines terminated by"
msgstr "Sorok vége"

#: libraries/config/messages.inc.php:80
msgid "Excel edition"
msgstr "Excel változat"

#: libraries/config/messages.inc.php:83
msgid "Database name template"
msgstr "Adatbázisnév-sablon"

#: libraries/config/messages.inc.php:84
msgid "Server name template"
msgstr "Szervernév-sablon"

#: libraries/config/messages.inc.php:85
msgid "Table name template"
msgstr "Táblanév-sablon"

#: libraries/config/messages.inc.php:89 libraries/config/messages.inc.php:102
#: libraries/config/messages.inc.php:111 libraries/config/messages.inc.php:134
#: libraries/config/messages.inc.php:140 libraries/export/htmlword.php:23
#: libraries/export/latex.php:39 libraries/export/odt.php:31
#: libraries/export/sql.php:77 libraries/export/texytext.php:22
msgid "Dump table"
msgstr "Dump tábla"

#: libraries/config/messages.inc.php:90 libraries/export/latex.php:31
msgid "Include table caption"
msgstr "Tartalmazza a táblacímet"

#: libraries/config/messages.inc.php:93 libraries/config/messages.inc.php:99
#: libraries/export/latex.php:49 libraries/export/latex.php:73
msgid "Table caption"
msgstr "Táblacím"

#: libraries/config/messages.inc.php:94 libraries/config/messages.inc.php:100
msgid "Continued table caption"
msgstr "Táblacím folytatása"

#: libraries/config/messages.inc.php:95 libraries/config/messages.inc.php:101
#: libraries/export/latex.php:53 libraries/export/latex.php:77
msgid "Label key"
msgstr "Feliratkulcs"

#: libraries/config/messages.inc.php:96 libraries/config/messages.inc.php:108
#: libraries/config/messages.inc.php:131 libraries/export/odt.php:325
#: libraries/tbl_properties.inc.php:141
msgid "MIME type"
msgstr "MIME-típus"

#: libraries/config/messages.inc.php:98 libraries/config/messages.inc.php:110
#: libraries/config/messages.inc.php:133 tbl_relation.php:396
msgid "Relations"
msgstr "Kapcsolatok"

#: libraries/config/messages.inc.php:103
msgid "Export method"
msgstr "Exportálás módja"

#: libraries/config/messages.inc.php:112 libraries/config/messages.inc.php:114
msgid "Save on server"
msgstr "Mentés a szerveren"

#: libraries/config/messages.inc.php:113 libraries/config/messages.inc.php:115
#: libraries/display_export.lib.php:195 libraries/display_export.lib.php:221
msgid "Overwrite existing file(s)"
msgstr "A létező fájl(ok) felülírása"

#: libraries/config/messages.inc.php:116
msgid "Remember file name template"
msgstr "A fájlnévsablon megjegyzése"

#: libraries/config/messages.inc.php:118
msgid "Enclose table and column names with backquotes"
msgstr "Idézőjelek használata a tábla- és mezőneveknél"

#: libraries/config/messages.inc.php:119 libraries/config/messages.inc.php:257
#: libraries/display_export.lib.php:351
msgid "SQL compatibility mode"
msgstr "SQL kompatibilitási mód"

#: libraries/config/messages.inc.php:120
msgid "Syntax to use when inserting data"
msgstr "Adat beillesztésére vonatkozó szintaxis"

#: libraries/config/messages.inc.php:121
msgid "Creation/Update/Check dates"
msgstr "Létrehozás/módosítás/ellenőrzés dátuma"

#: libraries/config/messages.inc.php:122
msgid "Use delayed inserts"
msgstr "Késleltetett beszúrások használata"

#: libraries/config/messages.inc.php:123 libraries/export/sql.php:53
msgid "Disable foreign key checks"
msgstr "Az idegen kulcsok ellenőrzésének letiltása"

#: libraries/config/messages.inc.php:126
msgid "Use hexadecimal for BLOB"
msgstr "Hexadecimális értékek használata a BLOB művelethez"

#: libraries/config/messages.inc.php:128
msgid "Use ignore inserts"
msgstr "Mellőző beszúrások használata"

#: libraries/config/messages.inc.php:130 libraries/export/sql.php:163
msgid "Maximal length of created query"
msgstr "A létrehozott lekérdezés hossza legfeljebb"

#: libraries/config/messages.inc.php:135
msgid "Export type"
msgstr "Exportálás típusa"

#: libraries/config/messages.inc.php:136 libraries/export/sql.php:50
msgid "Enclose export in a transaction"
msgstr "Az exportálás befoglalása egy tranzakcióban"

#: libraries/config/messages.inc.php:137
msgid "Export time in UTC"
msgstr "Exportálás időzónája UTC"

#: libraries/config/messages.inc.php:145
msgid "Force secured connection while using phpMyAdmin"
msgstr "Biztonságos kapcsolat kényszerítése a phpMyAdmin használata során"

#: libraries/config/messages.inc.php:146
msgid "Force SSL connection"
msgstr "SSL kapcsolat kényszerítése"

#: libraries/config/messages.inc.php:147
msgid ""
"Sort order for items in a foreign-key dropdown box; [kbd]content[/kbd] is "
"the referenced data, [kbd]id[/kbd] is the key value"
msgstr ""
"Az elemek sorrendje egy idegen kulcs legördülő panelban; [kbd]tartalom[/"
"kbd]: hivatkozott adat, [kbd]id[/kbd]: a kulcs értéke"

#: libraries/config/messages.inc.php:148
msgid "Foreign key dropdown order"
msgstr "Az idegen kulcs legördülő sorrendje"

#: libraries/config/messages.inc.php:149
msgid "A dropdown will be used if fewer items are present"
msgstr "Legördülő lesz használatban, ha kevesebb elem van jelen"

#: libraries/config/messages.inc.php:150
msgid "Foreign key limit"
msgstr "Idegen kulcs korlátozása"

#: libraries/config/messages.inc.php:151
msgid "Browse mode"
msgstr "Tallózó mód"

#: libraries/config/messages.inc.php:152
msgid "Customize browse mode"
msgstr "A tallózó mód testreszabása"

#: libraries/config/messages.inc.php:154 libraries/config/messages.inc.php:156
#: libraries/config/messages.inc.php:173 libraries/config/messages.inc.php:184
#: libraries/config/messages.inc.php:186 libraries/config/messages.inc.php:214
#: libraries/config/messages.inc.php:226
msgid "Customize default options"
msgstr "Alapértelmezett beállítások testreszabása"

#: libraries/config/messages.inc.php:155 libraries/config/setup.forms.php:232
#: libraries/config/setup.forms.php:311
#: libraries/config/user_preferences.forms.php:136
#: libraries/config/user_preferences.forms.php:213 libraries/export/csv.php:16
#: libraries/import/csv.php:21
msgid "CSV"
msgstr "CSV"

#: libraries/config/messages.inc.php:157
msgid "Developer"
msgstr "Fejlesztő"

#: libraries/config/messages.inc.php:158
msgid "Settings for phpMyAdmin developers"
msgstr "phpMyAdmin fejlesztők beállításai"

#: libraries/config/messages.inc.php:159
msgid "Edit mode"
msgstr "Szerkesztő mód"

#: libraries/config/messages.inc.php:160
msgid "Customize edit mode"
msgstr "A szerkesztő mód testreszabása"

#: libraries/config/messages.inc.php:162
msgid "Export defaults"
msgstr "Exportálás alapértelmezései"

#: libraries/config/messages.inc.php:163
msgid "Customize default export options"
msgstr "Az exportálás alapértelmezett beállításainak testreszabása"

#: libraries/config/messages.inc.php:164 libraries/config/messages.inc.php:206
#: setup/frames/menu.inc.php:16
msgid "Features"
msgstr "Funkciók"

#: libraries/config/messages.inc.php:165
msgid "General"
msgstr "Általános"

#: libraries/config/messages.inc.php:166
msgid "Set some commonly used options"
msgstr "Gyakran használt opciók beállítása"

#: libraries/config/messages.inc.php:167 libraries/db_links.inc.php:83
#: libraries/server_links.inc.php:73 libraries/tbl_links.inc.php:82
#: prefs_manage.php:231 setup/frames/menu.inc.php:20
msgid "Import"
msgstr "Importálás"

#: libraries/config/messages.inc.php:168
msgid "Import defaults"
msgstr "Importálás alapértelmezései"

#: libraries/config/messages.inc.php:169
msgid "Customize default common import options"
msgstr "Az importálás alapértelmezett, gyakori beállításainak testreszabása"

#: libraries/config/messages.inc.php:170
msgid "Import / export"
msgstr "Importálás / exportálás"

#: libraries/config/messages.inc.php:171
msgid "Set import and export directories and compression options"
msgstr ""
"Az importálás és az exportálás könyvtárának megadása, ill. a tömörítés "
"beállítása"

#: libraries/config/messages.inc.php:172 libraries/export/latex.php:26
msgid "LaTeX"
msgstr "LaTeX"

#: libraries/config/messages.inc.php:175
msgid "Databases display options"
msgstr "Az adatbázisok megjelenítésének beállításai"

#: libraries/config/messages.inc.php:176 setup/frames/menu.inc.php:18
msgid "Navigation frame"
msgstr "Navigációs keret"

#: libraries/config/messages.inc.php:177
msgid "Customize appearance of the navigation frame"
msgstr "A navigációs keret megjelenésének testreszabása"

#: libraries/config/messages.inc.php:178 libraries/select_server.lib.php:42
#: setup/frames/index.inc.php:110
msgid "Servers"
msgstr "Szerverek"

#: libraries/config/messages.inc.php:179
msgid "Servers display options"
msgstr "A szerverek megjelenítésének beállításai"

#: libraries/config/messages.inc.php:181
msgid "Tables display options"
msgstr "A táblák megjelenítésének beállításai"

#: libraries/config/messages.inc.php:182 setup/frames/menu.inc.php:19
msgid "Main frame"
msgstr "Főkeret"

#: libraries/config/messages.inc.php:183
msgid "Microsoft Office"
msgstr "Microsoft Office"

#: libraries/config/messages.inc.php:185
msgid "Open Document"
msgstr "Open Document szöveges dokumentum"

#: libraries/config/messages.inc.php:187
msgid "Other core settings"
msgstr "Egyéb alapbeállítások"

#: libraries/config/messages.inc.php:188
msgid "Settings that didn't fit enywhere else"
msgstr "A sehova sem illő beállítások"

#: libraries/config/messages.inc.php:189
msgid "Page titles"
msgstr "Oldalcímek"

#: libraries/config/messages.inc.php:190
msgid ""
"Specify browser's title bar text. Refer to [a@Documentation."
"html#cfg_TitleTable]documentation[/a] for magic strings that can be used to "
"get special values."
msgstr ""
"Megadhatja a böngésző fejlécében megjelenített címet. Hivatkozzon a "
"[a@Documentation.html#cfg_TitleTable]dokumentációra[/a] a mágikus parancsok "
"végett, amiket speciális értékek megjelenítésére használhat."

#: libraries/config/messages.inc.php:191
#: libraries/navigation_header.inc.php:83
#: libraries/navigation_header.inc.php:86
#: libraries/navigation_header.inc.php:89
msgid "Query window"
msgstr "Lekérdezés ablak"

#: libraries/config/messages.inc.php:192
msgid "Customize query window options"
msgstr "A lekérdezés ablak beállításainak testreszabása"

#: libraries/config/messages.inc.php:193
msgid "Security"
msgstr "Biztonság"

#: libraries/config/messages.inc.php:194
msgid ""
"Please note that phpMyAdmin is just a user interface and its features do not "
"limit MySQL"
msgstr ""
"Ne feledje, hogy a phpMyAdmin csak egy felhasználói kezelőfelület, s "
"funkciói nem korlátozzák a MySQL-t"

#: libraries/config/messages.inc.php:195
msgid "Basic settings"
msgstr "Alapbeállítások"

#: libraries/config/messages.inc.php:196
msgid "Authentication"
msgstr "Hitelesítés típusa"

#: libraries/config/messages.inc.php:197
msgid "Authentication settings"
msgstr "Hitelesítés beállításai"

#: libraries/config/messages.inc.php:198
msgid "Server configuration"
msgstr "Szerverbeállítások"

#: libraries/config/messages.inc.php:199
msgid ""
"Advanced server configuration, do not change these options unless you know "
"what they are for"
msgstr ""
"Speciális szerverbeállítások, melyeket ne módosítson, ha nem tudja, hogy "
"mire valók"

#: libraries/config/messages.inc.php:200
msgid "Enter server connection parameters"
msgstr "Írja be a szerver csatlakozási paramétereit"

#: libraries/config/messages.inc.php:201
msgid "Configuration storage"
msgstr "Konfigurációs tároló"

#: libraries/config/messages.inc.php:202
msgid ""
"Configure phpMyAdmin configuration storage to gain access to additional "
"features, see [a@Documentation.html#linked-tables]phpMyAdmin configuration "
"storage[/a] in documentation"
msgstr ""
"A phpMyAdmin konfigurációs tároló beállításával további funkciókhoz  nyer "
"hozzáférést, hivatkozzon a [a@Documentation.html#linked-tables]phpMyadmin "
"konfigurációs tárolók[/a] fejezetet a dokumentációban"

#: libraries/config/messages.inc.php:203
msgid "Changes tracking"
msgstr "Változások követése"

#: libraries/config/messages.inc.php:204
msgid ""
"Tracking of changes made in database. Requires the phpMyAdmin configuration "
"storage."
msgstr ""
"Változások követése az adatbázisban. phpMyAdmin konfigurációs tároló "
"szükséges."

#: libraries/config/messages.inc.php:205
msgid "Customize export options"
msgstr "Exportálás beállításainak testreszabása"

#: libraries/config/messages.inc.php:207
msgid "Customize import defaults"
msgstr "Importálás alapértelmezéseinek testreszabása"

#: libraries/config/messages.inc.php:208
msgid "Customize navigation frame"
msgstr "A navigációs keret testreszabása"

#: libraries/config/messages.inc.php:209
msgid "Customize main frame"
msgstr "A főkeret testreszabása"

#: libraries/config/messages.inc.php:210 libraries/config/messages.inc.php:215
#: setup/frames/menu.inc.php:17
msgid "SQL queries"
msgstr "SQL-lekérdezések"

#: libraries/config/messages.inc.php:212
msgid "SQL Query box"
msgstr "SQL-lekérdezési panelek"

#: libraries/config/messages.inc.php:213
msgid "Customize links shown in SQL Query boxes"
msgstr "Az SQL-lekérdezési panelekben látható hivatkozások testreszabása"

#: libraries/config/messages.inc.php:216
msgid "SQL queries settings"
msgstr "SQL-lekérdezések beállításai"

#: libraries/config/messages.inc.php:217
msgid "SQL Validator"
msgstr "SQL-validátor"

#: libraries/config/messages.inc.php:218
msgid ""
"If you wish to use the SQL Validator service, you should be aware that "
"[strong]all SQL statements are stored anonymously for statistical purposes[/"
"strong].[br][em][a@http://sqlvalidator.mimer.com/]Mimer SQL Validator[/a], "
"Copyright 2002 Upright Database Technology. All rights reserved.[/em]"
msgstr ""
"Amennyiben szeretné használni az SQL-validátor szolgáltatást, tudatában kell "
"lennie annak, hogy [strong]minden SQL parancsot névtelenül tároljuk "
"statisztikai okokból[/strong]. [br][em][a@http://sqlvalidator.mimer.com/]"
"Mimer SQL Validator[/a], Copyright 2002 Upright Database Technology. All "
"rights reserved.[/em]"

#: libraries/config/messages.inc.php:219
msgid "Startup"
msgstr "Indítás"

#: libraries/config/messages.inc.php:220
msgid "Customize startup page"
msgstr "A kezdőlap testreszabása"

#: libraries/config/messages.inc.php:221
msgid "Tabs"
msgstr "Fülek"

#: libraries/config/messages.inc.php:222
msgid "Choose how you want tabs to work"
msgstr "Válassza ki, hogyan kívánja használni a füleket"

#: libraries/config/messages.inc.php:223
msgid "Text fields"
msgstr "Szöveges mezők"

#: libraries/config/messages.inc.php:224
msgid "Customize text input fields"
msgstr "Szöveges beviteli mezők testreszabása"

#: libraries/config/messages.inc.php:225 libraries/export/texytext.php:17
msgid "Texy! text"
msgstr "Texy! szöveg"

#: libraries/config/messages.inc.php:227
msgid "Warnings"
msgstr "Figyelmeztetések"

#: libraries/config/messages.inc.php:228
msgid "Disable some of the warnings shown by phpMyAdmin"
msgstr "Egyes phpMyAdmin által megjelenített figyelmeztetések letiltása"

#: libraries/config/messages.inc.php:229
msgid ""
"Enable [a@http://en.wikipedia.org/wiki/Gzip]gzip[/a] compression for import "
"and export operations"
msgstr ""
"A [a@http://en.wikipedia.org/wiki/Gzip]gzip[/a] tömörítés engedélyezése az "
"importálási és az exportálási műveletekhez"

#: libraries/config/messages.inc.php:230
msgid "GZip"
msgstr "GZip"

#: libraries/config/messages.inc.php:231
msgid "Extra parameters for iconv"
msgstr "Az iconv funkció extra paraméterei"

#: libraries/config/messages.inc.php:232
msgid ""
"If enabled, phpMyAdmin continues computing multiple-statement queries even "
"if one of the queries failed"
msgstr ""
"Ha engedélyezett, akkor a PMA folytatja a több utasításból álló lekérdezések "
"kiszámítását, ha nem sikerült az egyik lekérdezés"

#: libraries/config/messages.inc.php:233
msgid "Ignore multiple statement errors"
msgstr "Több utasítás hibáinak figyelmen kívül hagyása"

#: libraries/config/messages.inc.php:234
msgid ""
"Allow interrupt of import in case script detects it is close to time limit. "
"This might be good way to import large files, however it can break "
"transactions."
msgstr ""
"Az importálás megszakításának engedélyezése, ha a parancsfájl megállapítása "
"szerint közel van az időkorláthoz. Ez a nagy fájlok importálásának lehet jó "
"módja, azonban megszakíthatja a tranzakciókat."

#: libraries/config/messages.inc.php:235
msgid "Partial import: allow interrupt"
msgstr "Részleges importálás: a megszakítás engedélyezése"

#: libraries/config/messages.inc.php:240 libraries/config/messages.inc.php:247
#: libraries/import/csv.php:26 libraries/import/ldi.php:39
msgid "Do not abort on INSERT error"
msgstr "Ne legyen megszakítás INSERT hiba esetén"

#: libraries/config/messages.inc.php:241 libraries/config/messages.inc.php:249
#: libraries/import/csv.php:25 libraries/import/ldi.php:38
msgid "Replace table data with file"
msgstr "A táblaadatok lecserélése fájlra"

#: libraries/config/messages.inc.php:243
msgid ""
"Default format; be aware that this list depends on location (database, "
"table) and only SQL is always available"
msgstr ""
"Alapértelmezett formátum, mely függ a helytől (adatbázis, tábla) és csak az "
"SQL mindig elérhető"

#: libraries/config/messages.inc.php:244
msgid "Format of imported file"
msgstr "Az importált fájl formátuma"

#: libraries/config/messages.inc.php:248 libraries/import/ldi.php:45
msgid "Use LOCAL keyword"
msgstr "LOCAL kulcsszó használata"

#: libraries/config/messages.inc.php:251 libraries/config/messages.inc.php:259
#: libraries/config/messages.inc.php:260
msgid "Column names in first row"
msgstr "A mezőnevek az első sorban"

#: libraries/config/messages.inc.php:252 libraries/import/ods.php:27
msgid "Do not import empty rows"
msgstr "Ne importáljon üres sorokat"

#: libraries/config/messages.inc.php:253
msgid "Import currencies ($5.00 to 5.00)"
msgstr "Valuták importálása ($5.00-5.00)"

#: libraries/config/messages.inc.php:254
msgid "Import percentages as proper decimals (12.00% to .12)"
msgstr "Százalékos értékek importálása pontos tizedestörtként"

#: libraries/config/messages.inc.php:255
msgid "Number of queries to skip from start"
msgstr "Az elejétől kihagyandó lekérdezések száma"

#: libraries/config/messages.inc.php:256
msgid "Partial import: skip queries"
msgstr "Részleges importálás: lekérdezések kihagyása"

#: libraries/config/messages.inc.php:258
msgid "Do not use AUTO_INCREMENT for zero values"
msgstr "AUTO_INCREMENT-et ne használjon zéró értékekhez"

#: libraries/config/messages.inc.php:261
msgid "Initial state for sliders"
msgstr "Csúszkák kezdeti állapota"

#: libraries/config/messages.inc.php:262
msgid "How many rows can be inserted at one time"
msgstr "Hány sor szúrható be egyszerre"

#: libraries/config/messages.inc.php:263
msgid "Number of inserted rows"
msgstr "A beszúrt sorok száma"

#: libraries/config/messages.inc.php:264
msgid "Target for quick access icon"
msgstr "A gyors hozzáférés ikon célja"

#: libraries/config/messages.inc.php:265
msgid "Show logo in left frame"
msgstr "A logo megjelenítése a bal oldali keretben"

#: libraries/config/messages.inc.php:266
msgid "Display logo"
msgstr "A logó megjelenítése"

#: libraries/config/messages.inc.php:267
msgid "Display server choice at the top of the left frame"
msgstr "A választható szerverek megjelenítése a bal oldali keret tetején"

#: libraries/config/messages.inc.php:268
msgid "Display servers selection"
msgstr "A választható szerverek megjelenítése"

#: libraries/config/messages.inc.php:269
msgid "Minimum number of tables to display the table filter box"
msgstr "A filter-doboz megjelenítéséhez szükséges minimális táblák száma"

#: libraries/config/messages.inc.php:270
msgid "String that separates databases into different tree levels"
msgstr "Az adatbázisokat különféle fa szintekre elválasztó karakterlánc"

#: libraries/config/messages.inc.php:271
msgid "Database tree separator"
msgstr "Az adatbázisfa elválasztója"

#: libraries/config/messages.inc.php:272
msgid ""
"Only light version; display databases in a tree (determined by the separator "
"defined below)"
msgstr ""
"Csak az egyszerűsített változatban; az adatbázisok megjelenítése faként (az "
"alább megadott elválasztó által megállapítva)"

#: libraries/config/messages.inc.php:273
msgid "Display databases in a tree"
msgstr "Az adatbázisok megjelenítése fa szerkezetként"

#: libraries/config/messages.inc.php:274
msgid "Disable this if you want to see all databases at once"
msgstr "Tiltsa ezt le, ha egyszerre kívánja megtekinteni az összes adatbázist"

#: libraries/config/messages.inc.php:275
msgid "Use light version"
msgstr "Egyszerűsített változat használata"

#: libraries/config/messages.inc.php:276
msgid "Maximum table tree depth"
msgstr "A táblafa mélysége legfeljebb"

#: libraries/config/messages.inc.php:277
msgid "String that separates tables into different tree levels"
msgstr "A táblákat különféle fa szintekre tagoló karakterlánc"

#: libraries/config/messages.inc.php:278
msgid "Table tree separator"
msgstr "Táblafa elválasztó"

#: libraries/config/messages.inc.php:279
msgid "URL where logo in the navigation frame will point to"
msgstr "URL, ahová a navigációs keretben lévő logo fog mutatni"

#: libraries/config/messages.inc.php:280
msgid "Logo link URL"
msgstr "A logó hivatkozásának URL-címe"

#: libraries/config/messages.inc.php:281
msgid ""
"Open the linked page in the main window ([kbd]main[/kbd]) or in a new one "
"([kbd]new[/kbd])"
msgstr ""
"A hivatkozott oldal megnyitása a(z) ([kbd]main[/kbd]) főablakban vagy újban "
"([kbd]new[/kbd])"

#: libraries/config/messages.inc.php:282
msgid "Logo link target"
msgstr "A logó hivatkozásának célja"

#: libraries/config/messages.inc.php:283
msgid "Highlight server under the mouse cursor"
msgstr "A szerver kiemelése az egérmutató alatt"

#: libraries/config/messages.inc.php:284
msgid "Enable highlighting"
msgstr "A szövegkiemelés engedélyezése"

#: libraries/config/messages.inc.php:285
msgid "Use less graphically intense tabs"
msgstr "Grafikusan kevésbé kiemelt fülek használata"

#: libraries/config/messages.inc.php:286
msgid "Light tabs"
msgstr "Világos fülek"

#: libraries/config/messages.inc.php:287
msgid ""
"Maximum number of characters shown in any non-numeric column on browse view"
msgstr ""
"A mutatott karakterek maximális száma nem numerikus mező esetén a tallózás "
"nézetben"

#: libraries/config/messages.inc.php:288
msgid "Limit column characters"
msgstr "Mező-karakterek korlátozása"

#: libraries/config/messages.inc.php:289
msgid ""
"If TRUE, logout deletes cookies for all servers; when set to FALSE, logout "
"only occurs for the current server. Setting this to FALSE makes it easy to "
"forget to log out from other servers when connected to multiple servers."
msgstr ""
"Ha engedélyezi, akkor a kijelentkezés valamennyi szerver cookie-jait törli, "
"különben csak a jelenlegiét. E beállítás FALSE lehetőségre állításával több "
"szerver használata esetén könnyen megfeledkezhet a másik szerverről "
"kijelentkezésről."

#: libraries/config/messages.inc.php:290
msgid "Delete all cookies on logout"
msgstr "Kijelentkezéskor az összes cookie törlése"

#: libraries/config/messages.inc.php:291
msgid ""
"Define whether the previous login should be recalled or not in cookie "
"authentication mode"
msgstr ""
"Meghatározza, hogy az előző bejelentkezést kell-e újrahívni a cookie-s "
"hitelesítési módban"

#: libraries/config/messages.inc.php:292
msgid "Recall user name"
msgstr "A felhasználónév újrahívása"

#: libraries/config/messages.inc.php:293
msgid ""
"Defines how long (in seconds) a login cookie should be stored in browser. "
"The default of 0 means that it will be kept for the existing session only, "
"and will be deleted as soon as you close the browser window. This is "
"recommended for non-trusted environments."
msgstr ""
"Meghatározza, hogy (másodpercben) meddig kell egy cookie-t tárolni a "
"böngészőben. Az alapértelmezett 0 azt jelenti, hogy csak létező "
"munkamenetekhez kerül megtartásra, vagyis a böngésző ablakának bezárásakor "
"azonnal törlésre kerül. Ez nem megbízható környezetek esetén ajánlott."

#: libraries/config/messages.inc.php:294
msgid "Login cookie store"
msgstr "A bejelentkezési cookie tárolása"

#: libraries/config/messages.inc.php:295
msgid "Define how long (in seconds) a login cookie is valid"
msgstr ""
"Meghatározza, hogy meddig érvényes (másodpercben) egy bejelentkezési cookie"

#: libraries/config/messages.inc.php:296
msgid "Login cookie validity"
msgstr "A bejelentkezési cookie érvényessége"

#: libraries/config/messages.inc.php:297
msgid "Double size of textarea for LONGTEXT columns"
msgstr "A LONGTEXT mezők méretének duplára növelése"

#: libraries/config/messages.inc.php:298
msgid "Bigger textarea for LONGTEXT"
msgstr "Nagyobb LONGTEXT szövegbeviteli mezők"

#: libraries/config/messages.inc.php:299
msgid "Use icons on main page"
msgstr "Ikonok használata a főoldalon"

#: libraries/config/messages.inc.php:300
msgid "Maximum number of characters used when a SQL query is displayed"
msgstr ""
"Egy SQL-lekérdezés megjelenítésekor használt karakterek száma legfeljebb"

#: libraries/config/messages.inc.php:301
msgid "Maximum displayed SQL length"
msgstr "A SQL kijelzett hossza legfeljebb"

#: libraries/config/messages.inc.php:302 libraries/config/messages.inc.php:307
#: libraries/config/messages.inc.php:335
msgid "Users cannot set a higher value"
msgstr "A felhasználók nem adhatnak meg nagyobb értéket"

#: libraries/config/messages.inc.php:303
msgid "Maximum number of databases displayed in left frame and database list"
msgstr ""
"A bal oldali keretben és az adatbázislistában látható adatbázisok száma"

#: libraries/config/messages.inc.php:304
msgid "Maximum databases"
msgstr "Az adatbázisok száma"

#: libraries/config/messages.inc.php:305
msgid ""
"Number of rows displayed when browsing a result set. If the result set "
"contains more rows, &quot;Previous&quot; and &quot;Next&quot; links will be "
"shown."
msgstr ""
"Egy eredményhalmaz tallózásakor megjelenített sorok száma. Ha az "
"eredményhalmaz több sort tartalmaz, akkor az &quot;Előző&quot; és a &quot;"
"Következő&quot; hivatkozás lesz látható."

#: libraries/config/messages.inc.php:306
msgid "Maximum number of rows to display"
msgstr "A megjelenítendő sorok száma"

#: libraries/config/messages.inc.php:308
msgid "Maximum number of tables displayed in table list"
msgstr "A táblalistában megjelenítendő táblák száma"

#: libraries/config/messages.inc.php:309
msgid "Maximum tables"
msgstr "A táblák száma"

#: libraries/config/messages.inc.php:310
msgid ""
"Disable the default warning that is displayed if mcrypt is missing for "
"cookie authentication"
msgstr ""
"Alapértelmezett figyelmeztetés kikapcsolása, ha az mcrypt hiányzik a cookie "
"hitelesítéshez"

#: libraries/config/messages.inc.php:311
msgid "mcrypt warning"
msgstr "mcrypt figyelmeztetés"

#: libraries/config/messages.inc.php:312
msgid ""
"The number of bytes a script is allowed to allocate, eg. [kbd]32M[/kbd] "
"([kbd]0[/kbd] for no limit)"
msgstr ""
"Egy parancsfájl számára a lefoglaláshoz engedélyezett bájtok száma, pl. [kbd]"
"32M[/kbd] (korlátlan: [kbd]0[/kbd])"

#: libraries/config/messages.inc.php:313
msgid "Memory limit"
msgstr "A memória korlátozása"

#: libraries/config/messages.inc.php:314
msgid "These are Edit, Inline edit, Copy and Delete links"
msgstr "Ezek a Szerkesztés, Inline szerkesztés, Másolás és Törlés linkek"

#: libraries/config/messages.inc.php:315
msgid "Show table row links on left side"
msgstr "A sorhoz tartozó linkek mutatása a bal oldalon"

#: libraries/config/messages.inc.php:316
msgid "Show table row links on right side"
msgstr "A sorhoz tartozó linkek mutatása a jobb oldalon"

#: libraries/config/messages.inc.php:317
msgid "Use natural order for sorting table and database names"
msgstr ""
"Használjon természetes rendezést a tábla, és adatbázis nevek sorrendjéhez"

#: libraries/config/messages.inc.php:318
msgid "Natural order"
msgstr "Természetes rendezés"

#: libraries/config/messages.inc.php:319 libraries/config/messages.inc.php:329
msgid "Use only icons, only text or both"
msgstr "Csak ikonok, csak szöveg, vagy mindkettő használata"

#: libraries/config/messages.inc.php:320
msgid "Iconic navigation bar"
msgstr "Navigációs sáv ikonokkal"

#: libraries/config/messages.inc.php:321
msgid "use GZip output buffering for increased speed in HTTP transfers"
msgstr ""
"A GZip-kimenet pufferelése a HTTP-átvitelekben megnövekedett sebességhez"

#: libraries/config/messages.inc.php:322
msgid "GZip output buffering"
msgstr "GZip-kimenet pufferelése"

#: libraries/config/messages.inc.php:323
msgid ""
"[kbd]SMART[/kbd] - i.e. descending order for columns of type TIME, DATE, "
"DATETIME and TIMESTAMP, ascending order otherwise"
msgstr ""
"[kbd]SMART[/kbd] - pl. a TIME, DATE, DATETIME és TIMESTAMP típusú mezők "
"sorrendje csökkenő, egyéb esetben növekvő"

#: libraries/config/messages.inc.php:324
msgid "Default sorting order"
msgstr "Alapértelmezett rendezési mód"

#: libraries/config/messages.inc.php:325
msgid "Use persistent connections to MySQL databases"
msgstr "Állandó kapcsolatok használata a MySQL adatbázisokhoz"

#: libraries/config/messages.inc.php:326
msgid "Persistent connections"
msgstr "Állandó kapcsolatok"

#: libraries/config/messages.inc.php:327
msgid ""
"Disable the default warning that is displayed on the database details "
"Structure page if any of the required tables for the phpMyAdmin "
"configuration storage could not be found"
msgstr ""
"Letiltja az alapértelmezett figyelmeztetést az adatbázis részleteinél, ha a "
"phpMyAdmin konfigurációs  tárolóhoz tartozó adatbázistáblák közül valamelyik "
"nem található"

#: libraries/config/messages.inc.php:328
#, fuzzy
msgid "Missing phpMyAdmin configuration storage tables"
msgstr "Hiányzó táblák a phpMyAdmin konfigurációs tárolóhoz"

#: libraries/config/messages.inc.php:330
msgid "Iconic table operations"
msgstr "Ikonos táblaműveletek"

#: libraries/config/messages.inc.php:331
msgid "Disallow BLOB and BINARY columns from editing"
msgstr "A BLOB vagy a BLOB és BINARY mezők módosításának tiltása"

#: libraries/config/messages.inc.php:332
msgid "Protect binary columns"
msgstr "A bináris mezők védelme"

#: libraries/config/messages.inc.php:333
msgid ""
"Enable if you want DB-based query history (requires phpMyAdmin configuration "
"storage). If disabled, this utilizes JS-routines to display query history "
"(lost by window close)."
msgstr ""
"Engedélyezze, ha adatbázis alapú lekérdezési előzményeket szeretne (pmadb "
"szükséges hozzá). Ha letiltja, akkor JS-rutinokat használ fel a lekérdezési "
"előzmények megjelenítéséhez (ablak bezárásakor elvész)."

#: libraries/config/messages.inc.php:334
msgid "Permanent query history"
msgstr "Állandó lekérdezési előzmények"

#: libraries/config/messages.inc.php:336
msgid "How many queries are kept in history"
msgstr "Hány lekérdezés tartandó meg az előzményekben"

#: libraries/config/messages.inc.php:337
msgid "Query history length"
msgstr "A lekérdezési előzmények hossza"

#: libraries/config/messages.inc.php:338
msgid "Tab displayed when opening a new query window"
msgstr "Új lekérdezési ablak megnyitásakor fül megjelenítése"

#: libraries/config/messages.inc.php:339
msgid "Default query window tab"
msgstr "Alapértelmezett lekérdezési ablak fül"

#: libraries/config/messages.inc.php:340
msgid "Query window height (in pixels)"
msgstr "Lekérdezési ablak magassága (pixelekben)"

#: libraries/config/messages.inc.php:341
msgid "Query window height"
msgstr "Lekérdezés ablak magassága"

#: libraries/config/messages.inc.php:342
msgid "Query window width (in pixels)"
msgstr "Lekérdezés ablak szélessége (pixelekben)"

#: libraries/config/messages.inc.php:343
msgid "Query window width"
msgstr "Lekérdezés ablak szélessége"

#: libraries/config/messages.inc.php:344
msgid "Select which functions will be used for character set conversion"
msgstr "Válassza ki a karakterkészlet-konvertáláshoz használandó funkciókat"

#: libraries/config/messages.inc.php:345
msgid "Recoding engine"
msgstr "Átkódoló motor"

#: libraries/config/messages.inc.php:346
msgid "Repeat the headers every X cells, [kbd]0[/kbd] deactivates this feature"
msgstr ""
"Megismétli a fejléceket minden X cellánként, a [kbd]0[/kbd] kikapcsolja ezt "
"a lehetőséget"

#: libraries/config/messages.inc.php:347
msgid "Repeat headers"
msgstr "Fejlécek kijavítása"

#: libraries/config/messages.inc.php:348
msgid "Show help button instead of Documentation text"
msgstr "Mutassa a Segítség gombot a Dokumentáció szöveg helyett"

#: libraries/config/messages.inc.php:349
msgid "Show help button"
msgstr "Segítség gomb mutatása"

#: libraries/config/messages.inc.php:351
msgid "Directory where exports can be saved on server"
msgstr "A könyvtár, melybe az exportálások menthetők a szerveren"

#: libraries/config/messages.inc.php:352
msgid "Save directory"
msgstr "Mentési könyvtár"

#: libraries/config/messages.inc.php:353
msgid "Leave blank if not used"
msgstr "Hagyja üresen, ha nem használja"

#: libraries/config/messages.inc.php:354
msgid "Host authorization order"
msgstr "Az állomás hitelesítési sorrendje"

#: libraries/config/messages.inc.php:355
msgid "Leave blank for defaults"
msgstr "Hagyja üresen az alapértelmezésekhez"

#: libraries/config/messages.inc.php:356
msgid "Host authorization rules"
msgstr "Az állomás hitelesítési szabályai"

#: libraries/config/messages.inc.php:357
msgid "Allow logins without a password"
msgstr "A jelszó nélküli bejelentkezés engedélyezése"

#: libraries/config/messages.inc.php:358
msgid "Allow root login"
msgstr "A root bejelentkezés engedélyezése"

#: libraries/config/messages.inc.php:359
msgid "HTTP Basic Auth Realm name to display when doing HTTP Auth"
msgstr "HTTP Basic Auth Realm neve, ami HTTP hitelesítés közben jelenik meg"

#: libraries/config/messages.inc.php:360
msgid "HTTP Realm"
msgstr "HTTP Realm"

#: libraries/config/messages.inc.php:361
msgid ""
"The path for the config file for [a@http://swekey.com]SweKey hardware "
"authentication[/a] (not located in your document root; suggested: /etc/"
"swekey.conf)"
msgstr ""
"A [a@http://swekey.com]SweKey hardveres hitelesítés[/a] konfigurációs "
"fájljának elérési útja (nem a dokumentumgyökérben található; javaslat: /etc/"
"swekey.conf)"

#: libraries/config/messages.inc.php:362
msgid "SweKey config file"
msgstr "SweKey konfigurációs fájl"

#: libraries/config/messages.inc.php:363
msgid "Authentication method to use"
msgstr "Használandó hitelesítési módszer"

#: libraries/config/messages.inc.php:364 setup/frames/index.inc.php:126
msgid "Authentication type"
msgstr "Hitelesítés típusa"

#: libraries/config/messages.inc.php:365
msgid ""
"Leave blank for no [a@http://wiki.phpmyadmin.net/pma/bookmark]bookmark[/a] "
"support, suggested: [kbd]pma_bookmark[/kbd]"
msgstr ""
"Hagyja üresen, ha nincs [a@http://wiki.phpmyadmin.net/pma/bookmark]könyvjelző"
"[/a] támogatás, alapértelmezés: [kbd]pma_bookmark[/kbd]"

#: libraries/config/messages.inc.php:366
msgid "Bookmark table"
msgstr "Könyvjelzők táblája"

#: libraries/config/messages.inc.php:367
msgid ""
"Leave blank for no column comments/mime types, suggested: [kbd]"
"pma_column_info[/kbd]"
msgstr ""
"Hagyja üresen, ha nincs oszlopmegjegyzés/mime-típus, alapértelmezés: [kbd]"
"pma_column_info[/kbd]"

#: libraries/config/messages.inc.php:368
msgid "Column information table"
msgstr "Oszlopinformációs tábla"

#: libraries/config/messages.inc.php:369
msgid "Compress connection to MySQL server"
msgstr "A MySQL-szerverhez csatlakozás tömörítése"

#: libraries/config/messages.inc.php:370
msgid "Compress connection"
msgstr "A kapcsolat tömörítése"

#: libraries/config/messages.inc.php:371
msgid "How to connect to server, keep [kbd]tcp[/kbd] if unsure"
msgstr ""
"A szerverhez csatlakozás módja, hagyja meg a tcp értéket, ha nem biztos benne"

#: libraries/config/messages.inc.php:372
msgid "Connection type"
msgstr "Csatlakozás típusa"

#: libraries/config/messages.inc.php:373
msgid "Control user password"
msgstr "A kontrollfelhasználó jelszava"

#: libraries/config/messages.inc.php:374
msgid ""
"A special MySQL user configured with limited permissions, more information "
"available on [a@http://wiki.phpmyadmin.net/pma/controluser]wiki[/a]"
msgstr ""
"Korlátozott jogokkal rendelkező, speciális MySQL felhasználó, bővebben a "
"[a@http://wiki.phpmyadmin.net/pma/controluser]wiki[/a] címen olvashat róla"

#: libraries/config/messages.inc.php:375
msgid "Control user"
msgstr "Kontrollfelhasználó"

#: libraries/config/messages.inc.php:376
msgid "Count tables when showing database list"
msgstr "A táblák megszámolása az adatbázislista megjelenítésekor"

#: libraries/config/messages.inc.php:377
msgid "Count tables"
msgstr "Táblák megszámolása"

#: libraries/config/messages.inc.php:378
msgid ""
"Leave blank for no Designer support, suggested: [kbd]pma_designer_coords[/"
"kbd]"
msgstr ""
"Hagyja üresen, ha nem akar Tervező támogatást, alapértelmezés: [kbd]"
"pma_designer_coords[/kbd]"

#: libraries/config/messages.inc.php:379
msgid "Designer table"
msgstr "Tervező tábla"

#: libraries/config/messages.inc.php:380
msgid ""
"More information on [a@http://sf.net/support/tracker.php?aid=1849494]PMA bug "
"tracker[/a] and [a@http://bugs.mysql.com/19588]MySQL Bugs[/a]"
msgstr ""
"Bővebben a [a@http://sf.net/support/tracker.php?aid=1849494]PMA hibakövetőben"
"[/a] és a [a@http://bugs.mysql.com/19588]MySQL hibabejelentőben[/a] olvashat "
"róla"

#: libraries/config/messages.inc.php:381
msgid "Disable use of INFORMATION_SCHEMA"
msgstr "Az INFORMATION_SCHEMA használatának letiltása"

#: libraries/config/messages.inc.php:382
msgid "What PHP extension to use; you should use mysqli if supported"
msgstr ""
"Melyik PHP-kiterjesztés használandó, használja a mysqli kiterjesztést, ha "
"támogatott"

#: libraries/config/messages.inc.php:383
msgid "PHP extension to use"
msgstr "Használandó PHP-kiterjesztés"

#: libraries/config/messages.inc.php:384
msgid "Hide databases matching regular expression (PCRE)"
msgstr "A (PCRE) reguláris kifejezéssel megegyező adatbázisok elrejtése"

#: libraries/config/messages.inc.php:385
msgid "Hide databases"
msgstr "Adatbázisok elrejtése"

#: libraries/config/messages.inc.php:386
msgid ""
"Leave blank for no SQL query history support, suggested: [kbd]pma_history[/"
"kbd]"
msgstr ""
"Hagyja üresen, ha nincs szükség az SQL-lekérdezések előzményeinek "
"támogatására, alapértelmezés: [kbd]pma_history[/kbd]"

#: libraries/config/messages.inc.php:387
msgid "SQL query history table"
msgstr "SQL-lekérdezések előzményeinek táblája"

#: libraries/config/messages.inc.php:388
msgid "Hostname where MySQL server is running"
msgstr "Az állomás neve, ahol a MySQL-szerver fut"

#: libraries/config/messages.inc.php:389
msgid "Server hostname"
msgstr "A szerver állomásneve"

#: libraries/config/messages.inc.php:390
msgid "Logout URL"
msgstr "Kijelentkezési URL"

#: libraries/config/messages.inc.php:391
msgid "Try to connect without password"
msgstr "A csatlakozás jelszó nélküli megkísérlése"

#: libraries/config/messages.inc.php:392
msgid "Connect without password"
msgstr "Jelszó nélküli csatlakozás"

#: libraries/config/messages.inc.php:393
msgid ""
"You can use MySQL wildcard characters (% and _), escape them if you want to "
"use their literal instances, i.e. use [kbd]'my\\_db'[/kbd] and not "
"[kbd]'my_db'[/kbd]. Using this option you can sort database list, just enter "
"their names in order and use [kbd]*[/kbd] at the end to show the rest in "
"alphabetical order."
msgstr ""
"Használhatja a MySQL-karakterhelyettesítőket (% és _), vezérelheti őket, ha "
"akarja, a literális példányaik használatához, pl. használja a 'my\\_db' "
"alakot, s ne a 'my_db' alakot. Ezt a lehetőséget választva rendezhet "
"adatbázislistákat, beírva a nevüket sorrendben és használja a [kbd]*[/kbd]-t "
"a végén, hogy a többi abc-sorrendben jelenjen meg."

#: libraries/config/messages.inc.php:394
msgid "Show only listed databases"
msgstr "Csak a kilistázott adatbázisok megjelenítése"

#: libraries/config/messages.inc.php:395 libraries/config/messages.inc.php:432
msgid "Leave empty if not using config auth"
msgstr "Hagyja üresen, ha nem a konfigurációs hitelesítést használja"

#: libraries/config/messages.inc.php:396
msgid "Password for config auth"
msgstr "A konfigurációs hitelesítés jelszava"

#: libraries/config/messages.inc.php:397
msgid ""
"Leave blank for no PDF schema support, suggested: [kbd]pma_pdf_pages[/kbd]"
msgstr ""
"Hagyja üresen, ha nincs PDF-séma támogatás, alapértelmezés: [kbd]"
"pma_pdf_pages[/kbd]"

#: libraries/config/messages.inc.php:398
msgid "PDF schema: pages table"
msgstr "PDF-séma: pages table"

#: libraries/config/messages.inc.php:399
msgid ""
"Database used for relations, bookmarks, and PDF features. See [a@http://wiki."
"phpmyadmin.net/pma/pmadb]pmadb[/a] for complete information. Leave blank for "
"no support. Suggested: [kbd]phpmyadmin[/kbd]"
msgstr ""
"A kapcsolatokhoz, könyvjelzőkhöz és PDF-funkciókhoz használt adatbázis. A "
"teljes információt lásd a [a@http://wiki.phpmyadmin.net/pma/pmadb]pmadb[/a] "
"oldalon. Hagyja üresen, ha nincs szükség a támogatására. Alapértelmezés: "
"[kbd]phpmyadmin[/kbd]"

#: libraries/config/messages.inc.php:400
msgid "Database name"
msgstr "Adatbázis neve"

#: libraries/config/messages.inc.php:401
msgid "Port on which MySQL server is listening, leave empty for default"
msgstr ""
"A port, melyen a MySQL-szerver figyel, hagyja üresen, ha az alapértelmezett"

#: libraries/config/messages.inc.php:402
msgid "Server port"
msgstr "A szerver portja"

#: libraries/config/messages.inc.php:403
msgid ""
"Leave blank for no [a@http://wiki.phpmyadmin.net/pma/relation]relation-links"
"[/a] support, suggested: [kbd]pma_relation[/kbd]"
msgstr ""
"Hagyja üresen, ha nincs [a@http://wiki.phpmyadmin.net/pma/relation]relációs "
"hivatkozás[/a] támogatás, alapértelmezés: [kbd]pma_relation[/kbd]"

#: libraries/config/messages.inc.php:404
msgid "Relation table"
msgstr "Relációs tábla"

#: libraries/config/messages.inc.php:405
msgid "SQL command to fetch available databases"
msgstr "A meglévő adatbázisokat kiolvasó SQL-parancs"

#: libraries/config/messages.inc.php:406
msgid "SHOW DATABASES command"
msgstr "SHOW DATABASES parancs"

#: libraries/config/messages.inc.php:407
msgid ""
"See [a@http://wiki.phpmyadmin.net/pma/auth_types#signon]authentication types"
"[/a] for an example"
msgstr ""
"Lásd a [a@http://wiki.phpmyadmin.net/pma/auth_types#signon]hitelesítési "
"típusok[/a] példáját"

#: libraries/config/messages.inc.php:408
msgid "Signon session name"
msgstr "Az egyszeri bejelentkezési munkamenet neve"

#: libraries/config/messages.inc.php:409
msgid "Signon URL"
msgstr "Az egyszeri bejelentkezés URL-címe"

#: libraries/config/messages.inc.php:410
msgid "Socket on which MySQL server is listening, leave empty for default"
msgstr ""
"A szoftvercsatorna, melyen a MySQL-szerver figyel, hagyja üresen, ha az "
"alapértelmezett"

#: libraries/config/messages.inc.php:411
msgid "Server socket"
msgstr "A szerver szoftvercsatornája"

#: libraries/config/messages.inc.php:412
msgid "Enable SSL for connection to MySQL server"
msgstr "SSL engedélyezése a MySQL-szerverhez való csatlakozáshoz"

#: libraries/config/messages.inc.php:413
msgid "Use SSL"
msgstr "SSL használata"

#: libraries/config/messages.inc.php:414
msgid ""
"Leave blank for no PDF schema support, suggested: [kbd]pma_table_coords[/kbd]"
msgstr ""
"Hagyja üresen, ha nincs PDF-séma támogatás, alapértelmezés: [kbd]"
"pma_table_coords[/kbd]"

#: libraries/config/messages.inc.php:415
msgid "PDF schema: table coordinates"
msgstr "PDF-séma: table coordinates"

#: libraries/config/messages.inc.php:416
#, fuzzy
#| msgid ""
#| "Table to describe the display fields, leave blank for no support; "
#| "suggested: [kbd]pma_table_info[/kbd]"
msgid ""
"Table to describe the display columns, leave blank for no support; "
"suggested: [kbd]pma_table_info[/kbd]"
msgstr ""
"A megjelenítendő mezők táblája, hagyja üresen, ha ne támogassa; "
"alapértelmezés: [kbd]pma_table_info[/kbd]"

#: libraries/config/messages.inc.php:417
#, fuzzy
#| msgid "Display fields table"
msgid "Display columns table"
msgstr "Megjelenítendő mezők táblája"

#: libraries/config/messages.inc.php:418
msgid ""
"Whether a DROP DATABASE IF EXISTS statement will be added as first line to "
"the log when creating a database."
msgstr ""

#: libraries/config/messages.inc.php:419
msgid "Add DROP DATABASE"
msgstr ""

#: libraries/config/messages.inc.php:420
msgid ""
"Whether a DROP TABLE IF EXISTS statement will be added as first line to the "
"log when creating a table."
msgstr ""

#: libraries/config/messages.inc.php:421
msgid "Add DROP TABLE"
msgstr ""

#: libraries/config/messages.inc.php:422
msgid ""
"Whether a DROP VIEW IF EXISTS statement will be added as first line to the "
"log when creating a view."
msgstr ""

#: libraries/config/messages.inc.php:423
msgid "Add DROP VIEW"
msgstr ""

#: libraries/config/messages.inc.php:424
msgid "Defines the list of statements the auto-creation uses for new versions."
msgstr ""

#: libraries/config/messages.inc.php:425
#, fuzzy
#| msgid "Statements"
msgid "Statements to track"
msgstr "Utasítások"

#: libraries/config/messages.inc.php:426
#, fuzzy
#| msgid ""
#| "Leave blank for no SQL query history support, suggested: [kbd]pma_history"
#| "[/kbd]"
msgid ""
"Leave blank for no SQL query tracking support, suggested: [kbd]pma_tracking[/"
"kbd]"
msgstr ""
"Hagyja üresen, ha nincs szükség az SQL-lekérdezések előzményeinek "
"támogatására, alapértelmezés: [kbd]pma_history[/kbd]"

#: libraries/config/messages.inc.php:427
#, fuzzy
#| msgid "SQL query history table"
msgid "SQL query tracking table"
msgstr "SQL-lekérdezések előzményeinek táblája"

#: libraries/config/messages.inc.php:428
msgid ""
"Whether the tracking mechanism creates versions for tables and views "
"automatically."
msgstr ""

#: libraries/config/messages.inc.php:429
#, fuzzy
#| msgid "Automatic recovery mode"
msgid "Automatically create versions"
msgstr "Automatikus helyreállítási mód"

#: libraries/config/messages.inc.php:430
#, fuzzy
#| msgid ""
#| "Leave blank for no SQL query history support, suggested: [kbd]pma_history"
#| "[/kbd]"
msgid ""
"Leave blank for no user preferences storage in database, suggested: [kbd]"
"pma_config[/kbd]"
msgstr ""
"Hagyja üresen, ha nincs szükség az SQL-lekérdezések előzményeinek "
"támogatására, alapértelmezés: [kbd]pma_history[/kbd]"

#: libraries/config/messages.inc.php:431
msgid "User preferences storage table"
msgstr ""

#: libraries/config/messages.inc.php:433
msgid "User for config auth"
msgstr "A konfigurációs hitelesítés felhasználóneve"

#: libraries/config/messages.inc.php:434
msgid ""
"Disable if you know that your pma_* tables are up to date. This prevents "
"compatibility checks and thereby increases performance"
msgstr ""
"Tiltsa le, ha tudja, hogy a pma_* táblák naprakészek. Ez megelőzi a "
"kompatibilitási ellenőrzéseket, s ezáltal növeli a teljesítményt"

#: libraries/config/messages.inc.php:435
msgid "Verbose check"
msgstr "Részletes ellenőrzés"

#: libraries/config/messages.inc.php:436
msgid ""
"A user-friendly description of this server. Leave blank to display the "
"hostname instead."
msgstr ""
"A szerver felhasználóbarát leírása. Hagyja üresen az állomásnév "
"megjelenítéséhez."

#: libraries/config/messages.inc.php:437
msgid "Verbose name of this server"
msgstr "A szerver részletes neve"

#: libraries/config/messages.inc.php:438
#, fuzzy
#| msgid ""
#| "Whether a user should be displayed a &quot;show all (records)&quot; button"
msgid "Whether a user should be displayed a &quot;show all (rows)&quot; button"
msgstr ""
"Meg kell-e jeleníteni egy felhasználó számára az &quot;az összes (rekord) "
"megjelenítése&quot; gombot"

#: libraries/config/messages.inc.php:439
msgid "Allow to display all the rows"
msgstr "Az összes sor megjelenítésének engedélyezése"

#: libraries/config/messages.inc.php:440
msgid ""
"Please note that enabling this has no effect with [kbd]config[/kbd] "
"authentication mode because the password is hard coded in the configuration "
"file; this does not limit the ability to execute the same command directly"
msgstr ""
"Megjegyzendő, hogy ennek az engedélyezése nincs hatással a [kbd]config[/kbd] "
"hitelesítési módra, mert a jelszót a konfigurációs fájl tartalmazza, ami "
"közvetlenül nem korlátozza ugyanazon parancs végrehajtásának a lehetőségét."

#: libraries/config/messages.inc.php:441
msgid "Show password change form"
msgstr "A jelszómódosító űrlap megjelenítése"

#: libraries/config/messages.inc.php:442
msgid "Show create database form"
msgstr "Az adatbázis létrehozása űrlap megjelenítése"

#: libraries/config/messages.inc.php:443
msgid ""
"Defines whether or not type fields should be initially displayed in edit/"
"insert mode"
msgstr ""

#: libraries/config/messages.inc.php:444
#, fuzzy
#| msgid "Show open tables"
msgid "Show field types"
msgstr "Nyitott táblák megjelenítése"

#: libraries/config/messages.inc.php:445
msgid "Display the function fields in edit/insert mode"
msgstr "Szerkesztés/beszúrás módban a függvénymezők megjelenítése"

#: libraries/config/messages.inc.php:446
msgid "Show function fields"
msgstr "A függvénymezők megjelenítése"

#: libraries/config/messages.inc.php:447
msgid ""
"Shows link to [a@http://php.net/manual/function.phpinfo.php]phpinfo()[/a] "
"output"
msgstr ""
"Megjeleníti a [a@http://php.net/manual/function.phpinfo.php]phpinfo()[/a] "
"kimenetre mutató hivatkozást"

#: libraries/config/messages.inc.php:448
msgid "Show phpinfo() link"
msgstr "A phpinfo() hivatkozás megjelenítése"

#: libraries/config/messages.inc.php:449
msgid "Show detailed MySQL server information"
msgstr "A MySQL-szerver részletes adatainak megjelenítése"

#: libraries/config/messages.inc.php:450
msgid "Defines whether SQL queries generated by phpMyAdmin should be displayed"
msgstr ""
"Meghatározza, hogy meg kell-e jeleníteni a phpMyAdmin által generált SQL-"
"lekérdezéseket"

#: libraries/config/messages.inc.php:451
msgid "Show SQL queries"
msgstr "Az SQL-lekérdezések megjelenítése"

#: libraries/config/messages.inc.php:452
msgid "Allow to display database and table statistics (eg. space usage)"
msgstr ""
"Az adatbázis- és táblastatisztika megjelenítésének engedélyezése (pl. "
"területhasználat)"

#: libraries/config/messages.inc.php:453
msgid "Show statistics"
msgstr "A statisztika megjelenítése"

#: libraries/config/messages.inc.php:454
msgid ""
"If tooltips are enabled and a database comment is set, this will flip the "
"comment and the real name"
msgstr ""
"Ha engedélyezettek az eszközleírások, s ha megadták az adatbázis "
"megjegyzését, akkor ez tükrözi a megjegyzést és a valódi nevet"

#: libraries/config/messages.inc.php:455
msgid "Display database comment instead of its name"
msgstr "Az adatbázis megjegyzésének megjelenítése a neve helyett"

#: libraries/config/messages.inc.php:456
msgid ""
"When setting this to [kbd]nested[/kbd], the alias of the table name is only "
"used to split/nest the tables according to the $cfg"
"['LeftFrameTableSeparator'] directive, so only the folder is called like the "
"alias, the table name itself stays unchanged"
msgstr ""
"E beállítás [kbd]beágyazottra[/kbd] állításakor a táblanév alias kerül csak "
"felhasználásra a táblák felosztásához/beágyazásához a $cfg"
"['LeftFrameTableSeparator'] utasítás alapján, ezért csak a mappát hívják "
"úgy, mint az aliast, a táblanév változatlan marad."

#: libraries/config/messages.inc.php:457
msgid "Display table comment instead of its name"
msgstr "A tábla megjegyzésének megjelenítése a neve helyett"

#: libraries/config/messages.inc.php:458
msgid "Display table comments in tooltips"
msgstr "A tábla megjegyzéseinek megjelenítése az eszközleírásokban"

#: libraries/config/messages.inc.php:459
msgid ""
"Mark used tables and make it possible to show databases with locked tables"
msgstr ""
"A használt táblák megjelölése, s a zárolt táblákat tartalmazó adatbázisok "
"láthatóvá tétele"

#: libraries/config/messages.inc.php:460
msgid "Skip locked tables"
msgstr "A zárolt táblák kihagyása"

#: libraries/config/messages.inc.php:465
msgid "Requires SQL Validator to be enabled"
msgstr ""

#: libraries/config/messages.inc.php:467
#: libraries/display_change_password.lib.php:40
#: libraries/replication_gui.lib.php:61 libraries/replication_gui.lib.php:62
#: libraries/replication_gui.lib.php:337 libraries/replication_gui.lib.php:341
#: libraries/replication_gui.lib.php:351 server_privileges.php:778
#: server_privileges.php:782 server_privileges.php:793
#: server_privileges.php:1608 server_synchronize.php:1190
msgid "Password"
msgstr "Jelszó"

#: libraries/config/messages.inc.php:468
msgid ""
"[strong]Warning:[/strong] requires PHP SOAP extension or PEAR SOAP to be "
"installed"
msgstr ""

#: libraries/config/messages.inc.php:469
msgid "Enable SQL Validator"
msgstr ""

#: libraries/config/messages.inc.php:470
msgid ""
"If you have a custom username, specify it here (defaults to [kbd]anonymous[/"
"kbd])"
msgstr ""

#: libraries/config/messages.inc.php:471 tbl_tracking.php:454
#: tbl_tracking.php:511
#, fuzzy
msgid "Username"
msgstr "Felhasználónév:"

#: libraries/config/messages.inc.php:472
msgid ""
"Suggest a database name on the &quot;Create Database&quot; form (if "
"possible) or keep the text field empty"
msgstr ""
"Javaslat adatbázisnévre az &quot;Adatbázis létrehozása&quot; űrlapon (ha "
"lehet), vagy maradjon üres a szövegmező"

#: libraries/config/messages.inc.php:473
msgid "Suggest new database name"
msgstr "Új adatbázisnév javasolása"

#: libraries/config/messages.inc.php:474
msgid "A warning is displayed on the main page if Suhosin is detected"
msgstr ""

#: libraries/config/messages.inc.php:475
msgid "Suhosin warning"
msgstr ""

#: libraries/config/messages.inc.php:476
msgid ""
"Textarea size (columns) in edit mode, this value will be emphasized for SQL "
"query textareas (*2) and for query window (*1.25)"
msgstr ""

#: libraries/config/messages.inc.php:477
#, fuzzy
#| msgid "CHAR textarea columns"
msgid "Textarea columns"
msgstr "CHAR szövegterület oszlopai"

#: libraries/config/messages.inc.php:478
msgid ""
"Textarea size (rows) in edit mode, this value will be emphasized for SQL "
"query textareas (*2) and for query window (*1.25)"
msgstr ""

#: libraries/config/messages.inc.php:479
#, fuzzy
#| msgid "CHAR textarea rows"
msgid "Textarea rows"
msgstr "CHAR szövegterület sorai"

#: libraries/config/messages.inc.php:480
msgid "Title of browser window when a database is selected"
msgstr ""

#: libraries/config/messages.inc.php:482
msgid "Title of browser window when nothing is selected"
msgstr ""

#: libraries/config/messages.inc.php:483
#, fuzzy
#| msgid "Default table tab"
msgid "Default title"
msgstr "Alapértelmezett tábla fül"

#: libraries/config/messages.inc.php:484
msgid "Title of browser window when a server is selected"
msgstr ""

#: libraries/config/messages.inc.php:486
msgid "Title of browser window when a table is selected"
msgstr ""

#: libraries/config/messages.inc.php:488
msgid ""
"Input proxies as [kbd]IP: trusted HTTP header[/kbd]. The following example "
"specifies that phpMyAdmin should trust a HTTP_X_FORWARDED_FOR (X-Forwarded-"
"For) header coming from the proxy 1.2.3.4:[br][kbd]1.2.3.4: "
"HTTP_X_FORWARDED_FOR[/kbd]"
msgstr ""
"Proxyk bevitele [kbd]IP: megbízható HTTP fejlécként[/kbd]. A következő példa "
"határozza meg, hogy a phpMyAdmin megbízzon-e az 1.2.3.4 proxytól érkező "
"HTTP_X_FORWARDED_FOR (X-Forwarded-For) fejlécben:[br][kbd]1.2.3.4: "
"HTTP_X_FORWARDED_FOR[/kbd]"

#: libraries/config/messages.inc.php:489
msgid "List of trusted proxies for IP allow/deny"
msgstr "A megbízható proxyk listája az IP engedélyezéshez/elutasításhoz"

#: libraries/config/messages.inc.php:490
msgid "Directory on server where you can upload files for import"
msgstr "A szerveren lévő könyvtár, melybe feltöltheti az importálandó fájlokat"

#: libraries/config/messages.inc.php:491
msgid "Upload directory"
msgstr "Feltöltések könyvtára"

#: libraries/config/messages.inc.php:492
msgid "Allow for searching inside the entire database"
msgstr "A teljes adatbázisban történő keresés engedélyezése"

#: libraries/config/messages.inc.php:493
msgid "Use database search"
msgstr "Adatbázis-kereső használata"

#: libraries/config/messages.inc.php:494
msgid ""
"When disabled, users cannot set any of the options below, regardless of the "
"checkbox on the right"
msgstr ""

#: libraries/config/messages.inc.php:495
msgid "Enable the Developer tab in settings"
msgstr ""

#: libraries/config/messages.inc.php:496
msgid ""
"Show affected rows of each statement on multiple-statement queries. See "
"libraries/import.lib.php for defaults on how many queries a statement may "
"contain."
msgstr ""
"Több utasításból álló lekérdezések esetén mindegyik utasítás érintett "
"sorainak megjelenítése. Egy utasítás által tartalmazható lekérdezések "
"számának alapértelmezéseit lásd libraries/import.lib.php fájlban."

#: libraries/config/messages.inc.php:497
msgid "Verbose multiple statements"
msgstr "Részletes, több utasítás"

#: libraries/config/messages.inc.php:498 setup/frames/index.inc.php:241
msgid "Check for latest version"
msgstr "Új verzió ellenőrzése"

#: libraries/config/messages.inc.php:499
msgid "Enables check for latest version on main phpMyAdmin page"
msgstr ""

#: libraries/config/messages.inc.php:500 setup/lib/index.lib.php:118
#: setup/lib/index.lib.php:125 setup/lib/index.lib.php:142
#: setup/lib/index.lib.php:149 setup/lib/index.lib.php:157
#: setup/lib/index.lib.php:161 setup/lib/index.lib.php:164
#: setup/lib/index.lib.php:200
msgid "Version check"
msgstr "Verzió-ellenőrzés"

#: libraries/config/messages.inc.php:501
msgid ""
"Enable [a@http://en.wikipedia.org/wiki/ZIP_(file_format)]ZIP[/a] compression "
"for import and export operations"
msgstr ""
"A [a@http://en.wikipedia.org/wiki/ZIP_(file_format)]ZIP[/a] tömörítés "
"engedélyezése az importálási és az exportálási műveletekhez"

#: libraries/config/messages.inc.php:502
msgid "ZIP"
msgstr "ZIP"

#: libraries/config/setup.forms.php:41
#, fuzzy
#| msgid "Host authentication order"
msgid "Config authentication"
msgstr "Az állomás hitelesítési sorrendje"

#: libraries/config/setup.forms.php:45
#, fuzzy
#| msgid "Host authentication order"
msgid "Cookie authentication"
msgstr "Az állomás hitelesítési sorrendje"

#: libraries/config/setup.forms.php:48
#, fuzzy
#| msgid "Host authentication order"
msgid "HTTP authentication"
msgstr "Az állomás hitelesítési sorrendje"

#: libraries/config/setup.forms.php:51
#, fuzzy
#| msgid "Host authentication order"
msgid "Signon authentication"
msgstr "Az állomás hitelesítési sorrendje"

#: libraries/config/setup.forms.php:240
#: libraries/config/user_preferences.forms.php:144 libraries/import/ldi.php:34
msgid "CSV using LOAD DATA"
msgstr "CSV a LOAD DATA használatával"

#: libraries/config/setup.forms.php:249 libraries/config/setup.forms.php:343
#: libraries/config/user_preferences.forms.php:152
#: libraries/config/user_preferences.forms.php:245 libraries/export/xls.php:17
#: libraries/import/xls.php:20
msgid "Excel 97-2003 XLS Workbook"
msgstr ""

#: libraries/config/setup.forms.php:252 libraries/config/setup.forms.php:347
#: libraries/config/user_preferences.forms.php:155
#: libraries/config/user_preferences.forms.php:249
#: libraries/export/xlsx.php:17 libraries/import/xlsx.php:20
msgid "Excel 2007 XLSX Workbook"
msgstr ""

#: libraries/config/setup.forms.php:255 libraries/config/setup.forms.php:356
#: libraries/config/user_preferences.forms.php:158
#: libraries/config/user_preferences.forms.php:258 libraries/export/ods.php:17
#: libraries/import/ods.php:22
msgid "Open Document Spreadsheet"
msgstr "Open Document munkafüzet"

#: libraries/config/setup.forms.php:262
#: libraries/config/user_preferences.forms.php:165
msgid "Quick"
msgstr ""

#: libraries/config/setup.forms.php:266
#: libraries/config/user_preferences.forms.php:169
#, fuzzy
#| msgid "Custom color"
msgid "Custom"
msgstr "Egyéni szín"

#: libraries/config/setup.forms.php:287
#: libraries/config/user_preferences.forms.php:189
msgid "Database export options"
msgstr "Adatbázis exportálási beállításai"

#: libraries/config/setup.forms.php:320
#: libraries/config/user_preferences.forms.php:222
#: libraries/export/excel.php:17
msgid "CSV for MS Excel"
msgstr "MS Excel CSV adat"

#: libraries/config/setup.forms.php:351
#: libraries/config/user_preferences.forms.php:253
#: libraries/export/htmlword.php:17
msgid "Microsoft Word 2000"
msgstr "Microsoft Word 2000"

#: libraries/config/setup.forms.php:360
#: libraries/config/user_preferences.forms.php:262 libraries/export/odt.php:21
msgid "Open Document Text"
msgstr "Open Document szöveges dokumentum"

#: libraries/config/validate.lib.php:202 libraries/config/validate.lib.php:209
msgid "Could not connect to MySQL server"
msgstr "Nem lehetett kapcsolódni a MySQL-szerverhez"

#: libraries/config/validate.lib.php:234
msgid "Empty username while using config authentication method"
msgstr ""
"A felhasználónév kiürítése a konfiguráció hitelesítési módszerének "
"használatakor"

#: libraries/config/validate.lib.php:238
msgid "Empty signon session name while using signon authentication method"
msgstr ""
"A bejelentkezési munkamenet nevének kiürítése az egyszeri bejelentkezési "
"hitelesítési módszer használatakor"

#: libraries/config/validate.lib.php:242
msgid "Empty signon URL while using signon authentication method"
msgstr ""
"A bejelentkezési URL kiürítése az egyszeri bejelentkezési módszer "
"használatakor"

#: libraries/config/validate.lib.php:276
msgid "Empty phpMyAdmin control user while using pmadb"
msgstr "A phpMyAdmin vezérlő felhasználó kiürítése a pmadb használatakor"

#: libraries/config/validate.lib.php:280
msgid "Empty phpMyAdmin control user password while using pmadb"
msgstr ""
"A phpMyAdmin vezérlő felhasználói jelszó kiürítése a pmadb használatakor"

#: libraries/config/validate.lib.php:367
#, php-format
msgid "Incorrect IP address: %s"
msgstr "A következő IP-cím hibás: %s"

#. l10n: Language to use for PHP documentation, please use only languages which do exist in official documentation.
#: libraries/core.lib.php:264
msgctxt "PHP documentation language"
msgid "en"
msgstr "en"

#: libraries/core.lib.php:278
#, php-format
msgid "The %s extension is missing. Please check your PHP configuration."
msgstr ""

#: libraries/db_events.inc.php:14 libraries/db_events.inc.php:16
#: libraries/export/sql.php:493
msgid "Events"
msgstr "Események"

#: libraries/db_events.inc.php:24 libraries/db_routines.inc.php:35
#: libraries/display_create_table.lib.php:51 libraries/tbl_triggers.lib.php:26
#: setup/frames/index.inc.php:125
msgid "Name"
msgstr "Név"

#: libraries/db_links.inc.php:42 libraries/db_links.inc.php:43
#: libraries/db_links.inc.php:44
msgid "Database seems to be empty!"
msgstr "Üresnek tűnik az adatbázis!"

#: libraries/db_links.inc.php:66 libraries/relation.lib.php:143
#: libraries/tbl_links.inc.php:90
msgid "Tracking"
msgstr ""

#: libraries/db_links.inc.php:71
msgid "Query"
msgstr "Lekérdezés"

#: libraries/db_links.inc.php:76 libraries/relation.lib.php:139
msgid "Designer"
msgstr "Tervező"

#: libraries/db_links.inc.php:93 libraries/server_links.inc.php:64
#: server_privileges.php:119 server_privileges.php:1802
#: server_privileges.php:2152 test/theme.php:116
msgid "Privileges"
msgstr "Jogok"

#: libraries/db_routines.inc.php:24 libraries/db_routines.inc.php:26
msgid "Routines"
msgstr "Eljárások"

#: libraries/db_routines.inc.php:37
msgid "Return type"
msgstr "Típus visszaadása"

#: libraries/db_structure.lib.php:48 libraries/display_tbl.lib.php:1923
msgid ""
"May be approximate. See [a@./Documentation.html#faq3_11@Documentation]FAQ "
"3.11[/a]"
msgstr "Becsült érték lehet. Lásd: GYIK 3.11"

#: libraries/dbi/mysql.dbi.lib.php:111 libraries/dbi/mysqli.dbi.lib.php:122
msgid "Connection for controluser as defined in your configuration failed."
msgstr ""
"A konfigurációban meghatározott kapcsolat a kontrollfelhasználó számára nem "
"sikerült."

#: libraries/dbi/mysql.dbi.lib.php:361 libraries/dbi/mysql.dbi.lib.php:363
#: libraries/dbi/mysqli.dbi.lib.php:417
msgid "The server is not responding"
msgstr "A szerver nem válaszol"

#: libraries/dbi/mysql.dbi.lib.php:361 libraries/dbi/mysqli.dbi.lib.php:417
msgid "(or the local MySQL server's socket is not correctly configured)"
msgstr ""
"(vagy nem megfelelően állították be a helyi MySQL szerver "
"szoftvercsatornáját)"

#: libraries/dbi/mysql.dbi.lib.php:370 tbl_structure.php:703
msgid "Details..."
msgstr "Részletek..."

#: libraries/display_change_password.lib.php:29 main.php:94
#: user_password.php:119 user_password.php:137
msgid "Change password"
msgstr "Jelszó megváltoztatása"

#: libraries/display_change_password.lib.php:34
#: libraries/replication_gui.lib.php:347 server_privileges.php:789
msgid "No Password"
msgstr "Nincs jelszó"

#: libraries/display_change_password.lib.php:45
#: libraries/replication_gui.lib.php:355 libraries/replication_gui.lib.php:358
#: server_privileges.php:797 server_privileges.php:800
msgid "Re-type"
msgstr "Újraírás"

#: libraries/display_change_password.lib.php:51
msgid "Password Hashing"
msgstr "Jelszó kivonatolása"

#: libraries/display_change_password.lib.php:65
#, fuzzy
#| msgid "MySQL&nbsp;4.0 compatible"
msgid "MySQL 4.0 compatible"
msgstr "MySQL&nbsp;4.0 kompatibilis"

#: libraries/display_create_database.lib.php:21
#: libraries/display_create_database.lib.php:39
msgid "Create new database"
msgstr "Új adatbázis létrehozása"

#: libraries/display_create_database.lib.php:33
msgid "Create"
msgstr "Létrehozás"

#: libraries/display_create_database.lib.php:43 server_privileges.php:121
#: server_privileges.php:1493 server_replication.php:33
msgid "No Privileges"
msgstr "Nincs jog"

#: libraries/display_create_table.lib.php:46
#, php-format
msgid "Create table on database %s"
msgstr "Új tábla létrehozása a(z) %s adatbázisban"

#: libraries/display_create_table.lib.php:55
#, fuzzy
#| msgid "Number of fields"
msgid "Number of columns"
msgstr "Mezők száma"

#: libraries/display_export.lib.php:35
msgid "Could not load export plugins, please check your installation!"
msgstr ""
"Nem lehetett betölteni az exportáló beépülő modulokat. Kérjük, ellenőrizze a "
"telepítését!"

#: libraries/display_export.lib.php:87
#, fuzzy
#| msgid "Allows locking tables for the current thread."
msgid "Exporting databases from the current server"
msgstr "A jelenlegi szálon engedélyezi a táblák blokkolását."

#: libraries/display_export.lib.php:89
#, fuzzy, php-format
#| msgid "Create table on database %s"
msgid "Exporting tables from \"%s\" database"
msgstr "Új tábla létrehozása a(z) %s adatbázisban"

#: libraries/display_export.lib.php:91
#, fuzzy, php-format
#| msgid "Create table on database %s"
msgid "Exporting rows from \"%s\" table"
msgstr "Új tábla létrehozása a(z) %s adatbázisban"

#: libraries/display_export.lib.php:97
#, fuzzy
#| msgid "Export type"
msgid "Export Method:"
msgstr "Exportálás típusa"

#: libraries/display_export.lib.php:113
msgid "Quick - display only the minimal options"
msgstr ""

#: libraries/display_export.lib.php:129
#, fuzzy
#| msgid "Customize default export options"
msgid "Custom - display all possible options"
msgstr "Az exportálás alapértelmezett beállításainak testreszabása"

#: libraries/display_export.lib.php:137
#, fuzzy
#| msgid "Databases"
msgid "Database(s):"
msgstr "Adatbázisok"

#: libraries/display_export.lib.php:139
#, fuzzy
#| msgid "Tables"
msgid "Table(s):"
msgstr "Táblák"

#: libraries/display_export.lib.php:149
#, fuzzy
#| msgid "Rows"
msgid "Rows:"
msgstr "sor"

#: libraries/display_export.lib.php:157
msgid "Dump some row(s)"
msgstr ""

#: libraries/display_export.lib.php:159
#, fuzzy
#| msgid "Number of fields"
msgid "Number of rows:"
msgstr "Mezők száma"

#: libraries/display_export.lib.php:162
msgid "Row to begin at:"
msgstr ""

#: libraries/display_export.lib.php:173
msgid "Dump all rows"
msgstr ""

#: libraries/display_export.lib.php:181 libraries/display_export.lib.php:202
msgid "Output:"
msgstr ""

#: libraries/display_export.lib.php:188 libraries/display_export.lib.php:214
#, fuzzy, php-format
#| msgid "Save on server in %s directory"
msgid "Save on server in the directory <b>%s</b>"
msgstr "Mentés a szerver %s könyvtárában"

#: libraries/display_export.lib.php:206
#, fuzzy
#| msgid "Save as file"
msgid "Save output to a file"
msgstr "Mentés fájlként"

#: libraries/display_export.lib.php:227
#, fuzzy
#| msgid "File name template"
msgid "File name template:"
msgstr "Fájlnévsablon"

#: libraries/display_export.lib.php:229
msgid "@SERVER@ will become the server name"
msgstr ""

#: libraries/display_export.lib.php:231
msgid ", @DATABASE@ will become the database name"
msgstr ""

#: libraries/display_export.lib.php:233
msgid ", @TABLE@ will become the table name"
msgstr ""

#: libraries/display_export.lib.php:237
#, fuzzy, php-format
#| msgid ""
#| "This value is interpreted using %1$sstrftime%2$s, so you can use time "
#| "formatting strings. Additionally the following transformations will "
#| "happen: %3$s. Other text will be kept as is."
msgid ""
"This value is interpreted using %1$sstrftime%2$s, so you can use time "
"formatting strings. Additionally the following transformations will happen: %"
"3$s. Other text will be kept as is. See the %4$sFAQ%5$s for details."
msgstr ""
"Ennek az értéknek az értelmezése az %1$sstrftime%2$s használatával történik, "
"vagyis időformázó karakterláncokat használhat. A következő átalakításokra "
"kerül továbbá sor: %3$s. Más szöveg eredeti állapotában kerül megtartásra."

#: libraries/display_export.lib.php:275
msgid "use this for future exports"
msgstr ""

#: libraries/display_export.lib.php:281 libraries/display_import.lib.php:188
#: libraries/display_import.lib.php:201 libraries/sql_query_form.lib.php:517
msgid "Character set of the file:"
msgstr "A fájl karakterkészlete:"

#: libraries/display_export.lib.php:309
#, fuzzy
#| msgid "Compression"
msgid "Compression:"
msgstr "Tömörítés"

#: libraries/display_export.lib.php:311 libraries/display_tbl.lib.php:512
#: libraries/export/sql.php:945 libraries/tbl_properties.inc.php:578
#: pmd_general.php:510 server_privileges.php:1955 server_processlist.php:96
msgid "None"
msgstr "Nincs"

#: libraries/display_export.lib.php:313
#, fuzzy
#| msgid "\"zipped\""
msgid "zipped"
msgstr "\"zip tömörítés\""

#: libraries/display_export.lib.php:315
#, fuzzy
#| msgid "\"gzipped\""
msgid "gzipped"
msgstr "\"gzip tömörítés\""

#: libraries/display_export.lib.php:317
#, fuzzy
#| msgid "\"bzipped\""
msgid "bzipped"
msgstr "\"bzip tömörítés\""

#: libraries/display_export.lib.php:326
#, fuzzy
#| msgid "Save as file"
msgid "View output as text"
msgstr "Mentés fájlként"

#: libraries/display_export.lib.php:331 libraries/display_import.lib.php:244
#: libraries/export/codegen.php:37
#, fuzzy
#| msgid "Format"
msgid "Format:"
msgstr "Formátum"

#: libraries/display_export.lib.php:336
#, fuzzy
#| msgid "Transformation options"
msgid "Format-specific options:"
msgstr "Átalakítás beállításai"

#: libraries/display_export.lib.php:337
msgid ""
"Scroll down to fill in the options for the selected format and ignore the "
"options for other formats."
msgstr ""

#: libraries/display_export.lib.php:345 libraries/display_import.lib.php:260
#, fuzzy
#| msgid "Recoding engine"
msgid "Encoding Conversion:"
msgstr "Átkódoló motor"

#: libraries/display_import.lib.php:66
msgid ""
"The file being uploaded is probably larger than the maximum allowed size or "
"this is a known bug in webkit based (Safari, Google Chrome, Arora etc.) "
"browsers."
msgstr ""

#: libraries/display_import.lib.php:76
msgid "The file is being processed, please be patient."
msgstr ""

#: libraries/display_import.lib.php:98
msgid ""
"Please be patient, the file is being uploaded. Details about the upload are "
"not available."
msgstr ""

#: libraries/display_import.lib.php:129
#, fuzzy
#| msgid "Cannot log in to the MySQL server"
msgid "Importing into the current server"
msgstr "Nem lehet bejelentkezni a MySQL szerverre"

#: libraries/display_import.lib.php:131
#, fuzzy, php-format
msgid "Importing into the database \"%s\""
msgstr "Nincs adatbázis"

#: libraries/display_import.lib.php:133
#, fuzzy, php-format
msgid "Importing into the table \"%s\""
msgstr "Nincs adatbázis"

#: libraries/display_import.lib.php:139
#, fuzzy
#| msgid "File to import"
msgid "File to Import:"
msgstr "Importálandó fájl"

#: libraries/display_import.lib.php:156
#, php-format
msgid "File may be compressed (%s) or uncompressed."
msgstr ""

#: libraries/display_import.lib.php:158
msgid ""
"A compressed file's name must end in <b>.[format].[compression]</b>. "
"Example: <b>.sql.zip</b>"
msgstr ""

#: libraries/display_import.lib.php:178
msgid "File uploads are not allowed on this server."
msgstr "Ezen a szerveren a fájlfeltöltések nem engedélyezettek."

#: libraries/display_import.lib.php:208
#, fuzzy
#| msgid "Partial import"
msgid "Partial Import:"
msgstr "Részleges importálás"

#: libraries/display_import.lib.php:214
#, php-format
msgid ""
"Previous import timed out, after resubmitting will continue from position %d."
msgstr ""
"Az előző importálás időtúllépés miatt leállt, újraküldés után a(z) %d "
"pozíciótól folytatódik."

#: libraries/display_import.lib.php:221
#, fuzzy
#| msgid ""
#| "Allow the interruption of an import in case the script detects it is "
#| "close to the PHP timeout limit. This might be good way to import large "
#| "files, however it can break transactions."
msgid ""
"Allow the interruption of an import in case the script detects it is close "
"to the PHP timeout limit. <i>(This might be good way to import large files, "
"however it can break transactions.)</i>"
msgstr ""
"Az importálás megszakításának engedélyezése, ha a szkript észleli, hogy "
"közel van az időkorláthoz. Nagy fájlok importálásakor jól jöhet, azonban meg "
"tudja szakítani a tranzakciót."

#: libraries/display_import.lib.php:228
#, fuzzy
#| msgid "Number of records (queries) to skip from start"
msgid "Number of rows to skip, starting from the first row:"
msgstr "Az elejétől kihagyandó rekordok (lekérdezések) száma"

#: libraries/display_import.lib.php:250
msgid "Format-Specific Options:"
msgstr ""

#: libraries/display_select_lang.lib.php:44
#: libraries/display_select_lang.lib.php:45 setup/frames/index.inc.php:71
msgid "Language"
msgstr "Nyelv"

#: libraries/display_tbl.lib.php:386
#, php-format
msgid "%d is not valid row number."
msgstr "A(z) %d érvénytelen sorszám."

#: libraries/display_tbl.lib.php:392
#, fuzzy
#| msgid "row(s) starting from record #"
msgid "row(s) starting from row #"
msgstr "sor a következő számú rekordtól kezdődően:"

#: libraries/display_tbl.lib.php:397
msgid "horizontal"
msgstr "vízszintesen"

#: libraries/display_tbl.lib.php:398
msgid "horizontal (rotated headers)"
msgstr "vízszintesen (elforgatott fejlécek)"

#: libraries/display_tbl.lib.php:399
msgid "vertical"
msgstr "függőlegesen"

#: libraries/display_tbl.lib.php:405
#, php-format
msgid "in %s mode and repeat headers after %s cells"
msgstr "%s és a fejlécek megismétlése %s cella után"

#: libraries/display_tbl.lib.php:494
msgid "Sort by key"
msgstr "Kulcs szerinti rendezés"

#: libraries/display_tbl.lib.php:541 libraries/export/codegen.php:40
#: libraries/export/csv.php:31 libraries/export/excel.php:36
#: libraries/export/htmlword.php:32 libraries/export/json.php:26
#: libraries/export/latex.php:34 libraries/export/mediawiki.php:23
#: libraries/export/ods.php:28 libraries/export/odt.php:26
#: libraries/export/pdf.php:28 libraries/export/php_array.php:27
#: libraries/export/sql.php:55 libraries/export/texytext.php:30
#: libraries/export/xls.php:28 libraries/export/xlsx.php:28
#: libraries/export/xml.php:25 libraries/export/yaml.php:29
#: libraries/import.lib.php:1145 libraries/import.lib.php:1167
#: libraries/import/csv.php:32 libraries/import/docsql.php:34
#: libraries/import/ldi.php:48 libraries/import/ods.php:32
#: libraries/import/sql.php:19 libraries/import/xls.php:27
#: libraries/import/xlsx.php:27 libraries/import/xml.php:25 tbl_select.php:230
#: tbl_structure.php:848
msgid "Options"
msgstr "Beállítások"

#: libraries/display_tbl.lib.php:546 libraries/display_tbl.lib.php:556
#, fuzzy
#| msgid "Partial Texts"
msgid "Partial texts"
msgstr "Részleges szövegek"

#: libraries/display_tbl.lib.php:547 libraries/display_tbl.lib.php:560
#, fuzzy
#| msgid "Full Texts"
msgid "Full texts"
msgstr "Teljes szövegek"

#: libraries/display_tbl.lib.php:573
msgid "Relational key"
msgstr "Relációs kulcs"

#: libraries/display_tbl.lib.php:574
#, fuzzy
#| msgid "Relational display field"
msgid "Relational display column"
msgstr "Relációs megjelenítési mező"

#: libraries/display_tbl.lib.php:581
msgid "Show binary contents"
msgstr "Bináris tartalom megjelenítése"

#: libraries/display_tbl.lib.php:583
msgid "Show BLOB contents"
msgstr "BLOB-tartalom megjelenítése"

#: libraries/display_tbl.lib.php:593 libraries/relation.lib.php:123
#: libraries/tbl_properties.inc.php:142 transformation_overview.php:46
msgid "Browser transformation"
msgstr "Böngésző átalakítása"

#: libraries/display_tbl.lib.php:1188
msgid "Copy"
msgstr ""

#: libraries/display_tbl.lib.php:1203 libraries/display_tbl.lib.php:1215
msgid "The row has been deleted"
msgstr "A sor törlése megtörtént"

#: libraries/display_tbl.lib.php:1242 libraries/display_tbl.lib.php:2153
#: server_processlist.php:92
msgid "Kill"
msgstr "Leállít"

#: libraries/display_tbl.lib.php:2027
msgid "in query"
msgstr "lekérdezésben"

#: libraries/display_tbl.lib.php:2045
msgid "Showing rows"
msgstr "Megjelenített sorok:"

#: libraries/display_tbl.lib.php:2055
msgid "total"
msgstr "összesen"

#: libraries/display_tbl.lib.php:2063 sql.php:628
#, php-format
msgid "Query took %01.4f sec"
msgstr "a lekérdezés %01.4f másodpercig tartott"

#: libraries/display_tbl.lib.php:2186 querywindow.php:114 querywindow.php:118
#: querywindow.php:121 tbl_structure.php:150 tbl_structure.php:563
msgid "Change"
msgstr "Módosítás"

#: libraries/display_tbl.lib.php:2259
msgid "Query results operations"
msgstr "Műveletek a lekérdezési eredménnyel"

#: libraries/display_tbl.lib.php:2287
msgid "Print view (with full texts)"
msgstr "Nyomtatási nézet (teljes szöveggel)"

#: libraries/display_tbl.lib.php:2331 tbl_chart.php:81
#, fuzzy
#| msgid "Display PDF schema"
msgid "Display chart"
msgstr "PDF séma megjelenítése"

#: libraries/display_tbl.lib.php:2350
#, fuzzy
msgid "Create view"
msgstr "Kapcsolat létrehozása"

#: libraries/display_tbl.lib.php:2465
msgid "Link not found"
msgstr "Nem található a hivatkozás"

#: libraries/engines/bdb.lib.php:20 main.php:208
msgid "Version information"
msgstr "Verziószám"

#: libraries/engines/innodb.lib.php:22
msgid "Data home directory"
msgstr "Adatok kezdőkönyvtára"

#: libraries/engines/innodb.lib.php:23
msgid "The common part of the directory path for all InnoDB data files."
msgstr "Az összes InnoDB adatfájl könyvtára elérési útjának közös része."

#: libraries/engines/innodb.lib.php:26
msgid "Data files"
msgstr "Adatfájlok"

#: libraries/engines/innodb.lib.php:29
msgid "Autoextend increment"
msgstr "Növekmény automatikus bővítése"

#: libraries/engines/innodb.lib.php:30
msgid ""
" The increment size for extending the size of an autoextending tablespace "
"when it becomes full."
msgstr ""
" A növekmény mérete egy automatikusan bővülő táblahely méretének "
"bővítéséhez, amikor megtelik."

#: libraries/engines/innodb.lib.php:34
msgid "Buffer pool size"
msgstr "Pufferkészlet mérete"

#: libraries/engines/innodb.lib.php:35
msgid ""
"The size of the memory buffer InnoDB uses to cache data and indexes of its "
"tables."
msgstr ""
"Az InnoDB által a táblák adatainak és indexeinek gyorsítótárazásához "
"használt memóriapuffer mérete."

#: libraries/engines/innodb.lib.php:134
msgid "Buffer Pool"
msgstr "Pufferkészlet"

#: libraries/engines/innodb.lib.php:135 server_status.php:432
msgid "InnoDB Status"
msgstr "InnoDB állapota"

#: libraries/engines/innodb.lib.php:163
msgid "Buffer Pool Usage"
msgstr "Pufferkészlet kihasználtsága"

#: libraries/engines/innodb.lib.php:171
msgid "pages"
msgstr "lapok"

#: libraries/engines/innodb.lib.php:180
msgid "Free pages"
msgstr "Szabad lapok"

#: libraries/engines/innodb.lib.php:186
msgid "Dirty pages"
msgstr "Piszkos lapok"

#: libraries/engines/innodb.lib.php:192
msgid "Pages containing data"
msgstr "Adatokat tartalmazó lapok"

#: libraries/engines/innodb.lib.php:198
msgid "Pages to be flushed"
msgstr "Kiírandó oldalak"

#: libraries/engines/innodb.lib.php:204
msgid "Busy pages"
msgstr "Foglalt oldalak"

#: libraries/engines/innodb.lib.php:213
msgid "Latched pages"
msgstr "Zárolt oldalak"

#: libraries/engines/innodb.lib.php:224
msgid "Buffer Pool Activity"
msgstr "Pufferkészlet művelete"

#: libraries/engines/innodb.lib.php:228
msgid "Read requests"
msgstr "Olvasási kérések"

#: libraries/engines/innodb.lib.php:234
msgid "Write requests"
msgstr "Írási kérések"

#: libraries/engines/innodb.lib.php:240
msgid "Read misses"
msgstr "Olvasási hibák"

#: libraries/engines/innodb.lib.php:246
msgid "Write waits"
msgstr "Írási várakozások"

#: libraries/engines/innodb.lib.php:252
msgid "Read misses in %"
msgstr "Olvasási hibák %-ban"

#: libraries/engines/innodb.lib.php:260
msgid "Write waits in %"
msgstr "Írási várakozások %-ban"

#: libraries/engines/myisam.lib.php:22
msgid "Data pointer size"
msgstr "Adatmutató mérete"

#: libraries/engines/myisam.lib.php:23
msgid ""
"The default pointer size in bytes, to be used by CREATE TABLE for MyISAM "
"tables when no MAX_ROWS option is specified."
msgstr ""
"Az alapértelmezett mutató mérete bájtban, a CREATE TABLE által a MyISAM "
"táblákhoz, ha nem adták meg a MAX_ROWS beállítás értékét."

#: libraries/engines/myisam.lib.php:27
msgid "Automatic recovery mode"
msgstr "Automatikus helyreállítási mód"

#: libraries/engines/myisam.lib.php:28
msgid ""
"The mode for automatic recovery of crashed MyISAM tables, as set via the --"
"myisam-recover server startup option."
msgstr ""
"Az összeomlott MyISAM táblák automatikus helyreállítási módja, a --myisam-"
"recover szerver indítási beállításnál megadottak szerint."

#: libraries/engines/myisam.lib.php:31
msgid "Maximum size for temporary sort files"
msgstr "Az ideiglenes rendezőfájlok mérete legfeljebb"

#: libraries/engines/myisam.lib.php:32
msgid ""
"The maximum size of the temporary file MySQL is allowed to use while re-"
"creating a MyISAM index (during REPAIR TABLE, ALTER TABLE, or LOAD DATA "
"INFILE)."
msgstr ""
"A MySQL által engedélyezett ideiglenes fájl legnagyobb mérete a MyISAM index "
"újralétrehozásakor (REPAIR TABLE, ALTER TABLE vagy LOAD DATA INFILE során)."

#: libraries/engines/myisam.lib.php:36
msgid "Maximum size for temporary files on index creation"
msgstr "Index készítésekor az ideiglenes fájlok mérete legfeljebb"

#: libraries/engines/myisam.lib.php:37
msgid ""
"If the temporary file used for fast MyISAM index creation would be larger "
"than using the key cache by the amount specified here, prefer the key cache "
"method."
msgstr ""
"Ha a MyISAM indexkészítéshez használt ideiglenes fájl nagyobb volna az itt "
"megadott érték által használt kulcsgyorsítótárnál, akkor részesítse előnyben "
"a kulcsgyorsítótár módszert."

#: libraries/engines/myisam.lib.php:41
msgid "Repair threads"
msgstr "Szálak kijavítása"

#: libraries/engines/myisam.lib.php:42
msgid ""
"If this value is greater than 1, MyISAM table indexes are created in "
"parallel (each index in its own thread) during the repair by sorting process."
msgstr ""
"Ha ez az érték nagyobb, mint 1, akkor a MyISAM táblaindexek készítése a "
"tároló folyamat által párhuzamosan (mindegyik index a saját szálában) "
"történik a javítás során "

#: libraries/engines/myisam.lib.php:46
msgid "Sort buffer size"
msgstr "Rendezőpuffer mérete"

#: libraries/engines/myisam.lib.php:47
msgid ""
"The buffer that is allocated when sorting MyISAM indexes during a REPAIR "
"TABLE or when creating indexes with CREATE INDEX or ALTER TABLE."
msgstr ""
"A MyISAM indexek rendezésekor lefoglalt puffer a REPAIR TABLE művelet során, "
"vagy az indexek CREATE INDEX vagy ALTER TABLE paranccsal történő "
"készítésekor."

#: libraries/engines/pbms.lib.php:30
#, fuzzy
#| msgid "Garbage threshold"
msgid "Garbage Threshold"
msgstr "Szemét küszöbértéke"

#: libraries/engines/pbms.lib.php:31
#, fuzzy
#| msgid ""
#| "The percentage of garbage in a data log file before it is compacted. This "
#| "is a value between 1 and 99. The default is 50."
msgid "The percentage of garbage in a repository file before it is compacted."
msgstr ""
"Az adatnaplófájlban lévő szemét tömörítés előtti százalékaránya. Ez 1 és 99 "
"közti érték. Alapértelmezés: 50."

#: libraries/engines/pbms.lib.php:35 libraries/replication_gui.lib.php:69
#: server_synchronize.php:1178
#, fuzzy
msgid "Port"
msgstr "Rendezés"

#: libraries/engines/pbms.lib.php:36
msgid ""
"The port for the PBMS stream-based communications. Setting this value to 0 "
"will disable HTTP communication with the daemon."
msgstr ""

#: libraries/engines/pbms.lib.php:40
msgid "Repository Threshold"
msgstr ""

#: libraries/engines/pbms.lib.php:41
msgid ""
"The maximum size of a BLOB repository file. You may use Kb, MB or GB to "
"indicate the unit of the value. A value in bytes is assumed when no unit is "
"specified."
msgstr ""

#: libraries/engines/pbms.lib.php:45
msgid "Temp Blob Timeout"
msgstr ""

#: libraries/engines/pbms.lib.php:46
msgid ""
"The timeout, in seconds, for temporary BLOBs. Uploaded BLOB data is removed "
"after this time, unless they are referenced by a record in the database."
msgstr ""

#: libraries/engines/pbms.lib.php:50
#, fuzzy
#| msgid "Log file threshold"
msgid "Temp Log Threshold"
msgstr "Naplófájl küszöbértéke"

#: libraries/engines/pbms.lib.php:51
msgid ""
"The maximum size of a temporary BLOB log file. You may use Kb, MB or GB to "
"indicate the unit of the value. A value in bytes is assumed when no unit is "
"specified."
msgstr ""

#: libraries/engines/pbms.lib.php:55
msgid "Max Keep Alive"
msgstr ""

#: libraries/engines/pbms.lib.php:56
msgid ""
"The timeout for inactive connection with the keep-alive flag set. After this "
"time the connection will be closed. The time-out is in milliseconds (1/1000)."
msgstr ""

#: libraries/engines/pbms.lib.php:60
msgid "Metadata Headers"
msgstr ""

#: libraries/engines/pbms.lib.php:61
msgid ""
"A \":\" delimited list of metadata headers to be used to initialize the "
"pbms_metadata_header table when a database is created."
msgstr ""

#: libraries/engines/pbms.lib.php:94
#, php-format
msgid ""
"Documentation and further information about PBMS can be found on %sThe "
"PrimeBase Media Streaming home page%s."
msgstr ""

#: libraries/engines/pbms.lib.php:96 libraries/engines/pbxt.lib.php:127
#, fuzzy
#| msgid "Relations"
msgid "Related Links"
msgstr "Kapcsolatok"

#: libraries/engines/pbms.lib.php:98
msgid "The PrimeBase Media Streaming Blog by Barry Leslie"
msgstr ""

#: libraries/engines/pbms.lib.php:99
msgid "PrimeBase XT Home Page"
msgstr ""

#: libraries/engines/pbxt.lib.php:22
msgid "Index cache size"
msgstr "Indexgyorsítótár mérete"

#: libraries/engines/pbxt.lib.php:23
msgid ""
"This is the amount of memory allocated to the index cache. Default value is "
"32MB. The memory allocated here is used only for caching index pages."
msgstr ""
"Ez az indexgyorsítótár számára lefoglalt memória mennyisége. Az "
"alapértelmezett érték 32 MB. Az itt lefoglalt memória kerül felhasználásra "
"az indexoldalak gyorsítótárazásához."

#: libraries/engines/pbxt.lib.php:27
msgid "Record cache size"
msgstr "Rekordgyorsítótár mérete"

#: libraries/engines/pbxt.lib.php:28
msgid ""
"This is the amount of memory allocated to the record cache used to cache "
"table data. The default value is 32MB. This memory is used to cache changes "
"to the handle data (.xtd) and row pointer (.xtr) files."
msgstr ""
"Ez a tábla adatainak gyorsítótárazásához használt rekordgyorsítótárhoz "
"lefoglalt memória mennyisége. Az alapértelmezett érték 32 MB. Ez a memória "
"kerül felhasználásra az adat (.xtd) és a sormutató (.xtr) fájlok kezeléséhez "
"szükséges változások gyorsítótárazásához."

#: libraries/engines/pbxt.lib.php:32
msgid "Log cache size"
msgstr "Naplógyorsítótár mérete"

#: libraries/engines/pbxt.lib.php:33
msgid ""
"The amount of memory allocated to the transaction log cache used to cache on "
"transaction log data. The default is 16MB."
msgstr ""
"A tranzakciónapló gyorsítótárához lefoglalt, a tranzakciónapló adatainak "
"gyorsítótárazásához használt memória mennyisége. Alapértelmezés: 16 MB."

#: libraries/engines/pbxt.lib.php:37
msgid "Log file threshold"
msgstr "Naplófájl küszöbértéke"

#: libraries/engines/pbxt.lib.php:38
msgid ""
"The size of a transaction log before rollover, and a new log is created. The "
"default value is 16MB."
msgstr ""
"A tranzakciónapló váltás előtti mérete, s egy új napló készül. Az "
"alapértelmezett érték 16MB."

#: libraries/engines/pbxt.lib.php:42
msgid "Transaction buffer size"
msgstr "Tranzakció puffer mérete"

#: libraries/engines/pbxt.lib.php:43
msgid ""
"The size of the global transaction log buffer (the engine allocates 2 "
"buffers of this size). The default is 1MB."
msgstr ""
"A globális tranzakciónapló pufferének mérete (a motor 2 ilyen méretű puffert "
"foglal le). Alapértelmezés: 1 MB."

#: libraries/engines/pbxt.lib.php:47
msgid "Checkpoint frequency"
msgstr "Ellenőrzőpont gyakorisága"

#: libraries/engines/pbxt.lib.php:48
msgid ""
"The amount of data written to the transaction log before a checkpoint is "
"performed. The default value is 24MB."
msgstr ""
"Az ellenőrzőpont végrehajtása előtt a tranzakciónaplóba írt adatok "
"mennyisége. Az alapértelmezés 24 MB."

#: libraries/engines/pbxt.lib.php:52
msgid "Data log threshold"
msgstr "Adatnapló küszöbértéke"

#: libraries/engines/pbxt.lib.php:53
msgid ""
"The maximum size of a data log file. The default value is 64MB. PBXT can "
"create a maximum of 32000 data logs, which are used by all tables. So the "
"value of this variable can be increased to increase the total amount of data "
"that can be stored in the database."
msgstr ""
"Egy adatnaplófájl legnagyobb mérete. Az alapértelmezett érték 64 MB. A PBXT "
"legfeljebb 32000 adatnaplót tud létrehozni, melyeket az összes tábla "
"használ. Így ennek a változónak az értéke növelhető, hogy növelje az "
"adatbázisban tárolható adatok összes mennyiségét."

#: libraries/engines/pbxt.lib.php:57
msgid "Garbage threshold"
msgstr "Szemét küszöbértéke"

#: libraries/engines/pbxt.lib.php:58
msgid ""
"The percentage of garbage in a data log file before it is compacted. This is "
"a value between 1 and 99. The default is 50."
msgstr ""
"Az adatnaplófájlban lévő szemét tömörítés előtti százalékaránya. Ez 1 és 99 "
"közti érték. Alapértelmezés: 50."

#: libraries/engines/pbxt.lib.php:62
msgid "Log buffer size"
msgstr "Napló gyorsítótárának mérete"

#: libraries/engines/pbxt.lib.php:63
msgid ""
"The size of the buffer used when writing a data log. The default is 256MB. "
"The engine allocates one buffer per thread, but only if the thread is "
"required to write a data log."
msgstr ""
"A Az adatnaplóba íráskor használt puffer mérete. Az alapértelmezés 256 MB. A "
"motor szálanként egy puffert foglal le, de csak akkor, ha a szálnak írnia "
"kell az adatnaplóba."

#: libraries/engines/pbxt.lib.php:67
msgid "Data file grow size"
msgstr "Az adatfájl növekedési mérete"

#: libraries/engines/pbxt.lib.php:68
msgid "The grow size of the handle data (.xtd) files."
msgstr "Az adatkezelő (.xtd) fájlok növekedési mérete."

#: libraries/engines/pbxt.lib.php:72
msgid "Row file grow size"
msgstr "Sorfájl növekedési mérete"

#: libraries/engines/pbxt.lib.php:73
msgid "The grow size of the row pointer (.xtr) files."
msgstr "A sormutató (.xtr) fájlok növekedési mérete."

#: libraries/engines/pbxt.lib.php:77
msgid "Log file count"
msgstr "Naplófájlok száma"

#: libraries/engines/pbxt.lib.php:78
msgid ""
"This is the number of transaction log files (pbxt/system/xlog*.xt) the "
"system will maintain. If the number of logs exceeds this value then old logs "
"will be deleted, otherwise they are renamed and given the next highest "
"number."
msgstr ""
"Ez a rendszer által kezelt tranzakció-naplófájlok (pbxt/system/xlog*.xt) "
"száma. Ha a naplók száma túllépi ezt az értéket, akkor a régi naplókat "
"törli, egyéb esetben átnevezi őket, és a következő legnagyobb számot adja "
"nekik."

#: libraries/engines/pbxt.lib.php:125
#, php-format
msgid ""
"Documentation and further information about PBXT can be found on the %"
"sPrimeBase XT Home Page%s."
msgstr ""

#: libraries/engines/pbxt.lib.php:129
msgid "The PrimeBase XT Blog by Paul McCullagh"
msgstr ""

#: libraries/engines/pbxt.lib.php:130
msgid "The PrimeBase Media Streaming (PBMS) home page"
msgstr ""

#: libraries/export/csv.php:21 libraries/import/csv.php:27
#, fuzzy
#| msgid "Lines terminated by"
msgid "Columns separated with:"
msgstr "Sorok vége"

#: libraries/export/csv.php:22 libraries/import/csv.php:28
#, fuzzy
#| msgid "Fields enclosed by"
msgid "Columns enclosed with:"
msgstr "Mező lezárás"

#: libraries/export/csv.php:23 libraries/import/csv.php:29
#, fuzzy
#| msgid "Fields escaped by"
msgid "Columns escaped with:"
msgstr "Mező escape karakter"

#: libraries/export/csv.php:24 libraries/import/csv.php:30
#, fuzzy
#| msgid "Lines terminated by"
msgid "Lines terminated with:"
msgstr "Sorok vége"

#: libraries/export/csv.php:25 libraries/export/excel.php:22
#: libraries/export/htmlword.php:28 libraries/export/latex.php:79
#: libraries/export/ods.php:23 libraries/export/odt.php:59
#: libraries/export/xls.php:23 libraries/export/xlsx.php:23
#, fuzzy
#| msgid "Replace NULL by"
msgid "Replace NULL with:"
msgstr "NULL cseréje ezzel:"

#: libraries/export/csv.php:26 libraries/export/excel.php:23
#, fuzzy
#| msgid "Remove CRLF characters within fields"
msgid "Remove carriage return/line feed characters within columns"
msgstr "A mezőkben lévő CRLF karakterek eltávolítása"

#: libraries/export/excel.php:32
#, fuzzy
#| msgid "Excel edition"
msgid "Excel edition:"
msgstr "Excel szerkesztés"

#: libraries/export/htmlword.php:27 libraries/export/latex.php:69
#: libraries/export/odt.php:55 libraries/export/sql.php:132
#: libraries/export/texytext.php:25 libraries/export/xml.php:45
#, fuzzy
#| msgid "Databases display options"
msgid "Data dump options"
msgstr "Az adatbázisok megjelenítésének beállításai"

#: libraries/export/htmlword.php:135 libraries/export/odt.php:175
#: libraries/export/sql.php:1043 libraries/export/texytext.php:123
msgid "Dumping data for table"
msgstr "A tábla adatainak kiíratása"

#: libraries/export/htmlword.php:188 libraries/export/odt.php:245
#: libraries/export/sql.php:862 libraries/export/texytext.php:170
msgid "Table structure for table"
msgstr "Tábla szerkezet:"

#: libraries/export/latex.php:13
msgid "Content of table @TABLE@"
msgstr "@TABLE@ tábla tartalma"

#: libraries/export/latex.php:14
msgid "(continued)"
msgstr "(folytatás)"

#: libraries/export/latex.php:15
msgid "Structure of table @TABLE@"
msgstr "@TABLE@ tábla szerkezete"

#: libraries/export/latex.php:47 libraries/export/odt.php:39
#: libraries/export/sql.php:87
#, fuzzy
#| msgid "Transformation options"
msgid "Object creation options"
msgstr "Átalakítás beállításai"

#: libraries/export/latex.php:51 libraries/export/latex.php:75
#, fuzzy
#| msgid "Table caption"
msgid "Table caption (continued)"
msgstr "Táblacím"

#: libraries/export/latex.php:56 libraries/export/odt.php:42
#: libraries/export/sql.php:40
#, fuzzy
#| msgid "Disable foreign key checks"
msgid "Display foreign key relationships"
msgstr "Az idegen kulcsok ellenőrzésének letiltása"

#: libraries/export/latex.php:59 libraries/export/odt.php:45
#, fuzzy
#| msgid "Displaying Column Comments"
msgid "Display comments"
msgstr "Oszlopmegjegyzések megjelenítése"

#: libraries/export/latex.php:62 libraries/export/odt.php:48
#: libraries/export/sql.php:44
#, fuzzy
#| msgid "Available MIME types"
msgid "Display MIME types"
msgstr "Létező MIME-típusok"

#: libraries/export/latex.php:139 libraries/export/sql.php:341
#: libraries/export/xml.php:105 libraries/header_printview.inc.php:56
#: libraries/replication_gui.lib.php:65 libraries/replication_gui.lib.php:176
#: libraries/replication_gui.lib.php:271 libraries/replication_gui.lib.php:274
#: libraries/replication_gui.lib.php:331 server_privileges.php:713
#: server_privileges.php:716 server_privileges.php:772
#: server_privileges.php:1607 server_privileges.php:2150
#: server_processlist.php:67
msgid "Host"
msgstr "Hoszt"

#: libraries/export/latex.php:144 libraries/export/sql.php:342
#: libraries/export/xml.php:110 libraries/header_printview.inc.php:58
msgid "Generation Time"
msgstr "Létrehozás ideje"

#: libraries/export/latex.php:145 libraries/export/sql.php:344
#: libraries/export/xml.php:111 main.php:162
msgid "Server version"
msgstr "Szerver verzió"

#: libraries/export/latex.php:146 libraries/export/sql.php:345
#: libraries/export/xml.php:112
msgid "PHP Version"
msgstr "PHP verzió"

#: libraries/export/mediawiki.php:15
msgid "MediaWiki Table"
msgstr ""

#: libraries/export/pdf.php:17
msgid "PDF"
msgstr "PDF"

#: libraries/export/pdf.php:23
msgid "(Generates a report containing the data of a single table)"
msgstr "(Egyetlen táblázat adatait tartalmazó jelentést generál)"

#: libraries/export/pdf.php:24
#, fuzzy
#| msgid "Report title"
msgid "Report title:"
msgstr "A jelentés címe"

#: libraries/export/php_array.php:16
msgid "PHP array"
msgstr ""

#: libraries/export/sql.php:33
msgid ""
"Display comments <i>(includes info such as export timestamp, PHP version, "
"and server version)</i>"
msgstr ""

#: libraries/export/sql.php:35
#, fuzzy
#| msgid "Add custom comment into header (\\n splits lines)"
msgid "Additional custom header comment (\\n splits lines):"
msgstr "Egyéni megjegyzés hozzáadása a fejléchez (a \\n töri a sorokat)"

#: libraries/export/sql.php:37
msgid ""
"Include a timestamp of when databases were created, last updated, and last "
"checked"
msgstr ""

#: libraries/export/sql.php:65
msgid ""
"Database system or older MySQL server to maximize output compatibility with:"
msgstr ""

#: libraries/export/sql.php:72 libraries/export/sql.php:105
#: libraries/export/sql.php:107
#, fuzzy, php-format
#| msgid "Statements"
msgid "Add %s statement"
msgstr "Utasítások"

#: libraries/export/sql.php:91
#, fuzzy
#| msgid "Statements"
msgid "Add statements:"
msgstr "Utasítások"

#: libraries/export/sql.php:111
msgid "<code>CREATE TABLE</code> options:"
msgstr ""

#: libraries/export/sql.php:123
msgid ""
"Enclose table and field names with backquotes <i>(Protects field and table "
"names formed with special characters or keywords)</i>"
msgstr ""

#: libraries/export/sql.php:136
msgid "Instead of <code>INSERT</code> statements, use:"
msgstr ""

#: libraries/export/sql.php:138
msgid "<code>INSERT DELAYED</code> statements"
msgstr ""

#: libraries/export/sql.php:140
msgid "<code>INSERT IGNORE</code> statements"
msgstr ""

#: libraries/export/sql.php:147
msgid "Function to use when dumping data:"
msgstr ""

#: libraries/export/sql.php:151
msgid "Syntax to use when inserting data:"
msgstr ""

#: libraries/export/sql.php:154
msgid ""
"include column names in every <code>INSERT</code> statement <br /> &nbsp; "
"&nbsp; &nbsp; Example: <code>INSERT INTO tbl_name (col_A,col_B,col_C) VALUES "
"(1,2,3)</code>"
msgstr ""

#: libraries/export/sql.php:155
msgid ""
"insert multiple rows in every <code>INSERT</code> statement<br /> &nbsp; "
"&nbsp; &nbsp; Example: <code>INSERT INTO tbl_name VALUES (1,2,3), (4,5,6), "
"(7,8,9)</code>"
msgstr ""

#: libraries/export/sql.php:156
msgid ""
"both of the above<br /> &nbsp; &nbsp; &nbsp; Example: <code>INSERT INTO "
"tbl_name (col_A,col_B) VALUES (1,2,3), (4,5,6), (7,8,9)</code>"
msgstr ""

#: libraries/export/sql.php:157
msgid ""
"neither of the above<br /> &nbsp; &nbsp; &nbsp; Example: <code>INSERT INTO "
"tbl_name VALUES (1,2,3)</code>"
msgstr ""

#: libraries/export/sql.php:167
msgid ""
"Dump binary columns in hexadecimal notation <i>(for example, \"abc\" becomes "
"0x616263)</i>"
msgstr ""

#: libraries/export/sql.php:171
msgid ""
"Dump TIMESTAMP columns in UTC <i>(enables TIMESTAMP columns to be dumped and "
"reloaded between servers in different time zones)</i>"
msgstr ""

#: libraries/export/sql.php:209 libraries/export/xml.php:34
msgid "Procedures"
msgstr "Eljárások"

#: libraries/export/sql.php:223 libraries/export/xml.php:32
msgid "Functions"
msgstr "Függvények"

#: libraries/export/sql.php:695
msgid "Constraints for dumped tables"
msgstr "Megkötések a kiírt táblákhoz"

#: libraries/export/sql.php:704
msgid "Constraints for table"
msgstr "Megkötések a táblához"

#: libraries/export/sql.php:804
msgid "MIME TYPES FOR TABLE"
msgstr "Tábla MIME-típusok"

#: libraries/export/sql.php:816
msgid "RELATIONS FOR TABLE"
msgstr "TÁBLA KAPCSOLATAI"

#: libraries/export/sql.php:873 libraries/export/xml.php:38
#: libraries/tbl_triggers.lib.php:18
msgid "Triggers"
msgstr "Eseményindítók"

#: libraries/export/sql.php:885
msgid "Structure for view"
msgstr "Nézet szerkezete"

#: libraries/export/sql.php:894
msgid "Stand-in structure for view"
msgstr "A nézet helyettes szerkezete"

#: libraries/export/xml.php:17 libraries/import/xml.php:21
msgid "XML"
msgstr "XML"

#: libraries/export/xml.php:30
msgid "Object creation options (all are recommended)"
msgstr ""

#: libraries/export/xml.php:40
#, fuzzy
#| msgid "View"
msgid "Views"
msgstr "Nézet"

#: libraries/export/xml.php:47
#, fuzzy
msgid "Export contents"
msgstr "Exportálás alapértelmezései"

#: libraries/footer.inc.php:188 libraries/footer.inc.php:191
#: libraries/footer.inc.php:194
msgid "Open new phpMyAdmin window"
msgstr "Új phpMyAdmin ablak nyitása"

#: libraries/header_printview.inc.php:49 libraries/header_printview.inc.php:54
msgid "SQL result"
msgstr "SQL-eredmény"

#: libraries/header_printview.inc.php:59
msgid "Generated by"
msgstr "Készítette"

#: libraries/import.lib.php:153 sql.php:624 tbl_change.php:179
#: tbl_get_field.php:34
msgid "MySQL returned an empty result set (i.e. zero rows)."
msgstr "A MySQL üres eredményhalmazt adott vissza (pl. nulla sorok)."

#: libraries/import.lib.php:1141
msgid ""
"The following structures have either been created or altered. Here you can:"
msgstr ""

#: libraries/import.lib.php:1142
msgid "View a structure`s contents by clicking on its name"
msgstr ""

#: libraries/import.lib.php:1143
msgid ""
"Change any of its settings by clicking the corresponding \"Options\" link"
msgstr ""

#: libraries/import.lib.php:1144
msgid "Edit its structure by following the \"Structure\" link"
msgstr ""

#: libraries/import.lib.php:1147
#, fuzzy
msgid "Go to database"
msgstr "Nincs adatbázis"

#: libraries/import.lib.php:1150 libraries/import.lib.php:1174
msgid "settings"
msgstr ""

#: libraries/import.lib.php:1169
msgid "Go to table"
msgstr ""

#: libraries/import.lib.php:1178
msgid "Go to view"
msgstr ""

#: libraries/import/csv.php:37 libraries/import/ods.php:26
#: libraries/import/xls.php:24 libraries/import/xlsx.php:24
msgid ""
"The first line of the file contains the table column names <i>(if this is "
"unchecked, the first line will become part of the data)</i>"
msgstr ""

#: libraries/import/csv.php:39
msgid ""
"If the data in each row of the file is not in the same order as in the "
"database, list the corresponding column names here. Column names must be "
"separated by commas and not enclosed in quotations."
msgstr ""

#: libraries/import/csv.php:41
#, fuzzy
#| msgid "Column names"
msgid "Column names: "
msgstr "Oszlopnevek"

#: libraries/import/csv.php:61 libraries/import/csv.php:74
#: libraries/import/csv.php:79 libraries/import/csv.php:84
#, php-format
msgid "Invalid parameter for CSV import: %s"
msgstr "A CSV importálás paramétere érvénytelen: %s"

#: libraries/import/csv.php:131
#, php-format
msgid ""
"Invalid column (%s) specified! Ensure that columns names are spelled "
"correctly, separated by commas, and not enclosed in quotes."
msgstr ""

#: libraries/import/csv.php:189 libraries/import/csv.php:436
#, php-format
msgid "Invalid format of CSV input on line %d."
msgstr "A CSV bevitel %d. sorában a formázás érvénytelen."

#: libraries/import/csv.php:324
#, fuzzy, php-format
#| msgid "Invalid field count in CSV input on line %d."
msgid "Invalid column count in CSV input on line %d."
msgstr "A CSV bevitel %d. sorában a mezők száma érvénytelen."

#: libraries/import/docsql.php:27
msgid "DocSQL"
msgstr "DocSQL"

#: libraries/import/docsql.php:31 libraries/tbl_properties.inc.php:617
#: server_synchronize.php:427 server_synchronize.php:870
msgid "Table name"
msgstr "Tábla neve"

#: libraries/import/ldi.php:44 libraries/schema/User_Schema.class.php:316
#: view_create.php:147
msgid "Column names"
msgstr "Oszlopnevek"

#: libraries/import/ldi.php:56
msgid "This plugin does not support compressed imports!"
msgstr "Ez a beépülő modul nem támogatja a tömörített importálásokat!"

#: libraries/import/ods.php:28
msgid "Import percentages as proper decimals <i>(ex. 12.00% to .12)</i>"
msgstr ""

#: libraries/import/ods.php:29
msgid "Import currencies <i>(ex. $5.00 to 5.00)</i>"
msgstr ""

#: libraries/import/sql.php:32
#, fuzzy
#| msgid "SQL compatibility mode"
msgid "SQL compatibility mode:"
msgstr "SQL kompatibilitási mód"

#: libraries/import/sql.php:42
#, fuzzy
#| msgid "Do not use AUTO_INCREMENT for zero values"
msgid "Do not use <code>AUTO_INCREMENT</code> for zero values"
msgstr "Az AUTO_INCREMENT nulla értékekhez nincs használatban"

#: libraries/import/xml.php:74 libraries/import/xml.php:130
msgid ""
"The XML file specified was either malformed or incomplete. Please correct "
"the issue and try again."
msgstr ""

#: libraries/kanji-encoding.lib.php:142
#, fuzzy
#| msgid "None"
msgctxt "None encoding conversion"
msgid "None"
msgstr "Nincs"

#. l10n: This is currently used only in Japanese locales
#: libraries/kanji-encoding.lib.php:148
msgid "Convert to Kana"
msgstr ""

#: libraries/mult_submits.inc.php:249
#, fuzzy
#| msgid "Fr"
msgid "From"
msgstr "P"

#: libraries/mult_submits.inc.php:252
msgid "To"
msgstr ""

#: libraries/mult_submits.inc.php:257 libraries/mult_submits.inc.php:271
#: libraries/sql_query_form.lib.php:440
msgid "Submit"
msgstr "Indítás"

#: libraries/mult_submits.inc.php:263
msgid "Add table prefix"
msgstr ""

#: libraries/mult_submits.inc.php:266
msgid "Add prefix"
msgstr ""

#: libraries/mult_submits.inc.php:477 tbl_replace.php:331
msgid "No change"
msgstr "Nincs változás"

#: libraries/mysql_charsets.lib.php:116
msgid "Charset"
msgstr "Karakterkészlet"

#: libraries/mysql_charsets.lib.php:212 libraries/mysql_charsets.lib.php:413
#: tbl_change.php:552
msgid "Binary"
msgstr "Bináris"

#: libraries/mysql_charsets.lib.php:224
msgid "Bulgarian"
msgstr "Bolgár"

#: libraries/mysql_charsets.lib.php:228 libraries/mysql_charsets.lib.php:353
msgid "Simplified Chinese"
msgstr "Egyszerűsített kínai"

#: libraries/mysql_charsets.lib.php:230 libraries/mysql_charsets.lib.php:373
msgid "Traditional Chinese"
msgstr "Hagyományos kínai"

#: libraries/mysql_charsets.lib.php:234 libraries/mysql_charsets.lib.php:420
msgid "case-insensitive"
msgstr "a kis- és nagybetű nem különbözik"

#: libraries/mysql_charsets.lib.php:237 libraries/mysql_charsets.lib.php:422
msgid "case-sensitive"
msgstr "a kis- és nagybetű különbözik"

#: libraries/mysql_charsets.lib.php:240
msgid "Croatian"
msgstr "Horvát"

#: libraries/mysql_charsets.lib.php:243
msgid "Czech"
msgstr "Cseh"

#: libraries/mysql_charsets.lib.php:246
msgid "Danish"
msgstr "Dán"

#: libraries/mysql_charsets.lib.php:249
msgid "English"
msgstr "Angol"

#: libraries/mysql_charsets.lib.php:252
msgid "Esperanto"
msgstr "Eszperantó"

#: libraries/mysql_charsets.lib.php:255
msgid "Estonian"
msgstr "Észt"

#: libraries/mysql_charsets.lib.php:258 libraries/mysql_charsets.lib.php:261
msgid "German"
msgstr "Német"

#: libraries/mysql_charsets.lib.php:258
msgid "dictionary"
msgstr "szótár"

#: libraries/mysql_charsets.lib.php:261
msgid "phone book"
msgstr "telefonkönyv"

#: libraries/mysql_charsets.lib.php:264
msgid "Hungarian"
msgstr "Magyar"

#: libraries/mysql_charsets.lib.php:267
msgid "Icelandic"
msgstr "Izlandi"

#: libraries/mysql_charsets.lib.php:270 libraries/mysql_charsets.lib.php:360
msgid "Japanese"
msgstr "Japán"

#: libraries/mysql_charsets.lib.php:273
msgid "Latvian"
msgstr "Lett"

#: libraries/mysql_charsets.lib.php:276
msgid "Lithuanian"
msgstr "Litván"

#: libraries/mysql_charsets.lib.php:279 libraries/mysql_charsets.lib.php:382
msgid "Korean"
msgstr "Koreai"

#: libraries/mysql_charsets.lib.php:282
msgid "Persian"
msgstr "Perzsa"

#: libraries/mysql_charsets.lib.php:285
msgid "Polish"
msgstr "Lengyel"

#: libraries/mysql_charsets.lib.php:288 libraries/mysql_charsets.lib.php:336
msgid "West European"
msgstr "Nyugat-európai"

#: libraries/mysql_charsets.lib.php:291
msgid "Romanian"
msgstr "Román"

#: libraries/mysql_charsets.lib.php:294
msgid "Slovak"
msgstr "Szlovák"

#: libraries/mysql_charsets.lib.php:297
msgid "Slovenian"
msgstr "Szlovén"

#: libraries/mysql_charsets.lib.php:300
msgid "Spanish"
msgstr "Spanyol"

#: libraries/mysql_charsets.lib.php:303
msgid "Traditional Spanish"
msgstr "Hagyományos spanyol"

#: libraries/mysql_charsets.lib.php:306 libraries/mysql_charsets.lib.php:403
msgid "Swedish"
msgstr "Svéd"

#: libraries/mysql_charsets.lib.php:309 libraries/mysql_charsets.lib.php:406
msgid "Thai"
msgstr "Thai"

#: libraries/mysql_charsets.lib.php:312 libraries/mysql_charsets.lib.php:400
msgid "Turkish"
msgstr "Török"

#: libraries/mysql_charsets.lib.php:315 libraries/mysql_charsets.lib.php:397
msgid "Ukrainian"
msgstr "Ukrán"

#: libraries/mysql_charsets.lib.php:318 libraries/mysql_charsets.lib.php:327
msgid "Unicode"
msgstr "Unicode"

#: libraries/mysql_charsets.lib.php:318 libraries/mysql_charsets.lib.php:327
#: libraries/mysql_charsets.lib.php:336 libraries/mysql_charsets.lib.php:343
#: libraries/mysql_charsets.lib.php:365 libraries/mysql_charsets.lib.php:376
msgid "multilingual"
msgstr "többnyelvű"

#: libraries/mysql_charsets.lib.php:343
msgid "Central European"
msgstr "Közép-európai"

#: libraries/mysql_charsets.lib.php:348
msgid "Russian"
msgstr "Orosz"

#: libraries/mysql_charsets.lib.php:365
msgid "Baltic"
msgstr "Balti"

#: libraries/mysql_charsets.lib.php:370
msgid "Armenian"
msgstr "Örmény"

#: libraries/mysql_charsets.lib.php:376
msgid "Cyrillic"
msgstr "Cirill"

#: libraries/mysql_charsets.lib.php:379
msgid "Arabic"
msgstr "Arab"

#: libraries/mysql_charsets.lib.php:385
msgid "Hebrew"
msgstr "Héber"

#: libraries/mysql_charsets.lib.php:388
msgid "Georgian"
msgstr "Grúz"

#: libraries/mysql_charsets.lib.php:391
msgid "Greek"
msgstr "Görög"

#: libraries/mysql_charsets.lib.php:394
msgid "Czech-Slovak"
msgstr "Csehszlovák"

#: libraries/mysql_charsets.lib.php:409 libraries/mysql_charsets.lib.php:416
msgid "unknown"
msgstr "ismeretlen"

#: libraries/navigation_header.inc.php:57
#: libraries/navigation_header.inc.php:60
#: libraries/navigation_header.inc.php:61
msgid "Home"
msgstr "Kezdőlap"

#: libraries/navigation_header.inc.php:70
#: libraries/navigation_header.inc.php:73
#: libraries/navigation_header.inc.php:74
msgid "Log out"
msgstr "Kilépés"

#: libraries/navigation_header.inc.php:111
#: libraries/navigation_header.inc.php:112
#: libraries/navigation_header.inc.php:114
#, fuzzy
msgid "Reload navigation frame"
msgstr "A navigációs keret testreszabása"

#: libraries/plugin_interface.lib.php:336
#, fuzzy
#| msgid "This format has no options"
msgid "This format has no options"
msgstr "Ennek a formátumnak nincsenek beállításai"

#: libraries/relation.lib.php:83
msgid "not OK"
msgstr "Nincs rendben"

#: libraries/relation.lib.php:88
msgid "Enabled"
msgstr "Engedélyezett"

#: libraries/relation.lib.php:95 libraries/relation.lib.php:107
#: pmd_relation_new.php:68
msgid "General relation features"
msgstr "Általános relációs jellemzők"

#: libraries/relation.lib.php:111
msgid "Display Features"
msgstr "Tulajdonságok megjelenítése"

#: libraries/relation.lib.php:117
msgid "Creation of PDFs"
msgstr "PDF készítése"

#: libraries/relation.lib.php:121
msgid "Displaying Column Comments"
msgstr "Oszlopmegjegyzések megjelenítése"

#: libraries/relation.lib.php:126
msgid ""
"Please see the documentation on how to update your column_comments table"
msgstr ""
"Kérjük, olvassa el a dokumentációban a column_comments tábla frissítéséről "
"szóló fejezetet"

#: libraries/relation.lib.php:131 libraries/sql_query_form.lib.php:411
msgid "Bookmarked SQL query"
msgstr "Könyvjelzőkhöz hozzáadott SQL-lekérdezés"

#: libraries/relation.lib.php:135 querywindow.php:98 querywindow.php:205
msgid "SQL history"
msgstr "SQL-előzmények"

#: libraries/relation.lib.php:147
msgid "User preferences"
msgstr ""

#: libraries/relation.lib.php:151
msgid "Quick steps to setup advanced features:"
msgstr ""

#: libraries/relation.lib.php:153
msgid ""
"Create the needed tables with the <code>script/create_tables.sql</code>."
msgstr ""

#: libraries/relation.lib.php:154
msgid "Create a pma user and give access to these tables."
msgstr ""

#: libraries/relation.lib.php:155
msgid ""
"Enable advanced features in configuration file (<code>config.inc.php</"
"code>), for example by starting from <code>config.sample.inc.php</code>."
msgstr ""

#: libraries/relation.lib.php:156
msgid "Re-login to phpMyAdmin to load the updated configuration file."
msgstr ""

#: libraries/relation.lib.php:1175
msgid "no description"
msgstr "nincs leírás"

#: libraries/replication_gui.lib.php:53
#, fuzzy
msgid "Slave configuration"
msgstr "Szerverbeállítások"

#: libraries/replication_gui.lib.php:53 server_replication.php:353
msgid "Change or reconfigure master server"
msgstr ""

#: libraries/replication_gui.lib.php:54
msgid ""
"Make sure, you have unique server-id in your configuration file (my.cnf). If "
"not, please add the following line into [mysqld] section:"
msgstr ""

#: libraries/replication_gui.lib.php:57 libraries/replication_gui.lib.php:58
#: libraries/replication_gui.lib.php:251 libraries/replication_gui.lib.php:254
#: libraries/replication_gui.lib.php:261 server_privileges.php:693
#: server_privileges.php:696 server_privileges.php:703
#: server_synchronize.php:1186
msgid "User name"
msgstr "Felhasználónév"

#: libraries/replication_gui.lib.php:105
msgid "Master status"
msgstr "Mester állapot"

#: libraries/replication_gui.lib.php:107
msgid "Slave status"
msgstr "Másodlagos állapot"

#: libraries/replication_gui.lib.php:116 libraries/sql_query_form.lib.php:423
#: server_status.php:774 server_variables.php:57
msgid "Variable"
msgstr "Változó"

#: libraries/replication_gui.lib.php:117 pmd_general.php:476
#: pmd_general.php:535 pmd_general.php:658 pmd_general.php:775
#: server_status.php:775 tbl_change.php:325 tbl_printview.php:367
#: tbl_select.php:116 tbl_structure.php:824
msgid "Value"
msgstr "Érték"

#: libraries/replication_gui.lib.php:175 server_binlog.php:202
msgid "Server ID"
msgstr "Szerver AZ"

#: libraries/replication_gui.lib.php:194
msgid ""
"Only slaves started with the --report-host=host_name option are visible in "
"this list."
msgstr ""

#: libraries/replication_gui.lib.php:242 server_replication.php:192
msgid "Add slave replication user"
msgstr ""

#: libraries/replication_gui.lib.php:256 server_privileges.php:698
msgid "Any user"
msgstr "Bármilyen felhasználó"

#: libraries/replication_gui.lib.php:257 libraries/replication_gui.lib.php:325
#: libraries/replication_gui.lib.php:348 server_privileges.php:699
#: server_privileges.php:766 server_privileges.php:790
#: server_privileges.php:2008 server_privileges.php:2038
msgid "Use text field"
msgstr "Szöveges mező használata"

#: libraries/replication_gui.lib.php:304 server_privileges.php:746
msgid "Any host"
msgstr "Bármilyen hoszt"

#: libraries/replication_gui.lib.php:308 server_privileges.php:750
msgid "Local"
msgstr "Helyi"

#: libraries/replication_gui.lib.php:314 server_privileges.php:755
msgid "This Host"
msgstr "Ez a hoszt"

#: libraries/replication_gui.lib.php:320 server_privileges.php:761
msgid "Use Host Table"
msgstr "Hoszt-tábla használata"

#: libraries/replication_gui.lib.php:333 server_privileges.php:774
msgid ""
"When Host table is used, this field is ignored and values stored in Host "
"table are used instead."
msgstr ""
"A Host tábla használatakor ez a mező mellőzésre kerül, s a Host táblában "
"lévő értékek kerülnek felhaszsnálásra."

#: libraries/replication_gui.lib.php:362
msgid "Generate Password"
msgstr "Jelszó generálása"

#: libraries/schema/Dia_Relation_Schema.class.php:227
#: libraries/schema/Eps_Relation_Schema.class.php:400
#: libraries/schema/Pdf_Relation_Schema.class.php:489
#: libraries/schema/Svg_Relation_Schema.class.php:369
#: libraries/schema/Visio_Relation_Schema.class.php:213
#, fuzzy, php-format
#| msgid "The \"%s\" table doesn't exist!"
msgid "The %s table doesn't exist!"
msgstr "Nem létezik a(z) \"%s\" tábla!"

#: libraries/schema/Dia_Relation_Schema.class.php:253
#: libraries/schema/Eps_Relation_Schema.class.php:441
#: libraries/schema/Pdf_Relation_Schema.class.php:523
#: libraries/schema/Svg_Relation_Schema.class.php:411
#: libraries/schema/Visio_Relation_Schema.class.php:255
#, php-format
msgid "Please configure the coordinates for table %s"
msgstr "Állítsa be a(z) %s tábla koordinátáit"

#: libraries/schema/Eps_Relation_Schema.class.php:751
#: libraries/schema/Pdf_Relation_Schema.class.php:851
#: libraries/schema/Svg_Relation_Schema.class.php:737
#: libraries/schema/Visio_Relation_Schema.class.php:502
#, fuzzy, php-format
#| msgid "Schema of the \"%s\" database - Page %s"
msgid "Schema of the %s database - Page %s"
msgstr "A(z) \"%s\" adatbázis sémája - %s. oldal"

#: libraries/schema/Export_Relation_Schema.class.php:174
#, fuzzy
#| msgid "File %s does not contain any key id"
msgid "This page does not contain any tables!"
msgstr "A(z) %s fájl nem tartalmaz semmilyen kulcsazonosítót"

#: libraries/schema/Export_Relation_Schema.class.php:207
msgid "SCHEMA ERROR: "
msgstr ""

#: libraries/schema/Pdf_Relation_Schema.class.php:877
#: libraries/schema/Pdf_Relation_Schema.class.php:1116
msgid "Relational schema"
msgstr "Kapcsolati séma"

#: libraries/schema/Pdf_Relation_Schema.class.php:1091
msgid "Table of contents"
msgstr "Tartalomjegyzék"

#: libraries/schema/Pdf_Relation_Schema.class.php:1241
#: libraries/schema/Pdf_Relation_Schema.class.php:1262
#: libraries/tbl_properties.inc.php:107 tbl_printview.php:141
#: tbl_structure.php:201
msgid "Attributes"
msgstr "Tulajdonságok"

#: libraries/schema/Pdf_Relation_Schema.class.php:1244
#: libraries/schema/Pdf_Relation_Schema.class.php:1265 tbl_printview.php:144
#: tbl_structure.php:204 tbl_tracking.php:271
msgid "Extra"
msgstr "Extra"

#: libraries/schema/User_Schema.class.php:93
msgid "Create a page"
msgstr "Új oldal készítése"

#: libraries/schema/User_Schema.class.php:99
#, fuzzy
#| msgid "Page number:"
msgid "Page name"
msgstr "Oldalszám:"

#: libraries/schema/User_Schema.class.php:103
#, fuzzy
#| msgid "Automatic layout"
msgid "Automatic layout based on"
msgstr "Automatikus elrendezés"

#: libraries/schema/User_Schema.class.php:106
msgid "Internal relations"
msgstr "Belső kapcsolatok"

#: libraries/schema/User_Schema.class.php:116
msgid "FOREIGN KEY"
msgstr ""

#: libraries/schema/User_Schema.class.php:148
msgid "Please choose a page to edit"
msgstr "Válassza ki a szerkesztendő oldalt"

#: libraries/schema/User_Schema.class.php:153
#, fuzzy
#| msgid "Select Tables"
msgid "Select page"
msgstr "Táblák kiválasztása"

#: libraries/schema/User_Schema.class.php:211
msgid "Select Tables"
msgstr "Táblák kiválasztása"

#: libraries/schema/User_Schema.class.php:346
#, fuzzy
#| msgid "Relational schema"
msgid "Display relational schema"
msgstr "Kapcsolati séma"

#: libraries/schema/User_Schema.class.php:356
msgid "Select Export Relational Type"
msgstr ""

#: libraries/schema/User_Schema.class.php:377
msgid "Show grid"
msgstr "Rács megjelenítése"

#: libraries/schema/User_Schema.class.php:379
msgid "Show color"
msgstr "Szín megjelenítése"

#: libraries/schema/User_Schema.class.php:381
msgid "Show dimension of tables"
msgstr "A táblák méretének megjelenítése"

#: libraries/schema/User_Schema.class.php:384
msgid "Display all tables with the same width"
msgstr "Az összes tábla megjelenítése ugyanolyan szélességgel"

#: libraries/schema/User_Schema.class.php:389
msgid "Only show keys"
msgstr "Csak a kulcsok megjelenítése"

#: libraries/schema/User_Schema.class.php:391
msgid "Landscape"
msgstr "Fekvő"

#: libraries/schema/User_Schema.class.php:392
msgid "Portrait"
msgstr "Álló"

#: libraries/schema/User_Schema.class.php:394
#, fuzzy
#| msgid "Creation"
msgid "Orientation"
msgstr "Létrehozás"

#: libraries/schema/User_Schema.class.php:407
msgid "Paper size"
msgstr "Papírméret"

#: libraries/schema/User_Schema.class.php:444
msgid ""
"The current page has references to tables that no longer exist. Would you "
"like to delete those references?"
msgstr ""
"A jelenlegi oldalon lévő táblahivatkozások már léteznek. Szeretné törölni "
"ezeket a hivatkozásokat?"

#: libraries/schema/User_Schema.class.php:469
msgid "Toggle scratchboard"
msgstr "Scratchboard kapcsolása"

#. l10n: Text direction, use either ltr or rtl
#: libraries/select_lang.lib.php:485
msgid "ltr"
msgstr "ltr"

#: libraries/select_lang.lib.php:490 libraries/select_lang.lib.php:496
#: libraries/select_lang.lib.php:502
#, php-format
msgid "Unknown language: %1$s."
msgstr "Ismeretlen nyelv: %1$s."

#: libraries/select_server.lib.php:38 libraries/select_server.lib.php:44
#, fuzzy
#| msgid "Server"
msgid "Current Server"
msgstr "Szerver"

#: libraries/server_links.inc.php:55 server_binlog.php:96
#: server_status.php:378 test/theme.php:120
msgid "Binary log"
msgstr "Bináris napló"

#: libraries/server_links.inc.php:59 server_processlist.php:21
msgid "Processes"
msgstr "Folyamatok"

#: libraries/server_links.inc.php:77 server_engines.php:125
#: server_engines.php:129 server_status.php:430 test/theme.php:104
msgid "Variables"
msgstr "Változók"

#: libraries/server_links.inc.php:81 test/theme.php:108
msgid "Charsets"
msgstr "Karakterkészlet"

#: libraries/server_links.inc.php:85 test/theme.php:112
msgid "Engines"
msgstr "Motorok"

#: libraries/server_links.inc.php:95 server_synchronize.php:1091
#: server_synchronize.php:1099
msgid "Synchronize"
msgstr ""

#: libraries/server_links.inc.php:99
#, fuzzy
#| msgid "General relation features"
msgid "Settings"
msgstr "Általános relációs jellemzők"

#: libraries/server_synchronize.lib.php:1337 server_synchronize.php:1115
#, fuzzy
msgid "Source database"
msgstr "Keresés az adatbázisban"

#: libraries/server_synchronize.lib.php:1339
#: libraries/server_synchronize.lib.php:1362
msgid "Current server"
msgstr ""

#: libraries/server_synchronize.lib.php:1341
#: libraries/server_synchronize.lib.php:1364
#, fuzzy
msgid "Remote server"
msgstr "Új szerver"

#: libraries/server_synchronize.lib.php:1344
msgid "Difference"
msgstr ""

#: libraries/server_synchronize.lib.php:1360 server_synchronize.php:1117
#, fuzzy
msgid "Target database"
msgstr "Keresés az adatbázisban"

#: libraries/sql_query_form.lib.php:224
#, php-format
msgid "Run SQL query/queries on server %s"
msgstr "A(z) %s szerveren lefuttatandó SQL lekérdezés(ek)"

#: libraries/sql_query_form.lib.php:241 libraries/sql_query_form.lib.php:265
#, php-format
msgid "Run SQL query/queries on database %s"
msgstr "SQL lekérdezés(ek) futtatása a(z) %s adatbázison"

#: libraries/sql_query_form.lib.php:297 navigation.php:276
#: setup/frames/index.inc.php:231
msgid "Clear"
msgstr "Törlés"

#: libraries/sql_query_form.lib.php:302
#, fuzzy
#| msgid "Column names"
msgid "Columns"
msgstr "Oszlopnevek"

#: libraries/sql_query_form.lib.php:337 sql.php:923 sql.php:924 sql.php:941
msgid "Bookmark this SQL query"
msgstr "Az SQL-lekérdezés hozzáadása a könyvjelzőkhöz"

#: libraries/sql_query_form.lib.php:344 sql.php:935
msgid "Let every user access this bookmark"
msgstr ""
"A hozzáférés ehhez a könyvjelzőhöz az összes felhasználó számára "
"engedélyezett"

#: libraries/sql_query_form.lib.php:350
msgid "Replace existing bookmark of same name"
msgstr "Az ugyanazon nevű könyvjelző kicserélése"

#: libraries/sql_query_form.lib.php:366
msgid "Do not overwrite this query from outside the window"
msgstr "Nem írja felül ezt a lekérdezést az ablakon kívülről"

#: libraries/sql_query_form.lib.php:373
msgid "Delimiter"
msgstr "Elválasztó"

#: libraries/sql_query_form.lib.php:381
msgid " Show this query here again "
msgstr " A fenti lekérdezés megjelenítése itt újra "

#: libraries/sql_query_form.lib.php:444
msgid "View only"
msgstr "Csak megtekinthető"

#: libraries/sql_query_form.lib.php:492 prefs_manage.php:241
msgid "Location of the text file"
msgstr "A szövegfájl helye"

#: libraries/sql_query_form.lib.php:504 tbl_change.php:965
msgid "web server upload directory"
msgstr "webszerver feltöltési könyvtár"

#: libraries/sqlparser.lib.php:134
msgid ""
"There seems to be an error in your SQL query. The MySQL server error output "
"below, if there is any, may also help you in diagnosing the problem"
msgstr ""
"Úgy látszik, hogy hiba van az SQL lekérdezésben. A MySQL szerver "
"hibakimenete alul látható, ha van ott valami, az segíthet kideríteni a hiba "
"okát"

#: libraries/sqlparser.lib.php:169
msgid ""
"There is a chance that you may have found a bug in the SQL parser. Please "
"examine your query closely, and check that the quotes are correct and not "
"mis-matched. Other possible failure causes may be that you are uploading a "
"file with binary outside of a quoted text area. You can also try your query "
"on the MySQL command line interface. The MySQL server error output below, if "
"there is any, may also help you in diagnosing the problem. If you still have "
"problems or if the parser fails where the command line interface succeeds, "
"please reduce your SQL query input to the single query that causes problems, "
"and submit a bug report with the data chunk in the CUT section below:"
msgstr ""
"Esély van rá, hogy hibát találhatott az SQL szintaktikai elemzőben (parser). "
"Kérjük, hogy vizsgálja meg gondosan a lekérdezésedet, ellenőrizze, hogy az "
"idézőjelek jók-e és jól illeszkednek-e. Más lehetséges hiba oka lehet, hogy "
"binárisan töltött fel egy fájlt az idézett szövegmezőn kívül. Kipróbálhatja "
"a lekérdezésedet a MySQL parancssoros kezelőfelületén.  A MySQL szerver "
"hibakimenete alul látható, ha van ott valami, az segíthet a hiba okának "
"kiderítésében. Ha még mindig gondjai vannak, vagy a szintaktikai elemző "
"(parser) hibát jelez, ahol a parancssoros kezelőfelületen végrehajtódik, "
"redukálja a problémát okozó SQL lekérdezést egy egyszerű lekérdezéssé, és "
"küldjön be hibabejelentést az alsó Kivágás részben levő adatokkal együtt:"

#: libraries/sqlparser.lib.php:171
msgid "BEGIN CUT"
msgstr "Kivágás kezdete"

#: libraries/sqlparser.lib.php:173
msgid "END CUT"
msgstr "Kivágás vége"

#: libraries/sqlparser.lib.php:175
msgid "BEGIN RAW"
msgstr "Feldolgozatlan kezdete"

#: libraries/sqlparser.lib.php:179
msgid "END RAW"
msgstr "Feldolgozatlan Vége"

#: libraries/sqlparser.lib.php:364
msgid "Automatically appended backtick to the end of query!"
msgstr ""

#: libraries/sqlparser.lib.php:367
msgid "Unclosed quote"
msgstr "Lezáratlan idézőjel"

#: libraries/sqlparser.lib.php:519
msgid "Invalid Identifer"
msgstr "Érvénytelen azonosító"

#: libraries/sqlparser.lib.php:636
msgid "Unknown Punctuation String"
msgstr "Ismeretlen írásjeleket tartalmazó karakterlánc"

#: libraries/sqlvalidator.lib.php:67
#, php-format
msgid ""
"The SQL validator could not be initialized. Please check if you have "
"installed the necessary PHP extensions as described in the %sdocumentation%s."
msgstr ""
"Nem lehetett inicializálni az SQL ellenőrzőt. Ellenőrizze, hogy a  %"
"sdokumentációban%s leírtak szerint telepítette-e a szükséges PHP-"
"kiterjesztést."

#: libraries/tbl_links.inc.php:106 libraries/tbl_links.inc.php:107
msgid "Table seems to be empty!"
msgstr "Üresnek tűnik a tábla!"

#: libraries/tbl_links.inc.php:115
#, php-format
msgid "Tracking of %s.%s is activated."
msgstr ""

#: libraries/tbl_properties.inc.php:104
msgid "Length/Values"
msgstr "Hossz/Érték*"

#: libraries/tbl_properties.inc.php:104
#, fuzzy
#| msgid ""
#| "If field type is \"enum\" or \"set\", please enter the values using this "
#| "format: 'a','b','c'...<br />If you ever need to put a backslash (\"\\\") "
#| "or a single quote (\"'\") amongst those values, precede it with a "
#| "backslash (for example '\\\\xyz' or 'a\\'b')."
msgid ""
"If column type is \"enum\" or \"set\", please enter the values using this "
"format: 'a','b','c'...<br />If you ever need to put a backslash (\"\\\") or "
"a single quote (\"'\") amongst those values, precede it with a backslash "
"(for example '\\\\xyz' or 'a\\'b')."
msgstr ""
"Ha a mező típusa \"enum\" vagy \"set\", akkor az értékeket ilyen formában "
"írja be: 'a','b','c'...<br />Ha fordított perjelet (\"\\\") vagy aposztrófot "
"(\"'\") akar ezekben az értékekben használni, akkor fordított perjellel "
"kezdje (pl.: '\\\\xyz' vagy 'a\\'b')."

#: libraries/tbl_properties.inc.php:105
msgid ""
"For default values, please enter just a single value, without backslash "
"escaping or quotes, using this format: a"
msgstr ""
"Írjon be egy értéket az alapértelmezett értékekhez, fordított perjel, escape "
"karakter vagy idézőjelek nélkül, a következő formátum használatával: a"

#: libraries/tbl_properties.inc.php:115 libraries/tbl_properties.inc.php:528
#: tbl_printview.php:323 tbl_structure.php:154 tbl_structure.php:158
#: tbl_structure.php:568 tbl_structure.php:768
msgid "Index"
msgstr "Index"

#: libraries/tbl_properties.inc.php:135
#, php-format
msgid ""
"For a list of available transformation options and their MIME type "
"transformations, click on %stransformation descriptions%s"
msgstr ""
"Az elérhető átalakítási beállítások listájához és a hozzájuk tartozó MIME-"
"típusokhoz kattintson ide: %stransformation descriptions%s"

#: libraries/tbl_properties.inc.php:143
msgid "Transformation options"
msgstr "Átalakítás beállításai"

#: libraries/tbl_properties.inc.php:144
msgid ""
"Please enter the values for transformation options using this format: 'a', "
"100, b,'c'...<br />If you ever need to put a backslash (\"\\\") or a single "
"quote (\"'\") amongst those values, precede it with a backslash (for example "
"'\\\\xyz' or 'a\\'b')."
msgstr ""
"Írja be az átalakítási beállítások értékeit a következő formátumban: 'a', "
"100, b,'c'...<br />Ha fordított perjelet (\"\\\") vagy idézőjelet (\"'\") "
"akar beszúrni az értékekbe, akkor kezdje fordított perjellel (például: '\\"
"\\xyz' vagy 'a\\'b')."

#: libraries/tbl_properties.inc.php:371
msgid "ENUM or SET data too long?"
msgstr ""

#: libraries/tbl_properties.inc.php:373
msgid "Get more editing space"
msgstr ""

#: libraries/tbl_properties.inc.php:396
#, fuzzy
#| msgid "None"
msgctxt "for default"
msgid "None"
msgstr "Nincs"

#: libraries/tbl_properties.inc.php:397
msgid "As defined:"
msgstr "Mint meghatározva:"

#: libraries/tbl_properties.inc.php:516 tbl_structure.php:153
#: tbl_structure.php:157 tbl_structure.php:566
msgid "Primary"
msgstr "Elsődleges"

#: libraries/tbl_properties.inc.php:534 tbl_structure.php:156
#: tbl_structure.php:160 tbl_structure.php:572
msgid "Fulltext"
msgstr "Teljes szöveg"

#: libraries/tbl_properties.inc.php:583 transformation_overview.php:57
#, php-format
msgid ""
"No description is available for this transformation.<br />Please ask the "
"author what %s does."
msgstr ""
"Ehhez az átalakításhoz nem érhető el leírás.<br />Kérdezze meg a szerzőtől, "
"hogy mit csinál a(z) %s."

#: libraries/tbl_properties.inc.php:727 server_engines.php:56
#: tbl_operations.php:371
msgid "Storage Engine"
msgstr "Tárolómotor"

#: libraries/tbl_properties.inc.php:756
msgid "PARTITION definition"
msgstr "PARTITION definíció"

#: libraries/tbl_properties.inc.php:780 tbl_structure.php:636
#, fuzzy, php-format
#| msgid "Add %s field(s)"
msgid "Add %s column(s)"
msgstr "%s mező hozzáadása"

#: libraries/tbl_properties.inc.php:784 tbl_structure.php:630
#, fuzzy
#| msgid "You have to add at least one field."
msgid "You have to add at least one column."
msgstr "Legalább egy mezőt meg kell adnia."

#: libraries/tbl_properties.inc.php:796
#, fuzzy
#| msgid "Add a new server"
msgid "+ Add a new value"
msgstr "Új szerver hozzáadása"

#: libraries/tbl_triggers.lib.php:28
msgid "Event"
msgstr "Esemény"

#: libraries/transformations/application_octetstream__download.inc.php:9
#, fuzzy
#| msgid ""
#| "Displays a link to download the binary data of the field. You can use the "
#| "first option to specify the filename, or use the second option as the "
#| "name of a field which contains the filename. If you use the second "
#| "option, you need to set the first option to the empty string."
msgid ""
"Displays a link to download the binary data of the column. You can use the "
"first option to specify the filename, or use the second option as the name "
"of a column which contains the filename. If you use the second option, you "
"need to set the first option to the empty string."
msgstr ""
"Egy hivatkozást jelenít meg a mező bináris adatának letöltéséhez. "
"Használhatja az első lehetőséget a fájlnév megadásához, vagy használhatja a  "
"második lehetőséget egy mező neveként, mely tartalmazza a fájlnevet. Ha a "
"második lehetőséget használja, akkor az első lehetőséget üres karakterláncra "
"kell állítania."

#: libraries/transformations/application_octetstream__hex.inc.php:9
msgid ""
"Displays hexadecimal representation of data. Optional first parameter "
"specifies how often space will be added (defaults to 2 nibbles)."
msgstr ""
"Az adatokat hexadecimálisan ábrázolja. Az elhagyható első paraméter "
"határozza meg, hogy milyen gyakran kerül szóköz hozzáadásra (alapértelmezés "
"2 négybit)."

#: libraries/transformations/image_jpeg__inline.inc.php:9
#: libraries/transformations/image_png__inline.inc.php:9
msgid ""
"Displays a clickable thumbnail. The options are the maximum width and height "
"in pixels. The original aspect ratio is preserved."
msgstr ""
"Kattintható bélyegképet jelenít meg. A képpontban megadott legnagyobb "
"szélesség és magasság a lehetőségek. Az eredeti méretarányok megtartásra "
"kerülnek."

#: libraries/transformations/image_jpeg__link.inc.php:9
msgid "Displays a link to download this image."
msgstr "A kép letöltésére mutató hivatkozást jelenít meg."

#: libraries/transformations/text_plain__dateformat.inc.php:9
#, fuzzy
#| msgid ""
#| "Displays a TIME, TIMESTAMP, DATETIME or numeric unix timestamp field as "
#| "formatted date. The first option is the offset (in hours) which will be "
#| "added to the timestamp (Default: 0). Use second option to specify a "
#| "different date/time format string. Third option determines whether you "
#| "want to see local date or UTC one (use \"local\" or \"utc\" strings) for "
#| "that. According to that, date format has different value - for \"local\" "
#| "see the documentation for PHP's strftime() function and for \"utc\" it is "
#| "done using gmdate() function."
msgid ""
"Displays a TIME, TIMESTAMP, DATETIME or numeric unix timestamp column as "
"formatted date. The first option is the offset (in hours) which will be "
"added to the timestamp (Default: 0). Use second option to specify a "
"different date/time format string. Third option determines whether you want "
"to see local date or UTC one (use \"local\" or \"utc\" strings) for that. "
"According to that, date format has different value - for \"local\" see the "
"documentation for PHP's strftime() function and for \"utc\" it is done using "
"gmdate() function."
msgstr ""
"TIME, TIMESTAMP, DATETIME vagy numerikus Unix időbélyegzés mezőt formázott "
"dátumként jelenít meg. Az első lehetőség az eltolás (órában), mely "
"hozzáadásra kerül az időbélyegzéshez (alapértelmezés: 0). Másik dátum/idő "
"formázási karakterlánc megadásához használja a második lehetőséget. A "
"harmadik lehetőség határozza meg, hogy helyi dátumot vagy UTC-t akar-e "
"használni hozzá (a \"local\" vagy az \"utc\" karakterlánc megadásával). "
"Eszerint eltérő értéke van a dátum formátumának - a \"local\" esetén "
"tekintse meg a dokumentációban a PHP strftime() függvényét, míg az \"utc\" "
"végrehajtása a gmdate() függvénnyel történik."

#: libraries/transformations/text_plain__external.inc.php:9
#, fuzzy
#| msgid ""
#| "LINUX ONLY: Launches an external application and feeds it the field data "
#| "via standard input. Returns the standard output of the application. The "
#| "default is Tidy, to pretty-print HTML code. For security reasons, you "
#| "have to manually edit the file libraries/transformations/"
#| "text_plain__external.inc.php and list the tools you want to make "
#| "available. The first option is then the number of the program you want to "
#| "use and the second option is the parameters for the program. The third "
#| "option, if set to 1, will convert the output using htmlspecialchars() "
#| "(Default 1). The fourth option, if set to 1, will prevent wrapping and "
#| "ensure that the output appears all on one line (Default 1)."
msgid ""
"LINUX ONLY: Launches an external application and feeds it the column data "
"via standard input. Returns the standard output of the application. The "
"default is Tidy, to pretty-print HTML code. For security reasons, you have "
"to manually edit the file libraries/transformations/text_plain__external.inc."
"php and list the tools you want to make available. The first option is then "
"the number of the program you want to use and the second option is the "
"parameters for the program. The third option, if set to 1, will convert the "
"output using htmlspecialchars() (Default 1). The fourth option, if set to 1, "
"will prevent wrapping and ensure that the output appears all on one line "
"(Default 1)."
msgstr ""
"CSAK LINUX: Elindít egy külső alkalmazást, mely hagyományos bemeneten "
"keresztül kapja a mezőadatokat. Visszatér az alkalmazás hagyományos "
"bemenetén. Alapértelmezés a Tidy, mely csinos HTML kódot kap. Biztonsági "
"okokból a libraries/transformations/text_plain__external.inc.php fájlt "
"kézzel kell szerkeszteni, és beírni a hozzáférni kívánt eszközök neveit. Az "
"első lehetőség akkor a használni kívánt program száma, a második a program "
"paramáterei. A harmadik lehetőség, ha 1-re állított, akkor konvertálja a "
"kimenetet a htmlspecialchars() eljárással (alapértelmezés: 1). A negyedik "
"lehetőség, ha egyre van beállítva, megakadályozza a beágyazást, és "
"biztosítja, hogy a kimenet az összes soron megjelenik (alapértelmezés: 1)"

#: libraries/transformations/text_plain__formatted.inc.php:9
#, fuzzy
#| msgid ""
#| "Displays the contents of the field as-is, without running it through "
#| "htmlspecialchars(). That is, the field is assumed to contain valid HTML."
msgid ""
"Displays the contents of the column as-is, without running it through "
"htmlspecialchars(). That is, the column is assumed to contain valid HTML."
msgstr ""
"Eredeti állapotában jeleníti meg a mező tartalmát, a htmlspecialchars() "
"függvényen keresztüli lefuttatás nélkül. Vagyis feltételezi, hogy a mező "
"érvényes HTML-kódot tartalmaz."

#: libraries/transformations/text_plain__imagelink.inc.php:9
#, fuzzy
#| msgid ""
#| "Displays an image and a link; the field contains the filename. The first "
#| "option is a URL prefix like \"http://www.example.com/\". The second and "
#| "third options are the width and the height in pixels."
msgid ""
"Displays an image and a link; the column contains the filename. The first "
"option is a URL prefix like \"http://www.example.com/\". The second and "
"third options are the width and the height in pixels."
msgstr ""
"Egy képet és egy hivatkozást jelenít meg; a mező tartalmazza a fájlnevet. Az "
"első opcíó egy URL előtag, mint a \"http://www.pelda.hu/\". A második és "
"harmadik lehetőség a szélesség és a magasság képpontban."

#: libraries/transformations/text_plain__link.inc.php:9
#, fuzzy
#| msgid ""
#| "Displays a link; the field contains the filename. The first option is a "
#| "URL prefix like \"http://www.example.com/\". The second option is a title "
#| "for the link."
msgid ""
"Displays a link; the column contains the filename. The first option is a URL "
"prefix like \"http://www.example.com/\". The second option is a title for "
"the link."
msgstr ""
"Egy hivatkozást jelenít meg; a mező tartalmazza a fájlnevet. ; Az első "
"lehetőség egy URL előtag, mint a \"http://www.pelda.hu/\". A második "
"lehetőség a hivatkozás címe."

#: libraries/transformations/text_plain__longToIpv4.inc.php:9
msgid ""
"Converts an (IPv4) Internet network address into a string in Internet "
"standard dotted format."
msgstr ""

#: libraries/transformations/text_plain__sql.inc.php:9
msgid "Formats text as SQL query with syntax highlighting."
msgstr "SQL-lekérdezésként, színkódolással formázza a szöveget."

#: libraries/transformations/text_plain__substr.inc.php:9
msgid ""
"Displays a part of a string. The first option is the number of characters to "
"skip from the beginning of the string (Default 0). The second option is the "
"number of characters to return (Default: until end of string). The third "
"option is the string to append and/or prepend when truncation occurs "
"(Default: \"...\")."
msgstr ""
"Valamely karakterlánc egy részét mutatja. Az első lehetőség a karakterlánc "
"elejéről kihagyandó karakterek száma (alapértelmezés: 0). A második "
"lehetőség a visszaadandó karakterek száma száma (alapértelmezés: a "
"karakterlánc végéig). A harmadik lehetőség az elején és/vagy a végén "
"hozzáfűzendő karakterlánc a tranzakció előfordulásakor (alapértelmezés: \"..."
"\")."

#: libraries/user_preferences.inc.php:32
#, fuzzy
#| msgid "Other core settings"
msgid "Manage your settings"
msgstr "Egyéb alapbeállítások"

#: libraries/user_preferences.inc.php:47 prefs_manage.php:291
#, fuzzy
#| msgid "Modifications have been saved"
msgid "Configuration has been saved"
msgstr "A módosítások mentése megtörtént"

#: libraries/user_preferences.inc.php:68
#, php-format
msgid ""
"Your preferences will be saved for current session only. Storing them "
"permanently requires %sphpMyAdmin configuration storage%s."
msgstr ""

#: libraries/user_preferences.lib.php:142
#, fuzzy
#| msgid "Cannot load or save configuration"
msgid "Could not save configuration"
msgstr "A beállítások nem tölthetők be vagy menthetők"

#: libraries/user_preferences.lib.php:309
msgid ""
"Your browser has phpMyAdmin configuration for this domain. Would you like to "
"import it for current session?"
msgstr ""

#: libraries/zip_extension.lib.php:25
msgid "No files found inside ZIP archive!"
msgstr "Nem található fájl a ZIP archívumban!"

#: libraries/zip_extension.lib.php:48 libraries/zip_extension.lib.php:50
#: libraries/zip_extension.lib.php:65
msgid "Error in ZIP archive:"
msgstr "Hiba a ZIP archívumban:"

#: main.php:65
#, fuzzy
#| msgid "General relation features"
msgid "General Settings"
msgstr "Általános relációs jellemzők"

#: main.php:103
msgid "MySQL connection collation"
msgstr "MySQL kapcsolat illesztése"

#: main.php:119
#, fuzzy
#| msgid "Other core settings"
msgid "Appearance Settings"
msgstr "Egyéb alapbeállítások"

#: main.php:146 prefs_manage.php:274
#, fuzzy
#| msgid "Other core settings"
msgid "More settings"
msgstr "Egyéb alapbeállítások"

#: main.php:163
msgid "Protocol version"
msgstr "Protokoll verzió"

#: main.php:165 server_privileges.php:1452 server_privileges.php:1606
#: server_privileges.php:1730 server_privileges.php:2149
#: server_processlist.php:66
msgid "User"
msgstr "Felhasználó"

#: main.php:169
msgid "MySQL charset"
msgstr "MySQL karakterkészlet"

#: main.php:181
msgid "Web server"
msgstr "Webszerver"

#: main.php:187
msgid "MySQL client version"
msgstr "MySQL kliens verzió"

#: main.php:189
msgid "PHP extension"
msgstr "PHP-kiterjesztés"

#: main.php:195
msgid "Show PHP information"
msgstr "PHP információ megjelenítése"

#: main.php:210
msgid "Wiki"
msgstr "Wiki"

#: main.php:213
msgid "Official Homepage"
msgstr "Hivatalos honlap"

#: main.php:214
#, fuzzy
#| msgid "Attributes"
msgid "Contribute"
msgstr "Tulajdonságok"

#: main.php:215
#, fuzzy
msgid "Get support"
msgstr "Exportálás"

#: main.php:216
#, fuzzy
#| msgid "No change"
msgid "List of changes"
msgstr "Nincs változás"

#: main.php:240
msgid ""
"Your configuration file contains settings (root with no password) that "
"correspond to the default MySQL privileged account. Your MySQL server is "
"running with this default, is open to intrusion, and you really should fix "
"this security hole by setting a password for user 'root'."
msgstr ""
"A konfigurációs fájl olyan beállításokat (jelszó nélküli root hozzáférés) "
"tartalmaz, melyek megegyeznek az alapértelmezett MySQL jogosult fiókéval. A "
"MySQL szerver most ezzel az alapbeállítással fut, behatolásra nyitott. "
"Javítsa ezt a biztonsági rést."

#: main.php:248
msgid ""
"You have enabled mbstring.func_overload in your PHP configuration. This "
"option is incompatible with phpMyAdmin and might cause some data to be "
"corrupted!"
msgstr ""
"Ön engedélyezte az mbstring.func_overload funkciót a PHP konfigurációban. Ez "
"a beállítás nem kompatibilis a phpMyAdminnal, és az adatsérüléssel járhat!"

#: main.php:256
msgid ""
"The mbstring PHP extension was not found and you seem to be using a "
"multibyte charset. Without the mbstring extension phpMyAdmin is unable to "
"split strings correctly and it may result in unexpected results."
msgstr ""
"Nem található az mbstring PHP-kiterjesztés, s úgy tűnik, hogy Ön több bájtos "
"karakterkészletet használ. Az mbstring kiterjesztés nélkül a phpMyAdmin nem "
"tudja megfelelően felosztani a karakterláncokat, mely nem várt eredményhez "
"vezethet."

#: main.php:264
msgid ""
"Your PHP parameter [a@http://php.net/manual/en/session.configuration.php#ini."
"session.gc-maxlifetime@]session.gc_maxlifetime[/a] is lower that cookie "
"validity configured in phpMyAdmin, because of this, your login will expire "
"sooner than configured in phpMyAdmin."
msgstr ""
"A [a@http://php.net/manual/en/session.configuration.php#ini.session.gc-"
"maxlifetime@]session.gc_maxlifetime[/a] paraméter alacsonyabb a "
"phpMyAdminban beállított cookie érvényességénél, Emiatt a bejelentkezése a "
"phpMyAdminban beállítottnál előbb fog lejárni."

#: main.php:271
#, fuzzy
#| msgid ""
#| "Your PHP parameter [a@http://php.net/manual/en/session.configuration."
#| "php#ini.session.gc-maxlifetime@]session.gc_maxlifetime[/a] is lower that "
#| "cookie validity configured in phpMyAdmin, because of this, your login "
#| "will expire sooner than configured in phpMyAdmin."
msgid ""
"Login cookie store is lower than cookie validity configured in phpMyAdmin, "
"because of this, your login will expire sooner than configured in phpMyAdmin."
msgstr ""
"A [a@http://php.net/manual/en/session.configuration.php#ini.session.gc-"
"maxlifetime@]session.gc_maxlifetime[/a] paraméter alacsonyabb a "
"phpMyAdminban beállított cookie érvényességénél, Emiatt a bejelentkezése a "
"phpMyAdminban beállítottnál előbb fog lejárni."

#: main.php:279
msgid "The configuration file now needs a secret passphrase (blowfish_secret)."
msgstr ""
"A konfigurációs fájlnak egy titkos hozzáférési kódra (blowfish_secret) van "
"szüksége."

#: main.php:287
msgid ""
"Directory [code]config[/code], which is used by the setup script, still "
"exists in your phpMyAdmin directory. You should remove it once phpMyAdmin "
"has been configured."
msgstr ""
"A parancsfájl által használt [code]config[/code] könyvtár még létezik a "
"phpMyAdmin könyvtárában. Távolítsa el a phpMyAdmin beállítása után."

#: main.php:296
#, fuzzy, php-format
#| msgid ""
#| "The additional features for working with linked tables have been "
#| "deactivated. To find out why click %shere%s."
msgid ""
"The phpMyAdmin configuration storage is not completely configured, some "
"extended features have been deactivated. To find out why click %shere%s."
msgstr ""
"A hivatkozott táblákkal történő munka kiegészítő funkciói inaktiválásra "
"kerültek. Ha szeretné megtudni, hogy miért, kattintson %side%s."

#: main.php:311
msgid ""
"Javascript support is missing or disabled in your browser, some phpMyAdmin "
"functionality will be missing. For example navigation frame will not refresh "
"automatically."
msgstr ""

#: main.php:326
#, php-format
msgid ""
"Your PHP MySQL library version %s differs from your MySQL server version %s. "
"This may cause unpredictable behavior."
msgstr ""
"A PHP MySQL függvénytár %s-s verziója eltér a MySQL szerver %s-s "
"verziójától. Ez kiszámíthatatlan viselkedést okozhat."

#: main.php:338
#, php-format
msgid ""
"Server running with Suhosin. Please refer to %sdocumentation%s for possible "
"issues."
msgstr ""
"A szerver Suhosinnal fut. Kérjük, hogy a lehetséges problémáknak nézzen "
"utána a %sdokumentációban%s."

#: navigation.php:187 server_databases.php:267 server_synchronize.php:1206
msgid "No databases"
msgstr "Nincs adatbázis"

#: navigation.php:277
#, fuzzy
msgid "Filter"
msgstr "Fájlok"

#: navigation.php:277
#, fuzzy
#| msgid "Alter table order by"
msgid "filter tables by name"
msgstr "Tábla rendezésének módosítása e szerint:"

#: navigation.php:308 navigation.php:309
#, fuzzy
#| msgid "Create table"
msgctxt "short form"
msgid "Create table"
msgstr "Tábla létrehozása"

#: navigation.php:314 navigation.php:486
msgid "Please select a database"
msgstr "Válasszon adatbázist"

#: pmd_general.php:74
msgid "Show/Hide left menu"
msgstr "Bal oldali menü megjelenítése/elrejtése"

#: pmd_general.php:78
msgid "Save position"
msgstr "Pozíció mentése"

#: pmd_general.php:81 server_synchronize.php:428 server_synchronize.php:871
msgid "Create table"
msgstr "Tábla létrehozása"

#: pmd_general.php:84 pmd_general.php:352
msgid "Create relation"
msgstr "Kapcsolat létrehozása"

#: pmd_general.php:90
msgid "Reload"
msgstr "Újratöltés"

#: pmd_general.php:93
msgid "Help"
msgstr "Súgó"

#: pmd_general.php:97
msgid "Angular links"
msgstr "Összeférhetetlen hivatkozások"

#: pmd_general.php:97
msgid "Direct links"
msgstr "Közvetlen hivatkozások"

#: pmd_general.php:101
msgid "Snap to grid"
msgstr "Rácshoz illesztés"

#: pmd_general.php:105
msgid "Small/Big All"
msgstr "Mind kicsi/nagy"

#: pmd_general.php:109
msgid "Toggle small/big"
msgstr "Kicsi/nagy kapcsoló"

#: pmd_general.php:114 pmd_pdf.php:80
msgid "Import/Export coordinates for PDF schema"
msgstr "A PDF-séma importálási/exportálási koordinátái"

#: pmd_general.php:120
#, fuzzy
#| msgid "Submit Query"
msgid "Build Query"
msgstr "Lekérdezés indítása"

#: pmd_general.php:125
msgid "Move Menu"
msgstr "Menü áthelyezése"

#: pmd_general.php:137
msgid "Hide/Show all"
msgstr "Minden elrejtése/megjelenítése"

#: pmd_general.php:141
msgid "Hide/Show Tables with no relation"
msgstr "A kapcsolat nélküli táblák megjelenítése/elrejtése"

#: pmd_general.php:181
msgid "Number of tables"
msgstr "Táblák száma"

#: pmd_general.php:418
msgid "Delete relation"
msgstr "Kapcsolat törlése"

#: pmd_general.php:460 pmd_general.php:519
#, fuzzy
#| msgid "Relation deleted"
msgid "Relation operator"
msgstr "A kapcsolat törlése kész"

#: pmd_general.php:470 pmd_general.php:529 pmd_general.php:652
#: pmd_general.php:769
#, fuzzy
#| msgid "Export"
msgid "Except"
msgstr "Exportálás"

#: pmd_general.php:476 pmd_general.php:535 pmd_general.php:658
#: pmd_general.php:775
#, fuzzy
#| msgid "in query"
msgid "subquery"
msgstr "lekérdezésben"

#: pmd_general.php:480 pmd_general.php:576
#, fuzzy
#| msgid "Rename view to"
msgid "Rename to"
msgstr "Nézet átnevezése"

#: pmd_general.php:482 pmd_general.php:581
#, fuzzy
#| msgid "User name"
msgid "New name"
msgstr "Felhasználónév"

#: pmd_general.php:485 pmd_general.php:700
#, fuzzy
#| msgid "Create"
msgid "Aggregate"
msgstr "Létrehozás"

#: pmd_general.php:487 pmd_general.php:507 pmd_general.php:629
#: pmd_general.php:642 pmd_general.php:705 pmd_general.php:759
#: tbl_select.php:115
msgid "Operator"
msgstr "Kezelő"

#: pmd_general.php:810
#, fuzzy
#| msgid "Table options"
msgid "Active options"
msgstr "Tábla beállításai"

#: pmd_help.php:26
msgid "To select relation, click :"
msgstr "A kapcsolat kiválasztásához, kattintson :"

#: pmd_help.php:28
#, fuzzy
#| msgid ""
#| "The display field is shown in pink. To set/unset a field as the display "
#| "field, click the \"Choose field to display\" icon, then click on the "
#| "appropriate field name."
msgid ""
"The display column is shown in pink. To set/unset a column as the display "
"column, click the \"Choose column to display\" icon, then click on the "
"appropriate column name."
msgstr ""
"A megjelenítendő mező rózsaszínben látható. Egy mező megjelenítendő mezőként "
"történő beállításához/eltávolításához kattintson a \"Válassza ki a "
"megjelenítendő mezőt\" ikonra, majd kattintson a megfelelő mező nevére."

#: pmd_pdf.php:34
#, fuzzy
msgid "Page has been created"
msgstr "A(z) %1$s tábla elkészült."

#: pmd_pdf.php:37
msgid "Page creation failed"
msgstr ""

#: pmd_pdf.php:89
#, fuzzy
#| msgid "pages"
msgid "Page"
msgstr "lapok"

#: pmd_pdf.php:99
#, fuzzy
#| msgid "Import files"
msgid "Import from selected page"
msgstr "Fájlok importálása"

#: pmd_pdf.php:100
#, fuzzy
#| msgid "Export/Import to scale"
msgid "Export to selected page"
msgstr "Méretezendő exportálás/importálás"

#: pmd_pdf.php:102
#, fuzzy
#| msgid "Create a new index"
msgid "Create a page and export to it"
msgstr "Új index létrehozása"

#: pmd_pdf.php:111
#, fuzzy
#| msgid "User name"
msgid "New page name: "
msgstr "Felhasználónév"

#: pmd_pdf.php:114
msgid "Export/Import to scale"
msgstr "Méretezendő exportálás/importálás"

#: pmd_pdf.php:119
msgid "recommended"
msgstr "ajánlott"

#: pmd_relation_new.php:29
msgid "Error: relation already exists."
msgstr "Hiba: A kapcsolat már létezik."

#: pmd_relation_new.php:61 pmd_relation_new.php:86
msgid "Error: Relation not added."
msgstr "Hiba: Nem adta hozzá a kapcsolatot."

#: pmd_relation_new.php:62
msgid "FOREIGN KEY relation added"
msgstr "IDEGEN KULCS kapcsolat hozzáadása megtörtént"

#: pmd_relation_new.php:84
msgid "Internal relation added"
msgstr "A belső kapcsolat hozzáadása megtörtént"

#: pmd_relation_upd.php:55
msgid "Relation deleted"
msgstr "A kapcsolat törlése kész"

#: pmd_save_pos.php:44
msgid "Error saving coordinates for Designer."
msgstr "Hiba történt a Tervező koordinátáinak mentésekor."

#: pmd_save_pos.php:52
msgid "Modifications have been saved"
msgstr "A módosítások mentése megtörtént"

#: prefs_forms.php:78
#, fuzzy
#| msgid "Submitted form contains errors"
msgid "Cannot save settings, submitted form contains errors"
msgstr "A beküldött űrlapban hibák vannak"

#: prefs_manage.php:80
#, fuzzy
#| msgid "Could not load default configuration from: \"%1$s\""
msgid "Could not import configuration"
msgstr ""
"Nem lehetett betölteni az alapértelmezett konfigurációt innen: \"%1$s\""

#: prefs_manage.php:112
msgid "Configuration contains incorrect data for some fields."
msgstr ""

#: prefs_manage.php:128
msgid "Do you want to import remaining settings?"
msgstr ""

#: prefs_manage.php:225 prefs_manage.php:251
msgid "Saved on: @DATE@"
msgstr ""

#: prefs_manage.php:239
#, fuzzy
#| msgid "Import files"
msgid "Import from file"
msgstr "Fájlok importálása"

#: prefs_manage.php:245
msgid "Import from browser's storage"
msgstr ""

#: prefs_manage.php:248
msgid "Settings will be imported from your browser's local storage."
msgstr ""

#: prefs_manage.php:254
#, fuzzy
#| msgid "Other core settings"
msgid "You have no saved settings!"
msgstr "Egyéb alapbeállítások"

#: prefs_manage.php:258 prefs_manage.php:312
msgid "This feature is not supported by your web browser"
msgstr ""

#: prefs_manage.php:263
#, fuzzy
#| msgid "Server configuration"
msgid "Merge with current configuration"
msgstr "Szerverbeállítások"

#: prefs_manage.php:277
#, php-format
msgid ""
"You can set more settings by modifying config.inc.php, eg. by using %sSetup "
"script%s."
msgstr ""

#: prefs_manage.php:302
msgid "Save to browser's storage"
msgstr ""

#: prefs_manage.php:306
msgid "Settings will be saved in your browser's local storage."
msgstr ""

#: prefs_manage.php:308
msgid "Existing settings will be overwritten!"
msgstr ""

#: prefs_manage.php:323
msgid "You can reset all your settings and restore them to default values."
msgstr ""

#: querywindow.php:93
msgid "Import files"
msgstr "Fájlok importálása"

#: querywindow.php:104
msgid "All"
msgstr "Mind"

#: schema_edit.php:45 schema_edit.php:51 schema_edit.php:57 schema_edit.php:62
#, php-format
msgid "<b>%s</b> table not found or not set in %s"
msgstr ""
"Nem található a(z) <b>%s</b> tábla, vagy nem adták meg a(z) %s adatbázisban"

#: schema_export.php:45
#, fuzzy
#| msgid "The \"%s\" table doesn't exist!"
msgid "File doesn't exist"
msgstr "Nem létezik a(z) \"%s\" tábla!"

#: server_binlog.php:106
msgid "Select binary log to view"
msgstr "Válassza ki a megtekintendő bináris naplót"

#: server_binlog.php:122 server_status.php:387
msgid "Files"
msgstr "Fájlok"

#: server_binlog.php:169 server_binlog.php:171 server_processlist.php:58
#: server_processlist.php:60
msgid "Truncate Shown Queries"
msgstr "A megjelenített lekérdezések lerövidítése"

#: server_binlog.php:177 server_binlog.php:179 server_processlist.php:58
#: server_processlist.php:60
msgid "Show Full Queries"
msgstr "Teljes lekérdezések megjelenítése"

#: server_binlog.php:199
msgid "Log name"
msgstr "Napló neve"

#: server_binlog.php:200
msgid "Position"
msgstr "Pozíció"

#: server_binlog.php:201
msgid "Event type"
msgstr "Esemény típusa"

#: server_binlog.php:203
msgid "Original position"
msgstr "Eredeti pozíció"

#: server_binlog.php:204
msgid "Information"
msgstr "Információ"

#: server_collations.php:39
msgid "Character Sets and Collations"
msgstr "Karakterkészletek és illesztések"

#: server_databases.php:64
msgid "No databases selected."
msgstr "Nincs kiválasztott adatbázis."

#: server_databases.php:75
#, php-format
msgid "%s databases have been dropped successfully."
msgstr "A(z) %s adatbázis eldobása sikerült."

#: server_databases.php:100
msgid "Databases statistics"
msgstr "Adatbázis-statisztika"

#: server_databases.php:173 server_replication.php:179
#: server_replication.php:207
msgid "Master replication"
msgstr ""

#: server_databases.php:175 server_replication.php:246
msgid "Slave replication"
msgstr ""

#: server_databases.php:258 server_databases.php:259
msgid "Enable Statistics"
msgstr "Statisztika engedélyezése"

#: server_databases.php:261
msgid ""
"Note: Enabling the database statistics here might cause heavy traffic "
"between the web server and the MySQL server."
msgstr ""
"Megjegyzés: az adatbázis-statisztika engedélyezése a webszerver és a MySQL "
"közti nagy adatforgalomhoz vezethet."

#: server_engines.php:47
msgid "Storage Engines"
msgstr "Tárolómotorok"

#: server_export.php:20
msgid "View dump (schema) of databases"
msgstr "Adatbázis kiírás (séma) megtekintése"

#: server_privileges.php:32 server_privileges.php:276
msgid "Includes all privileges except GRANT."
msgstr "A GRANT kivételével minden jogot tartalmaz."

#: server_privileges.php:33 server_privileges.php:202
#: server_privileges.php:529
msgid "Allows altering the structure of existing tables."
msgstr "Engedélyezi a létező táblák szerkezetének megváltoztatását."

#: server_privileges.php:34 server_privileges.php:218
#: server_privileges.php:535
msgid "Allows altering and dropping stored routines."
msgstr "Engedélyezi a tárolt eljárások módosítását és eldobását."

#: server_privileges.php:35 server_privileges.php:194
#: server_privileges.php:528
msgid "Allows creating new databases and tables."
msgstr "Engedélyezi új adatbázisok és táblák készítését."

#: server_privileges.php:36 server_privileges.php:217
#: server_privileges.php:534
msgid "Allows creating stored routines."
msgstr "Engedélyezi tárolt eljárások létrehozását."

#: server_privileges.php:37 server_privileges.php:528
msgid "Allows creating new tables."
msgstr "Engedélyezi új táblák készítését."

#: server_privileges.php:38 server_privileges.php:205
#: server_privileges.php:532
msgid "Allows creating temporary tables."
msgstr "Engedélyezi ideiglenes táblák készítését."

#: server_privileges.php:39 server_privileges.php:219
#: server_privileges.php:568
msgid "Allows creating, dropping and renaming user accounts."
msgstr ""
"Engedélyezi a felhasználói fiókok létrehozását, törlését és átnevezését."

#: server_privileges.php:40 server_privileges.php:209
#: server_privileges.php:213 server_privileges.php:540
#: server_privileges.php:544
msgid "Allows creating new views."
msgstr "Engedélyezi új nézetek létrehozását."

#: server_privileges.php:41 server_privileges.php:193
#: server_privileges.php:520
msgid "Allows deleting data."
msgstr "Engedélyezi az adatok törlését."

#: server_privileges.php:42 server_privileges.php:195
#: server_privileges.php:531
msgid "Allows dropping databases and tables."
msgstr "Engedélyezi az adatbázisok és táblák eldobását."

#: server_privileges.php:43 server_privileges.php:531
msgid "Allows dropping tables."
msgstr "Engedélyezi a táblák eldobását."

#: server_privileges.php:44 server_privileges.php:210
#: server_privileges.php:548
msgid "Allows to set up events for the event scheduler"
msgstr "Az eseményütemező eseményeinek beállítását teszi lehetővé"

#: server_privileges.php:45 server_privileges.php:220
#: server_privileges.php:536
msgid "Allows executing stored routines."
msgstr "Engedélyezi a tárolt eljárások végrehajtását."

#: server_privileges.php:46 server_privileges.php:199
#: server_privileges.php:523
msgid "Allows importing data from and exporting data into files."
msgstr "Engedélyezi az adatok fájlokba történő exportálását/importálását."

#: server_privileges.php:47 server_privileges.php:554
msgid ""
"Allows adding users and privileges without reloading the privilege tables."
msgstr ""
"A privilégium táblák újratöltése nélkül engedélyezi a felhasználók és jogok "
"hozzáadását."

#: server_privileges.php:48 server_privileges.php:201
#: server_privileges.php:530
msgid "Allows creating and dropping indexes."
msgstr "Engedélyezi indexek készítését és törlését."

#: server_privileges.php:49 server_privileges.php:191
#: server_privileges.php:454 server_privileges.php:518
msgid "Allows inserting and replacing data."
msgstr "Engedélyezi az adatok beírását és megváltoztatását."

#: server_privileges.php:50 server_privileges.php:206
#: server_privileges.php:563
msgid "Allows locking tables for the current thread."
msgstr "A jelenlegi szálon engedélyezi a táblák blokkolását."

#: server_privileges.php:51 server_privileges.php:628
#: server_privileges.php:630
msgid "Limits the number of new connections the user may open per hour."
msgstr ""
"Korlátozza a felhasználó által óránként megnyitható új kapcsolatok számát."

#: server_privileges.php:52 server_privileges.php:616
#: server_privileges.php:618
msgid "Limits the number of queries the user may send to the server per hour."
msgstr ""
"Korlátozza a felhasználó által a kiszolgálóra óránként küldhető lekérdezések "
"számát."

#: server_privileges.php:53 server_privileges.php:622
#: server_privileges.php:624
msgid ""
"Limits the number of commands that change any table or database the user may "
"execute per hour."
msgstr ""
"Korlátozza a felhasználó által óránként végrehajtható, bármelyik táblát vagy "
"adatbázist módosító parancsok számát."

#: server_privileges.php:54 server_privileges.php:634
#: server_privileges.php:636
msgid "Limits the number of simultaneous connections the user may have."
msgstr "Korlátozza a felhasználó egyidejű kapcsolatainak számát."

#: server_privileges.php:55 server_privileges.php:198
#: server_privileges.php:558
msgid "Allows viewing processes of all users"
msgstr "Az összes felhasználó folyamatainak megtekintését engedélyezi"

#: server_privileges.php:56 server_privileges.php:200
#: server_privileges.php:460 server_privileges.php:564
msgid "Has no effect in this MySQL version."
msgstr "Nem valósult meg ebben a MySQL verzióban"

#: server_privileges.php:57 server_privileges.php:196
#: server_privileges.php:559
msgid "Allows reloading server settings and flushing the server's caches."
msgstr ""
"Engedélyezi a szerver beállításainak újratöltését, és a szerver "
"gyorsítótárának törlését."

#: server_privileges.php:58 server_privileges.php:208
#: server_privileges.php:566
msgid "Allows the user to ask where the slaves / masters are."
msgstr ""
"Engedélyezi a felhasználónak, hogy megkérdezze, hol találhatók a kisegítő/fő "
"helyek."

#: server_privileges.php:59 server_privileges.php:207
#: server_privileges.php:567
msgid "Needed for the replication slaves."
msgstr "A kisegítő helyek másolásához szükséges."

#: server_privileges.php:60 server_privileges.php:190
#: server_privileges.php:451 server_privileges.php:517
msgid "Allows reading data."
msgstr "Engedélyezi az adatok olvasását."

#: server_privileges.php:61 server_privileges.php:203
#: server_privileges.php:561
msgid "Gives access to the complete list of databases."
msgstr "Hozzáférést ad az adatbázisok teljes listájához."

#: server_privileges.php:62 server_privileges.php:214
#: server_privileges.php:216 server_privileges.php:533
msgid "Allows performing SHOW CREATE VIEW queries."
msgstr "Engedélyezi SHOW CREATE VIEW lekérdezések végrehajtását."

#: server_privileges.php:63 server_privileges.php:197
#: server_privileges.php:560
msgid "Allows shutting down the server."
msgstr "Engedélyezi a szerver leállítását."

#: server_privileges.php:64 server_privileges.php:204
#: server_privileges.php:557
msgid ""
"Allows connecting, even if maximum number of connections is reached; "
"required for most administrative operations like setting global variables or "
"killing threads of other users."
msgstr ""
"Akkor is engedélyezi a kapcsolódást, ha a kapcsolatok száma elérte a "
"maximumot. A legfontosabb adminisztrációs műveletekhez szükséges, mint a "
"globális változók beállítása, vagy más felhasználók folyamatainak "
"megszüntetése."

#: server_privileges.php:65 server_privileges.php:211
#: server_privileges.php:549
msgid "Allows creating and dropping triggers"
msgstr "Eseményindítók létrehozásának és eldobásának engedélyezése"

#: server_privileges.php:66 server_privileges.php:192
#: server_privileges.php:457 server_privileges.php:519
msgid "Allows changing data."
msgstr "Engedélyezi az adatok megváltoztatását."

#: server_privileges.php:67 server_privileges.php:270
msgid "No privileges."
msgstr "Nincsenek jogok."

#: server_privileges.php:312 server_privileges.php:313
#, fuzzy
#| msgid "None"
msgctxt "None privileges"
msgid "None"
msgstr "Nincs"

#: server_privileges.php:443 server_privileges.php:580
#: server_privileges.php:1798 server_privileges.php:1804
msgid "Table-specific privileges"
msgstr "Táblaspecifikus jogok"

#: server_privileges.php:444 server_privileges.php:588
#: server_privileges.php:1610
msgid " Note: MySQL privilege names are expressed in English "
msgstr " Megjegyzés: a MySQL jognevek az angolból származnak."

#: server_privileges.php:513
msgid "Administration"
msgstr "Adminisztráció"

#: server_privileges.php:577 server_privileges.php:1609
msgid "Global privileges"
msgstr "Globális jogok"

#: server_privileges.php:579 server_privileges.php:1798
msgid "Database-specific privileges"
msgstr "Adatbázis-specifikus jogok"

#: server_privileges.php:612
msgid "Resource limits"
msgstr "Erőforrás-korlátozások"

#: server_privileges.php:613
msgid "Note: Setting these options to 0 (zero) removes the limit."
msgstr ""
"Megjegyzés: Ezen beállítások 0-ra (nulla) állítása eltávolítja a korlátozást."

#: server_privileges.php:690
msgid "Login Information"
msgstr "Bejelentkezési adatok"

#: server_privileges.php:784
msgid "Do not change the password"
msgstr "Nincs jelszó megváltoztatás"

#: server_privileges.php:817 server_privileges.php:2286
#, fuzzy
#| msgid "No user(s) found."
msgid "No user found."
msgstr "Nem található(k) a felhasználó(k)."

#: server_privileges.php:861
#, php-format
msgid "The user %s already exists!"
msgstr "%s felhasználó már létezik!"

#: server_privileges.php:945
msgid "You have added a new user."
msgstr "Az új felhasználó hozzáadása megtörtént."

#: server_privileges.php:1176
#, php-format
msgid "You have updated the privileges for %s."
msgstr "Ön frissítette %s jogait."

#: server_privileges.php:1200
#, php-format
msgid "You have revoked the privileges for %s"
msgstr "%s jogainak visszavonása megtörtént"

#: server_privileges.php:1236
#, php-format
msgid "The password for %s was changed successfully."
msgstr "%s jelszavának megváltoztatása sikerült."

#: server_privileges.php:1256
#, php-format
msgid "Deleting %s"
msgstr "%s törlése"

#: server_privileges.php:1270
msgid "No users selected for deleting!"
msgstr "Nincs törlésre kijelölt felhasználó!"

#: server_privileges.php:1273
msgid "Reloading the privileges"
msgstr "A jogok újratöltése"

#: server_privileges.php:1291
msgid "The selected users have been deleted successfully."
msgstr "A kiválasztott felhasználók törlése sikerült."

#: server_privileges.php:1326
msgid "The privileges were reloaded successfully."
msgstr "A jogok újratöltése sikerült."

#: server_privileges.php:1337 server_privileges.php:1729
msgid "Edit Privileges"
msgstr "Jogok szerkesztése"

#: server_privileges.php:1346
msgid "Revoke"
msgstr "Visszavonás"

#: server_privileges.php:1373 server_privileges.php:1630
#: server_privileges.php:2243
msgid "Any"
msgstr "Bármi"

#: server_privileges.php:1470
msgid "User overview"
msgstr "Felhasználók áttekintése"

#: server_privileges.php:1611 server_privileges.php:1803
#: server_privileges.php:2153
msgid "Grant"
msgstr "Engedélyezés"

#: server_privileges.php:1679 server_privileges.php:1703
#: server_privileges.php:2108 server_privileges.php:2297
msgid "Add a new User"
msgstr "Új felhasználó hozzáadása"

#: server_privileges.php:1684
msgid "Remove selected users"
msgstr "A kijelölt felhasználók törlése"

#: server_privileges.php:1687
msgid "Revoke all active privileges from the users and delete them afterwards."
msgstr "A felhasználók összes jogának visszavonása, majd törlése."

#: server_privileges.php:1688 server_privileges.php:1689
#: server_privileges.php:1690
msgid "Drop the databases that have the same names as the users."
msgstr "A felhasználókéval azonos nevű adatbázisok eldobása."

#: server_privileges.php:1711
#, php-format
msgid ""
"Note: phpMyAdmin gets the users' privileges directly from MySQL's privilege "
"tables. The content of these tables may differ from the privileges the "
"server uses, if they have been changed manually. In this case, you should %"
"sreload the privileges%s before you continue."
msgstr ""
"Megjegyzés: a phpMyAdmin a felhasználók jogait közvetlenül a MySQL "
"privilégium táblákból veszi. Ezen táblák tartalma eltérhet a szerver által "
"használt jogoktól, ha a módosításuk kézzel történt. Ebben az esetben %"
"stöltse be újra a jogokat%s a folytatás előtt."

#: server_privileges.php:1764
msgid "The selected user was not found in the privilege table."
msgstr "Nem található a kiválasztott felhasználó a privilégium táblában."

#: server_privileges.php:1804
msgid "Column-specific privileges"
msgstr "Oszlopspecifikus jogok"

#: server_privileges.php:2005
msgid "Add privileges on the following database"
msgstr "Jogok hozzáadása a következő adatbázison"

#: server_privileges.php:2023
msgid "Wildcards % and _ should be escaped with a \\ to use them literally"
msgstr ""
"A _ és a % karakterhelyettesítőt \\ jellel kell lezárni, hogy "
"szövegkonstansként lehessen őket használni"

#: server_privileges.php:2026
msgid "Add privileges on the following table"
msgstr "Jogok hozzáadása a következő táblán:"

#: server_privileges.php:2083
msgid "Change Login Information / Copy User"
msgstr "Bejelentkezési adatok módosítása / Felhasználó másolása"

#: server_privileges.php:2086
msgid "Create a new user with the same privileges and ..."
msgstr "Új felhasználó létrehozása ezekkel a jogokkal, és ..."

#: server_privileges.php:2088
msgid "... keep the old one."
msgstr "... a régiek megőrzése."

#: server_privileges.php:2089
msgid " ... delete the old one from the user tables."
msgstr " ... a régiek törlése a felhasználói táblákból."

#: server_privileges.php:2090
msgid ""
" ... revoke all active privileges from the old one and delete it afterwards."
msgstr " ... az összes aktív jog visszaállítása a régiekből, majd törlés."

#: server_privileges.php:2091
msgid ""
" ... delete the old one from the user tables and reload the privileges "
"afterwards."
msgstr ""
" ... a régiek törlése a felhasználói táblákból, majd a jogok újratöltése."

#: server_privileges.php:2114
msgid "Database for user"
msgstr "Adatbázis a felhasználó számára"

#: server_privileges.php:2118
#, fuzzy
#| msgid "None"
msgctxt "Create none database for user"
msgid "None"
msgstr "Nincs"

#: server_privileges.php:2119
msgid "Create database with same name and grant all privileges"
msgstr "Azonos nevű adatbázis létrehozása, és az összes jog engedélyezése"

#: server_privileges.php:2120
msgid "Grant all privileges on wildcard name (username\\_%)"
msgstr "Az összes jog engedélyezése karakterhelyettesítős néven (username\\_%)"

#: server_privileges.php:2123
#, php-format
msgid "Grant all privileges on database &quot;%s&quot;"
msgstr "Az összes jog engedélyezése a(z) &quot;%s&quot; adatbázison"

#: server_privileges.php:2146
#, php-format
msgid "Users having access to &quot;%s&quot;"
msgstr "A(z) &quot;%s&quot; adatbázishoz hozzáférhető felhasználók"

#: server_privileges.php:2254
msgid "global"
msgstr "globális"

#: server_privileges.php:2256
msgid "database-specific"
msgstr "adatbázis-specifikus"

#: server_privileges.php:2258
msgid "wildcard"
msgstr "karakterhelyettesítő"

#: server_processlist.php:29
#, php-format
msgid "Thread %s was successfully killed."
msgstr "Sikerült leállítani a(z) %s. szálat."

#: server_processlist.php:31
#, php-format
msgid ""
"phpMyAdmin was unable to kill thread %s. It probably has already been closed."
msgstr ""
"A phpMyAdmin nem tudta leállítani a(z) %s szálat. Valószínűleg már "
"befejeződött."

#: server_processlist.php:65
msgid "ID"
msgstr "AZ"

#: server_replication.php:49
msgid "Unknown error"
msgstr ""

#: server_replication.php:56
#, php-format
msgid "Unable to connect to master %s."
msgstr ""

#: server_replication.php:63
msgid ""
"Unable to read master log position. Possible privilege problem on master."
msgstr ""

#: server_replication.php:69
msgid "Unable to change master"
msgstr ""

#: server_replication.php:72
#, php-format
msgid "Master server changed succesfully to %s"
msgstr ""

#: server_replication.php:180
msgid "This server is configured as master in a replication process."
msgstr ""

#: server_replication.php:182 server_status.php:407
#, fuzzy
msgid "Show master status"
msgstr "Kisegítő állapot megjelenítése"

#: server_replication.php:185
msgid "Show connected slaves"
msgstr ""

#: server_replication.php:208
#, php-format
msgid ""
"This server is not configured as master in a replication process. Would you "
"like to <a href=\"%s\">configure</a> it?"
msgstr ""

#: server_replication.php:215
#, fuzzy
msgid "Master configuration"
msgstr "Szerverbeállítások"

#: server_replication.php:216
msgid ""
"This server is not configured as master server in a replication process. You "
"can choose from either replicating all databases and ignoring certain "
"(useful if you want to replicate majority of databases) or you can choose to "
"ignore all databases by default and allow only certain databases to be "
"replicated. Please select the mode:"
msgstr ""

#: server_replication.php:219
msgid "Replicate all databases; Ignore:"
msgstr ""

#: server_replication.php:220
msgid "Ignore all databases; Replicate:"
msgstr ""

#: server_replication.php:223
#, fuzzy
msgid "Please select databases:"
msgstr "Válasszon adatbázist"

#: server_replication.php:226
msgid ""
"Now, add the following lines at the end of [mysqld] section in your my.cnf "
"and please restart the MySQL server afterwards."
msgstr ""

#: server_replication.php:228
msgid ""
"Once you restarted MySQL server, please click on Go button. Afterwards, you "
"should see a message informing you, that this server <b>is</b> configured as "
"master"
msgstr ""

#: server_replication.php:291
msgid "Slave SQL Thread not running!"
msgstr ""

#: server_replication.php:294
msgid "Slave IO Thread not running!"
msgstr ""

#: server_replication.php:303
msgid ""
"Server is configured as slave in a replication process. Would you like to:"
msgstr ""

#: server_replication.php:306
msgid "See slave status table"
msgstr ""

#: server_replication.php:309
msgid "Synchronize databases with master"
msgstr ""

#: server_replication.php:320
#, fuzzy
msgid "Control slave:"
msgstr "Kontrollfelhasználó"

#: server_replication.php:323
#, fuzzy
msgid "Full start"
msgstr "Teljes szöveg"

#: server_replication.php:323
msgid "Full stop"
msgstr ""

#: server_replication.php:324
msgid "Reset slave"
msgstr ""

#: server_replication.php:326
#, fuzzy
#| msgid "Structure only"
msgid "Start SQL Thread only"
msgstr "Csak a szerkezet"

#: server_replication.php:328
msgid "Stop SQL Thread only"
msgstr ""

#: server_replication.php:331
#, fuzzy
#| msgid "Structure only"
msgid "Start IO Thread only"
msgstr "Csak a szerkezet"

#: server_replication.php:333
msgid "Stop IO Thread only"
msgstr ""

#: server_replication.php:338
msgid "Error management:"
msgstr ""

#: server_replication.php:340
msgid "Skipping errors might lead into unsynchronized master and slave!"
msgstr ""

#: server_replication.php:342
msgid "Skip current error"
msgstr ""

#: server_replication.php:343
msgid "Skip next"
msgstr ""

#: server_replication.php:346
msgid "errors."
msgstr ""

#: server_replication.php:361
#, php-format
msgid ""
"This server is not configured as slave in a replication process. Would you "
"like to <a href=\"%s\">configure</a> it?"
msgstr ""

#: server_status.php:46
msgid ""
"The number of transactions that used the temporary binary log cache but that "
"exceeded the value of binlog_cache_size and used a temporary file to store "
"statements from the transaction."
msgstr ""
"A tranzakciók száma, melyek az ideiglenes bináris naplógyorsítótárat "
"használt, azonban az túllépte a binlog_cache_size méretet, és ideiglenes "
"fájlt használt az utasítások tárolásához a tranzakcióból."

#: server_status.php:47
msgid "The number of transactions that used the temporary binary log cache."
msgstr ""
"Az ideiglenes bináris naplógyorsítótár által használt tranzakciók száma."

#: server_status.php:48
msgid ""
"The number of temporary tables on disk created automatically by the server "
"while executing statements. If Created_tmp_disk_tables is big, you may want "
"to increase the tmp_table_size  value to cause temporary tables to be memory-"
"based instead of disk-based."
msgstr ""
"A szerver által az utasítások végrehajtásakor a lemezen automatikusan "
"létrehozott ideiglenes táblák száma. Ha a Created_tmp_disk_tables értéke "
"nagy, akkor növelheti a tmp_table_size értékét, mely az ideiglenes táblákból "
"memóriaalapúakat csinál a lemezalapú helyett."

#: server_status.php:49
msgid "How many temporary files mysqld has created."
msgstr "Ennyi ideiglenes fájlt hozott létre a mysqld."

#: server_status.php:50
msgid ""
"The number of in-memory temporary tables created automatically by the server "
"while executing statements."
msgstr ""
"A szerver által az utasítások végrehajtásakor automatikusan létrehozott, a "
"memóriában tárolt ideiglenes táblák száma."

#: server_status.php:51
msgid ""
"The number of rows written with INSERT DELAYED for which some error occurred "
"(probably duplicate key)."
msgstr ""
"Az INSERT DELAYED utasítással írt sorok száma, melyeknél néhány hiba történt "
"(valószínűleg ismétlődő kulcs)."

#: server_status.php:52
msgid ""
"The number of INSERT DELAYED handler threads in use. Every different table "
"on which one uses INSERT DELAYED gets its own thread."
msgstr ""
"A használatban lévő INSERT DELAYED kezelőszálak száma. Minden eltérő "
"táblának, melyen valaki INSERT DELAYED parancsot használ, saját szála lesz."

#: server_status.php:53
msgid "The number of INSERT DELAYED rows written."
msgstr "A beírt INSERT DELAYED sorok száma."

#: server_status.php:54
msgid "The number of executed FLUSH statements."
msgstr "A végrehajtott FLUSH utasítások száma."

#: server_status.php:55
msgid "The number of internal COMMIT statements."
msgstr "A belső COMMIT utasítások száma."

#: server_status.php:56
msgid "The number of times a row was deleted from a table."
msgstr "Egy sornak a táblázatból történő törléseinek a száma."

#: server_status.php:57
msgid ""
"The MySQL server can ask the NDB Cluster storage engine if it knows about a "
"table with a given name. This is called discovery. Handler_discover "
"indicates the number of time tables have been discovered."
msgstr ""
"A MySQL szerver meg tudja kérdezni az NDB fürt tárolómotortól, hogy ismeri a "
"megadott nevű táblát. Ezt hívják felfedezésnek. A handler_discover jelzi a "
"táblák felfedezésének számát."

#: server_status.php:58
msgid ""
"The number of times the first entry was read from an index. If this is high, "
"it suggests that the server is doing a lot of full index scans; for example, "
"SELECT col1 FROM foo, assuming that col1 is indexed."
msgstr ""
"Az első bejegyzés egy indexből történő beolvasásainak száma. Ha ez magas, "
"akkor ez azt sugallja, hogy a szerver sok teljes indexvizsgálatot végez; "
"például a SELECT col1 FROM foo azt feltételezi, hogy a col1 kerül "
"indexelésre."

#: server_status.php:59
msgid ""
"The number of requests to read a row based on a key. If this is high, it is "
"a good indication that your queries and tables are properly indexed."
msgstr ""
"Egy sor kulcs alapján történő beolvasási kéréseinek száma. Ha ez magas, "
"akkor jól mutatja, hogy a lekérdezések és a táblák megfelelően indexeltek."

#: server_status.php:60
msgid ""
"The number of requests to read the next row in key order. This is "
"incremented if you are querying an index column with a range constraint or "
"if you are doing an index scan."
msgstr ""
"A kulcssorrendben a következő sort beolvasandó kérések száma. Ez növekszik, "
"ha Ön tartománymegkötéses index oszlopot kérdez le, vagy ha indexvizsgálatot "
"végez."

#: server_status.php:61
msgid ""
"The number of requests to read the previous row in key order. This read "
"method is mainly used to optimize ORDER BY ... DESC."
msgstr ""
"A kulcssorrendben előző sort beolvasandó kérések száma. Ezt a beolvasási "
"módszert főleg az ORDER BY ... DESC optimalizálásához használják."

#: server_status.php:62
msgid ""
"The number of requests to read a row based on a fixed position. This is high "
"if you are doing a lot of queries that require sorting of the result. You "
"probably have a lot of queries that require MySQL to scan whole tables or "
"you have joins that don't use keys properly."
msgstr ""
"Egy sor beolvasásához szükséges kérések száma egy rögzített pozíció alapján. "
"Ez magas, ha Ön sok, az eredmény rendezését igénylő lekérdezést hajt végre. "
"Valószínűleg sok olyan lekérdezés van, s a MySQL-nek teljes táblákat kell "
"megvizsgálnia, vagy a kulcsokat nem megfelelően használó illesztések vannak."

#: server_status.php:63
msgid ""
"The number of requests to read the next row in the data file. This is high "
"if you are doing a lot of table scans. Generally this suggests that your "
"tables are not properly indexed or that your queries are not written to take "
"advantage of the indexes you have."
msgstr ""
"Az adatfájlban lévő következő sor beolvasásához szükséges kérések száma. Ez "
"magas, ha Ön sokszor vizsgálja át a táblákat. Ez általában azt javasolja, "
"hogy a táblák nem megfelelően indexeltek, vagy a lekérdezések nincsenek írva "
"az indexek kihasználása végett."

#: server_status.php:64
msgid "The number of internal ROLLBACK statements."
msgstr "A belső ROLLBACK utasítások száma."

#: server_status.php:65
msgid "The number of requests to update a row in a table."
msgstr "A kérések száma egy táblában lévő sor frissítéséhez."

#: server_status.php:66
msgid "The number of requests to insert a row in a table."
msgstr "A kérések száma egy táblában lévő sor beszúrásához."

#: server_status.php:67
msgid "The number of pages containing data (dirty or clean)."
msgstr "Az adatokat tartalmazó lapok száma (piszkos vagy tiszta)."

#: server_status.php:68
msgid "The number of pages currently dirty."
msgstr "A jelenleg piszkos lapok száma."

#: server_status.php:69
msgid "The number of buffer pool pages that have been requested to be flushed."
msgstr "A pufferkészlet oldalainak száma, melyeket kiírásra kértek."

#: server_status.php:70
msgid "The number of free pages."
msgstr "A szabad lapok száma."

#: server_status.php:71
msgid ""
"The number of latched pages in InnoDB buffer pool. These are pages currently "
"being read or written or that can't be flushed or removed for some other "
"reason."
msgstr ""
"Az InnoDB pufferkészletében zárolt oldalak száma. Ezek az épp beolvasás vagy "
"írás alatt lévő oldalak, melyeket bizonyos más okok miatt nem lehet kiírni "
"vagy eltávolítani."

#: server_status.php:72
msgid ""
"The number of pages busy because they have been allocated for administrative "
"overhead such as row locks or the adaptive hash index. This value can also "
"be calculated as Innodb_buffer_pool_pages_total - "
"Innodb_buffer_pool_pages_free - Innodb_buffer_pool_pages_data."
msgstr ""
"A foglalt oldalak száma, mert le lettek foglalva adminisztratív "
"többletterheléshez, mint például a sorzárolások vagy az adaptív "
"kivonatindex. Ez az érték Innodb_buffer_pool_pages_total - "
"Innodb_buffer_pool_pages_free - Innodb_buffer_pool_pages_data értékként is "
"számolható."

#: server_status.php:73
msgid "Total size of buffer pool, in pages."
msgstr "A pufferkészlet teljes mérete lapokban."

#: server_status.php:74
msgid ""
"The number of \"random\" read-aheads InnoDB initiated. This happens when a "
"query is to scan a large portion of a table but in random order."
msgstr ""
"Az InnoDB által kezdeményezett \"véletlenszerű\" előreolvasások száma. Ez "
"akkor történik, ha egy lekérdezés meg akarja vizsgálni egy tábla nagy "
"részét, viszont véletlenszerű sorrendben."

#: server_status.php:75
msgid ""
"The number of sequential read-aheads InnoDB initiated. This happens when "
"InnoDB does a sequential full table scan."
msgstr ""
"Az InnoDB által kezdeményezett sorozatos előreolvasások száma. Ez akkor "
"történik, mikor az InnoDB sorozatos teljes táblavizsgálatot tart."

#: server_status.php:76
msgid "The number of logical read requests InnoDB has done."
msgstr "Az InnoDB által elvégzett logikai olvasási kérések száma."

#: server_status.php:77
msgid ""
"The number of logical reads that InnoDB could not satisfy from buffer pool "
"and had to do a single-page read."
msgstr ""
"A logikai olvasások száma, melyeket az InnoDB nem tudott a pufferkészletből "
"kielégíteni, s egyoldalas beolvasást végzett."

#: server_status.php:78
msgid ""
"Normally, writes to the InnoDB buffer pool happen in the background. "
"However, if it's necessary to read or create a page and no clean pages are "
"available, it's necessary to wait for pages to be flushed first. This "
"counter counts instances of these waits. If the buffer pool size was set "
"properly, this value should be small."
msgstr ""
"Normál esetben az InnoDB pufferkészletébe írások a háttérben történnek. Ha "
"viszont be kell olvasni vagy létre kell hozni egy oldalt, s nincs több "
"tiszta oldal, akkor várni kell az előbb kiírandó oldalakra. Ez a számláló "
"számolja ezeknek a várakozásoknak az előfordulásait. Ha a pufferkészlet "
"méretét megfelelően állították be, akkor ennek az értéknek kicsinek kell "
"lennie."

#: server_status.php:79
msgid "The number writes done to the InnoDB buffer pool."
msgstr "Az InnoDB pufferkészletébe történt írások száma."

#: server_status.php:80
msgid "The number of fsync() operations so far."
msgstr "Az fsync() műveletek eddigi száma."

#: server_status.php:81
msgid "The current number of pending fsync() operations."
msgstr "A folyamatban lévő fsync() műveletek száma."

#: server_status.php:82
msgid "The current number of pending reads."
msgstr "A folyamatban lévő olvasások száma."

#: server_status.php:83
msgid "The current number of pending writes."
msgstr "A folyamatban lévő írások száma."

#: server_status.php:84
msgid "The amount of data read so far, in bytes."
msgstr "Az eddig beolvasott adatok mennyisége bájtban."

#: server_status.php:85
msgid "The total number of data reads."
msgstr "Az összes beolvasott adat."

#: server_status.php:86
msgid "The total number of data writes."
msgstr "Az összes írott adat."

#: server_status.php:87
msgid "The amount of data written so far, in bytes."
msgstr "Az összes írott adat, bájtban."

#: server_status.php:88
msgid "The number of pages that have been written for doublewrite operations."
msgstr ""
"A végrehajtott duplaírásos írások száma, s az e célból kiírt oldalak száma."

#: server_status.php:89
msgid "The number of doublewrite operations that have been performed."
msgstr ""
"A végrehajtott duplaírásos írások száma, s az e célból kiírt oldalak száma."

#: server_status.php:90
msgid ""
"The number of waits we had because log buffer was too small and we had to "
"wait for it to be flushed before continuing."
msgstr ""
"Várakozások száma, amiket a naplópuffer kis mérete okozott és folytatás "
"előtt meg kellett várni a kiírást."

#: server_status.php:91
msgid "The number of log write requests."
msgstr "A naplóírási kérések száma."

#: server_status.php:92
msgid "The number of physical writes to the log file."
msgstr "A naplófájlba történt fizikai írások száma."

#: server_status.php:93
msgid "The number of fsync() writes done to the log file."
msgstr "A naplófájlba történt fsyncs írások száma."

#: server_status.php:94
msgid "The number of pending log file fsyncs."
msgstr "A folyamatban lévő naplófájl fsync-ek száma."

#: server_status.php:95
msgid "Pending log file writes."
msgstr "A folyamatban lévő naplófájl írások száma."

#: server_status.php:96
msgid "The number of bytes written to the log file."
msgstr "A naplófájlba írt bájtok száma."

#: server_status.php:97
msgid "The number of pages created."
msgstr "A létrehozott lapok száma."

#: server_status.php:98
msgid ""
"The compiled-in InnoDB page size (default 16KB). Many values are counted in "
"pages; the page size allows them to be easily converted to bytes."
msgstr ""
"A belefordított InnoDB oldal mérete (alapértelmezés: 16 KB). Sok érték "
"került számolásra az oldalakban; az oldal mérete teszi lehetővé a bájtokká "
"történő könnyű átalakítást."

#: server_status.php:99
msgid "The number of pages read."
msgstr "A beolvasott lapok száma."

#: server_status.php:100
msgid "The number of pages written."
msgstr "Az írott lapok száma."

#: server_status.php:101
msgid "The number of row locks currently being waited for."
msgstr "A jelenleg várakozás alatt lévő sorzárolások száma."

#: server_status.php:102
msgid "The average time to acquire a row lock, in milliseconds."
msgstr "A sorzároláshoz szükséges átlag időtartam, milliszekundumban."

#: server_status.php:103
msgid "The total time spent in acquiring row locks, in milliseconds."
msgstr "A sorzárolásokra fordított összes idő, milliszekundumban."

#: server_status.php:104
msgid "The maximum time to acquire a row lock, in milliseconds."
msgstr "A sorzároláshoz szükséges időtartam, milliszekundumban."

#: server_status.php:105
msgid "The number of times a row lock had to be waited for."
msgstr "A sorzárolásra váráshoz szükséges alkalmak száma."

#: server_status.php:106
msgid "The number of rows deleted from InnoDB tables."
msgstr "Az InnoDB táblákból törölt sorok száma."

#: server_status.php:107
msgid "The number of rows inserted in InnoDB tables."
msgstr "Az InnoDB táblákba beszúrt sorok száma."

#: server_status.php:108
msgid "The number of rows read from InnoDB tables."
msgstr "Az InnoDB táblákból beolvasott sorok száma."

#: server_status.php:109
msgid "The number of rows updated in InnoDB tables."
msgstr "Az InnoDB táblákban frissített sorok száma."

#: server_status.php:110
msgid ""
"The number of key blocks in the key cache that have changed but haven't yet "
"been flushed to disk. It used to be known as Not_flushed_key_blocks."
msgstr ""
"A kulcsgyorsítótárban lévő kulcsblokkok száma, melyek megváltoztak, de még "
"nem kerültek lemezre kiírásra. Ez  Not_flushed_key_blocks néven ismert."

#: server_status.php:111
msgid ""
"The number of unused blocks in the key cache. You can use this value to "
"determine how much of the key cache is in use."
msgstr ""
"A kulcsgyorsítótárban lévő, nem használt blokkok száma. Ezzel az értékkel "
"állapíthatja meg, hogy mennyire van használatban a kulcsgyorsítótár."

#: server_status.php:112
msgid ""
"The number of used blocks in the key cache. This value is a high-water mark "
"that indicates the maximum number of blocks that have ever been in use at "
"one time."
msgstr ""
"A kulcsgyorsítótárban lévő használt blokkok száma. Ez az érték egy maximális "
"jel, mely a valamikor használatban volt blokkok számát jelzi."

#: server_status.php:113
msgid "The number of requests to read a key block from the cache."
msgstr "A gyorsítótárból egy kulcsblokk beolvasásához szükséges kérések száma."

#: server_status.php:114
msgid ""
"The number of physical reads of a key block from disk. If Key_reads is big, "
"then your key_buffer_size value is probably too small. The cache miss rate "
"can be calculated as Key_reads/Key_read_requests."
msgstr ""
"Egy kulcsblokk lemezről történő fizikai beolvasásainak száma. Ha a Key_reads "
"nagy, akkor valószínűleg túl kicsi a key_buffer_size értéke. A gyorsítótár "
"sikertelen találatainak aránya a Key_reads/Key_read_requests alapján "
"számítható ki."

#: server_status.php:115
msgid "The number of requests to write a key block to the cache."
msgstr "A kérések száma egy kulcsblokk gyorsítótárba történő írásához."

#: server_status.php:116
msgid "The number of physical writes of a key block to disk."
msgstr "Egy kulcsblokk lemezre történő fizikai írásainak száma."

#: server_status.php:117
msgid ""
"The total cost of the last compiled query as computed by the query "
"optimizer. Useful for comparing the cost of different query plans for the "
"same query. The default value of 0 means that no query has been compiled yet."
msgstr ""
"Az utoljára lefordított lekérdezés összköltsége a lekérdezésoptimalizáló "
"számítása szerint. Ugyanazon lekérdezés különféle lekérdezési tervei "
"költségének lekérdezéséhez hasznos. Az alapértelmezett 0 érték azt jelenti, "
"hogy lekérdezés lefordítására még nem került sor."

#: server_status.php:118
msgid "The number of rows waiting to be written in INSERT DELAYED queues."
msgstr "Az INSERT DELAYED sorokban írásra várakozó sorok száma."

#: server_status.php:119
msgid ""
"The number of tables that have been opened. If opened tables is big, your "
"table cache value is probably too small."
msgstr ""
"Az eddig megnyitott táblák száma. Ha a megnyitott táblák nagy,akkor "
"valószínűleg túl kicsi a táblagyorsítótár értéke."

#: server_status.php:120
msgid "The number of files that are open."
msgstr "A megnyitott fájlok száma."

#: server_status.php:121
msgid "The number of streams that are open (used mainly for logging)."
msgstr ""
"Az adatfolyamok száma, melyek nyitottak (főleg a naplózáshoz kerül "
"felhasználásra)."

#: server_status.php:122
msgid "The number of tables that are open."
msgstr "A megnyitott táblák száma."

#: server_status.php:123
msgid "The number of free memory blocks in query cache."
msgstr "A szabad memóriablokkok száma a lekérdezési gyorsítótárban."

#: server_status.php:124
msgid "The amount of free memory for query cache."
msgstr "A szabad memória mérete a lekérdezési gyorsítótárhoz."

#: server_status.php:125
msgid "The number of cache hits."
msgstr "A gyorsítótár találatok száma."

#: server_status.php:126
msgid "The number of queries added to the cache."
msgstr "A gyorsítótárhoz adott lekérdezések száma."

#: server_status.php:127
msgid ""
"The number of queries that have been removed from the cache to free up "
"memory for caching new queries. This information can help you tune the query "
"cache size. The query cache uses a least recently used (LRU) strategy to "
"decide which queries to remove from the cache."
msgstr ""
"A lekérdezések száma, melyek eltávolításra kerültek a gyorsítórából az új "
"lekérdezések gyorsítótárazásához történő memória felszabadításához. Ez az "
"információ a lekérdezési gyorsítótár méretének szabályozásában segíthet. A "
"lekérdezési gyorsítótár a legrégebben használt (LRU) stratégiával dönti el, "
"hogy mely lekérdezéseket kell eltávolítani a gyorsítótárból."

#: server_status.php:128
msgid ""
"The number of non-cached queries (not cachable, or not cached due to the "
"query_cache_type setting)."
msgstr ""
"A nem gyorsítótárazott lekérdezések száma (nem gyorsítótárazható, vagy nem "
"gyorsítótárazott a query_cache_type beállítás miatt)."

#: server_status.php:129
msgid "The number of queries registered in the cache."
msgstr "A gyorsítótárban bejegyzett lekérdezések száma."

#: server_status.php:130
msgid "The total number of blocks in the query cache."
msgstr "A blokkok száma a lekérdezési gyorsítótárban."

#: server_status.php:131
msgctxt "$strShowStatusReset"
msgid "Reset"
msgstr "Törlés"

#: server_status.php:132
msgid "The status of failsafe replication (not yet implemented)."
msgstr "A hibabiztos többszörözések állapota (megvalósításra vár)."

#: server_status.php:133
msgid ""
"The number of joins that do not use indexes. If this value is not 0, you "
"should carefully check the indexes of your tables."
msgstr ""
"Az indexeket nem használó illesztések száma. Ha ez az érték nem 0, akkor "
"ellenőrizze körültekintően a táblák indexeit."

#: server_status.php:134
msgid "The number of joins that used a range search on a reference table."
msgstr "Egy hivatkozási táblán tartománykeresést használt illesztések száma."

#: server_status.php:135
msgid ""
"The number of joins without keys that check for key usage after each row. "
"(If this is not 0, you should carefully check the indexes of your tables.)"
msgstr ""
"A kulcsok nélküli illesztések száma, melyek minden sor után kulcs "
"használatát ellenőrzik. (Ha ez nem 0, akkor ellenőrizze körültekintően a "
"táblák indexeit.))"

#: server_status.php:136
msgid ""
"The number of joins that used ranges on the first table. (It's normally not "
"critical even if this is big.)"
msgstr ""
"Az első táblán tartományokat használt illesztések száma. (Normál esetben ez "
"nem súlyos, még ha túl nagy is ez.)"

#: server_status.php:137
msgid "The number of joins that did a full scan of the first table."
msgstr "Az első tábla teljes vizsgálatát elvégzett illesztések száma."

#: server_status.php:138
msgid "The number of temporary tables currently open by the slave SQL thread."
msgstr "A kisegítő SQL szál által épp megnyitott ideiglenes táblák száma."

#: server_status.php:139
msgid ""
"Total (since startup) number of times the replication slave SQL thread has "
"retried transactions."
msgstr ""
"A többszörözésben kisegítő SQL szál (az indítás óta) ennyiszer próbálta újra "
"a tranzakciókat."

#: server_status.php:140
msgid "This is ON if this server is a slave that is connected to a master."
msgstr "Ez BE, ha ez főszerverhez csatlakoztatott kisegítő szerver."

#: server_status.php:141
msgid ""
"The number of threads that have taken more than slow_launch_time seconds to "
"create."
msgstr ""
"A szálak száma, melyek létrehozásához slow_launch_time másodpercnél többre "
"volt szükség."

#: server_status.php:142
msgid ""
"The number of queries that have taken more than long_query_time seconds."
msgstr ""
"A lekérdezések száma, melyekhez long_query_time másodpercnél többre volt "
"szükség."

#: server_status.php:143
msgid ""
"The number of merge passes the sort algorithm has had to do. If this value "
"is large, you should consider increasing the value of the sort_buffer_size "
"system variable."
msgstr ""
"Az egyesítési menetek száma, amit a rendezési algoritmusnak el kellett "
"végeznie. Ha ez az érték nagy, akkor gondolja meg a sort_buffer_size "
"rendszerváltozó értékének növelését."

#: server_status.php:144
msgid "The number of sorts that were done with ranges."
msgstr "A tartományokkal végzett rendezések száma."

#: server_status.php:145
msgid "The number of sorted rows."
msgstr "Rendezett sorok száma."

#: server_status.php:146
msgid "The number of sorts that were done by scanning the table."
msgstr "A tábla vizsgálatával végrehajtott rendezések száma."

#: server_status.php:147
msgid "The number of times that a table lock was acquired immediately."
msgstr "Ennyiszer nem lehetett azonnal megszerezni egy táblazárolást."

#: server_status.php:148
msgid ""
"The number of times that a table lock could not be acquired immediately and "
"a wait was needed. If this is high, and you have performance problems, you "
"should first optimize your queries, and then either split your table or "
"tables or use replication."
msgstr ""
"Ennyiszer nem lehetett azonnal megszerezni egy táblazárolást, s várni "
"kellett. Ha ez magas, s Önnek teljesítményproblémái vannak, akkor előbb "
"optimalizálja a lekérdezéseket, majd vagy ossza fel a táblát vagy táblákat, "
"vagy használja a többszörözést."

#: server_status.php:149
msgid ""
"The number of threads in the thread cache. The cache hit rate can be "
"calculated as Threads_created/Connections. If this value is red you should "
"raise your thread_cache_size."
msgstr ""
"A szálak száma a szál gyorsítótárban. A gyorsítótár találati aránya a "
"Threads_created/Connections alapján számítható ki. Ha ez az érték piros, "
"akkor növelnie kell a thread_cache_size méretét."

#: server_status.php:150
msgid "The number of currently open connections."
msgstr "A jelenleg megnyitott kapcsolatok száma."

#: server_status.php:151
msgid ""
"The number of threads created to handle connections. If Threads_created is "
"big, you may want to increase the thread_cache_size value. (Normally this "
"doesn't give a notable performance improvement if you have a good thread "
"implementation.)"
msgstr ""
"A kapcsolatok kezeléséhez létrehozott szálak száma. Ha a Threads_created "
"nagy, akkor növelheti a thread_cache_size értékét. (Normál esetben ez nem "
"növeli jelentősen a teljesítményt, ha jó szálmegvalósítása van.)"

#: server_status.php:152
msgid "The number of threads that are not sleeping."
msgstr "A nem alvó szálak száma."

#: server_status.php:163
msgid "Runtime Information"
msgstr "Futtatási információk"

#: server_status.php:375
msgid "Handler"
msgstr "Kezelő"

#: server_status.php:376
msgid "Query cache"
msgstr "Lekérdezési gyorsítótár"

#: server_status.php:377
msgid "Threads"
msgstr "Szálak"

#: server_status.php:379
msgid "Temporary data"
msgstr "Ideiglenes adatok"

#: server_status.php:380
msgid "Delayed inserts"
msgstr "Késleltetett beszúrások"

#: server_status.php:381
msgid "Key cache"
msgstr "Kulcs gyorsítótár"

#: server_status.php:382
msgid "Joins"
msgstr "Illesztések"

#: server_status.php:384
msgid "Sorting"
msgstr "Rendezés"

#: server_status.php:386
msgid "Transaction coordinator"
msgstr "Tranzakció koordinátor"

#: server_status.php:397
msgid "Flush (close) all tables"
msgstr "Összes tábla kiírása (bezárása)"

#: server_status.php:399
msgid "Show open tables"
msgstr "Nyitott táblák megjelenítése"

#: server_status.php:404
msgid "Show slave hosts"
msgstr "Kisegítő állomások megjelenítése"

#: server_status.php:410
msgid "Show slave status"
msgstr "Kisegítő állapot megjelenítése"

#: server_status.php:415
msgid "Flush query cache"
msgstr "Lekérdezési gyorsítótár kiírása"

#: server_status.php:420
msgid "Show processes"
msgstr "Folyamatok megjelenítése"

#: server_status.php:470
#, fuzzy
#| msgid "Reset"
msgctxt "for Show status"
msgid "Reset"
msgstr "Törlés"

#: server_status.php:476
#, php-format
msgid "This MySQL server has been running for %s. It started up on %s."
msgstr "Ez a MySQL szerver %s óta fut. Indítás időpontja: %s."

#: server_status.php:486
msgid ""
"This MySQL server works as <b>master</b> and <b>slave</b> in <b>replication</"
"b> process."
msgstr ""

#: server_status.php:488
msgid "This MySQL server works as <b>master</b> in <b>replication</b> process."
msgstr ""

#: server_status.php:490
msgid "This MySQL server works as <b>slave</b> in <b>replication</b> process."
msgstr ""

#: server_status.php:492
#, fuzzy
#| msgid ""
#| "This MySQL server works as %s in <b>replication</b> process. For further "
#| "information about replication status on the server, please visit the <a "
#| "href=\"#replication\">replication section</a>."
msgid ""
"For further information about replication status on the server, please visit "
"the <a href=#replication>replication section</a>."
msgstr ""
"Ez a MySQL-szerver mint %s működik a <b>többszörözéses</b> folyamatban. A "
"szerveren lévő többszörözéses állapotról a <a href=\"#replication"
"\">többszörözés részben</a> kaphat bővebb információt."

#: server_status.php:509
msgid ""
"<b>Server traffic</b>: These tables show the network traffic statistics of "
"this MySQL server since its startup."
msgstr ""
"<b>Szerver forgalma</b>: Ezek a táblázatok a MySQL szerver hálózati "
"forgalmának statisztikájáit mutatják az indítástól kezdve."

#: server_status.php:514
msgid "Traffic"
msgstr "Forgalom"

#: server_status.php:514
msgid ""
"On a busy server, the byte counters may overrun, so those statistics as "
"reported by the MySQL server may be incorrect."
msgstr ""
"Foglalt szerveren túlfuthatnak a bájtszámlálók, ezért a MySQL által "
"jelentett statisztikák pontatlanok lehetnek."

#: server_status.php:515 server_status.php:560 server_status.php:625
#: server_status.php:686
msgid "per hour"
msgstr "óránként"

#: server_status.php:520
msgid "Received"
msgstr "Fogadott"

#: server_status.php:530
msgid "Sent"
msgstr "Küldött"

#: server_status.php:559
msgid "Connections"
msgstr "Kapcsolatok"

#: server_status.php:566
msgid "max. concurrent connections"
msgstr "Max. egyidejű kapcsolatok száma"

#: server_status.php:573
msgid "Failed attempts"
msgstr "Sikertelen próbák"

#: server_status.php:587
msgid "Aborted"
msgstr "Megszakítva"

#: server_status.php:616
#, php-format
msgid ""
"<b>Query statistics</b>: Since its startup, %s queries have been sent to the "
"server."
msgstr ""
"<b>Lekérdezési statisztika</b>: Az indulás óta %s kérés került elküldésre a "
"szerverhez."

#: server_status.php:626
msgid "per minute"
msgstr "percenként"

#: server_status.php:627
msgid "per second"
msgstr "másodpercenként"

#: server_status.php:685
msgid "Query type"
msgstr "Lekérdezés típusa"

#: server_status.php:725 server_status.php:726
#, fuzzy
#| msgid "SQL Query box"
msgid "Show query chart"
msgstr "SQL-lekérdezési panelek"

#: server_status.php:727
msgid "Note: Generating the query chart can take a long time."
msgstr ""

#: server_status.php:872
msgid "Replication status"
msgstr "Többszörözéses állapot"

#: server_synchronize.php:92
#, fuzzy
msgid "Could not connect to the source"
msgstr "Nem lehetett kapcsolódni a MySQL-szerverhez"

#: server_synchronize.php:95
#, fuzzy
msgid "Could not connect to the target"
msgstr "Nem lehetett kapcsolódni a MySQL-szerverhez"

#: server_synchronize.php:120 server_synchronize.php:123 tbl_create.php:76
#: tbl_get_field.php:19
#, php-format
msgid "'%s' database does not exist."
msgstr ""

#: server_synchronize.php:263
msgid "Structure Synchronization"
msgstr ""

#: server_synchronize.php:270
msgid "Data Synchronization"
msgstr ""

#: server_synchronize.php:399 server_synchronize.php:838
msgid "not present"
msgstr ""

#: server_synchronize.php:423 server_synchronize.php:866
#, fuzzy
msgid "Structure Difference"
msgstr "Nézet szerkezete"

#: server_synchronize.php:424 server_synchronize.php:867
msgid "Data Difference"
msgstr ""

#: server_synchronize.php:429 server_synchronize.php:872
msgid "Add column(s)"
msgstr ""

#: server_synchronize.php:430 server_synchronize.php:873
msgid "Remove column(s)"
msgstr ""

#: server_synchronize.php:431 server_synchronize.php:874
msgid "Alter column(s)"
msgstr ""

#: server_synchronize.php:432 server_synchronize.php:875
msgid "Remove index(s)"
msgstr ""

#: server_synchronize.php:433 server_synchronize.php:876
msgid "Apply index(s)"
msgstr ""

#: server_synchronize.php:434 server_synchronize.php:877
msgid "Update row(s)"
msgstr ""

#: server_synchronize.php:435 server_synchronize.php:878
msgid "Insert row(s)"
msgstr ""

#: server_synchronize.php:445 server_synchronize.php:889
msgid "Would you like to delete all the previous rows from target tables?"
msgstr ""

#: server_synchronize.php:448 server_synchronize.php:893
msgid "Apply Selected Changes"
msgstr ""

#: server_synchronize.php:450 server_synchronize.php:895
msgid "Synchronize Databases"
msgstr ""

#: server_synchronize.php:463
msgid "Selected target tables have been synchronized with source tables."
msgstr ""

#: server_synchronize.php:941
msgid "Target database has been synchronized with source database"
msgstr ""

#: server_synchronize.php:1002
msgid "The following queries have been executed:"
msgstr ""

#: server_synchronize.php:1130
msgid "Enter manually"
msgstr ""

#: server_synchronize.php:1138
#, fuzzy
#| msgid "Insecure connection"
msgid "Current connection"
msgstr "Veszélyes kapcsolat"

#: server_synchronize.php:1167
#, fuzzy, php-format
#| msgid "Configuration file"
msgid "Configuration: %s"
msgstr "Konfigurációs fájl"

#: server_synchronize.php:1182
msgid "Socket"
msgstr ""

#: server_synchronize.php:1228
msgid ""
"Target database will be completely synchronized with source database. Source "
"database will remain unchanged."
msgstr ""

#: server_variables.php:39
msgid "Server variables and settings"
msgstr "Szerver változók és beállítások"

#: server_variables.php:60
msgid "Session value"
msgstr "Munkamenet értéke"

#: server_variables.php:60 server_variables.php:99
msgid "Global value"
msgstr "Globális változó"

#: setup/frames/config.inc.php:38 setup/frames/index.inc.php:225
msgid "Download"
msgstr "Letöltés"

#: setup/frames/index.inc.php:49
msgid "Cannot load or save configuration"
msgstr "A beállítások nem tölthetők be vagy menthetők"

#: setup/frames/index.inc.php:50
#, fuzzy
#| msgid ""
#| "Please create web server writable folder [em]config[/em] in phpMyAdmin "
#| "top level directory as described in [a@../Documentation.html#setup_script]"
#| "documentation[/a]. Otherwise you will be only able to download or display "
#| "it."
msgid ""
"Please create web server writable folder [em]config[/em] in phpMyAdmin top "
"level directory as described in [a@Documentation.html#setup_script]"
"documentation[/a]. Otherwise you will be only able to download or display it."
msgstr ""
"Készítsen a [a@../Documentation.html#setup_script]dokumentációban[/a] "
"ismertetettek szerint a webszerver által írható [em]config[/em] mappát a "
"phpMyAdmin felső szintű könyvtárában. Csak akkor tudja különben letölteni "
"vagy megjeleníteni azt."

#: setup/frames/index.inc.php:57
msgid ""
"You are not using a secure connection; all data (including potentially "
"sensitive information, like passwords) is transferred unencrypted!"
msgstr ""
"Ön nem biztonságos kapcsolatot használ, valamennyi adat (beleértve a "
"bizalmasakat, mint a jelszavak) átvitele titkosítatlanul történik!"

#: setup/frames/index.inc.php:60
#, php-format
msgid ""
"If your server is also configured to accept HTTPS requests follow [a@%s]this "
"link[/a] to use a secure connection."
msgstr ""
"Ha a szervert a HTTPS-kérések fogadására is beállították, akkor biztonságos "
"kapcsolat használatához kövesse [a@%s]ezt a hivatkozást[/a]."

#: setup/frames/index.inc.php:64
msgid "Insecure connection"
msgstr "Veszélyes kapcsolat"

#: setup/frames/index.inc.php:92
#, fuzzy
#| msgid "Configuration storage"
msgid "Configuration saved."
msgstr "Konfigurációs tároló"

#: setup/frames/index.inc.php:93
msgid ""
"Configuration saved to file config/config.inc.php in phpMyAdmin top level "
"directory, copy it to top level one and delete directory config to use it."
msgstr ""

#: setup/frames/index.inc.php:100 setup/frames/menu.inc.php:15
msgid "Overview"
msgstr "Áttekintés"

#: setup/frames/index.inc.php:108
msgid "Show hidden messages (#MSG_COUNT)"
msgstr "A rejtett üzenetek megjelenítése (#MSG_COUNT)"

#: setup/frames/index.inc.php:148
msgid "There are no configured servers"
msgstr "Nincsenek konfigurált szerverek"

#: setup/frames/index.inc.php:156
msgid "New server"
msgstr "Új szerver"

#: setup/frames/index.inc.php:185
msgid "Default language"
msgstr "Alapértelmezett nyelv"

#: setup/frames/index.inc.php:195
msgid "let the user choose"
msgstr "válassza ki a felhasználó"

#: setup/frames/index.inc.php:206
msgid "- none -"
msgstr "- nincs -"

#: setup/frames/index.inc.php:209
msgid "Default server"
msgstr "Alapértelmezett szerver"

#: setup/frames/index.inc.php:219
msgid "End of line"
msgstr "Sorvége"

#: setup/frames/index.inc.php:224
msgid "Display"
msgstr "Nézet"

#: setup/frames/index.inc.php:228
msgid "Load"
msgstr "Betöltés"

#: setup/frames/index.inc.php:239
msgid "phpMyAdmin homepage"
msgstr "phpMyAdmin honlap"

#: setup/frames/index.inc.php:240
msgid "Donate"
msgstr "Adományozás"

#: setup/frames/servers.inc.php:28
msgid "Edit server"
msgstr "Szerver módosítása"

#: setup/frames/servers.inc.php:37
msgid "Add a new server"
msgstr "Új szerver hozzáadása"

#: setup/lib/form_processing.lib.php:42
msgid "Warning"
msgstr "Figyelmeztetés"

#: setup/lib/form_processing.lib.php:43
msgid "Submitted form contains errors"
msgstr "A beküldött űrlapban hibák vannak"

#: setup/lib/form_processing.lib.php:44
msgid "Try to revert erroneous fields to their default values"
msgstr "A hibás mezők alapértelmezett értékei visszaállításának megkísérlése"

#: setup/lib/form_processing.lib.php:47
msgid "Ignore errors"
msgstr "A hibák figyelmen kívül hagyása"

#: setup/lib/form_processing.lib.php:49
msgid "Show form"
msgstr "Űrlap megjelenítése"

#: setup/lib/index.lib.php:119
msgid ""
"Neither URL wrapper nor CURL is available. Version check is not possible."
msgstr ""
"Nem érhető el sem az URL wrapper, sem a CURL. A verzió-ellenőrzés nem "
"lehetséges."

#: setup/lib/index.lib.php:126
msgid ""
"Reading of version failed. Maybe you're offline or the upgrade server does "
"not respond."
msgstr ""
"A verzió beolvasása nem sikerült. Lehet, hogy ön kapcsolat nélküli módban "
"dolgozik, vagy a frissítő szerver nem válaszol."

#: setup/lib/index.lib.php:143
msgid "Got invalid version string from server"
msgstr "Érvénytelen verzió karakterlánc érkezett a szerverről"

#: setup/lib/index.lib.php:150
msgid "Unparsable version string"
msgstr "A verzió karakterlánc nem elemezhető"

#: setup/lib/index.lib.php:162
#, fuzzy, php-format
#| msgid ""
#| "You are using subversion version, run [kbd]svn update[/kbd] :-)[br]The "
#| "latest stable version is %s, released on %s."
msgid ""
"You are using Git version, run [kbd]git pull[/kbd] :-)[br]The latest stable "
"version is %s, released on %s."
msgstr ""
"Ön verziókezeléses verziót használ, futtassa le az [kbd]svn frissítést[/"
"kbd] :-)[br]Legújabb stabil verzió: %s, kiadás dátuma: %s."

#: setup/lib/index.lib.php:165
msgid "No newer stable version is available"
msgstr "Nem jelent meg újabb stabil verzió"

#: setup/lib/index.lib.php:250
#, fuzzy, php-format
#| msgid ""
#| "This [a@?page=form&amp;formset=features#tab_Security]option[/a] should be "
#| "disabled as it allows attackers to bruteforce login to any MySQL server. "
#| "If you feel this is necessary, use [a@?page=form&amp;"
#| "formset=features#tab_Security]trusted proxies list[/a]. However, IP-based "
#| "protection may not be reliable if your IP belongs to an ISP where "
#| "thousands of users, including you, are connected to."
msgid ""
"This %soption%s should be disabled as it allows attackers to bruteforce "
"login to any MySQL server. If you feel this is necessary, use %strusted "
"proxies list%s. However, IP-based protection may not be reliable if your IP "
"belongs to an ISP where thousands of users, including you, are connected to."
msgstr ""
"Ezt a [a@?page=form&amp;formset=features#tab_Security]beállítást[/a] l kell "
"tiltani, ugyanis a támadóknak bármilyen MySQL-szerverre lehetővé teszi az "
"egyszerű bejelentkezést. Ha úgy érzi, hogy erre szükség van, akkor használja "
"a [a@?page=form&amp;formset=features#tab_Security]megbízható proxyk listáját"
"[/a]. Az IP-alapú védelem azonban lehet, hogy nem megbízható, ha az Ön IP-"
"címe olyan internetszolgáltatóhoz tartozik, ahol több ezer felhasználó, "
"köztük Ön is, csatlakozik az internethez."

#: setup/lib/index.lib.php:252
msgid ""
"You didn't have blowfish secret set and have enabled cookie authentication, "
"so a key was automatically generated for you. It is used to encrypt cookies; "
"you don't need to remember it."
msgstr ""
"Nem állította be a blowfish titkosítást, s engedélyezte a cookie-s "
"hitelesítést, ezért a kulcs generálása az Ön számára megtörtént. Ez kerül "
"felhasználásra a cookiek titkosításához."

#: setup/lib/index.lib.php:253
#, fuzzy, php-format
#| msgid ""
#| "[a@?page=form&amp;formset=features#tab_Import_export]Bzip2 compression "
#| "and decompression[/a] requires functions (%s) which are unavailable on "
#| "this system."
msgid ""
"%sBzip2 compression and decompression%s requires functions (%s) which are "
"unavailable on this system."
msgstr ""
"A [a@?page=form&amp;formset=features#tab_Import_export]Bzip2 formátumba "
"tömörítéshez és kibontáshoz[/a] olyan függvényekre (%s) van szükség, melyek "
"ezen a rendszeren nem elérhetőek."

#: setup/lib/index.lib.php:255
msgid ""
"This value should be double checked to ensure that this directory is neither "
"world accessible nor readable or writable by other users on your server."
msgstr ""
"Ezt az értéket alaposan kell ellenőrizni, hogy megbizonyosodjon róla, ehhez "
"a könyvtárhoz nem férhet hozzá mindenki, s a szerveren lévő többi "
"felhasználó által sem írható."

#: setup/lib/index.lib.php:256
#, fuzzy, php-format
#| msgid "You should use SSL connections if your web server supports it"
msgid "This %soption%s should be enabled if your web server supports it."
msgstr "SSL-kapcsolatokat kell használnia, ha a webszerver támogatja"

#: setup/lib/index.lib.php:258
#, fuzzy, php-format
#| msgid ""
#| "[a@?page=form&amp;formset=features#tab_Import_export]GZip compression and "
#| "decompression[/a] requires functions (%s) which are unavailable on this "
#| "system."
msgid ""
"%sGZip compression and decompression%s requires functions (%s) which are "
"unavailable on this system."
msgstr ""
"A [a@?page=form&amp;formset=features#tab_Import_export]GZip formátumba "
"tömörítéshez és kibontáshoz[/a] olyan függvényekre (%s) van szükség, melyek "
"ezen a rendszeren nem elérhetőek."

#: setup/lib/index.lib.php:260
#, php-format
msgid ""
"%sLogin cookie validity%s greater than 1440 seconds may cause random session "
"invalidation if %ssession.gc_maxlifetime%s is lower than its value "
"(currently %d)."
msgstr ""

#: setup/lib/index.lib.php:262
#, fuzzy, php-format
#| msgid ""
#| "[a@?page=form&formset=features#tab_Security]Login cookie validity[/a] "
#| "should be set to 1800 seconds (30 minutes) at most. Values larger than "
#| "1800 may pose a security risk such as impersonation."
msgid ""
"%sLogin cookie validity%s should be set to 1800 seconds (30 minutes) at "
"most. Values larger than 1800 may pose a security risk such as impersonation."
msgstr ""
"A [a@?page=form&formset=features#tab_Security]bejelentkezési cookie "
"érvényességét[/a] legtöbbször 1800 másodpercre (30 percre) kell állítani. Az "
"1800-nál nagyobb értékek kockára teszik a biztonságot, mint például a "
"megszemélyesítés."

#: setup/lib/index.lib.php:264
#, php-format
msgid ""
"If using cookie authentication and %sLogin cookie store%s is not 0, %sLogin "
"cookie validity%s must be set to a value less or equal to it."
msgstr ""

#: setup/lib/index.lib.php:266
#, fuzzy, php-format
#| msgid ""
#| "If you feel this is necessary, use additional protection settings - [a@?"
#| "page=servers&amp;mode=edit&amp;id=%1$d#tab_Server_config]host "
#| "authentication[/a] settings and [a@?page=form&amp;"
#| "formset=features#tab_Security]trusted proxies list[/a]. However, IP-based "
#| "protection may not be reliable if your IP belongs to an ISP where "
#| "thousands of users, including you, are connected to."
msgid ""
"If you feel this is necessary, use additional protection settings - %shost "
"authentication%s settings and %strusted proxies list%s. However, IP-based "
"protection may not be reliable if your IP belongs to an ISP where thousands "
"of users, including you, are connected to."
msgstr ""
"Ha úgy érzi, gogy erre szükség van, akkor használjon további védelmi "
"beállításokat - [a@?page=servers&amp;mode=edit&amp;id=%1$d#tab_Server_config]"
"állomás hitelesítési[/a] beállítások és [a@?page=form&amp;"
"formset=features#tab_Security]megbízható proxyk listája[/a]. Az IP-alapú "
"védelem azonban lehet, hogy nem megbízható, ha az Ön IP-címe olyan "
"internetszolgáltatóhoz tartozik, ahol több ezer felhasználó, köztük Ön is, "
"csatlakozik az internethez."

#: setup/lib/index.lib.php:268
#, fuzzy, php-format
#| msgid ""
#| "You set the [kbd]config[/kbd] authentication type and included username "
#| "and password for auto-login, which is not a desirable option for live "
#| "hosts. Anyone who knows or guesses your phpMyAdmin URL can directly "
<<<<<<< HEAD
#| "access your phpMyAdmin panel. Set [a@?page=servers&amp;mode=edit&amp;id=%1"
#| "$d#tab_Server]authentication type[/a] to [kbd]cookie[/kbd] or [kbd]http[/"
#| "kbd]."
=======
#| "access your phpMyAdmin panel. Set [a@?page=servers&amp;mode=edit&amp;id="
#| "%1$d#tab_Server]authentication type[/a] to [kbd]cookie[/kbd] or [kbd]http"
#| "[/kbd]."
>>>>>>> c1a1d005
msgid ""
"You set the [kbd]config[/kbd] authentication type and included username and "
"password for auto-login, which is not a desirable option for live hosts. "
"Anyone who knows or guesses your phpMyAdmin URL can directly access your "
"phpMyAdmin panel. Set %sauthentication type%s to [kbd]cookie[/kbd] or [kbd]"
"http[/kbd]."
msgstr ""
"Ön a [kbd]konfigurációs[/kbd] hitelesítési típust állította be, s az "
"automatikus bejelentkezéshez megadta a felhasználónevet és a jelszót, ami "
"működő állomások esetén nemkívánatos beállítás. Bárki, aki tudja vagy "
"kitalálja a phpMyAdmin URL-címét, közvetlenül hozzá tud férni a phpMyAdmin "
"panelhoz. Állítsa [kbd]cookie[/kbd] vagy [kbd]http[/kbd] módra a [a@?"
"page=servers&amp;mode=edit&amp;id=%1$d#tab_Server]hitelesítési típust[/a]."

#: setup/lib/index.lib.php:270
#, fuzzy, php-format
#| msgid ""
#| "[a@?page=form&amp;formset=features#tab_Import_export]Zip compression[/a] "
#| "requires functions (%s) which are unavailable on this system."
msgid ""
"%sZip compression%s requires functions (%s) which are unavailable on this "
"system."
msgstr ""
"A [a@?page=form&amp;formset=features#tab_Import_export]zip formátumba "
"tömörítéshez[/a] olyan függvényekre (%s) van szükség, melyek ezen a "
"rendszeren nem elérhetőek."

#: setup/lib/index.lib.php:272
#, fuzzy, php-format
#| msgid ""
#| "[a@?page=form&amp;formset=features#tab_Import_export]Zip decompression[/"
#| "a] requires functions (%s) which are unavailable on this system."
msgid ""
"%sZip decompression%s requires functions (%s) which are unavailable on this "
"system."
msgstr ""
"A [a@?page=form&amp;formset=features#tab_Import_export]zipek kibontásához[/"
"a] olyan függvényekre (%s) van szükség, melyek ezen a rendszeren nem "
"elérhetőek."

#: setup/lib/index.lib.php:296
#, fuzzy
#| msgid "You should use SSL connections if your web server supports it"
msgid "You should use SSL connections if your web server supports it."
msgstr "SSL-kapcsolatokat kell használnia, ha a webszerver támogatja"

#: setup/lib/index.lib.php:306
#, fuzzy
#| msgid "You should use mysqli for performance reasons"
msgid "You should use mysqli for performance reasons."
msgstr "Teljesítmény okokból használja a mysqli kiterjesztést"

#: setup/lib/index.lib.php:331
msgid "You allow for connecting to the server without a password."
msgstr "Ön engedélyezi a jelszó nélküli csatlakozást a szerverhez."

#: setup/lib/index.lib.php:351
#, fuzzy
#| msgid "Key is too short, it should have at least 8 characters"
msgid "Key is too short, it should have at least 8 characters."
msgstr "Túl rövid a kulcs, legalább 8 karakterből álljon"

#: setup/lib/index.lib.php:358
#, fuzzy
#| msgid "Key should contain letters, numbers [em]and[/em] special characters"
msgid "Key should contain letters, numbers [em]and[/em] special characters."
msgstr ""
"A kulcs alfanumerikus karaktereket, betűket [em]és[/em] speciális "
"karaktereket tartalmazzon"

#: sql.php:87 tbl_change.php:253 tbl_select.php:26 tbl_select.php:27
#: tbl_select.php:30 tbl_select.php:33
msgid "Browse foreign values"
msgstr "Az idegen kulcsok böngészése"

#: sql.php:163
#, php-format
msgid "Using bookmark \"%s\" as default browse query."
msgstr ""

#: sql.php:600 tbl_replace.php:387
#, php-format
msgid "Inserted row id: %1$d"
msgstr "A beszúrt sor azonosítószáma: %1$d"

#: sql.php:617
msgid "Showing as PHP code"
msgstr "Megjelenítés PHP kódként"

#: sql.php:620 tbl_replace.php:361
msgid "Showing SQL query"
msgstr "Megjelenítés SQL lekérdezésként"

#: sql.php:622
#, fuzzy
#| msgid "Validate SQL"
msgid "Validated SQL"
msgstr "SQL érvényesítése"

#: sql.php:897
#, php-format
msgid "Problems with indexes of table `%s`"
msgstr "Probléma a(z) `%s` tábla indexeivel"

#: sql.php:929
msgid "Label"
msgstr "Név"

#: tbl_addfield.php:185 tbl_alter.php:99 tbl_indexes.php:97
#, php-format
msgid "Table %1$s has been altered successfully"
msgstr "A(z) %1$s tábla módosítása sikerült"

#: tbl_change.php:283 tbl_change.php:321
msgid "Function"
msgstr "Függvény"

#: tbl_change.php:758
#, fuzzy
#| msgid " Because of its length,<br /> this field might not be editable "
msgid " Because of its length,<br /> this column might not be editable "
msgstr "A hossza miatt<br /> lehet, hogy ez a mező nem szerkeszthető "

#: tbl_change.php:875
msgid "Remove BLOB Repository Reference"
msgstr "A BLOB-raktár hivatkozásának eltávolítása"

#: tbl_change.php:881
msgid "Binary - do not edit"
msgstr "Bináris - nem szerkeszthető"

#: tbl_change.php:929
msgid "Upload to BLOB repository"
msgstr "Feltöltés a BLOB-raktárba"

#: tbl_change.php:1058
msgid "Insert as new row"
msgstr "Beszúrás új sorként"

#: tbl_change.php:1059
msgid "Insert as new row and ignore errors"
msgstr ""

#: tbl_change.php:1060
#, fuzzy
msgid "Show insert query"
msgstr "Megjelenítés SQL lekérdezésként"

#: tbl_change.php:1071
msgid "and then"
msgstr "és utána"

#: tbl_change.php:1075
msgid "Go back to previous page"
msgstr "Vissza az előző oldalra"

#: tbl_change.php:1076
msgid "Insert another new row"
msgstr "Új sor beszúrása"

#: tbl_change.php:1080
msgid "Go back to this page"
msgstr "Visszatérés erre az oldalra"

#: tbl_change.php:1088
msgid "Edit next row"
msgstr "Következő sor szerkesztése"

#: tbl_change.php:1099
msgid ""
"Use TAB key to move from value to value, or CTRL+arrows to move anywhere"
msgstr ""
"A TAB billentyűvel értékről értékre lépkedhet, ill. a CTRL+nyilakkal bárhová "
"léphet."

#: tbl_change.php:1137
#, fuzzy, php-format
#| msgid "Restart insertion with %s rows"
msgid "Continue insertion with %s rows"
msgstr "Beszúrás újrakezdése %s sorral"

#: tbl_chart.php:56
#, fuzzy
#| msgid "The privileges were reloaded successfully."
msgid "Chart generated successfully."
msgstr "A jogok újratöltése sikerült."

#: tbl_chart.php:59
#, fuzzy
#| msgid ""
#| "May be approximate. See [a@./Documentation.html#faq3_11@Documentation]FAQ "
#| "3.11[/a]"
msgid ""
"The result of this query can't be used for a chart. See [a@./Documentation."
"html#faq6_29@Documentation]FAQ 6.29[/a]"
msgstr "Becsült érték lehet. Lásd: GYIK 3.11"

#: tbl_chart.php:90
msgid "Width"
msgstr ""

#: tbl_chart.php:94
msgid "Height"
msgstr ""

#: tbl_chart.php:98
msgid "Title"
msgstr ""

#: tbl_chart.php:103
msgid "X Axis label"
msgstr ""

#: tbl_chart.php:107
msgid "Y Axis label"
msgstr ""

#: tbl_chart.php:112
msgid "Area margins"
msgstr ""

#: tbl_chart.php:122
msgid "Legend margins"
msgstr ""

#: tbl_chart.php:134
#, fuzzy
#| msgid "Mar"
msgid "Bar"
msgstr "márc."

#: tbl_chart.php:135
msgid "Line"
msgstr ""

#: tbl_chart.php:136
msgid "Radar"
msgstr ""

#: tbl_chart.php:138
#, fuzzy
#| msgid "PiB"
msgid "Pie"
msgstr "PB"

#: tbl_chart.php:144
#, fuzzy
#| msgid "Query type"
msgid "Bar type"
msgstr "Lekérdezés típusa"

#: tbl_chart.php:146
#, fuzzy
#| msgid "Packed"
msgid "Stacked"
msgstr "Csomagolt"

#: tbl_chart.php:147
msgid "Multi"
msgstr ""

#: tbl_chart.php:152
msgid "Continuous image"
msgstr ""

#: tbl_chart.php:155
msgid ""
"For compatibility reasons the chart image is segmented by default, select "
"this to draw the whole chart in one image."
msgstr ""

#: tbl_chart.php:166
msgid ""
"When drawing a radar chart all values are normalized to a range [0..10]."
msgstr ""

#: tbl_chart.php:173
msgid ""
"Note that not every result table can be put to the chart. See <a href=\"./"
"Documentation.html#faq6_29\" target=\"Documentation\">FAQ 6.29</a>"
msgstr ""

#: tbl_chart.php:181
msgid "Redraw"
msgstr ""

#: tbl_create.php:56
#, php-format
msgid "Table %s already exists!"
msgstr "Már létezik nevű %s tábla!"

#: tbl_create.php:242
#, php-format
msgid "Table %1$s has been created."
msgstr "A(z) %1$s tábla elkészült."

#: tbl_export.php:24
msgid "View dump (schema) of table"
msgstr "Tábla kiírás (vázlat) megtekintése"

#: tbl_indexes.php:66
msgid "The name of the primary key must be \"PRIMARY\"!"
msgstr "Az elsődleges kulcs nevének \"PRIMARY\"-nak kell lennie!"

#: tbl_indexes.php:74
msgid "Can't rename index to PRIMARY!"
msgstr "Nem nevezhető át PRIMARY-re az index!"

#: tbl_indexes.php:90
msgid "No index parts defined!"
msgstr "Nincs meghatározott indexrész!"

#: tbl_indexes.php:158
msgid "Create a new index"
msgstr "Új index létrehozása"

#: tbl_indexes.php:160
msgid "Modify an index"
msgstr "Index módosítása"

#: tbl_indexes.php:166
msgid "Index name:"
msgstr "Index neve:"

#: tbl_indexes.php:172
msgid "Index type:"
msgstr "Index típusa:"

#: tbl_indexes.php:182
msgid ""
"(\"PRIMARY\" <b>must</b> be the name of and <b>only of</b> a primary key!)"
msgstr ""
"(Az elsődleges kulcs nevének, és <b>csak annak</b> \"PRIMARY\"-nak <b>kell</"
"b> lennie!)"

#: tbl_indexes.php:249
#, php-format
msgid "Add to index &nbsp;%s&nbsp;column(s)"
msgstr "Hozzáadás az index &nbsp;%s&nbsp;oszlophoz"

#: tbl_indexes.php:254 tbl_structure.php:684 tbl_structure.php:695
msgid "Column count has to be larger than zero."
msgstr "Az oszlopok számának nullánál nagyobbnak kell lennie."

#: tbl_move_copy.php:44
msgid "Can't move table to same one!"
msgstr "Nem helyezhető át ugyanabba a tábla!"

#: tbl_move_copy.php:46
msgid "Can't copy table to same one!"
msgstr "Nem másolható ugyanabba a tábla!"

#: tbl_move_copy.php:54
#, php-format
msgid "Table %s has been moved to %s."
msgstr "A(z) %s tábla áthelyezése a(z) %s adatbázisba kész."

#: tbl_move_copy.php:56
#, php-format
msgid "Table %s has been copied to %s."
msgstr "A(z) %s tábla másolása %s néven megtörtént."

#: tbl_move_copy.php:74
msgid "The table name is empty!"
msgstr "Üres a tábla neve!"

#: tbl_operations.php:265
msgid "Alter table order by"
msgstr "Tábla rendezésének módosítása e szerint:"

#: tbl_operations.php:274
msgid "(singly)"
msgstr "(egyenként)"

#: tbl_operations.php:294
msgid "Move table to (database<b>.</b>table):"
msgstr "Tábla áthelyezése (adatbázis<b>.</b>tábla):"

#: tbl_operations.php:352
msgid "Table options"
msgstr "Tábla beállításai"

#: tbl_operations.php:356
msgid "Rename table to"
msgstr "Tábla átnevezése"

#: tbl_operations.php:532
msgid "Copy table to (database<b>.</b>table):"
msgstr "Tábla másolása (adatbázis<b>.</b>tábla):"

#: tbl_operations.php:579
msgid "Switch to copied table"
msgstr "A másolt táblára váltás"

#: tbl_operations.php:591
msgid "Table maintenance"
msgstr "Tábla karbantartása"

#: tbl_operations.php:615
msgid "Defragment table"
msgstr "Tábla töredezettségmentesítése"

#: tbl_operations.php:663
#, php-format
msgid "Table %s has been flushed"
msgstr "A(z) %s tábla kiírása megtörtént"

#: tbl_operations.php:669
#, fuzzy
#| msgid "Flush the table (\"FLUSH\")"
msgid "Flush the table (FLUSH)"
msgstr "Tábla kiírása (\"FLUSH\")"

#: tbl_operations.php:678
#, fuzzy
#| msgid "Dumping data for table"
msgid "Delete data or table"
msgstr "A tábla adatainak kiíratása"

#: tbl_operations.php:693
msgid "Empty the table (TRUNCATE)"
msgstr ""

#: tbl_operations.php:713
#, fuzzy
msgid "Delete the table (DROP)"
msgstr "Nincs adatbázis"

#: tbl_operations.php:734
msgid "Partition maintenance"
msgstr "Partíció karbantartása"

#: tbl_operations.php:742
#, php-format
msgid "Partition %s"
msgstr "%s partíció"

#: tbl_operations.php:745
msgid "Analyze"
msgstr "Elemzés"

#: tbl_operations.php:746
msgid "Check"
msgstr "Ellenőrzés"

#: tbl_operations.php:747
msgid "Optimize"
msgstr "Optimalizálás"

#: tbl_operations.php:748
msgid "Rebuild"
msgstr "Újraépítés"

#: tbl_operations.php:749
msgid "Repair"
msgstr "Javítás"

#: tbl_operations.php:761
msgid "Remove partitioning"
msgstr "Particionálás eltávolítása"

#: tbl_operations.php:787
msgid "Check referential integrity:"
msgstr "Hivatkozási sértetlenség ellenőrzése:"

#: tbl_printview.php:72
msgid "Show tables"
msgstr "A táblák megjelenítése"

#: tbl_printview.php:307 tbl_structure.php:751
msgid "Space usage"
msgstr "Területhasználat"

#: tbl_printview.php:311 tbl_structure.php:755
msgid "Usage"
msgstr "Méret"

#: tbl_printview.php:338 tbl_structure.php:782
msgid "Effective"
msgstr "Hatályos"

#: tbl_printview.php:363 tbl_structure.php:820
msgid "Row Statistics"
msgstr "Sorstatisztika"

#: tbl_printview.php:366 tbl_structure.php:823
msgid "Statements"
msgstr "Utasítások"

#: tbl_printview.php:377 tbl_structure.php:835
msgid "static"
msgstr "statikus"

#: tbl_printview.php:379 tbl_structure.php:837
msgid "dynamic"
msgstr "dinamikus"

#: tbl_printview.php:401 tbl_structure.php:880
msgid "Row length"
msgstr "Sor hossza"

#: tbl_printview.php:411 tbl_structure.php:888
msgid " Row size "
msgstr " Sor mérete "

#: tbl_relation.php:276
#, php-format
msgid "Error creating foreign key on %1$s (check data types)"
msgstr ""
"Hiba történt az idegen kulcs %1$s táblán történő létrehozásakor (ellenőrizze "
"az adattípusokat)"

#: tbl_relation.php:402
#, fuzzy
#| msgid "Internal relations"
msgid "Internal relation"
msgstr "Belső kapcsolatok"

#: tbl_relation.php:404
msgid ""
"An internal relation is not necessary when a corresponding FOREIGN KEY "
"relation exists."
msgstr ""
"Nincs szükség belső kapcsolatra, ha létezik megfelelő IDEGEN KULCS kapcsolat."

#: tbl_relation.php:410
#, fuzzy
#| msgid "Foreign key limit"
msgid "Foreign key constraint"
msgstr "Idegen kulcs korlátozása"

#: tbl_row_action.php:28
msgid "No rows selected"
msgstr "Nem jelölte ki a sort"

#: tbl_select.php:109
msgid "Do a \"query by example\" (wildcard: \"%\")"
msgstr ""
"Egy \"példa szerinti lekérdezés\" végrehajtása (karakterhelyettesítő: \"%\")"

#: tbl_select.php:233
#, fuzzy
#| msgid "Select fields (at least one):"
msgid "Select columns (at least one):"
msgstr "Válasszon mezőket (legalább egyet):"

#: tbl_select.php:251
msgid "Add search conditions (body of the \"where\" clause):"
msgstr "adja meg a keresési feltételeket (a \"where\" feltétel törzsét):"

#: tbl_select.php:258
msgid "Number of rows per page"
msgstr "Sorok száma oldalanként"

#: tbl_select.php:264
msgid "Display order:"
msgstr "Megjelenítési sorrend:"

#: tbl_structure.php:161 tbl_structure.php:165
msgid "Browse distinct values"
msgstr "A különböző értékek tallózása"

#: tbl_structure.php:166 tbl_structure.php:167
msgid "Add primary key"
msgstr ""

#: tbl_structure.php:168 tbl_structure.php:169
msgid "Add index"
msgstr ""

#: tbl_structure.php:170 tbl_structure.php:171
msgid "Add unique index"
msgstr ""

#: tbl_structure.php:172 tbl_structure.php:173
msgid "Add FULLTEXT index"
msgstr ""

#: tbl_structure.php:385
#, fuzzy
#| msgid "None"
msgctxt "None for default"
msgid "None"
msgstr "Nincs"

#: tbl_structure.php:398
#, fuzzy, php-format
#| msgid "Table %s has been dropped"
msgid "Column %s has been dropped"
msgstr "A(z) %s tábla eldobása megtörtént"

#: tbl_structure.php:409 tbl_structure.php:483
#, php-format
msgid "A primary key has been added on %s"
msgstr "Az elsődleges kulcs hozzáadása a(z) %s mezőn megtörtént"

#: tbl_structure.php:424 tbl_structure.php:439 tbl_structure.php:454
#: tbl_structure.php:496 tbl_structure.php:509 tbl_structure.php:522
#, php-format
msgid "An index has been added on %s"
msgstr "Az index hozzáadása a(z) %s mezőn megtörtént"

#: tbl_structure.php:471
#, fuzzy
#| msgid "Show versions"
msgid "Show more actions"
msgstr "Verziók megjelenítése"

#: tbl_structure.php:600 tbl_structure.php:602
msgid "Relation view"
msgstr "Kapcsolat nézete"

#: tbl_structure.php:609 tbl_structure.php:611
msgid "Propose table structure"
msgstr "Táblaszerkezet ajánlása"

#: tbl_structure.php:634
#, fuzzy
#| msgid "Add %s field(s)"
msgid "Add column"
msgstr "%s mező hozzáadása"

#: tbl_structure.php:648
msgid "At End of Table"
msgstr "A tábla végén"

#: tbl_structure.php:649
msgid "At Beginning of Table"
msgstr "A tábla elején"

#: tbl_structure.php:650
#, php-format
msgid "After %s"
msgstr "%s után"

#: tbl_structure.php:689
#, fuzzy, php-format
#| msgid "Create an index on&nbsp;%s&nbsp;columns"
msgid "Create an index on &nbsp;%s&nbsp;columns"
msgstr "Index készítése a(z) %s. oszlopon"

#: tbl_structure.php:851
msgid "partitioned"
msgstr "particionált"

#: tbl_tracking.php:109
#, php-format
msgid "Tracking report for table `%s`"
msgstr ""

#: tbl_tracking.php:182
#, php-format
msgid "Version %s is created, tracking for %s.%s is activated."
msgstr ""

#: tbl_tracking.php:190
#, php-format
msgid "Tracking for %s.%s , version %s is deactivated."
msgstr ""

#: tbl_tracking.php:198
#, php-format
msgid "Tracking for %s.%s , version %s is activated."
msgstr ""

#: tbl_tracking.php:208
msgid "SQL statements executed."
msgstr "SQL kifejezés végrehajtva."

#: tbl_tracking.php:214
msgid ""
"You can execute the dump by creating and using a temporary database. Please "
"ensure that you have the privileges to do so."
msgstr ""

#: tbl_tracking.php:215
msgid "Comment out these two lines if you do not need them."
msgstr ""

#: tbl_tracking.php:224
msgid "SQL statements exported. Please copy the dump or execute it."
msgstr ""

#: tbl_tracking.php:255
#, php-format
msgid "Version %s snapshot (SQL code)"
msgstr ""

#: tbl_tracking.php:382
msgid "Tracking data definition succesfully deleted"
msgstr ""

#: tbl_tracking.php:384 tbl_tracking.php:401
#, fuzzy
#| msgid "Gather errors"
msgid "Query error"
msgstr "Hibák összegyűjtése"

#: tbl_tracking.php:399
msgid "Tracking data manipulation succesfully deleted"
msgstr ""

#: tbl_tracking.php:411
msgid "Tracking statements"
msgstr ""

#: tbl_tracking.php:427 tbl_tracking.php:555
#, php-format
msgid "Show %s with dates from %s to %s by user %s %s"
msgstr ""

#: tbl_tracking.php:432
#, fuzzy
#| msgid "Delete tracking data for this table"
msgid "Delete tracking data row from report"
msgstr "Tábla nyomkövetési adatainak törlése."

#: tbl_tracking.php:443
#, fuzzy
#| msgid "No databases"
msgid "No data"
msgstr "Nincs adatbázis"

#: tbl_tracking.php:453 tbl_tracking.php:510
#, fuzzy
msgid "Date"
msgstr "Adatok"

#: tbl_tracking.php:455
msgid "Data definition statement"
msgstr ""

#: tbl_tracking.php:512
msgid "Data manipulation statement"
msgstr ""

#: tbl_tracking.php:558
msgid "SQL dump (file download)"
msgstr ""

#: tbl_tracking.php:559
msgid "SQL dump"
msgstr ""

#: tbl_tracking.php:560
msgid "This option will replace your table and contained data."
msgstr ""

#: tbl_tracking.php:560
msgid "SQL execution"
msgstr "SQL végrehajtás"

#: tbl_tracking.php:572
#, php-format
msgid "Export as %s"
msgstr "Exportálás: %s"

#: tbl_tracking.php:612
msgid "Show versions"
msgstr "Verziók megjelenítése"

#: tbl_tracking.php:644
msgid "Version"
msgstr "Verzió"

#: tbl_tracking.php:692
#, php-format
msgid "Deactivate tracking for %s.%s"
msgstr ""

#: tbl_tracking.php:694
msgid "Deactivate now"
msgstr "Inaktiválás"

#: tbl_tracking.php:705
#, php-format
msgid "Activate tracking for %s.%s"
msgstr ""

#: tbl_tracking.php:707
msgid "Activate now"
msgstr "Aktiválás"

#: tbl_tracking.php:720
#, php-format
msgid "Create version %s of %s.%s"
msgstr ""

#: tbl_tracking.php:724
msgid "Track these data definition statements:"
msgstr ""

#: tbl_tracking.php:732
msgid "Track these data manipulation statements:"
msgstr ""

#: tbl_tracking.php:740
msgid "Create version"
msgstr "Verzió létrehozása"

#: themes.php:31
#, php-format
msgid ""
"No themes support; please check your configuration and/or your themes in "
"directory %s."
msgstr ""
"Nincs téma támogatás, ellenőrizze a beállításokat és/vagy a témákat a(z) %s "
"könyvtárban."

#: themes.php:41
msgid "Get more themes!"
msgstr "Több téma letöltése"

#: transformation_overview.php:24
msgid "Available MIME types"
msgstr "Létező MIME-típusok"

#: transformation_overview.php:37
msgid ""
"MIME types printed in italics do not have a separate transformation function"
msgstr "A dőlttel írt MIME-típusoknak nincs külön átalakítási funkciójuk"

#: transformation_overview.php:42
msgid "Available transformations"
msgstr "Létező átalakítások"

#: transformation_overview.php:47
msgctxt "for MIME transformation"
msgid "Description"
msgstr "Leírás"

#: user_password.php:48
msgid "You don't have sufficient privileges to be here right now!"
msgstr "Önnek nincs elég joga ahhoz, hogy épp most itt tartózkodjon!"

#: user_password.php:110
msgid "The profile has been updated."
msgstr "A profil frissítése megtörtént."

#: view_create.php:141
msgid "VIEW name"
msgstr "NÉZET neve"

#: view_operations.php:91
msgid "Rename view to"
msgstr "Nézet átnevezése"

#~ msgid "Delete the matches for the "
#~ msgstr "A tábla adatainak kiíratása"

#~ msgid "Show left delete link"
#~ msgstr "Bal oldali menü megjelenítése/elrejtése"

#~ msgid "yes"
#~ msgstr "Igen"

#~ msgid "to/from page"
#~ msgstr "oldalra/-ról"

#~ msgid "Disable Statistics"
#~ msgstr "Statisztika letiltása"

#~ msgid "Start"
#~ msgstr "Indítás"

#~ msgid "Display table filter"
#~ msgstr "Az adatbázisok megjelenítése fa szerkezetként"

#~ msgid ""
#~ "The additional features for working with linked tables have been "
#~ "deactivated. To find out why click %shere%s."
#~ msgstr ""
#~ "A hivatkozott táblákkal történő munka kiegészítő funkciói inaktiválásra "
#~ "kerültek. Ha szeretné megtudni, hogy miért, kattintson %side%s."

#~ msgid "Ignore duplicate rows"
#~ msgstr "A dupla sorok figyelmen kívül hagyása"

#~ msgid "Execute bookmarked query"
#~ msgstr "Könyvjelzőkhöz hozzáadott lekérdezés végrehajtása"

#~ msgid "No tables"
#~ msgstr "Nincs tábla"

#~ msgid "SVG"
#~ msgstr "CSV"

#~ msgid ""
#~ "This [a@?page=form&amp;formset=features#tab_Security]option[/a] should be "
#~ "enabled if your web server supports it"
#~ msgstr ""
#~ "Engedélyeznie kell ezt a [a@?page=form&amp;formset=features#tab_Security]"
#~ "beállítást[/a], ha támogatja a webszerver"<|MERGE_RESOLUTION|>--- conflicted
+++ resolved
@@ -1,19 +1,11 @@
 # Automatically generated <>, 2010.
 msgid ""
 msgstr ""
-<<<<<<< HEAD
 "Project-Id-Version: phpMyAdmin 3.5.0-dev\n"
 "Report-Msgid-Bugs-To: phpmyadmin-devel@lists.sourceforge.net\n"
 "POT-Creation-Date: 2011-05-15 13:41-0400\n"
 "PO-Revision-Date: 2011-05-09 14:22+0200\n"
 "Last-Translator:  <gergo314@gmail.com>\n"
-=======
-"Project-Id-Version: phpMyAdmin 3.4.1-dev\n"
-"Report-Msgid-Bugs-To: phpmyadmin-devel@lists.sourceforge.net\n"
-"POT-Creation-Date: 2011-05-16 10:31+0200\n"
-"PO-Revision-Date: 2011-05-05 12:49+0200\n"
-"Last-Translator: <gergo314@gmail.com>\n"
->>>>>>> c1a1d005
 "Language-Team: hungarian <hu@li.org>\n"
 "Language: hu\n"
 "MIME-Version: 1.0\n"
@@ -217,11 +209,7 @@
 #: server_privileges.php:1638 server_privileges.php:1649
 #: server_privileges.php:1969 server_privileges.php:1974
 #: server_privileges.php:2268 sql.php:238 sql.php:299 tbl_printview.php:226
-<<<<<<< HEAD
 #: tbl_structure.php:374 tbl_tracking.php:330 tbl_tracking.php:335
-=======
-#: tbl_structure.php:374 tbl_tracking.php:331 tbl_tracking.php:336
->>>>>>> c1a1d005
 msgid "No"
 msgstr "Nem"
 
@@ -371,11 +359,7 @@
 #: libraries/header.inc.php:138 libraries/schema/User_Schema.class.php:237
 #: server_privileges.php:1745 server_privileges.php:1801
 #: server_privileges.php:2065 server_synchronize.php:422
-<<<<<<< HEAD
 #: server_synchronize.php:865 tbl_tracking.php:643 test/theme.php:74
-=======
-#: server_synchronize.php:865 tbl_tracking.php:586 test/theme.php:74
->>>>>>> c1a1d005
 msgid "Table"
 msgstr "Tábla"
 
@@ -630,13 +614,8 @@
 #: db_structure.php:379 libraries/display_tbl.lib.php:2037
 #, php-format
 msgid ""
-<<<<<<< HEAD
 "This view has at least this number of rows. Please refer to %sdocumentation%"
 "s."
-=======
-"This view has at least this number of rows. Please refer to %sdocumentation"
-"%s."
->>>>>>> c1a1d005
 msgstr ""
 "Ebben a nézetben legalább ennyi számú sor van. Kérjük, hogy nézzen utána a %"
 "sdokumentációban%s."
@@ -879,13 +858,8 @@
 #: import.php:58
 #, php-format
 msgid ""
-<<<<<<< HEAD
 "You probably tried to upload too large file. Please refer to %sdocumentation%"
 "s for ways to workaround this limit."
-=======
-"You probably tried to upload too large file. Please refer to %sdocumentation"
-"%s for ways to workaround this limit."
->>>>>>> c1a1d005
 msgstr ""
 "Ön bizonyára túl nagy fájlt próbált meg feltölteni. Kérjük, nézzen utána a %"
 "sdokumentációban%s a korlátozás feloldása végett."
@@ -1054,19 +1028,11 @@
 msgid "The user name is empty!"
 msgstr "Üres a felhasználónév!"
 
-<<<<<<< HEAD
 #: js/messages.php:52 server_privileges.php:1221 user_password.php:64
 msgid "The password is empty!"
 msgstr "Üres a jelszó mező!"
 
 #: js/messages.php:53 server_privileges.php:1219 user_password.php:67
-=======
-#: js/messages.php:50 server_privileges.php:1221 user_password.php:64
-msgid "The password is empty!"
-msgstr "Üres a jelszó mező!"
-
-#: js/messages.php:51 server_privileges.php:1219 user_password.php:67
->>>>>>> c1a1d005
 msgid "The passwords aren't the same!"
 msgstr "Nem egyeznek a jelszavak!"
 
@@ -2179,11 +2145,7 @@
 #: libraries/db_links.inc.php:48 libraries/export/latex.php:351
 #: libraries/import.lib.php:1167 libraries/tbl_links.inc.php:54
 #: libraries/tbl_properties.inc.php:634 pmd_general.php:151
-<<<<<<< HEAD
 #: server_privileges.php:513 server_replication.php:313 tbl_tracking.php:262
-=======
-#: server_privileges.php:513 server_replication.php:313 tbl_tracking.php:263
->>>>>>> c1a1d005
 msgid "Structure"
 msgstr "Szerkezet"
 
@@ -9691,15 +9653,9 @@
 #| "You set the [kbd]config[/kbd] authentication type and included username "
 #| "and password for auto-login, which is not a desirable option for live "
 #| "hosts. Anyone who knows or guesses your phpMyAdmin URL can directly "
-<<<<<<< HEAD
 #| "access your phpMyAdmin panel. Set [a@?page=servers&amp;mode=edit&amp;id=%1"
 #| "$d#tab_Server]authentication type[/a] to [kbd]cookie[/kbd] or [kbd]http[/"
 #| "kbd]."
-=======
-#| "access your phpMyAdmin panel. Set [a@?page=servers&amp;mode=edit&amp;id="
-#| "%1$d#tab_Server]authentication type[/a] to [kbd]cookie[/kbd] or [kbd]http"
-#| "[/kbd]."
->>>>>>> c1a1d005
 msgid ""
 "You set the [kbd]config[/kbd] authentication type and included username and "
 "password for auto-login, which is not a desirable option for live hosts. "
