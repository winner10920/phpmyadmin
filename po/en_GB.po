# Automatically generated <>, 2010.
# Robert Readman <robert_readman@hotmail.com>, 2012.
#
msgid ""
msgstr ""
"Project-Id-Version: phpMyAdmin 4.0.0-dev\n"
"Report-Msgid-Bugs-To: phpmyadmin-devel@lists.sourceforge.net\n"
<<<<<<< HEAD
"POT-Creation-Date: 2012-07-02 15:25-0400\n"
"PO-Revision-Date: 2012-05-16 15:28+0200\n"
=======
"POT-Creation-Date: 2012-06-28 09:04+0200\n"
"PO-Revision-Date: 2012-07-02 11:22+0200\n"
>>>>>>> f857b927
"Last-Translator: Robert Readman <robert_readman@hotmail.com>\n"
"Language-Team: english-gb <en_GB@li.org>\n"
"MIME-Version: 1.0\n"
"Content-Type: text/plain; charset=UTF-8\n"
"Content-Transfer-Encoding: 8bit\n"
"Language: en_GB\n"
"Plural-Forms: nplurals=2; plural=(n != 1);\n"
"X-Generator: Weblate 1.1\n"

#: browse_foreigners.php:36 browse_foreigners.php:60 js/messages.php:354
#: libraries/DisplayResults.class.php:609 server_privileges.php:1851
msgid "Show all"
msgstr "Show all"

#: browse_foreigners.php:77 libraries/CommonFunctions.class.php:2613
#: libraries/PDF.class.php:50
#: libraries/schema/Pdf_Relation_Schema.class.php:1232
#: libraries/schema/Pdf_Relation_Schema.class.php:1256
#: libraries/schema/User_Schema.class.php:431
#: libraries/select_lang.lib.php:508
msgid "Page number:"
msgstr "Page number:"

#: browse_foreigners.php:94
msgid ""
"The target browser window could not be updated. Maybe you have closed the "
"parent window, or your browser's security settings are configured to block "
"cross-window updates."
msgstr ""
"The target browser window could not be updated. Maybe you have closed the "
"parent window, or your browser's security settings are configured to block "
"cross-window updates."

#: browse_foreigners.php:168 libraries/CommonFunctions.class.php:3383
#: libraries/CommonFunctions.class.php:3390
#: libraries/CommonFunctions.class.php:3589
#: libraries/CommonFunctions.class.php:3590 libraries/Menu.class.php:288
#: libraries/Menu.class.php:382
msgid "Search"
msgstr "Search"

#: browse_foreigners.php:171 db_operations.php:432 db_operations.php:472
#: db_operations.php:587 db_operations.php:616 gis_data_editor.php:304
#: js/messages.php:231 libraries/DisplayResults.class.php:1441
#: libraries/TableSearch.class.php:1183 libraries/core.lib.php:534
#: libraries/db_search.lib.php:329
#: libraries/display_change_password.lib.php:72
#: libraries/display_create_table.lib.php:61
#: libraries/display_export.lib.php:377 libraries/display_import.lib.php:334
#: libraries/insert_edit.lib.php:1571 libraries/insert_edit.lib.php:1606
#: libraries/plugins/auth/AuthenticationCookie.class.php:224
#: libraries/replication_gui.lib.php:76 libraries/replication_gui.lib.php:387
#: libraries/rte/rte_events.lib.php:501
#: libraries/rte/rte_routines.lib.php:1030
#: libraries/rte/rte_routines.lib.php:1538
#: libraries/rte/rte_triggers.lib.php:381
#: libraries/schema/User_Schema.class.php:179
#: libraries/schema/User_Schema.class.php:239
#: libraries/schema/User_Schema.class.php:481
#: libraries/schema/User_Schema.class.php:521
#: libraries/sql_query_form.lib.php:381 libraries/sql_query_form.lib.php:438
#: libraries/sql_query_form.lib.php:503 libraries/tbl_properties.inc.php:734
#: pmd_pdf.php:148 prefs_manage.php:269 prefs_manage.php:319
#: server_binlog.php:114 server_privileges.php:856 server_privileges.php:1980
#: server_privileges.php:2344 server_privileges.php:2395
#: server_privileges.php:2427 server_replication.php:265
#: server_replication.php:348 server_replication.php:379
#: server_synchronize.php:1483 tbl_indexes.php:318 tbl_operations.php:296
#: tbl_operations.php:333 tbl_operations.php:544 tbl_operations.php:607
#: tbl_operations.php:810 tbl_structure.php:719 tbl_structure.php:752
#: tbl_tracking.php:497 tbl_tracking.php:639 view_create.php:191
#: view_operations.php:96
msgid "Go"
msgstr "Go"

#: browse_foreigners.php:186 browse_foreigners.php:190
#: libraries/Index.class.php:463 tbl_tracking.php:373
msgid "Keyname"
msgstr "Keyname"

#: browse_foreigners.php:187 browse_foreigners.php:189
#: server_collations.php:39 server_collations.php:51 server_engines.php:44
#: server_plugins.php:131 server_status.php:1541
msgid "Description"
msgstr "Description"

#: browse_foreigners.php:274 browse_foreigners.php:284
#: browse_foreigners.php:300 browse_foreigners.php:312
msgid "Use this value"
msgstr "Use this value"

#: changelog.php:32 license.php:28
#, php-format
msgid ""
"The %s file is not available on this system, please visit www.phpmyadmin.net "
"for more information."
msgstr ""
"The %s file is not available on this system, please visit www.phpmyadmin.net "
"for more information."

#: db_create.php:74
#, php-format
msgid "Database %1$s has been created."
msgstr "Database %1$s has been created."

#: db_datadict.php:49 db_operations.php:424
msgid "Database comment: "
msgstr "Database comment: "

#: db_datadict.php:154 libraries/schema/Pdf_Relation_Schema.class.php:1377
#: libraries/tbl_properties.inc.php:828 tbl_operations.php:378
#: tbl_printview.php:120
msgid "Table comments"
msgstr "Table comments"

#: db_datadict.php:163 db_qbe.php:191 libraries/Index.class.php:467
#: libraries/TableSearch.class.php:215 libraries/TableSearch.class.php:1236
#: libraries/insert_edit.lib.php:1590
#: libraries/plugins/export/ExportHtmlword.class.php:268
#: libraries/plugins/export/ExportHtmlword.class.php:384
#: libraries/plugins/export/ExportLatex.class.php:506
#: libraries/plugins/export/ExportOdt.class.php:348
#: libraries/plugins/export/ExportOdt.class.php:447
#: libraries/plugins/export/ExportTexytext.class.php:258
#: libraries/plugins/export/ExportTexytext.class.php:359
#: libraries/plugins/export/ExportTexytext.class.php:422
#: libraries/schema/Pdf_Relation_Schema.class.php:1403
#: libraries/schema/Pdf_Relation_Schema.class.php:1424
#: libraries/tbl_properties.inc.php:323 tbl_indexes.php:234
#: tbl_printview.php:133 tbl_relation.php:409 tbl_tracking.php:310
#: tbl_tracking.php:377
msgid "Column"
msgstr "Column"

#: db_datadict.php:164 db_printview.php:102 libraries/Index.class.php:464
#: libraries/TableSearch.class.php:216 libraries/db_structure.lib.php:48
#: libraries/insert_edit.lib.php:262 libraries/insert_edit.lib.php:266
#: libraries/plugins/export/ExportHtmlword.class.php:271
#: libraries/plugins/export/ExportHtmlword.class.php:387
#: libraries/plugins/export/ExportLatex.class.php:507
#: libraries/plugins/export/ExportOdt.class.php:351
#: libraries/plugins/export/ExportOdt.class.php:450
#: libraries/plugins/export/ExportTexytext.class.php:259
#: libraries/plugins/export/ExportTexytext.class.php:360
#: libraries/rte/rte_list.lib.php:54 libraries/rte/rte_list.lib.php:80
#: libraries/rte/rte_routines.lib.php:895
#: libraries/rte/rte_routines.lib.php:920
#: libraries/rte/rte_routines.lib.php:1456
#: libraries/schema/Pdf_Relation_Schema.class.php:1404
#: libraries/schema/Pdf_Relation_Schema.class.php:1425
#: libraries/tbl_properties.inc.php:87 server_privileges.php:2441
#: tbl_printview.php:134 tbl_structure.php:204 tbl_tracking.php:311
#: tbl_tracking.php:374
msgid "Type"
msgstr "Type"

#: db_datadict.php:166 libraries/Index.class.php:470
#: libraries/TableSearch.class.php:1237 libraries/insert_edit.lib.php:1599
#: libraries/plugins/export/ExportHtmlword.class.php:274
#: libraries/plugins/export/ExportHtmlword.class.php:390
#: libraries/plugins/export/ExportLatex.class.php:508
#: libraries/plugins/export/ExportOdt.class.php:354
#: libraries/plugins/export/ExportOdt.class.php:453
#: libraries/plugins/export/ExportTexytext.class.php:260
#: libraries/plugins/export/ExportTexytext.class.php:361
#: libraries/schema/Pdf_Relation_Schema.class.php:1406
#: libraries/schema/Pdf_Relation_Schema.class.php:1427
#: libraries/tbl_properties.inc.php:94 tbl_printview.php:135
#: tbl_structure.php:207 tbl_tracking.php:313 tbl_tracking.php:380
msgid "Null"
msgstr "Null"

#: db_datadict.php:167 db_structure.php:644
#: libraries/plugins/export/ExportHtmlword.class.php:277
#: libraries/plugins/export/ExportHtmlword.class.php:393
#: libraries/plugins/export/ExportLatex.class.php:509
#: libraries/plugins/export/ExportOdt.class.php:357
#: libraries/plugins/export/ExportOdt.class.php:456
#: libraries/plugins/export/ExportTexytext.class.php:261
#: libraries/plugins/export/ExportTexytext.class.php:362
#: libraries/schema/Pdf_Relation_Schema.class.php:1407
#: libraries/schema/Pdf_Relation_Schema.class.php:1428
#: libraries/tbl_properties.inc.php:91 tbl_printview.php:136
#: tbl_structure.php:208 tbl_tracking.php:314
msgid "Default"
msgstr "Default"

#: db_datadict.php:171 libraries/plugins/export/ExportHtmlword.class.php:397
#: libraries/plugins/export/ExportLatex.class.php:511
#: libraries/plugins/export/ExportOdt.class.php:460
#: libraries/plugins/export/ExportTexytext.class.php:364
#: libraries/schema/Pdf_Relation_Schema.class.php:1409
#: libraries/schema/Pdf_Relation_Schema.class.php:1430 tbl_printview.php:139
msgid "Links to"
msgstr "Links to"

#: db_datadict.php:173 db_printview.php:108
#: libraries/config/messages.inc.php:98 libraries/config/messages.inc.php:113
#: libraries/config/messages.inc.php:135
#: libraries/plugins/export/ExportHtmlword.class.php:402
#: libraries/plugins/export/ExportLatex.class.php:514
#: libraries/plugins/export/ExportOdt.class.php:465
#: libraries/plugins/export/ExportTexytext.class.php:367
#: libraries/schema/Pdf_Relation_Schema.class.php:1420
#: libraries/schema/Pdf_Relation_Schema.class.php:1431
#: libraries/tbl_properties.inc.php:114 tbl_printview.php:141
msgid "Comments"
msgstr "Comments"

#: db_datadict.php:237 js/messages.php:251 libraries/Index.class.php:360
#: libraries/Index.class.php:387 libraries/Index.class.php:740
#: libraries/config.values.php:52 libraries/config.values.php:67
#: libraries/config/FormDisplay.tpl.php:256 libraries/mult_submits.inc.php:325
#: libraries/plugins/export/ExportHtmlword.class.php:624
#: libraries/plugins/export/ExportLatex.class.php:578
#: libraries/plugins/export/ExportOdt.class.php:715
#: libraries/plugins/export/ExportTexytext.class.php:556
#: libraries/schema/Pdf_Relation_Schema.class.php:1456
#: libraries/user_preferences.lib.php:309 prefs_manage.php:128
#: server_privileges.php:1615 server_privileges.php:1625
#: server_privileges.php:1909 server_privileges.php:1920
#: server_privileges.php:2256 server_privileges.php:2261
#: server_privileges.php:2558 sql.php:369 sql.php:436 tbl_printview.php:192
#: tbl_structure.php:347 tbl_tracking.php:334 tbl_tracking.php:390
#: tbl_tracking.php:395
msgid "No"
msgstr "No"

#: db_datadict.php:237 js/messages.php:250 libraries/Index.class.php:361
#: libraries/Index.class.php:386 libraries/Index.class.php:740
#: libraries/config.values.php:51 libraries/config.values.php:66
#: libraries/config/FormDisplay.tpl.php:256 libraries/mult_submits.inc.php:69
#: libraries/mult_submits.inc.php:101 libraries/mult_submits.inc.php:110
#: libraries/mult_submits.inc.php:115 libraries/mult_submits.inc.php:120
#: libraries/mult_submits.inc.php:125 libraries/mult_submits.inc.php:287
#: libraries/mult_submits.inc.php:300 libraries/mult_submits.inc.php:324
#: libraries/mult_submits.inc.php:331
#: libraries/plugins/export/ExportHtmlword.class.php:625
#: libraries/plugins/export/ExportLatex.class.php:578
#: libraries/plugins/export/ExportOdt.class.php:716
#: libraries/plugins/export/ExportTexytext.class.php:556
#: libraries/schema/Pdf_Relation_Schema.class.php:1456
#: libraries/user_preferences.lib.php:307 prefs_manage.php:127
#: server_databases.php:104 server_databases.php:111
#: server_privileges.php:1613 server_privileges.php:1623
#: server_privileges.php:1906 server_privileges.php:1920
#: server_privileges.php:2256 server_privileges.php:2259
#: server_privileges.php:2558 sql.php:435 tbl_printview.php:193
#: tbl_structure.php:45 tbl_structure.php:347 tbl_tracking.php:334
#: tbl_tracking.php:388 tbl_tracking.php:393
msgid "Yes"
msgstr "Yes"

#: db_export.php:29
msgid "View dump (schema) of database"
msgstr "View dump (schema) of database"

#: db_export.php:33 db_printview.php:93 db_qbe.php:105 db_tracking.php:52
#: export.php:414 navigation.php:280
msgid "No tables found in database."
msgstr "No tables found in database."

#: db_export.php:42 libraries/db_search.lib.php:313 server_export.php:26
msgid "Select All"
msgstr "Select All"

#: db_export.php:44 libraries/db_search.lib.php:316 server_export.php:28
msgid "Unselect All"
msgstr "Unselect All"

#: db_operations.php:63 tbl_create.php:22
msgid "The database name is empty!"
msgstr "The database name is empty!"

#: db_operations.php:328
#, php-format
msgid "Database %1$s has been renamed to %2$s"
msgstr "Database %1$s has been renamed to %2$s"

#: db_operations.php:332
#, php-format
msgid "Database %1$s has been copied to %2$s"
msgstr "Database %1$s has been copied to %2$s"

#: db_operations.php:466
msgid "Rename database to"
msgstr "Rename database to"

#: db_operations.php:493
msgid "Remove database"
msgstr "Remove database"

#: db_operations.php:505
#, php-format
msgid "Database %s has been dropped."
msgstr "Database %s has been dropped."

#: db_operations.php:510
msgid "Drop the database (DROP)"
msgstr "Drop the database (DROP)"

#: db_operations.php:539
msgid "Copy database to"
msgstr "Copy database to"

#: db_operations.php:546 tbl_operations.php:573 tbl_tracking.php:490
msgid "Structure only"
msgstr "Structure only"

#: db_operations.php:547 tbl_operations.php:574 tbl_tracking.php:492
msgid "Structure and data"
msgstr "Structure and data"

#: db_operations.php:548 tbl_operations.php:575 tbl_tracking.php:491
msgid "Data only"
msgstr "Data only"

#: db_operations.php:558
msgid "CREATE DATABASE before copying"
msgstr "CREATE DATABASE before copying"

#: db_operations.php:561 libraries/config/messages.inc.php:130
#: libraries/config/messages.inc.php:131 libraries/config/messages.inc.php:133
#: libraries/config/messages.inc.php:139 tbl_operations.php:581
#, php-format
msgid "Add %s"
msgstr "Add %s"

#: db_operations.php:565 libraries/config/messages.inc.php:123
#: tbl_operations.php:330 tbl_operations.php:583
msgid "Add AUTO_INCREMENT value"
msgstr "Add AUTO_INCREMENT value"

#: db_operations.php:569 tbl_operations.php:590
msgid "Add constraints"
msgstr "Add constraints"

#: db_operations.php:584
msgid "Switch to copied database"
msgstr "Switch to copied database"

#: db_operations.php:607 libraries/Index.class.php:469
#: libraries/TableSearch.class.php:217 libraries/build_html_for_db.lib.php:20
#: libraries/db_structure.lib.php:50 libraries/mysql_charsets.lib.php:115
#: libraries/tbl_properties.inc.php:92 libraries/tbl_properties.inc.php:834
#: server_collations.php:38 server_collations.php:50 tbl_operations.php:394
#: tbl_structure.php:205 tbl_structure.php:929 tbl_tracking.php:312
#: tbl_tracking.php:379
msgid "Collation"
msgstr "Collation"

#: db_operations.php:624
#, php-format
msgid ""
"The phpMyAdmin configuration storage has been deactivated. To find out why "
"click %shere%s."
msgstr ""
"The phpMyAdmin configuration storage has been deactivated. To find out why "
"click %shere%s."

#: db_operations.php:659
msgid "Edit or export relational schema"
msgstr "Edit or export relational schema"

#: db_printview.php:100 db_tracking.php:82 db_tracking.php:190
#: libraries/Menu.class.php:215 libraries/config/messages.inc.php:514
#: libraries/db_structure.lib.php:32
#: libraries/plugins/export/ExportXml.class.php:458
#: libraries/plugins/export/PMA_ExportPdf.class.php:96
#: libraries/rte/rte_list.lib.php:65 libraries/rte/rte_triggers.lib.php:318
#: libraries/schema/User_Schema.class.php:307 server_privileges.php:2031
#: server_privileges.php:2089 server_privileges.php:2358
#: server_synchronize.php:522 server_synchronize.php:1042 tbl_tracking.php:719
msgid "Table"
msgstr "Table"

#: db_printview.php:101 db_tables_search.php:26 db_tables_search.php:58
#: libraries/Table.class.php:315 libraries/build_html_for_db.lib.php:31
#: libraries/db_structure.lib.php:42 libraries/import.lib.php:164
#: navigation.php:633 navigation.php:672 sql.php:972 tbl_printview.php:370
#: tbl_structure.php:465 tbl_structure.php:539 tbl_structure.php:939
msgid "Rows"
msgstr "Rows"

#: db_printview.php:105 libraries/db_structure.lib.php:55 tbl_indexes.php:235
msgid "Size"
msgstr "Size"

#: db_printview.php:160 db_structure.php:597
#: libraries/plugins/export/ExportSql.class.php:1097
msgid "in use"
msgstr "in use"

#: db_printview.php:186 libraries/db_info.inc.php:81
#: libraries/db_structure.lib.php:62
#: libraries/plugins/export/ExportSql.class.php:1025
#: libraries/schema/Pdf_Relation_Schema.class.php:1382 tbl_printview.php:418
#: tbl_structure.php:971
msgid "Creation"
msgstr "Creation"

#: db_printview.php:195 libraries/db_info.inc.php:87
#: libraries/db_structure.lib.php:67
#: libraries/plugins/export/ExportSql.class.php:1038
#: libraries/schema/Pdf_Relation_Schema.class.php:1387 tbl_printview.php:432
#: tbl_structure.php:979
msgid "Last update"
msgstr "Last update"

#: db_printview.php:204 libraries/db_info.inc.php:93
#: libraries/db_structure.lib.php:72
#: libraries/plugins/export/ExportSql.class.php:1051
#: libraries/schema/Pdf_Relation_Schema.class.php:1392 tbl_printview.php:446
#: tbl_structure.php:987
msgid "Last check"
msgstr "Last check"

#: db_printview.php:221 db_structure.php:620
#, php-format
msgid "%s table"
msgid_plural "%s tables"
msgstr[0] "%s table"
msgstr[1] "%s tables"

#: db_qbe.php:42
msgid "You have to choose at least one column to display"
msgstr "You have to choose at least one column to display"

#: db_qbe.php:180
#, php-format
msgid "Switch to %svisual builder%s"
msgstr "Switch to %svisual builder%s"

#: db_qbe.php:217 libraries/DisplayResults.class.php:1730
#: libraries/db_structure.lib.php:110
msgid "Sort"
msgstr "Sort"

#: db_qbe.php:226 db_qbe.php:261 libraries/DisplayResults.class.php:1259
#: libraries/DisplayResults.class.php:1662
#: libraries/DisplayResults.class.php:1670 libraries/TableSearch.class.php:846
#: libraries/db_structure.lib.php:117 libraries/db_structure.lib.php:126
#: server_databases.php:195 server_databases.php:212 tbl_operations.php:291
msgid "Ascending"
msgstr "Ascending"

#: db_qbe.php:227 db_qbe.php:269 libraries/DisplayResults.class.php:1271
#: libraries/DisplayResults.class.php:1657
#: libraries/DisplayResults.class.php:1675 libraries/TableSearch.class.php:847
#: libraries/db_structure.lib.php:118 libraries/db_structure.lib.php:127
#: server_databases.php:195 server_databases.php:212 tbl_operations.php:292
msgid "Descending"
msgstr "Descending"

#: db_qbe.php:282 db_tracking.php:88 libraries/DisplayResults.class.php:704
#: tbl_change.php:218 tbl_tracking.php:724
msgid "Show"
msgstr "Show"

#: db_qbe.php:318
msgid "Criteria"
msgstr "Criteria"

#: db_qbe.php:372 db_qbe.php:454 db_qbe.php:546 db_qbe.php:577
msgid "Ins"
msgstr "Ins"

#: db_qbe.php:376 db_qbe.php:458 db_qbe.php:543 db_qbe.php:574
msgid "And"
msgstr "And"

#: db_qbe.php:385 db_qbe.php:466 db_qbe.php:548 db_qbe.php:579
msgid "Del"
msgstr "Del"

#: db_qbe.php:389 db_qbe.php:470 db_qbe.php:541 db_qbe.php:572
#: libraries/TableSearch.class.php:814 libraries/insert_edit.lib.php:1199
#: server_privileges.php:493 tbl_indexes.php:313
msgid "Or"
msgstr "Or"

#: db_qbe.php:526
msgid "Modify"
msgstr "Modify"

#: db_qbe.php:601
msgid "Add/Delete criteria rows"
msgstr "Add/Delete criteria rows"

#: db_qbe.php:613
msgid "Add/Delete columns"
msgstr "Add/Delete columns"

#: db_qbe.php:626 db_qbe.php:649
msgid "Update Query"
msgstr "Update Query"

#: db_qbe.php:632
msgid "Use Tables"
msgstr "Use Tables"

#: db_qbe.php:655
#, php-format
msgid "SQL query on database <b>%s</b>:"
msgstr "SQL query on database <b>%s</b>:"

#: db_qbe.php:948 libraries/CommonFunctions.class.php:1314
msgid "Submit Query"
msgstr "Submit Query"

#: db_search.php:36 libraries/plugins/auth/AuthenticationConfig.class.php:80
#: libraries/plugins/auth/AuthenticationConfig.class.php:95
#: libraries/plugins/auth/AuthenticationCookie.class.php:575
#: libraries/plugins/auth/AuthenticationHttp.class.php:65
#: libraries/plugins/auth/AuthenticationSignon.class.php:253
msgid "Access denied"
msgstr "Access denied"

#: db_search.php:48 libraries/db_search.lib.php:282
msgid "at least one of the words"
msgstr "at least one of the words"

#: db_search.php:49 libraries/db_search.lib.php:283
msgid "all words"
msgstr "all words"

#: db_search.php:50 libraries/db_search.lib.php:284
msgid "the exact phrase"
msgstr "the exact phrase"

#: db_search.php:51 libraries/db_search.lib.php:285
msgid "as regular expression"
msgstr "as regular expression"

<<<<<<< HEAD
#: db_structure.php:88
=======
#: db_search.php:239
#, php-format
msgid "Search results for \"<i>%s</i>\" %s:"
msgstr "Search results for \"<i>%s</i>\" %s:"

#: db_search.php:267
#, php-format
msgid "<b>Total:</b> <i>%s</i> match"
msgid_plural "<b>Total:</b> <i>%s</i> matches"
msgstr[0] "<b>Total:</b> <i>%s</i> match"
msgstr[1] "<b>Total:</b> <i>%s</i> matches"

#: db_search.php:296
#, php-format
#| msgid "%1$s match inside table <i>%2$s</i>"
#| msgid_plural "%1$s matches inside table <i>%2$s</i>"
msgid "%1$s match in <strong>%2$s</strong>"
msgid_plural "%1$s matches in <strong>%2$s</strong>"
msgstr[0] "%1$s match in <strong>%2$s</strong>"
msgstr[1] "%1$s matches in <strong>%2$s</strong>"

#: db_search.php:311 libraries/Menu.class.php:246
#: libraries/common.lib.php:3311 libraries/common.lib.php:3533
#: libraries/common.lib.php:3534 tbl_structure.php:570
msgid "Browse"
msgstr "Browse"

#: db_search.php:318
#, php-format
msgid "Delete the matches for the %s table?"
msgstr "Delete the matches for the %s table?"

#: db_search.php:322 libraries/DisplayResults.class.php:2601
#: libraries/DisplayResults.class.php:4221
#: libraries/schema/User_Schema.class.php:200
#: libraries/schema/User_Schema.class.php:276
#: libraries/schema/User_Schema.class.php:311
#: libraries/schema/User_Schema.class.php:341
#: libraries/sql_query_form.lib.php:431 pmd_general.php:452
#: setup/frames/index.inc.php:148 setup/frames/index.inc.php:254
#: tbl_tracking.php:499 tbl_tracking.php:520 tbl_tracking.php:579
msgid "Delete"
msgstr "Delete"

#: db_search.php:362
msgid "Search in database"
msgstr "Search in database"

#: db_search.php:366
msgid "Words or values to search for (wildcard: \"%\"):"
msgstr "Words or values to search for (wildcard: \"%\"):"

#: db_search.php:373
msgid "Find:"
msgstr "Find:"

#: db_search.php:376 db_search.php:377
msgid "Words are separated by a space character (\" \")."
msgstr "Words are separated by a space character (\" \")."

#: db_search.php:390
msgid "Inside tables:"
msgstr "Inside tables:"

#: db_search.php:414
msgid "Inside column:"
msgstr "Inside column:"

#: db_structure.php:87
>>>>>>> f857b927
msgid "No tables found in database"
msgstr "No tables found in database"

#: db_structure.php:247 libraries/mysql_charsets.lib.php:416
#: libraries/mysql_charsets.lib.php:423
msgid "unknown"
msgstr "unknown"

#: db_structure.php:372 tbl_operations.php:729
#, php-format
msgid "Table %s has been emptied"
msgstr "Table %s has been emptied"

#: db_structure.php:389 tbl_operations.php:748
#, php-format
msgid "View %s has been dropped"
msgstr "View %s has been dropped"

#: db_structure.php:389 tbl_operations.php:748
#, php-format
msgid "Table %s has been dropped"
msgstr "Table %s has been dropped"

#: db_structure.php:399 tbl_create.php:286
msgid "Tracking is active."
msgstr "Tracking is active."

#: db_structure.php:404 tbl_create.php:289
msgid "Tracking is not active."
msgstr "Tracking is not active."

#: db_structure.php:530 libraries/DisplayResults.class.php:4218
#, php-format
msgid ""
"This view has at least this number of rows. Please refer to %sdocumentation%"
"s."
msgstr ""
"This view has at least this number of rows. Please refer to %sdocumentation%"
"s."

#: db_structure.php:548 db_structure.php:582 libraries/Menu.class.php:215
#: libraries/tbl_info.inc.php:59 tbl_structure.php:211
msgid "View"
msgstr "View"

#: db_structure.php:627 libraries/Menu.class.php:516
#: libraries/db_structure.lib.php:35 server_replication.php:34
#: server_replication.php:192 server_status.php:624
msgid "Replication"
msgstr "Replication"

#: db_structure.php:631
msgid "Sum"
msgstr "Sum"

#: db_structure.php:638 libraries/StorageEngine.class.php:352
#, php-format
msgid "%s is the default storage engine on this MySQL server."
msgstr "%s is the default storage engine on this MySQL server."

#: db_structure.php:686 db_structure.php:698 db_structure.php:699
#: libraries/DisplayResults.class.php:4310
#: libraries/DisplayResults.class.php:4316 libraries/mult_submits.inc.php:40
#: server_databases.php:298 server_databases.php:301
#: server_privileges.php:1943 server_privileges.php:1946 tbl_structure.php:562
#: tbl_structure.php:566
msgid "With selected:"
msgstr "With selected:"

#: db_structure.php:687 db_structure.php:688
#: libraries/DisplayResults.class.php:4314
#: libraries/DisplayResults.class.php:4315 server_databases.php:299
#: server_databases.php:300 server_privileges.php:794
#: server_privileges.php:1944 server_privileges.php:1945 tbl_structure.php:563
#: tbl_structure.php:564
msgid "Check All"
msgstr "Check All"

#: db_structure.php:693
msgid "Check tables having overhead"
msgstr "Check tables having overhead"

#: db_structure.php:701 libraries/CommonFunctions.class.php:3600
#: libraries/CommonFunctions.class.php:3601
#: libraries/DisplayResults.class.php:4331
#: libraries/DisplayResults.class.php:4480 libraries/Menu.class.php:300
#: libraries/Menu.class.php:390 libraries/Menu.class.php:489
#: libraries/config/messages.inc.php:168 libraries/display_export.lib.php:92
#: prefs_manage.php:292 server_privileges.php:1581 server_privileges.php:1950
#: server_status.php:1679 setup/frames/menu.inc.php:22
msgid "Export"
msgstr "Export"

#: db_structure.php:703 db_structure.php:751
#: libraries/DisplayResults.class.php:4410 libraries/Header.class.php:261
#: tbl_structure.php:652
msgid "Print view"
msgstr "Print view"

#: db_structure.php:707 libraries/CommonFunctions.class.php:3596
#: libraries/CommonFunctions.class.php:3597
msgid "Empty"
msgstr "Empty"

#: db_structure.php:709 db_tracking.php:103
#: libraries/CommonFunctions.class.php:3594
#: libraries/CommonFunctions.class.php:3595 libraries/Index.class.php:528
#: server_databases.php:302 tbl_structure.php:149 tbl_structure.php:150
#: tbl_structure.php:581
msgid "Drop"
msgstr "Drop"

#: db_structure.php:711 tbl_operations.php:632
msgid "Check table"
msgstr "Check table"

#: db_structure.php:714 tbl_operations.php:689 tbl_structure.php:879
msgid "Optimize table"
msgstr "Optimise table"

#: db_structure.php:716 tbl_operations.php:674
msgid "Repair table"
msgstr "Repair table"

#: db_structure.php:719 tbl_operations.php:659
msgid "Analyze table"
msgstr "Analyse table"

#: db_structure.php:721
msgid "Add prefix to table"
msgstr "Add prefix to table"

#: db_structure.php:723 libraries/mult_submits.inc.php:276
msgid "Replace table prefix"
msgstr "Replace table prefix"

#: db_structure.php:725 libraries/mult_submits.inc.php:276
msgid "Copy table with prefix"
msgstr "Copy table with prefix"

#: db_structure.php:754 libraries/schema/User_Schema.class.php:458
msgid "Data Dictionary"
msgstr "Data Dictionary"

#: db_tracking.php:76
msgid "Tracked tables"
msgstr "Tracked tables"

#: db_tracking.php:81 libraries/Menu.class.php:192
#: libraries/config/messages.inc.php:508
#: libraries/plugins/export/ExportHtmlword.class.php:149
#: libraries/plugins/export/ExportLatex.class.php:256
#: libraries/plugins/export/ExportOdt.class.php:192
#: libraries/plugins/export/ExportSql.class.php:842
#: libraries/plugins/export/ExportTexytext.class.php:130
#: libraries/plugins/export/ExportXml.class.php:391
#: libraries/plugins/export/PMA_ExportPdf.class.php:95
#: server_databases.php:194 server_privileges.php:2026
#: server_privileges.php:2089 server_privileges.php:2352
#: server_status.php:1290 server_synchronize.php:1451
#: server_synchronize.php:1455 sql.php:966 tbl_tracking.php:718
msgid "Database"
msgstr "Database"

#: db_tracking.php:83
msgid "Last version"
msgstr "Last version"

#: db_tracking.php:84 tbl_tracking.php:721
msgid "Created"
msgstr "Created"

#: db_tracking.php:85 tbl_tracking.php:722
msgid "Updated"
msgstr "Updated"

#: db_tracking.php:86 js/messages.php:185 libraries/Menu.class.php:479
#: libraries/rte/rte_events.lib.php:388 libraries/rte/rte_list.lib.php:78
#: server_status.php:1293 sql.php:1040 tbl_tracking.php:723
msgid "Status"
msgstr "Status"

#: db_tracking.php:87 libraries/Index.class.php:461
#: libraries/db_structure.lib.php:39 libraries/rte/rte_list.lib.php:53
#: libraries/rte/rte_list.lib.php:67 libraries/rte/rte_list.lib.php:79
#: server_databases.php:229 server_privileges.php:1880
#: server_privileges.php:2093 server_privileges.php:2444 tbl_structure.php:221
msgid "Action"
msgstr "Action"

#: db_tracking.php:98 js/messages.php:34
msgid "Delete tracking data for this table"
msgstr "Delete tracking data for this table"

#: db_tracking.php:120 tbl_tracking.php:675 tbl_tracking.php:733
msgid "active"
msgstr "active"

#: db_tracking.php:122 tbl_tracking.php:677 tbl_tracking.php:735
msgid "not active"
msgstr "not active"

#: db_tracking.php:137
msgid "Versions"
msgstr "Versions"

#: db_tracking.php:138 tbl_tracking.php:481 tbl_tracking.php:753
msgid "Tracking report"
msgstr "Tracking report"

#: db_tracking.php:139 tbl_tracking.php:282 tbl_tracking.php:755
msgid "Structure snapshot"
msgstr "Structure snapshot"

#: db_tracking.php:185
msgid "Untracked tables"
msgstr "Untracked tables"

#: db_tracking.php:204 tbl_structure.php:680
msgid "Track table"
msgstr "Track table"

#: db_tracking.php:230
msgid "Database Log"
msgstr "Database Log"

#: export.php:44
msgid "Bad type!"
msgstr "Bad type!"

#: export.php:97
msgid "Selected export type has to be saved in file!"
msgstr "Selected export type has to be saved in file!"

#: export.php:125
msgid "Bad parameters!"
msgstr "Bad parameters!"

#: export.php:196 export.php:227 export.php:781
#, php-format
msgid "Insufficient space to save the file %s."
msgstr "Insufficient space to save the file %s."

#: export.php:362
#, php-format
msgid ""
"File %s already exists on server, change filename or check overwrite option."
msgstr ""
"File %s already exists on server, change filename or check overwrite option."

#: export.php:369 export.php:375
#, php-format
msgid "The web server does not have permission to save the file %s."
msgstr "The web server does not have permission to save the file %s."

#: export.php:787
#, php-format
msgid "Dump has been saved to file %s."
msgstr "Dump has been saved to file %s."

#: file_echo.php:21
msgid "Invalid export type"
msgstr "Invalid export type"

#: gis_data_editor.php:75
#, php-format
msgid "Value for the column \"%s\""
msgstr "Value for the column \"%s\""

#: gis_data_editor.php:104 tbl_gis_visualization.php:168
msgid "Use OpenStreetMaps as Base Layer"
msgstr "Use OpenStreetMaps as Base Layer"

#: gis_data_editor.php:124
msgid "SRID"
msgstr "SRID"

#: gis_data_editor.php:141 js/messages.php:326
#: libraries/DisplayResults.class.php:1425
msgid "Geometry"
msgstr "Geometry"

#: gis_data_editor.php:161 js/messages.php:322
msgid "Point"
msgstr "Point"

#: gis_data_editor.php:162 gis_data_editor.php:186 gis_data_editor.php:234
#: gis_data_editor.php:286 js/messages.php:320
msgid "X"
msgstr "X"

#: gis_data_editor.php:164 gis_data_editor.php:188 gis_data_editor.php:236
#: gis_data_editor.php:288 js/messages.php:321
msgid "Y"
msgstr "Y"

#: gis_data_editor.php:184 gis_data_editor.php:232 gis_data_editor.php:284
#: js/messages.php:323
#, php-format
msgid "Point %d"
msgstr "Point %d"

#: gis_data_editor.php:193 gis_data_editor.php:239 gis_data_editor.php:291
#: js/messages.php:329
msgid "Add a point"
msgstr "Add a point"

#: gis_data_editor.php:209 js/messages.php:324
msgid "Linestring"
msgstr "Linestring"

#: gis_data_editor.php:212 gis_data_editor.php:268 js/messages.php:328
msgid "Outer Ring"
msgstr "Outer Ring"

#: gis_data_editor.php:214 gis_data_editor.php:270 js/messages.php:327
msgid "Inner Ring"
msgstr "Inner Ring"

#: gis_data_editor.php:241
msgid "Add a linestring"
msgstr "Add a linestring"

#: gis_data_editor.php:241 gis_data_editor.php:293 js/messages.php:330
msgid "Add an inner ring"
msgstr "Add an inner ring"

#: gis_data_editor.php:255 js/messages.php:325
msgid "Polygon"
msgstr "Polygon"

#: gis_data_editor.php:295 js/messages.php:331
msgid "Add a polygon"
msgstr "Add a polygon"

#: gis_data_editor.php:299
msgid "Add geometry"
msgstr "Add geometry"

#: gis_data_editor.php:306
msgid "Output"
msgstr "Output"

#: gis_data_editor.php:307
msgid ""
"Chose \"GeomFromText\" from the \"Function\" column and paste the below "
"string into the \"Value\" field"
msgstr ""
"Chose \"GeomFromText\" from the \"Function\" column and paste the below "
"string into the \"Value\" field"

#: import.php:88
#, php-format
msgid ""
"You probably tried to upload too large file. Please refer to %sdocumentation%"
"s for ways to workaround this limit."
msgstr ""
"You probably tried to upload too large file. Please refer to %sdocumentation%"
"s for ways to workaround this limit."

#: import.php:226 import.php:475
msgid "Showing bookmark"
msgstr "Showing bookmark"

#: import.php:241 import.php:471
msgid "The bookmark has been deleted."
msgstr "The bookmark has been deleted."

#: import.php:336 import.php:389 libraries/File.class.php:426
#: libraries/File.class.php:517
msgid "File could not be read"
msgstr "File could not be read"

#: import.php:344 import.php:353 import.php:372 import.php:381
#: libraries/File.class.php:578
#, php-format
msgid ""
"You attempted to load file with unsupported compression (%s). Either support "
"for it is not implemented or disabled by your configuration."
msgstr ""
"You attempted to load file with unsupported compression (%s). Either support "
"for it is not implemented or disabled by your configuration."

#: import.php:394
msgid ""
"No data was received to import. Either no file name was submitted, or the "
"file size exceeded the maximum size permitted by your PHP configuration. See "
"[a@./Documentation.html#faq1_16@Documentation]FAQ 1.16[/a]."
msgstr ""
"No data was received to import. Either no file name was submitted, or the "
"file size exceeded the maximum size permitted by your PHP configuration. See "
"[a@./Documentation.html#faq1_16@Documentation]FAQ 1.16[/a]."

#: import.php:412
msgid ""
"Cannot convert file's character set without character set conversion library"
msgstr ""
"Cannot convert file's character set without character set conversion library"

#: import.php:444 libraries/display_import.lib.php:29
msgid "Could not load import plugins, please check your installation!"
msgstr "Could not load import plug-ins, please check your installation!"

#: import.php:478 sql.php:1078
#, php-format
msgid "Bookmark %s created"
msgstr "Bookmark %s created"

#: import.php:486 import.php:492
#, php-format
msgid "Import has been successfully finished, %d queries executed."
msgstr "Import has been successfully finished, %d queries executed."

#: import.php:501
msgid ""
"Script timeout passed, if you want to finish import, please resubmit same "
"file and import will resume."
msgstr ""
"Script timeout passed, if you want to finish import, please resubmit same "
"file and import will resume."

#: import.php:503
msgid ""
"However on last run no data has been parsed, this usually means phpMyAdmin "
"won't be able to finish this import unless you increase php time limits."
msgstr ""
"However on last run no data has been parsed, this usually means phpMyAdmin "
"won't be able to finish this import unless you increase php time limits."

#: import.php:531 libraries/DisplayResults.class.php:3809
#: libraries/Message.class.php:180 libraries/rte/rte_routines.lib.php:1281
#: libraries/sql_query_form.lib.php:116 tbl_operations.php:232
#: tbl_relation.php:294 tbl_row_action.php:122 view_operations.php:55
msgid "Your SQL query has been executed successfully"
msgstr "Your SQL query has been executed successfully"

#: import_status.php:101 libraries/CommonFunctions.class.php:774
#: libraries/schema/Export_Relation_Schema.class.php:241 user_password.php:234
msgid "Back"
msgstr "Back"

#: index.php:173
msgid "phpMyAdmin is more friendly with a <b>frames-capable</b> browser."
msgstr "phpMyAdmin is more friendly with a <b>frames-capable</b> browser."

#: js/messages.php:27 libraries/import.lib.php:108 sql.php:309
msgid "\"DROP DATABASE\" statements are disabled."
msgstr "\"DROP DATABASE\" statements are disabled."

#: js/messages.php:30
#, php-format
msgid "Do you really want to execute \"%s\"?"
msgstr "Do you really want to execute \"%s\"?"

#: js/messages.php:31 libraries/mult_submits.inc.php:307 sql.php:414
msgid "You are about to DESTROY a complete database!"
msgstr "You are about to DESTROY a complete database!"

#: js/messages.php:32
msgid "You are about to DESTROY a complete table!"
msgstr "You are about to DESTROY a complete table!"

#: js/messages.php:33
msgid "You are about to TRUNCATE a complete table!"
msgstr "You are about to TRUNCATE a complete table!"

#: js/messages.php:35
msgid "Deleting tracking data"
msgstr "Deleting tracking data"

#: js/messages.php:36
msgid "Dropping Primary Key/Index"
msgstr "Dropping Primary Key/Index"

#: js/messages.php:37
msgid "This operation could take a long time. Proceed anyway?"
msgstr "This operation could take a long time. Proceed anyway?"

#: js/messages.php:40
msgid "Missing value in the form!"
msgstr "Missing value in the form!"

#: js/messages.php:41
msgid "This is not a number!"
msgstr "This is not a number!"

#: js/messages.php:42
msgid "Add Index"
msgstr "Add Index"

#: js/messages.php:43
msgid "Edit Index"
msgstr "Edit Index"

#: js/messages.php:44 tbl_indexes.php:323
#, php-format
msgid "Add %d column(s) to index"
msgstr "Add %d column(s) to index"

#. l10n: Default description for the y-Axis of Charts
#: js/messages.php:48
msgid "Total count"
msgstr "Total count"

#: js/messages.php:51
msgid "The host name is empty!"
msgstr "The host name is empty!"

#: js/messages.php:52
msgid "The user name is empty!"
msgstr "The user name is empty!"

#: js/messages.php:53 server_privileges.php:1448 user_password.php:109
msgid "The password is empty!"
msgstr "The password is empty!"

#: js/messages.php:54 server_privileges.php:1446 user_password.php:112
msgid "The passwords aren't the same!"
msgstr "The passwords aren't the same!"

#: js/messages.php:55 server_privileges.php:1965 server_privileges.php:1989
#: server_privileges.php:2405 server_privileges.php:2601
msgid "Add user"
msgstr "Add user"

#: js/messages.php:56
msgid "Reloading Privileges"
msgstr "Reloading Privileges"

#: js/messages.php:57
msgid "Removing Selected Users"
msgstr "Removing Selected Users"

#: js/messages.php:58 js/messages.php:137 tbl_tracking.php:282
#: tbl_tracking.php:481
msgid "Close"
msgstr "Close"

#: js/messages.php:61 js/messages.php:284
#: libraries/CommonFunctions.class.php:708
#: libraries/CommonFunctions.class.php:1286
#: libraries/CommonFunctions.class.php:3598
#: libraries/CommonFunctions.class.php:3599
#: libraries/DisplayResults.class.php:2589 libraries/Index.class.php:491
#: libraries/config/messages.inc.php:490
#: libraries/schema/User_Schema.class.php:229 setup/frames/index.inc.php:147
msgid "Edit"
msgstr "Edit"

#: js/messages.php:62 server_status.php:821
msgid "Live traffic chart"
msgstr "Live traffic chart"

#: js/messages.php:63 server_status.php:824
msgid "Live conn./process chart"
msgstr "Live conn./process chart"

#: js/messages.php:64 server_status.php:842
msgid "Live query chart"
msgstr "Live query chart"

#: js/messages.php:66
msgid "Static data"
msgstr "Static data"

#. l10n: Total number of queries
#: js/messages.php:68 libraries/build_html_for_db.lib.php:46
#: libraries/engines/innodb.lib.php:172 server_databases.php:257
#: server_status.php:1168 server_status.php:1237 tbl_printview.php:331
#: tbl_structure.php:867
msgid "Total"
msgstr "Total"

#. l10n: Other, small valued, queries
#: js/messages.php:70 server_status.php:630 server_status.php:1042
msgid "Other"
msgstr "Other"

#. l10n: Thousands separator
#: js/messages.php:72 libraries/CommonFunctions.class.php:1559
msgid ","
msgstr ","

#. l10n: Decimal separator
#: js/messages.php:74 libraries/CommonFunctions.class.php:1561
msgid "."
msgstr "."

#: js/messages.php:76
msgid "KiB sent since last refresh"
msgstr "KiB sent since last refresh"

#: js/messages.php:77
msgid "KiB received since last refresh"
msgstr "KiB received since last refresh"

#: js/messages.php:78
msgid "Server traffic (in KiB)"
msgstr "Server traffic (in KiB)"

#: js/messages.php:79
msgid "Connections since last refresh"
msgstr "Connections since last refresh"

#: js/messages.php:80 js/messages.php:118 server_status.php:1286
msgid "Processes"
msgstr "Processes"

#: js/messages.php:81
msgid "Connections / Processes"
msgstr "Connections / Processes"

#. l10n: Questions is the name of a MySQL Status variable
#: js/messages.php:83
msgid "Questions since last refresh"
msgstr "Questions since last refresh"

#. l10n: Questions is the name of a MySQL Status variable
#: js/messages.php:85
msgid "Questions (executed statements by the server)"
msgstr "Questions (executed statements by the server)"

#: js/messages.php:87 server_status.php:803
msgid "Query statistics"
msgstr "Query statistics"

#: js/messages.php:90
msgid "Local monitor configuration incompatible"
msgstr "Local monitor configuration incompatible"

#: js/messages.php:91
msgid ""
"The chart arrangement configuration in your browsers local storage is not "
"compatible anymore to the newer version of the monitor dialog. It is very "
"likely that your current configuration will not work anymore. Please reset "
"your configuration to default in the <i>Settings</i> menu."
msgstr ""
"The chart arrangement configuration in your browsers local storage is not "
"compatible any more to the newer version of the monitor dialogue. It is very "
"likely that your current configuration will not work any more. Please reset "
"your configuration to default in the <i>Settings</i> menu."

#: js/messages.php:93
msgid "Query cache efficiency"
msgstr "Query cache efficiency"

#: js/messages.php:94
msgid "Query cache usage"
msgstr "Query cache usage"

#: js/messages.php:95
msgid "Query cache used"
msgstr "Query cache used"

#: js/messages.php:97
msgid "System CPU Usage"
msgstr "System CPU Usage"

#: js/messages.php:98
msgid "System memory"
msgstr "System memory"

#: js/messages.php:99
msgid "System swap"
msgstr "System swap"

#. l10n: shortcuts for Megabyte
#: js/messages.php:100 js/messages.php:123
#: libraries/CommonFunctions.class.php:1508 server_status.php:1761
msgid "MiB"
msgstr "MiB"

#. l10n: shortcuts for Kilobyte
#: js/messages.php:101 js/messages.php:122
#: libraries/CommonFunctions.class.php:1506 server_status.php:1761
msgid "KiB"
msgstr "KiB"

#: js/messages.php:103
msgid "Average load"
msgstr "Average load"

#: js/messages.php:104
msgid "Total memory"
msgstr "Total memory"

#: js/messages.php:105
msgid "Cached memory"
msgstr "Cached memory"

#: js/messages.php:106
msgid "Buffered memory"
msgstr "Buffered memory"

#: js/messages.php:107
msgid "Free memory"
msgstr "Free memory"

#: js/messages.php:108
msgid "Used memory"
msgstr "Used memory"

#: js/messages.php:110
msgid "Total Swap"
msgstr "Total Swap"

#: js/messages.php:111
msgid "Cached Swap"
msgstr "Cached Swap"

#: js/messages.php:112
msgid "Used Swap"
msgstr "Used Swap"

#: js/messages.php:113
msgid "Free Swap"
msgstr "Free Swap"

#: js/messages.php:115
msgid "Bytes sent"
msgstr "Bytes sent"

#: js/messages.php:116
msgid "Bytes received"
msgstr "Bytes received"

#: js/messages.php:117 server_status.php:1191
msgid "Connections"
msgstr "Connections"

#. l10n: shortcuts for Byte
#: js/messages.php:121 libraries/CommonFunctions.class.php:1504
msgid "B"
msgstr "B"

#. l10n: shortcuts for Gigabyte
#: js/messages.php:124 libraries/CommonFunctions.class.php:1510
msgid "GiB"
msgstr "GiB"

#. l10n: shortcuts for Terabyte
#: js/messages.php:125 libraries/CommonFunctions.class.php:1512
msgid "TiB"
msgstr "TiB"

#. l10n: shortcuts for Petabyte
#: js/messages.php:126 libraries/CommonFunctions.class.php:1514
msgid "PiB"
msgstr "PiB"

#. l10n: shortcuts for Exabyte
#: js/messages.php:127 libraries/CommonFunctions.class.php:1516
msgid "EiB"
msgstr "EiB"

#: js/messages.php:128
#, php-format
msgid "%d table(s)"
msgstr "%d table(s)"

#. l10n: Questions is the name of a MySQL Status variable
#: js/messages.php:131
msgid "Questions"
msgstr "Questions"

#: js/messages.php:132 server_status.php:1128
msgid "Traffic"
msgstr "Traffic"

#: js/messages.php:133 libraries/Menu.class.php:497 server_status.php:1630
msgid "Settings"
msgstr "Settings"

#: js/messages.php:134
msgid "Remove chart"
msgstr "Remove chart"

#: js/messages.php:135
msgid "Edit title and labels"
msgstr "Edit title and labels"

#: js/messages.php:136
msgid "Add chart to grid"
msgstr "Add chart to grid"

#: js/messages.php:138
msgid "Please add at least one variable to the series"
msgstr "Please add at least one variable to the series"

#: js/messages.php:139 libraries/DisplayResults.class.php:1275
#: libraries/TableSearch.class.php:875 libraries/TableSearch.class.php:1019
#: libraries/display_export.lib.php:333
#: libraries/plugins/export/ExportSql.class.php:1516
#: libraries/tbl_properties.inc.php:652 pmd_general.php:539
#: server_privileges.php:2242 server_status.php:1321 server_status.php:1778
msgid "None"
msgstr "None"

#: js/messages.php:140
msgid "Resume monitor"
msgstr "Resume monitor"

#: js/messages.php:141
msgid "Pause monitor"
msgstr "Pause monitor"

#: js/messages.php:143
msgid "general_log and slow_query_log are enabled."
msgstr "general_log and slow_query_log are enabled."

#: js/messages.php:144
msgid "general_log is enabled."
msgstr "general_log is enabled."

#: js/messages.php:145
msgid "slow_query_log is enabled."
msgstr "slow_query_log is enabled."

#: js/messages.php:146
msgid "slow_query_log and general_log are disabled."
msgstr "slow_query_log and general_log are disabled."

#: js/messages.php:147
msgid "log_output is not set to TABLE."
msgstr "log_output is not set to TABLE."

#: js/messages.php:148
msgid "log_output is set to TABLE."
msgstr "log_output is set to TABLE."

#: js/messages.php:149
#, php-format
msgid ""
"slow_query_log is enabled, but the server logs only queries that take longer "
"than %d seconds. It is advisable to set this long_query_time 0-2 seconds, "
"depending on your system."
msgstr ""
"slow_query_log is enabled, but the server logs only queries that take longer "
"than %d seconds. It is advisable to set this long_query_time 0-2 seconds, "
"depending on your system."

#: js/messages.php:150
#, php-format
msgid "long_query_time is set to %d second(s)."
msgstr "long_query_time is set to %d second(s)."

#: js/messages.php:151
msgid ""
"Following settings will be applied globally and reset to default on server "
"restart:"
msgstr ""
"Following settings will be applied globally and reset to default on server "
"restart:"

#. l10n: %s is FILE or TABLE
#: js/messages.php:153
#, php-format
msgid "Set log_output to %s"
msgstr "Set log_output to %s"

#. l10n: Enable in this context means setting a status variable to ON
#: js/messages.php:155
#, php-format
msgid "Enable %s"
msgstr "Enable %s"

#. l10n: Disable in this context means setting a status variable to OFF
#: js/messages.php:157
#, php-format
msgid "Disable %s"
msgstr "Disable %s"

#. l10n: %d seconds
#: js/messages.php:159
#, php-format
msgid "Set long_query_time to %ds"
msgstr "Set long_query_time to %ds"

#: js/messages.php:160
msgid ""
"You can't change these variables. Please log in as root or contact your "
"database administrator."
msgstr ""
"You can't change these variables. Please log in as root or contact your "
"database administrator."

#: js/messages.php:161
msgid "Change settings"
msgstr "Change settings"

#: js/messages.php:162
msgid "Current settings"
msgstr "Current settings"

#: js/messages.php:164 server_status.php:1726
msgid "Chart Title"
msgstr "Chart Title"

#. l10n: As in differential values
#: js/messages.php:166
msgid "Differential"
msgstr "Differential"

#: js/messages.php:167
#, php-format
msgid "Divided by %s"
msgstr "Divided by %s"

#: js/messages.php:168
msgid "Unit"
msgstr "Unit"

#: js/messages.php:170
msgid "From slow log"
msgstr "From slow log"

#: js/messages.php:171
msgid "From general log"
msgstr "From general log"

#: js/messages.php:172
msgid "Analysing logs"
msgstr "Analysing logs"

#: js/messages.php:173
msgid "Analysing & loading logs. This may take a while."
msgstr "Analysing & loading logs. This may take a while."

#: js/messages.php:174
msgid "Cancel request"
msgstr "Cancel request"

#: js/messages.php:175
msgid ""
"This column shows the amount of identical queries that are grouped together. "
"However only the SQL query itself has been used as a grouping criteria, so "
"the other attributes of queries, such as start time, may differ."
msgstr ""
"This columns shows the amount of identical queries that are grouped "
"together. However only the SQL Text is being compared, thus the queries "
"other attributes such as start time may differ."

#: js/messages.php:176
msgid ""
"Since grouping of INSERTs queries has been selected, INSERT queries into the "
"same table are also being grouped together, disregarding of the inserted "
"data."
msgstr ""
"Since grouping of INSERTs queries has been selected, INSERT queries into the "
"same table are also being grouped together, disregarding of the inserted "
"data."

#: js/messages.php:177
msgid "Log data loaded. Queries executed in this time span:"
msgstr "Log data loaded. Queries executed in this time span:"

#: js/messages.php:179
msgid "Jump to Log table"
msgstr "Jump to Log table"

#: js/messages.php:180
msgid "No data found"
msgstr "No data found"

#: js/messages.php:181
msgid "Log analysed, but no data found in this time span."
msgstr "Log analyzed, but no data found in this time span."

#: js/messages.php:183
msgid "Analyzing..."
msgstr "Analyzing..."

#: js/messages.php:184
msgid "Explain output"
msgstr "Explain output"

#: js/messages.php:186 js/messages.php:516
#: libraries/plugins/export/ExportHtmlword.class.php:477
#: libraries/plugins/export/ExportOdt.class.php:553
#: libraries/plugins/export/ExportTexytext.class.php:425
#: libraries/rte/rte_list.lib.php:68 server_status.php:1292 sql.php:1041
msgid "Time"
msgstr "Time"

#: js/messages.php:187
msgid "Total time:"
msgstr "Total time:"

#: js/messages.php:188
msgid "Profiling results"
msgstr "Profiling results"

#: js/messages.php:189
msgctxt "Display format"
msgid "Table"
msgstr "Table"

#: js/messages.php:190
msgid "Chart"
msgstr "Chart"

#: js/messages.php:191
msgid "Edit chart"
msgstr "Edit chart"

#: js/messages.php:192
msgid "Series"
msgstr "Series"

#. l10n: A collection of available filters
#: js/messages.php:195
msgid "Log table filter options"
msgstr "Log table filter options"

#. l10n: Filter as in "Start Filtering"
#: js/messages.php:197
msgid "Filter"
msgstr "Filter"

#: js/messages.php:198
msgid "Filter queries by word/regexp:"
msgstr "Filter queries by word/regexp:"

#: js/messages.php:199
msgid "Group queries, ignoring variable data in WHERE clauses"
msgstr "Group queries, ignoring variable data in WHERE clauses"

#: js/messages.php:200
msgid "Sum of grouped rows:"
msgstr "Sum of grouped rows:"

#: js/messages.php:201
msgid "Total:"
msgstr "Total:"

#: js/messages.php:203
msgid "Loading logs"
msgstr "Loading logs"

#: js/messages.php:204
msgid "Monitor refresh failed"
msgstr "Monitor refresh failed"

#: js/messages.php:205
msgid ""
"While requesting new chart data the server returned an invalid response. "
"This is most likely because your session expired. Reloading the page and "
"reentering your credentials should help."
msgstr ""
"While requesting new chart data the server returned an invalid response. "
"This is most likely because your session expired. Reloading the page and "
"reentering your credentials should help."

#: js/messages.php:206
msgid "Reload page"
msgstr "Reload page"

#: js/messages.php:208
msgid "Affected rows:"
msgstr "Affected rows:"

#: js/messages.php:210
msgid "Failed parsing config file. It doesn't seem to be valid JSON code."
msgstr "Failed parsing config file. It doesn't seem to be valid JSON code."

#: js/messages.php:211
msgid ""
"Failed building chart grid with imported config. Resetting to default "
"config..."
msgstr ""
"Failed building chart grid with imported config. Resetting to default "
"config..."

#: js/messages.php:212 libraries/Menu.class.php:309
#: libraries/Menu.class.php:396 libraries/Menu.class.php:493
#: libraries/config/messages.inc.php:174 libraries/display_import.lib.php:184
#: prefs_manage.php:235 server_status.php:1679 setup/frames/menu.inc.php:21
msgid "Import"
msgstr "Import"

#: js/messages.php:213
msgid "Import monitor configuration"
msgstr "Import monitor configuration"

#: js/messages.php:214
msgid "Please select the file you want to import"
msgstr "Please select the file you want to import"

#: js/messages.php:216
msgid "Analyse Query"
msgstr "Analyse Query"

#: js/messages.php:220
msgid "Advisor system"
msgstr "Advisor system"

#: js/messages.php:221
msgid "Possible performance issues"
msgstr "Possible performance issues"

#: js/messages.php:222
msgid "Issue"
msgstr "Issue"

#: js/messages.php:223
msgid "Recommendation"
msgstr "Recommendation"

#: js/messages.php:224
msgid "Rule details"
msgstr "Rule details"

#: js/messages.php:225
msgid "Justification"
msgstr "Justification"

#: js/messages.php:226
msgid "Used variable / formula"
msgstr "Used variable / formula"

#: js/messages.php:227
msgid "Test"
msgstr "Test"

#: js/messages.php:232 pmd_general.php:417 pmd_general.php:454
#: pmd_general.php:574 pmd_general.php:622 pmd_general.php:698
#: pmd_general.php:752 pmd_general.php:815 pmd_general.php:846
msgid "Cancel"
msgstr "Cancel"

#: js/messages.php:235
msgid "Loading"
msgstr "Loading"

#: js/messages.php:236
msgid "Processing Request"
msgstr "Processing Request"

#: js/messages.php:237 libraries/rte/rte_export.lib.php:41
msgid "Error in Processing Request"
msgstr "Error in Processing Request"

#: js/messages.php:238 server_databases.php:90
msgid "No databases selected."
msgstr "No databases selected."

#: js/messages.php:239
msgid "Dropping Column"
msgstr "Dropping Column"

#: js/messages.php:240
msgid "Adding Primary Key"
msgstr "Adding Primary Key"

#: js/messages.php:241 pmd_general.php:415 pmd_general.php:572
#: pmd_general.php:620 pmd_general.php:696 pmd_general.php:750
#: pmd_general.php:813
msgid "OK"
msgstr "OK"

#: js/messages.php:242
msgid "Click to dismiss this notification"
msgstr "Click to dismiss this notification"

#: js/messages.php:245
msgid "Renaming Databases"
msgstr "Renaming Databases"

#: js/messages.php:246
msgid "Reload Database"
msgstr "Reload Database"

#: js/messages.php:247
msgid "Copying Database"
msgstr "Copying Database"

#: js/messages.php:248
msgid "Changing Charset"
msgstr "Changing Charset"

#: js/messages.php:249
msgid "Table must have at least one column"
msgstr "Table must have at least one column"

#: js/messages.php:254
msgid "Insert Table"
msgstr "Insert Table"

#: js/messages.php:255
msgid "Hide indexes"
msgstr "Hide indexes"

#: js/messages.php:256
msgid "Show indexes"
msgstr "Show indexes"

#: js/messages.php:257 libraries/mult_submits.inc.php:317
msgid "Foreign key check:"
msgstr "Foreign key check:"

#: js/messages.php:258 libraries/mult_submits.inc.php:321
msgid "(Enabled)"
msgstr "(Enabled)"

#: js/messages.php:259 libraries/mult_submits.inc.php:321
msgid "(Disabled)"
msgstr "(Disabled)"

#: js/messages.php:262
msgid "Searching"
msgstr "Searching"

#: js/messages.php:263
msgid "Hide search results"
msgstr "Hide search results"

#: js/messages.php:264
msgid "Show search results"
msgstr "Show search results"

#: js/messages.php:265
msgid "Browsing"
msgstr "Browsing"

#: js/messages.php:266
msgid "Deleting"
msgstr "Deleting"

#: js/messages.php:269
msgid "The definition of a stored function must contain a RETURN statement!"
msgstr "The definition of a stored function must contain a RETURN statement!"

#: js/messages.php:272 libraries/rte/rte_routines.lib.php:747
msgid "ENUM/SET editor"
msgstr "ENUM/SET editor"

#: js/messages.php:273
#, php-format
msgid "Values for column %s"
msgstr "Values for column %s"

#: js/messages.php:274
msgid "Values for a new column"
msgstr "Values for a new column"

#: js/messages.php:275
msgid "Enter each value in a separate field"
msgstr "Enter each value in a separate field"

#: js/messages.php:276
#, php-format
msgid "Add %d value(s)"
msgstr "Add %d value(s)"

#: js/messages.php:279
msgid ""
"Note: If the file contains multiple tables, they will be combined into one"
msgstr ""
"Note: If the file contains multiple tables, they will be combined into one"

#: js/messages.php:282
msgid "Hide query box"
msgstr "Hide query box"

#: js/messages.php:283
msgid "Show query box"
msgstr "Show query box"

#: js/messages.php:285 tbl_row_action.php:21
msgid "No rows selected"
msgstr "No rows selected"

#: js/messages.php:286 libraries/DisplayResults.class.php:4320
#: querywindow.php:84 tbl_structure.php:148 tbl_structure.php:577
msgid "Change"
msgstr "Change"

#: js/messages.php:287
msgid "Query execution time"
msgstr "Query execution time"

#: js/messages.php:288 libraries/DisplayResults.class.php:523
#: libraries/DisplayResults.class.php:531
#, php-format
msgid "%d is not valid row number."
msgstr "%d is not valid row number."

#: js/messages.php:291 libraries/config/FormDisplay.tpl.php:387
#: libraries/insert_edit.lib.php:1487
#: libraries/schema/User_Schema.class.php:387
#: libraries/tbl_properties.inc.php:896 setup/frames/config.inc.php:39
#: setup/frames/index.inc.php:246 tbl_gis_visualization.php:189
#: tbl_indexes.php:310 tbl_relation.php:577
msgid "Save"
msgstr "Save"

#: js/messages.php:294
msgid "Hide search criteria"
msgstr "Hide search criteria"

#: js/messages.php:295
msgid "Show search criteria"
msgstr "Show search criteria"

#: js/messages.php:298 libraries/TableSearch.class.php:242
msgid "Zoom Search"
msgstr "Zoom Search"

#: js/messages.php:300
msgid "Each point represents a data row."
msgstr "Each point represents a data row."

#: js/messages.php:302
msgid "Hovering over a point will show its label."
msgstr "Hovering over a point will show its label."

#: js/messages.php:304
msgid "To zoom in, select a section of the plot with the mouse."
msgstr "To zoom in, select a section of the plot with the mouse."

#: js/messages.php:306
#| msgid "Click reset zoom link to come back to original state."
msgid "Click reset zoom button to come back to original state."
msgstr "Click reset zoom button to come back to original state."

#: js/messages.php:308
msgid "Click a data point to view and possibly edit the data row."
msgstr "Click a data point to view and possibly edit the data row."

#: js/messages.php:310
msgid "The plot can be resized by dragging it along the bottom right corner."
msgstr "The plot can be resized by dragging it along the bottom right corner."

#: js/messages.php:312
msgid "Select two columns"
msgstr "Select two columns"

#: js/messages.php:313
msgid "Select two different columns"
msgstr "Select two different columns"

#: js/messages.php:314
msgid "Query results"
msgstr "Query results"

#: js/messages.php:315
msgid "Data point content"
msgstr "Data point content"

#: js/messages.php:318 tbl_change.php:244 tbl_indexes.php:249
#: tbl_indexes.php:284
msgid "Ignore"
msgstr "Ignore"

#: js/messages.php:319 libraries/DisplayResults.class.php:2592
msgid "Copy"
msgstr "Copy"

#: js/messages.php:334
msgid "Add columns"
msgstr "Add columns"

#: js/messages.php:337
msgid "Select referenced key"
msgstr "Select referenced key"

#: js/messages.php:338
msgid "Select Foreign Key"
msgstr "Select Foreign Key"

#: js/messages.php:339
msgid "Please select the primary key or a unique key"
msgstr "Please select the primary key or a unique key"

#: js/messages.php:340 pmd_general.php:97 tbl_relation.php:559
msgid "Choose column to display"
msgstr "Choose column to display"

#: js/messages.php:341
msgid ""
"You haven't saved the changes in the layout. They will be lost if you don't "
"save them. Do you want to continue?"
msgstr ""
"You haven't saved the changes in the layout. They will be lost if you don't "
"save them. Do you want to continue?"

#: js/messages.php:344
msgid "Add an option for column "
msgstr "Add an option for column "

#: js/messages.php:347
msgid "Press escape to cancel editing"
msgstr "Press escape to cancel editing"

#: js/messages.php:348
msgid ""
"You have edited some data and they have not been saved. Are you sure you "
"want to leave this page before saving the data?"
msgstr ""
"You have edited some data and they have not been saved. Are you sure you "
"want to leave this page before saving the data?"

#: js/messages.php:349
msgid "Drag to reorder"
msgstr "Drag to reorder"

#: js/messages.php:350
msgid "Click to sort"
msgstr "Click to sort"

#: js/messages.php:351
msgid "Click to mark/unmark"
msgstr "Click to mark/unmark"

#: js/messages.php:352
msgid "Double-click to copy column name"
msgstr "Double-click to copy column name"

#: js/messages.php:353
msgid "Click the drop-down arrow<br />to toggle column's visibility"
msgstr "Click the drop-down arrow<br />to toggle column's visibility"

#: js/messages.php:355
msgid ""
"This table does not contain a unique column. Features related to the grid "
"edit, checkbox, Edit, Copy and Delete links may not work after saving."
msgstr ""
"This table does not contain a unique column. Features related to the grid "
"edit, tick-box, Edit, Copy and Delete links may not work after saving."

#: js/messages.php:356
msgid ""
"You can also edit most columns<br />by clicking directly on their content."
msgstr ""
"You can also edit most columns<br />by clicking directly on their content."

#: js/messages.php:357
msgid "Go to link"
msgstr "Go to link"

#: js/messages.php:358
msgid "Copy column name"
msgstr "Copy column name"

#: js/messages.php:359
msgid "Right-click the column name to copy it to your clipboard."
msgstr "Right-click the column name to copy it to your clipboard."

#: js/messages.php:360
msgid "Show data row(s)"
msgstr "Show data row(s)"

#: js/messages.php:363
msgid "Generate password"
msgstr "Generate password"

#: js/messages.php:364 libraries/replication_gui.lib.php:381
msgid "Generate"
msgstr "Generate"

#: js/messages.php:365
msgid "Change Password"
msgstr "Change Password"

#: js/messages.php:368 tbl_structure.php:470
msgid "More"
msgstr "More"

#: js/messages.php:371 setup/lib/index.lib.php:188
#, php-format
msgid ""
"A newer version of phpMyAdmin is available and you should consider "
"upgrading. The newest version is %s, released on %s."
msgstr ""
"A newer version of phpMyAdmin is available and you should consider "
"upgrading. The newest version is %s, released on %s."

#. l10n: Latest available phpMyAdmin version
#: js/messages.php:373
msgid ", latest stable version:"
msgstr ", latest stable version:"

#: js/messages.php:374
msgid "up to date"
msgstr "up to date"

#. l10n: Display text for calendar close link
#: js/messages.php:393
msgid "Done"
msgstr "Done"

#: js/messages.php:397
msgctxt "Previous month"
msgid "Prev"
msgstr "Prev"

#: js/messages.php:402
msgctxt "Next month"
msgid "Next"
msgstr "Next"

#. l10n: Display text for current month link in calendar
#: js/messages.php:405
msgid "Today"
msgstr "Today"

#: js/messages.php:409
msgid "January"
msgstr "January"

#: js/messages.php:410
msgid "February"
msgstr "February"

#: js/messages.php:411
msgid "March"
msgstr "March"

#: js/messages.php:412
msgid "April"
msgstr "April"

#: js/messages.php:413
msgid "May"
msgstr "May"

#: js/messages.php:414
msgid "June"
msgstr "June"

#: js/messages.php:415
msgid "July"
msgstr "July"

#: js/messages.php:416
msgid "August"
msgstr "August"

#: js/messages.php:417
msgid "September"
msgstr "September"

#: js/messages.php:418
msgid "October"
msgstr "October"

#: js/messages.php:419
msgid "November"
msgstr "November"

#: js/messages.php:420
msgid "December"
msgstr "December"

#. l10n: Short month name
#: js/messages.php:427 libraries/CommonFunctions.class.php:1721
msgid "Jan"
msgstr "Jan"

#. l10n: Short month name
#: js/messages.php:429 libraries/CommonFunctions.class.php:1723
msgid "Feb"
msgstr "Feb"

#. l10n: Short month name
#: js/messages.php:431 libraries/CommonFunctions.class.php:1725
msgid "Mar"
msgstr "Mar"

#. l10n: Short month name
#: js/messages.php:433 libraries/CommonFunctions.class.php:1727
msgid "Apr"
msgstr "Apr"

#. l10n: Short month name
#: js/messages.php:435 libraries/CommonFunctions.class.php:1729
msgctxt "Short month name"
msgid "May"
msgstr "May"

#. l10n: Short month name
#: js/messages.php:437 libraries/CommonFunctions.class.php:1731
msgid "Jun"
msgstr "Jun"

#. l10n: Short month name
#: js/messages.php:439 libraries/CommonFunctions.class.php:1733
msgid "Jul"
msgstr "Jul"

#. l10n: Short month name
#: js/messages.php:441 libraries/CommonFunctions.class.php:1735
msgid "Aug"
msgstr "Aug"

#. l10n: Short month name
#: js/messages.php:443 libraries/CommonFunctions.class.php:1737
msgid "Sep"
msgstr "Sep"

#. l10n: Short month name
#: js/messages.php:445 libraries/CommonFunctions.class.php:1739
msgid "Oct"
msgstr "Oct"

#. l10n: Short month name
#: js/messages.php:447 libraries/CommonFunctions.class.php:1741
msgid "Nov"
msgstr "Nov"

#. l10n: Short month name
#: js/messages.php:449 libraries/CommonFunctions.class.php:1743
msgid "Dec"
msgstr "Dec"

#: js/messages.php:455
msgid "Sunday"
msgstr "Sunday"

#: js/messages.php:456
msgid "Monday"
msgstr "Monday"

#: js/messages.php:457
msgid "Tuesday"
msgstr "Tuesday"

#: js/messages.php:458
msgid "Wednesday"
msgstr "Wednesday"

#: js/messages.php:459
msgid "Thursday"
msgstr "Thursday"

#: js/messages.php:460
msgid "Friday"
msgstr "Friday"

#: js/messages.php:461
msgid "Saturday"
msgstr "Saturday"

#. l10n: Short week day name
#: js/messages.php:468
msgid "Sun"
msgstr "Sun"

#. l10n: Short week day name
#: js/messages.php:470 libraries/CommonFunctions.class.php:1748
msgid "Mon"
msgstr "Mon"

#. l10n: Short week day name
#: js/messages.php:472 libraries/CommonFunctions.class.php:1750
msgid "Tue"
msgstr "Tue"

#. l10n: Short week day name
#: js/messages.php:474 libraries/CommonFunctions.class.php:1752
msgid "Wed"
msgstr "Wed"

#. l10n: Short week day name
#: js/messages.php:476 libraries/CommonFunctions.class.php:1754
msgid "Thu"
msgstr "Thu"

#. l10n: Short week day name
#: js/messages.php:478 libraries/CommonFunctions.class.php:1756
msgid "Fri"
msgstr "Fri"

#. l10n: Short week day name
#: js/messages.php:480 libraries/CommonFunctions.class.php:1758
msgid "Sat"
msgstr "Sat"

#. l10n: Minimal week day name
#: js/messages.php:487
msgid "Su"
msgstr "Su"

#. l10n: Minimal week day name
#: js/messages.php:489
msgid "Mo"
msgstr "Mo"

#. l10n: Minimal week day name
#: js/messages.php:491
msgid "Tu"
msgstr "Tu"

#. l10n: Minimal week day name
#: js/messages.php:493
msgid "We"
msgstr "We"

#. l10n: Minimal week day name
#: js/messages.php:495
msgid "Th"
msgstr "Th"

#. l10n: Minimal week day name
#: js/messages.php:497
msgid "Fr"
msgstr "Fr"

#. l10n: Minimal week day name
#: js/messages.php:499
msgid "Sa"
msgstr "Sa"

#. l10n: Column header for week of the year in calendar
#: js/messages.php:503
msgid "Wk"
msgstr "Wk"

#. l10n: Month-year order for calendar, use either "calendar-month-year" or "calendar-year-month".
#: js/messages.php:506
msgid "calendar-month-year"
msgstr "calendar-month-year"

#. l10n: Year suffix for calendar, "none" is empty.
#: js/messages.php:508
msgctxt "Year suffix"
msgid "none"
msgstr "none"

#: js/messages.php:517
msgid "Hour"
msgstr "Hour"

#: js/messages.php:518
msgid "Minute"
msgstr "Minute"

#: js/messages.php:519
msgid "Second"
msgstr "Second"

#: libraries/Advisor.class.php:67
#, php-format
msgid "PHP threw following error: %s"
msgstr "PHP threw following error: %s"

#: libraries/Advisor.class.php:89
#, php-format
msgid "Failed evaluating precondition for rule '%s'"
msgstr "Failed evaluating precondition for rule '%s'"

#: libraries/Advisor.class.php:106
#, php-format
msgid "Failed calculating value for rule '%s'"
msgstr "Failed calculating value for rule '%s'"

#: libraries/Advisor.class.php:125
#, php-format
msgid "Failed running test for rule '%s'"
msgstr "Failed running test for rule '%s'"

#: libraries/Advisor.class.php:207
#, php-format
msgid "Failed formatting string for rule '%s'."
msgstr "Failed formatting string for rule '%s'."

#: libraries/Advisor.class.php:361
#, php-format
msgid ""
"Invalid rule declaration on line %1$s, expected line %2$s of previous rule"
msgstr ""
"Invalid rule declaration on line %1$s, expected line %2$s of previous rule"

#: libraries/Advisor.class.php:378
#, php-format
msgid "Invalid rule declaration on line %s"
msgstr "Invalid rule declaration on line %s"

#: libraries/Advisor.class.php:386
#, php-format
msgid "Unexpected characters on line %s"
msgstr "Unexpected characters on line %s"

#: libraries/Advisor.class.php:400
#, php-format
msgid "Unexpected character on line %1$s. Expected tab, but found \"%2$s\""
msgstr "Unexpected character on line %1$s. Expected tab, but found \"%2$s\""

#: libraries/Advisor.class.php:425 server_status.php:972
msgid "per second"
msgstr "per second"

#: libraries/Advisor.class.php:428 server_status.php:967
msgid "per minute"
msgstr "per minute"

#: libraries/Advisor.class.php:431 server_status.php:963 server_status.php:999
#: server_status.php:1129 server_status.php:1192
msgid "per hour"
msgstr "per hour"

#: libraries/Advisor.class.php:434
msgid "per day"
msgstr "per day"

#: libraries/CommonFunctions.class.php:251
#, php-format
msgid "Max: %s%s"
msgstr "Max: %s%s"

#: libraries/CommonFunctions.class.php:466
#: libraries/CommonFunctions.class.php:558
#: libraries/config/FormDisplay.tpl.php:147
#: libraries/display_export.lib.php:248 libraries/engines/pbxt.lib.php:114
#: libraries/relation.lib.php:90 main.php:249 server_variables.php:130
msgid "Documentation"
msgstr "Documentation"

#. l10n: Please check that translation actually exists.
#: libraries/CommonFunctions.class.php:534
msgctxt "MySQL 5.5 documentation language"
msgid "en"
msgstr "en"

#. l10n: Please check that translation actually exists.
#: libraries/CommonFunctions.class.php:538
msgctxt "MySQL 5.1 documentation language"
msgid "en"
msgstr "en"

#. l10n: Please check that translation actually exists.
#: libraries/CommonFunctions.class.php:542
msgctxt "MySQL 5.0 documentation language"
msgid "en"
msgstr "en"

#: libraries/CommonFunctions.class.php:670 libraries/Message.class.php:199
#: libraries/core.lib.php:217 libraries/import.lib.php:154
#: libraries/insert_edit.lib.php:1195 tbl_operations.php:232
#: tbl_relation.php:292 view_operations.php:55
msgid "Error"
msgstr "Error"

#: libraries/CommonFunctions.class.php:683 server_status.php:613
#: server_status.php:1295 sql.php:969
msgid "SQL query"
msgstr "SQL query"

#: libraries/CommonFunctions.class.php:727
#: libraries/rte/rte_events.lib.php:105 libraries/rte/rte_events.lib.php:110
#: libraries/rte/rte_events.lib.php:120 libraries/rte/rte_events.lib.php:133
#: libraries/rte/rte_routines.lib.php:290
#: libraries/rte/rte_routines.lib.php:295
#: libraries/rte/rte_routines.lib.php:305
#: libraries/rte/rte_routines.lib.php:322
#: libraries/rte/rte_routines.lib.php:1336
#: libraries/rte/rte_triggers.lib.php:76 libraries/rte/rte_triggers.lib.php:81
#: libraries/rte/rte_triggers.lib.php:91
#: libraries/rte/rte_triggers.lib.php:104
msgid "MySQL said: "
msgstr "MySQL said: "

#: libraries/CommonFunctions.class.php:1210
msgid "Failed to connect to SQL validator!"
msgstr "Failed to connect to SQL validator!"

#: libraries/CommonFunctions.class.php:1252
#: libraries/config/messages.inc.php:491
msgid "Explain SQL"
msgstr "Explain SQL"

#: libraries/CommonFunctions.class.php:1260
msgid "Skip Explain SQL"
msgstr "Skip Explain SQL"

#: libraries/CommonFunctions.class.php:1299
msgid "Without PHP Code"
msgstr "Without PHP Code"

#: libraries/CommonFunctions.class.php:1302
#: libraries/config/messages.inc.php:493
msgid "Create PHP Code"
msgstr "Create PHP Code"

#: libraries/CommonFunctions.class.php:1328
#: libraries/config/messages.inc.php:492 server_status.php:813
#: server_status.php:835 server_status.php:855
msgid "Refresh"
msgstr "Refresh"

#: libraries/CommonFunctions.class.php:1338
msgid "Skip Validate SQL"
msgstr "Skip Validate SQL"

#: libraries/CommonFunctions.class.php:1341
#: libraries/config/messages.inc.php:495
msgid "Validate SQL"
msgstr "Validate SQL"

#: libraries/CommonFunctions.class.php:1403
msgid "Inline edit of this query"
msgstr "Inline edit of this query"

#: libraries/CommonFunctions.class.php:1405
msgctxt "Inline edit query"
msgid "Inline"
msgstr "Inline"

#: libraries/CommonFunctions.class.php:1476 sql.php:1036
msgid "Profiling"
msgstr "Profiling"

#. l10n: Short week day name
#: libraries/CommonFunctions.class.php:1746
msgctxt "Short week day name"
msgid "Sun"
msgstr "Sun"

#. l10n: See http://www.php.net/manual/en/function.strftime.php
#: libraries/CommonFunctions.class.php:1762
#: libraries/plugins/transformations/abstract/DateFormatTransformationsPlugin.class.php:69
msgid "%B %d, %Y at %I:%M %p"
msgstr "%B %d, %Y at %I:%M %p"

#: libraries/CommonFunctions.class.php:2112
#, php-format
msgid "%s days, %s hours, %s minutes and %s seconds"
msgstr "%s days, %s hours, %s minutes and %s seconds"

#: libraries/CommonFunctions.class.php:2204
msgid "Missing parameter:"
msgstr "Missing parameter:"

#: libraries/CommonFunctions.class.php:2624
#: libraries/CommonFunctions.class.php:2628
#: libraries/DisplayResults.class.php:578
msgctxt "First page"
msgid "Begin"
msgstr "Begin"

#: libraries/CommonFunctions.class.php:2626
#: libraries/CommonFunctions.class.php:2629
#: libraries/DisplayResults.class.php:581 server_binlog.php:140
#: server_binlog.php:142
msgctxt "Previous page"
msgid "Previous"
msgstr "Previous"

#: libraries/CommonFunctions.class.php:2661
#: libraries/CommonFunctions.class.php:2664
#: libraries/DisplayResults.class.php:637 server_binlog.php:175
#: server_binlog.php:177
msgctxt "Next page"
msgid "Next"
msgstr "Next"

#: libraries/CommonFunctions.class.php:2662
#: libraries/CommonFunctions.class.php:2665
#: libraries/DisplayResults.class.php:662
msgctxt "Last page"
msgid "End"
msgstr "End"

#: libraries/CommonFunctions.class.php:2741
#, php-format
msgid "Jump to database &quot;%s&quot;."
msgstr "Jump to database &quot;%s&quot;."

#: libraries/CommonFunctions.class.php:2766
#, php-format
msgid "The %s functionality is affected by a known bug, see %s"
msgstr "The %s functionality is affected by a known bug, see %s"

#: libraries/CommonFunctions.class.php:2950
msgid "Click to toggle"
msgstr "Click to toggle"

#: libraries/CommonFunctions.class.php:3381
#: libraries/CommonFunctions.class.php:3388
#: libraries/CommonFunctions.class.php:3593 libraries/Menu.class.php:281
#: libraries/Menu.class.php:374 libraries/config/setup.forms.php:295
#: libraries/config/setup.forms.php:332 libraries/config/setup.forms.php:358
#: libraries/config/user_preferences.forms.php:196
#: libraries/config/user_preferences.forms.php:233
#: libraries/config/user_preferences.forms.php:259
#: libraries/import.lib.php:1202
#: libraries/plugins/export/ExportLatex.class.php:483
#: libraries/tbl_properties.inc.php:756 pmd_general.php:167
#: server_privileges.php:724 server_replication.php:345 tbl_tracking.php:306
msgid "Structure"
msgstr "Structure"

#: libraries/CommonFunctions.class.php:3382
#: libraries/CommonFunctions.class.php:3389 libraries/Menu.class.php:285
#: libraries/Menu.class.php:379 libraries/Menu.class.php:475
#: libraries/config/messages.inc.php:218
#: libraries/plugins/export/ExportSql.class.php:133
#: libraries/plugins/import/ImportSql.class.php:40 querywindow.php:61
msgid "SQL"
msgstr "SQL"

#: libraries/CommonFunctions.class.php:3384
#: libraries/CommonFunctions.class.php:3591
#: libraries/CommonFunctions.class.php:3592 libraries/Menu.class.php:294
#: libraries/sql_query_form.lib.php:307 libraries/sql_query_form.lib.php:310
msgid "Insert"
msgstr "Insert"

#: libraries/CommonFunctions.class.php:3385
#: libraries/CommonFunctions.class.php:3587
#: libraries/CommonFunctions.class.php:3588 libraries/Menu.class.php:275
#: libraries/db_search.lib.php:226 tbl_structure.php:571
msgid "Browse"
msgstr "Browse"

#: libraries/CommonFunctions.class.php:3391 libraries/Menu.class.php:313
#: libraries/Menu.class.php:336 libraries/Menu.class.php:400
#: view_operations.php:84
msgid "Operations"
msgstr "Operations"

#: libraries/CommonFunctions.class.php:3502
#: libraries/sql_query_form.lib.php:473 prefs_manage.php:245
msgid "Browse your computer:"
msgstr "Browse your computer:"

#: libraries/CommonFunctions.class.php:3530
#, php-format
msgid "Select from the web server upload directory <b>%s</b>:"
msgstr "Select from the web server upload directory <b>%s</b>:"

#: libraries/CommonFunctions.class.php:3559 libraries/insert_edit.lib.php:1196
#: libraries/sql_query_form.lib.php:482
msgid "The directory you set for upload work cannot be reached"
msgstr "The directory you set for upload work cannot be reached"

#: libraries/CommonFunctions.class.php:3570
msgid "There are no files to upload"
msgstr "There are no files to upload"

#: libraries/CommonFunctions.class.php:3602
#: libraries/CommonFunctions.class.php:3603
msgid "Execute"
msgstr "Execute"

#: libraries/CommonFunctions.class.php:4146
msgid "Print"
msgstr "Print"

#: libraries/Config.class.php:915
#, php-format
msgid "Existing configuration file (%s) is not readable."
msgstr "Existing configuration file (%s) is not readable."

#: libraries/Config.class.php:945
msgid "Wrong permissions on configuration file, should not be world writable!"
msgstr ""
"Wrong permissions on configuration file, should not be world writeable!"

#: libraries/Config.class.php:1521
msgid "Font size"
msgstr "Font size"

#: libraries/DisplayResults.class.php:500
msgid "Save edited data"
msgstr "Save edited data"

#: libraries/DisplayResults.class.php:506
msgid "Restore column order"
msgstr "Restore column order"

#: libraries/DisplayResults.class.php:705
msgid "Start row"
msgstr "Start row"

#: libraries/DisplayResults.class.php:709
msgid "Number of rows"
msgstr "Number of rows"

#: libraries/DisplayResults.class.php:718
msgid "Mode"
msgstr "Mode"

#: libraries/DisplayResults.class.php:720
msgid "horizontal"
msgstr "horizontal"

#: libraries/DisplayResults.class.php:721
msgid "horizontal (rotated headers)"
msgstr "horizontal (rotated headers)"

#: libraries/DisplayResults.class.php:722
msgid "vertical"
msgstr "vertical"

<<<<<<< HEAD
#: libraries/DisplayResults.class.php:734
#, fuzzy, php-format
=======
#: libraries/DisplayResults.class.php:702
#, php-format
>>>>>>> f857b927
#| msgid "Headers every %s rows"
msgid "Headers every %s rows"
msgstr "Headers every %s rows"

#: libraries/DisplayResults.class.php:1217
msgid "Sort by key"
msgstr "Sort by key"

#: libraries/DisplayResults.class.php:1362 libraries/TableSearch.class.php:788
#: libraries/import.lib.php:1176 libraries/import.lib.php:1202
#: libraries/plugins/export/ExportCodegen.class.php:83
#: libraries/plugins/export/ExportCsv.class.php:91
#: libraries/plugins/export/ExportExcel.class.php:35
#: libraries/plugins/export/ExportHtmlword.class.php:44
#: libraries/plugins/export/ExportJson.class.php:43
#: libraries/plugins/export/ExportLatex.class.php:67
#: libraries/plugins/export/ExportMediawiki.class.php:43
#: libraries/plugins/export/ExportOds.class.php:47
#: libraries/plugins/export/ExportOdt.class.php:55
#: libraries/plugins/export/ExportPdf.class.php:74
#: libraries/plugins/export/ExportPhparray.class.php:43
#: libraries/plugins/export/ExportSql.class.php:137
#: libraries/plugins/export/ExportTexytext.class.php:43
#: libraries/plugins/export/ExportXml.class.php:72
#: libraries/plugins/export/ExportYaml.class.php:44
#: libraries/plugins/import/ImportCsv.class.php:57
#: libraries/plugins/import/ImportDocsql.class.php:65
#: libraries/plugins/import/ImportLdi.class.php:65
#: libraries/plugins/import/ImportMediawiki.class.php:56
#: libraries/plugins/import/ImportOds.class.php:52
#: libraries/plugins/import/ImportShp.class.php:52
#: libraries/plugins/import/ImportSql.class.php:43
#: libraries/plugins/import/ImportXml.class.php:53
#: libraries/rte/rte_routines.lib.php:922 tbl_structure.php:915
msgid "Options"
msgstr "Options"

#: libraries/DisplayResults.class.php:1368
#: libraries/DisplayResults.class.php:1474
msgid "Partial texts"
msgstr "Partial texts"

#: libraries/DisplayResults.class.php:1369
#: libraries/DisplayResults.class.php:1478
msgid "Full texts"
msgstr "Full texts"

#: libraries/DisplayResults.class.php:1383
msgid "Relational key"
msgstr "Relational key"

#: libraries/DisplayResults.class.php:1384
msgid "Relational display column"
msgstr "Relational display column"

#: libraries/DisplayResults.class.php:1396
msgid "Show binary contents"
msgstr "Show binary contents"

#: libraries/DisplayResults.class.php:1401
msgid "Show BLOB contents"
msgstr "Show BLOB contents"

#: libraries/DisplayResults.class.php:1406
#: libraries/config/messages.inc.php:61
msgid "Show binary contents as HEX"
msgstr "Show binary contents as HEX"

#: libraries/DisplayResults.class.php:1417
msgid "Hide browser transformation"
msgstr "Hide browser transformation"

#: libraries/DisplayResults.class.php:1426
msgid "Well Known Text"
msgstr "Well Known Text"

#: libraries/DisplayResults.class.php:1427
msgid "Well Known Binary"
msgstr "Well Known Binary"

#: libraries/DisplayResults.class.php:2631
#: libraries/DisplayResults.class.php:2647
msgid "The row has been deleted"
msgstr "The row has been deleted"

#: libraries/DisplayResults.class.php:2658
#: libraries/DisplayResults.class.php:4296 libraries/db_search.lib.php:237
#: libraries/schema/User_Schema.class.php:230
#: libraries/schema/User_Schema.class.php:308
#: libraries/schema/User_Schema.class.php:343
#: libraries/schema/User_Schema.class.php:373
#: libraries/sql_query_form.lib.php:431 pmd_general.php:452
#: setup/frames/index.inc.php:148 setup/frames/index.inc.php:254
#: tbl_tracking.php:507 tbl_tracking.php:528 tbl_tracking.php:587
msgid "Delete"
msgstr "Delete"

#: libraries/DisplayResults.class.php:2685
#: libraries/DisplayResults.class.php:4296 server_status.php:1317
msgid "Kill"
msgstr "Kill"

#: libraries/DisplayResults.class.php:3754 libraries/db_structure.lib.php:44
msgid ""
"May be approximate. See [a@./Documentation.html#faq3_11@Documentation]FAQ "
"3.11[/a]"
msgstr ""
"May be approximate. See [a@./Documentation.html#faq3_11@Documentation]FAQ "
"3.11[/a]"

#: libraries/DisplayResults.class.php:4181
msgid "in query"
msgstr "in query"

#: libraries/DisplayResults.class.php:4231
msgid "Showing rows"
msgstr "Showing rows"

#: libraries/DisplayResults.class.php:4247
msgid "total"
msgstr "total"

#: libraries/DisplayResults.class.php:4258 sql.php:837
#, php-format
msgid "Query took %01.4f sec"
msgstr "Query took %01.4f sec"

#: libraries/DisplayResults.class.php:4386
msgid "Query results operations"
msgstr "Query results operations"

#: libraries/DisplayResults.class.php:4425
msgid "Print view (with full texts)"
msgstr "Print view (with full texts)"

#: libraries/DisplayResults.class.php:4490 tbl_chart.php:80
msgid "Display chart"
msgstr "Display chart"

#: libraries/DisplayResults.class.php:4512
msgid "Visualize GIS data"
msgstr "Visualise GIS data"

#: libraries/DisplayResults.class.php:4542 view_create.php:122
msgid "Create view"
msgstr "Create view"

#: libraries/DisplayResults.class.php:4733
msgid "Link not found"
msgstr "Link not found"

#: libraries/Error_Handler.class.php:65
msgid "Too many error messages, some are not displayed."
msgstr "Too many error messages, some are not displayed."

#: libraries/File.class.php:235
msgid "File was not an uploaded file."
msgstr "File was not an uploaded file."

#: libraries/File.class.php:273
msgid "The uploaded file exceeds the upload_max_filesize directive in php.ini."
msgstr ""
"The uploaded file exceeds the upload_max_filesize directive in php.ini."

#: libraries/File.class.php:276
msgid ""
"The uploaded file exceeds the MAX_FILE_SIZE directive that was specified in "
"the HTML form."
msgstr ""
"The uploaded file exceeds the MAX_FILE_SIZE directive that was specified in "
"the HTML form."

#: libraries/File.class.php:279
msgid "The uploaded file was only partially uploaded."
msgstr "The uploaded file was only partially uploaded."

#: libraries/File.class.php:282
msgid "Missing a temporary folder."
msgstr "Missing a temporary folder."

#: libraries/File.class.php:285
msgid "Failed to write file to disk."
msgstr "Failed to write file to disk."

#: libraries/File.class.php:288
msgid "File upload stopped by extension."
msgstr "File upload stopped by extension."

#: libraries/File.class.php:291
msgid "Unknown error in file upload."
msgstr "Unknown error in file upload."

#: libraries/File.class.php:467
msgid ""
"Error moving the uploaded file, see [a@./Documentation."
"html#faq1_11@Documentation]FAQ 1.11[/a]"
msgstr ""
"Error moving the uploaded file, see [a@./Documentation."
"html#faq1_11@Documentation]FAQ 1.11[/a]"

#: libraries/File.class.php:485
msgid "Error while moving uploaded file."
msgstr "Error while moving uploaded file."

#: libraries/File.class.php:493
msgid "Cannot read (moved) upload file."
msgstr "Cannot read (moved) upload file."

#: libraries/Footer.class.php:197 libraries/Footer.class.php:201
#: libraries/Footer.class.php:204
msgid "Open new phpMyAdmin window"
msgstr "Open new phpMyAdmin window"

#: libraries/Header.class.php:495
#: libraries/plugins/auth/AuthenticationCookie.class.php:248
msgid "Cookies must be enabled past this point."
msgstr "Cookies must be enabled past this point."

#: libraries/Header.class.php:500
#: libraries/plugins/auth/AuthenticationCookie.class.php:152
msgid "Javascript must be enabled past this point"
msgstr "Javascript must be enabled past this point"

#: libraries/Index.class.php:433 tbl_relation.php:540
msgid "No index defined!"
msgstr "No index defined!"

#: libraries/Index.class.php:438 libraries/Index.class.php:451
#: libraries/build_html_for_db.lib.php:41 tbl_structure.php:735
#: tbl_tracking.php:369
msgid "Indexes"
msgstr "Indexes"

#: libraries/Index.class.php:465 libraries/tbl_properties.inc.php:538
#: tbl_structure.php:153 tbl_structure.php:158 tbl_structure.php:590
#: tbl_tracking.php:375
msgid "Unique"
msgstr "Unique"

#: libraries/Index.class.php:466 tbl_tracking.php:376
msgid "Packed"
msgstr "Packed"

#: libraries/Index.class.php:468 tbl_tracking.php:378
msgid "Cardinality"
msgstr "Cardinality"

#: libraries/Index.class.php:471 libraries/rte/rte_events.lib.php:488
#: libraries/rte/rte_routines.lib.php:1017 tbl_tracking.php:316
#: tbl_tracking.php:381
msgid "Comment"
msgstr "Comment"

#: libraries/Index.class.php:500
msgid "The primary key has been dropped"
msgstr "The primary key has been dropped"

#: libraries/Index.class.php:509
#, php-format
msgid "Index %s has been dropped"
msgstr "Index %s has been dropped"

#: libraries/Index.class.php:632
#, php-format
msgid ""
"The indexes %1$s and %2$s seem to be equal and one of them could possibly be "
"removed."
msgstr ""
"The indexes %1$s and %2$s seem to be equal and one of them could possibly be "
"removed."

#: libraries/List_Database.class.php:404 libraries/Menu.class.php:471
#: libraries/config/messages.inc.php:181 server_databases.php:133
#: server_privileges.php:2026
msgid "Databases"
msgstr "Databases"

#: libraries/Menu.class.php:175 libraries/common.inc.php:648
#: libraries/config/messages.inc.php:512 main.php:183 server_status.php:802
#: server_synchronize.php:1431
msgid "Server"
msgstr "Server"

#: libraries/Menu.class.php:317 libraries/Menu.class.php:434
#: libraries/relation.lib.php:238
msgid "Tracking"
msgstr "Tracking"

#: libraries/Menu.class.php:326 libraries/Menu.class.php:428
#: libraries/plugins/export/ExportHtmlword.class.php:556
#: libraries/plugins/export/ExportOdt.class.php:646
#: libraries/plugins/export/ExportSql.class.php:1442
#: libraries/plugins/export/ExportTexytext.class.php:496
#: libraries/plugins/export/ExportXml.class.php:116
#: libraries/rte/rte_words.lib.php:41
msgid "Triggers"
msgstr "Triggers"

#: libraries/Menu.class.php:340 libraries/Menu.class.php:341
msgid "Table seems to be empty!"
msgstr "Table seems to be empty!"

#: libraries/Menu.class.php:368 libraries/Menu.class.php:369
#: libraries/Menu.class.php:370
msgid "Database seems to be empty!"
msgstr "Database seems to be empty!"

#: libraries/Menu.class.php:386
msgid "Query"
msgstr "Query"

#: libraries/Menu.class.php:408 server_privileges.php:183
#: server_privileges.php:1702 server_privileges.php:2090
#: server_privileges.php:2442
msgid "Privileges"
msgstr "Privileges"

#: libraries/Menu.class.php:413 libraries/rte/rte_words.lib.php:29
msgid "Routines"
msgstr "Routines"

#: libraries/Menu.class.php:421
#: libraries/plugins/export/ExportSql.class.php:893
#: libraries/rte/rte_words.lib.php:53
msgid "Events"
msgstr "Events"

#: libraries/Menu.class.php:440 libraries/relation.lib.php:205
msgid "Designer"
msgstr "Designer"

#: libraries/Menu.class.php:484
msgid "Users"
msgstr "Users"

#: libraries/Menu.class.php:505 server_synchronize.php:1320
#: server_synchronize.php:1327
msgid "Synchronize"
msgstr "Synchronise"

#: libraries/Menu.class.php:510 server_binlog.php:73 server_status.php:619
msgid "Binary log"
msgstr "Binary log"

#: libraries/Menu.class.php:521 server_engines.php:96 server_engines.php:100
#: server_status.php:672
msgid "Variables"
msgstr "Variables"

#: libraries/Menu.class.php:525
msgid "Charsets"
msgstr "Charsets"

#: libraries/Menu.class.php:530 server_plugins.php:33 server_plugins.php:66
msgid "Plugins"
msgstr "Plug-ins"

#: libraries/Menu.class.php:534
msgid "Engines"
msgstr "Engines"

#: libraries/Message.class.php:254
#, php-format
msgid "%1$d row affected."
msgid_plural "%1$d rows affected."
msgstr[0] "%1$d row affected."
msgstr[1] "%1$d rows affected."

#: libraries/Message.class.php:273
#, php-format
msgid "%1$d row deleted."
msgid_plural "%1$d rows deleted."
msgstr[0] "%1$d row deleted."
msgstr[1] "%1$d rows deleted."

#: libraries/Message.class.php:292
#, php-format
msgid "%1$d row inserted."
msgid_plural "%1$d rows inserted."
msgstr[0] "%1$d row inserted."
msgstr[1] "%1$d rows inserted."

#: libraries/PDF.class.php:88
msgid "Error while creating PDF:"
msgstr "Error while creating PDF:"

#: libraries/RecentTable.class.php:112
msgid "Could not save recent table"
msgstr "Could not save recent table"

#: libraries/RecentTable.class.php:147
msgid "Recent tables"
msgstr "Recent tables"

#: libraries/RecentTable.class.php:154
msgid "There are no recent tables"
msgstr "There are no recent tables"

#: libraries/StorageEngine.class.php:214
msgid ""
"There is no detailed status information available for this storage engine."
msgstr ""
"There is no detailed status information available for this storage engine."

#: libraries/StorageEngine.class.php:355
#, php-format
msgid "%s is available on this MySQL server."
msgstr "%s is available on this MySQL server."

#: libraries/StorageEngine.class.php:358
#, php-format
msgid "%s has been disabled for this MySQL server."
msgstr "%s has been disabled for this MySQL server."

#: libraries/StorageEngine.class.php:362
#, php-format
msgid "This MySQL server does not support the %s storage engine."
msgstr "This MySQL server does not support the %s storage engine."

#: libraries/Table.class.php:355
msgid "unknown table status: "
msgstr "unknown table status: "

#: libraries/Table.class.php:766
#, php-format
msgid "Source database `%s` was not found!"
msgstr "Source database `%s` was not found!"

#: libraries/Table.class.php:774
#, php-format
msgid "Target database `%s` was not found!"
msgstr "Target database `%s` was not found!"

#: libraries/Table.class.php:1200
msgid "Invalid database"
msgstr "Invalid database"

#: libraries/Table.class.php:1214 tbl_get_field.php:31
msgid "Invalid table name"
msgstr "Invalid table name"

#: libraries/Table.class.php:1246
#, php-format
msgid "Error renaming table %1$s to %2$s"
msgstr "Error renaming table %1$s to %2$s"

#: libraries/Table.class.php:1265
#, php-format
msgid "Table %1$s has been renamed to %2$s."
msgstr "Table %1$s has been renamed to %2$s."

#: libraries/Table.class.php:1409
msgid "Could not save table UI preferences"
msgstr "Could not save table UI preferences"

#: libraries/Table.class.php:1433
#, php-format
msgid ""
"Failed to cleanup table UI preferences (see $cfg['Servers'][$i]"
"['MaxTableUiprefs'] %s)"
msgstr ""
"Failed to cleanup table UI preferences (see $cfg['Servers'][$i]"
"['MaxTableUiprefs'] %s)"

#: libraries/Table.class.php:1571
#, php-format
msgid ""
"Cannot save UI property \"%s\". The changes made will not be persistent "
"after you refresh this page. Please check if the table structure has been "
"changed."
msgstr ""
"Cannot save UI property \"%s\". The changes made will not be persistent "
"after you refresh this page. Please check if the table structure has been "
"changed."

#: libraries/TableSearch.class.php:211 libraries/insert_edit.lib.php:230
#: libraries/insert_edit.lib.php:236 libraries/rte/rte_routines.lib.php:1458
msgid "Function"
msgstr "Function"

#: libraries/TableSearch.class.php:218 pmd_general.php:516 pmd_general.php:536
#: pmd_general.php:658 pmd_general.php:671 pmd_general.php:734
#: pmd_general.php:788
msgid "Operator"
msgstr "Operator"

#: libraries/TableSearch.class.php:219 libraries/TableSearch.class.php:1238
#: libraries/insert_edit.lib.php:1600 libraries/replication_gui.lib.php:119
#: libraries/rte/rte_routines.lib.php:1460 pmd_general.php:505
#: pmd_general.php:564 pmd_general.php:687 pmd_general.php:804
#: server_status.php:1540
msgid "Value"
msgstr "Value"

#: libraries/TableSearch.class.php:235
msgid "Table Search"
msgstr "Table Search"

#: libraries/TableSearch.class.php:264 libraries/insert_edit.lib.php:1381
msgid "Edit/Insert"
msgstr "Edit/Insert"

#: libraries/TableSearch.class.php:795
msgid "Select columns (at least one):"
msgstr "Select columns (at least one):"

#: libraries/TableSearch.class.php:815
msgid "Add search conditions (body of the \"where\" clause):"
msgstr "Add search conditions (body of the \"where\" clause):"

#: libraries/TableSearch.class.php:827
msgid "Number of rows per page"
msgstr "Number of rows per page"

#: libraries/TableSearch.class.php:837
msgid "Display order:"
msgstr "Display order:"

#: libraries/TableSearch.class.php:873
msgid "Use this column to label each point"
msgstr "Use this column to label each point"

#: libraries/TableSearch.class.php:894
msgid "Maximum rows to plot"
msgstr "Maximum rows to plot"

#: libraries/TableSearch.class.php:922 libraries/TableSearch.class.php:1206
#: sql.php:146 tbl_change.php:213
msgid "Browse foreign values"
msgstr "Browse foreign values"

#: libraries/TableSearch.class.php:1011
msgid "Additional search criteria"
msgstr "Additional search criteria"

#: libraries/TableSearch.class.php:1151
msgid "Do a \"query by example\" (wildcard: \"%\") for two different columns"
msgstr "Do a \"query by example\" (wildcard: \"%\") for two different columns"

#: libraries/TableSearch.class.php:1155
msgid "Do a \"query by example\" (wildcard: \"%\")"
msgstr "Do a \"query by example\" (wildcard: \"%\")"

#: libraries/TableSearch.class.php:1215
msgid "Browse/Edit the points"
msgstr "Browse/Edit the points"

#: libraries/TableSearch.class.php:1222
msgid "How to use"
msgstr "How to use"

<<<<<<< HEAD
#: libraries/TableSearch.class.php:1227
#, fuzzy
=======
#: libraries/TableSearch.class.php:1187
>>>>>>> f857b927
#| msgid "Reset"
msgid "Reset zoom"
msgstr "Reset zoom"

#: libraries/Theme.class.php:169
#, php-format
msgid "No valid image path for theme %s found!"
msgstr "No valid image path for theme %s found!"

#: libraries/Theme.class.php:458
msgid "No preview available."
msgstr "No preview available."

#: libraries/Theme.class.php:460
msgid "take it"
msgstr "take it"

#: libraries/Theme_Manager.class.php:137
#, php-format
msgid "Default theme %s not found!"
msgstr "Default theme %s not found!"

#: libraries/Theme_Manager.class.php:194
#, php-format
msgid "Theme %s not found!"
msgstr "Theme %s not found!"

#: libraries/Theme_Manager.class.php:271
#, php-format
msgid "Theme path not found for theme %s!"
msgstr "Theme path not found for theme %s!"

#: libraries/Theme_Manager.class.php:363 themes.php:16 themes.php:21
msgid "Theme"
msgstr "Theme"

#: libraries/Types.class.php:295
msgid ""
"A 1-byte integer, signed range is -128 to 127, unsigned range is 0 to 255"
msgstr ""
"A 1-byte integer, signed range is -128 to 127, unsigned range is 0 to 255"

#: libraries/Types.class.php:297
msgid ""
"A 2-byte integer, signed range is -32,768 to 32,767, unsigned range is 0 to "
"65,535"
msgstr ""
"A 2-byte integer, signed range is -32,768 to 32,767, unsigned range is 0 to "
"65,535"

#: libraries/Types.class.php:299
msgid ""
"A 3-byte integer, signed range is -8,388,608 to 8,388,607, unsigned range is "
"0 to 16,777,215"
msgstr ""
"A 3-byte integer, signed range is -8,388,608 to 8,388,607, unsigned range is "
"0 to 16,777,215"

#: libraries/Types.class.php:301
msgid ""
"A 4-byte integer, signed range is -2,147,483,648 to 2,147,483,647, unsigned "
"range is 0 to 4,294,967,295."
msgstr ""
"A 4-byte integer, signed range is -2,147,483,648 to 2,147,483,647, unsigned "
"range is 0 to 4,294,967,295."

#: libraries/Types.class.php:303
msgid ""
"An 8-byte integer, signed range is -9,223,372,036,854,775,808 to "
"9,223,372,036,854,775,807, unsigned range is 0 to 18,446,744,073,709,551,615"
msgstr ""
"An 8-byte integer, signed range is -9,223,372,036,854,775,808 to "
"9,223,372,036,854,775,807, unsigned range is 0 to 18,446,744,073,709,551,615"

#: libraries/Types.class.php:305 libraries/Types.class.php:711
msgid ""
"A fixed-point number (M, D) - the maximum number of digits (M) is 65 "
"(default 10), the maximum number of decimals (D) is 30 (default 0)"
msgstr ""
"A fixed-point number (M, D) - the maximum number of digits (M) is 65 "
"(default 10), the maximum number of decimals (D) is 30 (default 0)"

#: libraries/Types.class.php:307
msgid ""
"A small floating-point number, allowable values are -3.402823466E+38 to -"
"1.175494351E-38, 0, and 1.175494351E-38 to 3.402823466E+38"
msgstr ""
"A small floating-point number, allowable values are -3.402823466E+38 to -"
"1.175494351E-38, 0, and 1.175494351E-38 to 3.402823466E+38"

#: libraries/Types.class.php:309
msgid ""
"A double-precision floating-point number, allowable values are -"
"1.7976931348623157E+308 to -2.2250738585072014E-308, 0, and "
"2.2250738585072014E-308 to 1.7976931348623157E+308"
msgstr ""
"A double-precision floating-point number, allowable values are -"
"1.7976931348623157E+308 to -2.2250738585072014E-308, 0, and "
"2.2250738585072014E-308 to 1.7976931348623157E+308"

#: libraries/Types.class.php:311
msgid ""
"Synonym for DOUBLE (exception: in REAL_AS_FLOAT SQL mode it is a synonym for "
"FLOAT)"
msgstr ""
"Synonym for DOUBLE (exception: in REAL_AS_FLOAT SQL mode it is a synonym for "
"FLOAT)"

#: libraries/Types.class.php:313
msgid ""
"A bit-field type (M), storing M of bits per value (default is 1, maximum is "
"64)"
msgstr ""
"A bit-field type (M), storing M of bits per value (default is 1, maximum is "
"64)"

#: libraries/Types.class.php:315
msgid ""
"A synonym for TINYINT(1), a value of zero is considered false, nonzero "
"values are considered true"
msgstr ""
"A synonym for TINYINT(1), a value of zero is considered false, nonzero "
"values are considered true"

#: libraries/Types.class.php:317
msgid "An alias for BIGINT UNSIGNED NOT NULL AUTO_INCREMENT UNIQUE"
msgstr "An alias for BIGINT UNSIGNED NOT NULL AUTO_INCREMENT UNIQUE"

#: libraries/Types.class.php:319 libraries/Types.class.php:721
#, php-format
msgid "A date, supported range is %1$s to %2$s"
msgstr "A date, supported range is %1$s to %2$s"

#: libraries/Types.class.php:321 libraries/Types.class.php:723
#, php-format
msgid "A date and time combination, supported range is %1$s to %2$s"
msgstr "A date and time combination, supported range is %1$s to %2$s"

#: libraries/Types.class.php:323
msgid ""
"A timestamp, range is 1970-01-01 00:00:01 UTC to 2038-01-09 03:14:07 UTC, "
"stored as the number of seconds since the epoch (1970-01-01 00:00:00 UTC)"
msgstr ""
"A timestamp, range is 1970-01-01 00:00:01 UTC to 2038-01-09 03:14:07 UTC, "
"stored as the number of seconds since the epoch (1970-01-01 00:00:00 UTC)"

#: libraries/Types.class.php:325 libraries/Types.class.php:727
#, php-format
msgid "A time, range is %1$s to %2$s"
msgstr "A time, range is %1$s to %2$s"

#: libraries/Types.class.php:327
msgid ""
"A year in four-digit (4, default) or two-digit (2) format, the allowable "
"values are 70 (1970) to 69 (2069) or 1901 to 2155 and 0000"
msgstr ""
"A year in four-digit (4, default) or two-digit (2) format, the allowable "
"values are 70 (1970) to 69 (2069) or 1901 to 2155 and 0000"

#: libraries/Types.class.php:329
msgid ""
"A fixed-length (0-255, default 1) string that is always right-padded with "
"spaces to the specified length when stored"
msgstr ""
"A fixed-length (0-255, default 1) string that is always right-padded with "
"spaces to the specified length when stored"

#: libraries/Types.class.php:331 libraries/Types.class.php:729
#, php-format
msgid ""
"A variable-length (%s) string, the effective maximum length is subject to "
"the maximum row size"
msgstr ""
"A variable-length (%s) string, the effective maximum length is subject to "
"the maximum row size"

#: libraries/Types.class.php:333
msgid ""
"A TEXT column with a maximum length of 255 (2^8 - 1) characters, stored with "
"a one-byte prefix indicating the length of the value in bytes"
msgstr ""
"A TEXT column with a maximum length of 255 (2^8 - 1) characters, stored with "
"a one-byte prefix indicating the length of the value in bytes"

#: libraries/Types.class.php:335 libraries/Types.class.php:731
msgid ""
"A TEXT column with a maximum length of 65,535 (2^16 - 1) characters, stored "
"with a two-byte prefix indicating the length of the value in bytes"
msgstr ""
"A TEXT column with a maximum length of 65,535 (2^16 - 1) characters, stored "
"with a two-byte prefix indicating the length of the value in bytes"

#: libraries/Types.class.php:337
msgid ""
"A TEXT column with a maximum length of 16,777,215 (2^24 - 1) characters, "
"stored with a three-byte prefix indicating the length of the value in bytes"
msgstr ""
"A TEXT column with a maximum length of 16,777,215 (2^24 - 1) characters, "
"stored with a three-byte prefix indicating the length of the value in bytes"

#: libraries/Types.class.php:339
msgid ""
"A TEXT column with a maximum length of 4,294,967,295 or 4GiB (2^32 - 1) "
"characters, stored with a four-byte prefix indicating the length of the "
"value in bytes"
msgstr ""
"A TEXT column with a maximum length of 4,294,967,295 or 4GiB (2^32 - 1) "
"characters, stored with a four-byte prefix indicating the length of the "
"value in bytes"

#: libraries/Types.class.php:341
msgid ""
"Similar to the CHAR type, but stores binary byte strings rather than non-"
"binary character strings"
msgstr ""
"Similar to the CHAR type, but stores binary byte strings rather than non-"
"binary character strings"

#: libraries/Types.class.php:343
msgid ""
"Similar to the VARCHAR type, but stores binary byte strings rather than non-"
"binary character strings"
msgstr ""
"Similar to the VARCHAR type, but stores binary byte strings rather than non-"
"binary character strings"

#: libraries/Types.class.php:345
msgid ""
"A BLOB column with a maximum length of 255 (2^8 - 1) bytes, stored with a "
"one-byte prefix indicating the length of the value"
msgstr ""
"A BLOB column with a maximum length of 255 (2^8 - 1) bytes, stored with a "
"one-byte prefix indicating the length of the value"

#: libraries/Types.class.php:347
msgid ""
"A BLOB column with a maximum length of 16,777,215 (2^24 - 1) bytes, stored "
"with a three-byte prefix indicating the length of the value"
msgstr ""
"A BLOB column with a maximum length of 16,777,215 (2^24 - 1) bytes, stored "
"with a three-byte prefix indicating the length of the value"

#: libraries/Types.class.php:349
msgid ""
"A BLOB column with a maximum length of 65,535 (2^16 - 1) bytes, stored with "
"a two-byte prefix indicating the length of the value"
msgstr ""
"A BLOB column with a maximum length of 65,535 (2^16 - 1) bytes, stored with "
"a two-byte prefix indicating the length of the value"

#: libraries/Types.class.php:351
msgid ""
"A BLOB column with a maximum length of 4,294,967,295 or 4GiB (2^32 - 1) "
"bytes, stored with a four-byte prefix indicating the length of the value"
msgstr ""
"A BLOB column with a maximum length of 4,294,967,295 or 4GiB (2^32 - 1) "
"bytes, stored with a four-byte prefix indicating the length of the value"

#: libraries/Types.class.php:353
msgid ""
"An enumeration, chosen from the list of up to 65,535 values or the special "
"'' error value"
msgstr ""
"An enumeration, chosen from the list of up to 65,535 values or the special "
"'' error value"

#: libraries/Types.class.php:355
msgid "A single value chosen from a set of up to 64 members"
msgstr "A single value chosen from a set of up to 64 members"

#: libraries/Types.class.php:357
msgid "A type that can store a geometry of any type"
msgstr "A type that can store a geometry of any type"

#: libraries/Types.class.php:359
msgid "A point in 2-dimensional space"
msgstr "A point in 2-dimensional space"

#: libraries/Types.class.php:361
msgid "A curve with linear interpolation between points"
msgstr "A curve with linear interpolation between points"

#: libraries/Types.class.php:363
msgid "A polygon"
msgstr "A polygon"

#: libraries/Types.class.php:365
msgid "A collection of points"
msgstr "A collection of points"

#: libraries/Types.class.php:367
msgid "A collection of curves with linear interpolation between points"
msgstr "A collection of curves with linear interpolation between points"

#: libraries/Types.class.php:369
msgid "A collection of polygons"
msgstr "A collection of polygons"

#: libraries/Types.class.php:371
msgid "A collection of geometry objects of any type"
msgstr "A collection of geometry objects of any type"

#: libraries/Types.class.php:623 libraries/Types.class.php:973
msgctxt "numeric types"
msgid "Numeric"
msgstr "Numeric"

#: libraries/Types.class.php:642 libraries/Types.class.php:976
msgctxt "date and time types"
msgid "Date and time"
msgstr "Date and time"

#: libraries/Types.class.php:651 libraries/Types.class.php:979
msgctxt "string types"
msgid "String"
msgstr "String"

#: libraries/Types.class.php:672
msgctxt "spatial types"
msgid "Spatial"
msgstr "Spatial"

#: libraries/Types.class.php:707
msgid "A 4-byte integer, range is -2,147,483,648 to 2,147,483,647"
msgstr "A 4-byte integer, range is -2,147,483,648 to 2,147,483,647"

#: libraries/Types.class.php:709
msgid ""
"An 8-byte integer, range is -9,223,372,036,854,775,808 to "
"9,223,372,036,854,775,807"
msgstr ""
"An 8-byte integer, range is -9,223,372,036,854,775,808 to "
"9,223,372,036,854,775,807"

#: libraries/Types.class.php:713
msgid "A system's default double-precision floating-point number"
msgstr "A system's default double-precision floating-point number"

#: libraries/Types.class.php:715
msgid "True or false"
msgstr "True or false"

#: libraries/Types.class.php:717
msgid "An alias for BIGINT NOT NULL AUTO_INCREMENT UNIQUE"
msgstr "An alias for BIGINT NOT NULL AUTO_INCREMENT UNIQUE"

#: libraries/Types.class.php:719
msgid "Stores a Universally Unique Identifier (UUID)"
msgstr "Stores a Universally Unique Identifier (UUID)"

#: libraries/Types.class.php:725
msgid ""
"A timestamp, range is '0001-01-01 00:00:00' UTC to '9999-12-31 23:59:59' "
"UTC; TIMESTAMP(6) can store microseconds"
msgstr ""
"A timestamp, range is '0001-01-01 00:00:00' UTC to '9999-12-31 23:59:59' "
"UTC; TIMESTAMP(6) can store microseconds"

#: libraries/Types.class.php:733
msgid ""
"A variable-length (0-65,535) string, uses binary collation for all "
"comparisons"
msgstr ""
"A variable-length (0-65,535) string, uses binary collation for all "
"comparisons"

#: libraries/Types.class.php:735
msgid ""
"A BLOB column with a maximum length of 65,535 (2^16 - 1) bytes, stored with "
"a four-byte prefix indicating the length of the value"
msgstr ""
"A BLOB column with a maximum length of 65,535 (2^16 - 1) bytes, stored with "
"a four-byte prefix indicating the length of the value"

#: libraries/Types.class.php:737
msgid "An enumeration, chosen from the list of defined values"
msgstr "An enumeration, chosen from the list of defined values"

#: libraries/bookmark.lib.php:83
msgid "shared"
msgstr "shared"

#: libraries/build_html_for_db.lib.php:26
#: libraries/config/messages.inc.php:187
#: libraries/plugins/export/ExportXml.class.php:110 server_status.php:626
msgid "Tables"
msgstr "Tables"

#: libraries/build_html_for_db.lib.php:36 libraries/config/setup.forms.php:304
#: libraries/config/setup.forms.php:340 libraries/config/setup.forms.php:363
#: libraries/config/setup.forms.php:368
#: libraries/config/user_preferences.forms.php:205
#: libraries/config/user_preferences.forms.php:241
#: libraries/config/user_preferences.forms.php:264
#: libraries/config/user_preferences.forms.php:269
#: libraries/plugins/export/ExportLatex.class.php:307
#: libraries/plugins/export/ExportSql.class.php:1516 server_privileges.php:724
#: server_replication.php:346 tbl_printview.php:297 tbl_structure.php:836
msgid "Data"
msgstr "Data"

#: libraries/build_html_for_db.lib.php:51 libraries/db_structure.lib.php:57
#: tbl_printview.php:316 tbl_structure.php:853
msgid "Overhead"
msgstr "Overhead"

#: libraries/build_html_for_db.lib.php:101
msgid "Jump to database"
msgstr "Jump to database"

#: libraries/build_html_for_db.lib.php:149
msgid "Not replicated"
msgstr "Not replicated"

#: libraries/build_html_for_db.lib.php:160
msgid "Replicated"
msgstr "Replicated"

#: libraries/build_html_for_db.lib.php:177
#, php-format
msgid "Check privileges for database &quot;%s&quot;."
msgstr "Check privileges for database &quot;%s&quot;."

#: libraries/build_html_for_db.lib.php:182
msgid "Check Privileges"
msgstr "Check Privileges"

#: libraries/common.inc.php:572
msgid "Failed to read configuration file"
msgstr "Failed to read configuration file"

#: libraries/common.inc.php:574
msgid ""
"This usually means there is a syntax error in it, please check any errors "
"shown below."
msgstr ""
"This usually means there is a syntax error in it, please check any errors "
"shown below."

#: libraries/common.inc.php:581
#, php-format
msgid "Could not load default configuration from: %1$s"
msgstr "Could not load default configuration from: %1$s"

#: libraries/common.inc.php:588
msgid ""
"The [code]$cfg['PmaAbsoluteUri'][/code] directive MUST be set in your "
"configuration file!"
msgstr ""
"The [code]$cfg['PmaAbsoluteUri'][/code] directive MUST be set in your "
"configuration file!"

#: libraries/common.inc.php:621
#, php-format
msgid "Invalid server index: %s"
msgstr "Invalid server index: %s"

#: libraries/common.inc.php:632
#, php-format
msgid "Invalid hostname for server %1$s. Please review your configuration."
msgstr "Invalid hostname for server %1$s. Please review your configuration."

#: libraries/common.inc.php:849
msgid "Invalid authentication method set in configuration:"
msgstr "Invalid authentication method set in configuration:"

#: libraries/common.inc.php:971
#, php-format
msgid "You should upgrade to %s %s or later."
msgstr "You should upgrade to %s %s or later."

#: libraries/common.inc.php:1076
msgid "GLOBALS overwrite attempt"
msgstr "GLOBALS overwrite attempt"

#: libraries/common.inc.php:1083
msgid "possible exploit"
msgstr "possible exploit"

#: libraries/common.inc.php:1092
msgid "numeric key detected"
msgstr "numeric key detected"

#: libraries/config.values.php:53 libraries/config.values.php:60
#: libraries/config.values.php:68
msgid "Both"
msgstr "Both"

#: libraries/config.values.php:57
msgid "Nowhere"
msgstr "Nowhere"

#: libraries/config.values.php:58
msgid "Left"
msgstr "Left"

#: libraries/config.values.php:59
msgid "Right"
msgstr "Right"

#: libraries/config.values.php:98
msgid "Open"
msgstr "Open"

#: libraries/config.values.php:99
msgid "Closed"
msgstr "Closed"

#: libraries/config.values.php:100 libraries/config/FormDisplay.tpl.php:222
#: libraries/relation.lib.php:98 libraries/relation.lib.php:105
#: pmd_relation_new.php:85
msgid "Disabled"
msgstr "Disabled"

#: libraries/config.values.php:129
#: libraries/plugins/export/ExportHtmlword.class.php:58
#: libraries/plugins/export/ExportLatex.class.php:95
#: libraries/plugins/export/ExportMediawiki.class.php:64
#: libraries/plugins/export/ExportOdt.class.php:68
#: libraries/plugins/export/ExportSql.class.php:259
#: libraries/plugins/export/ExportTexytext.class.php:57
msgid "structure"
msgstr "structure"

#: libraries/config.values.php:130
#: libraries/plugins/export/ExportHtmlword.class.php:59
#: libraries/plugins/export/ExportLatex.class.php:96
#: libraries/plugins/export/ExportMediawiki.class.php:65
#: libraries/plugins/export/ExportOdt.class.php:69
#: libraries/plugins/export/ExportSql.class.php:260
#: libraries/plugins/export/ExportTexytext.class.php:58
msgid "data"
msgstr "data"

#: libraries/config.values.php:131
#: libraries/plugins/export/ExportHtmlword.class.php:60
#: libraries/plugins/export/ExportLatex.class.php:97
#: libraries/plugins/export/ExportMediawiki.class.php:66
#: libraries/plugins/export/ExportOdt.class.php:70
#: libraries/plugins/export/ExportSql.class.php:261
#: libraries/plugins/export/ExportTexytext.class.php:59
msgid "structure and data"
msgstr "structure and data"

#: libraries/config.values.php:134
msgid "Quick - display only the minimal options to configure"
msgstr "Quick - display only the minimal options to configure"

#: libraries/config.values.php:135
msgid "Custom - display all possible options to configure"
msgstr "Custom - display all possible options to configure"

#: libraries/config.values.php:136
msgid "Custom - like above, but without the quick/custom choice"
msgstr "Custom - like above, but without the quick/custom choice"

#: libraries/config.values.php:164
msgid "complete inserts"
msgstr "complete inserts"

#: libraries/config.values.php:165
msgid "extended inserts"
msgstr "extended inserts"

#: libraries/config.values.php:166
msgid "both of the above"
msgstr "both of the above"

#: libraries/config.values.php:167
msgid "neither of the above"
msgstr "neither of the above"

#: libraries/config/FormDisplay.class.php:88
#: libraries/config/validate.lib.php:523
msgid "Not a positive number"
msgstr "Not a positive number"

#: libraries/config/FormDisplay.class.php:89
#: libraries/config/validate.lib.php:545
msgid "Not a non-negative number"
msgstr "Not a non-negative number"

#: libraries/config/FormDisplay.class.php:90
#: libraries/config/validate.lib.php:501
msgid "Not a valid port number"
msgstr "Not a valid port number"

#: libraries/config/FormDisplay.class.php:91
#: libraries/config/FormDisplay.class.php:586
#: libraries/config/validate.lib.php:433 libraries/config/validate.lib.php:563
msgid "Incorrect value"
msgstr "Incorrect value"

#: libraries/config/FormDisplay.class.php:92
#: libraries/config/validate.lib.php:579
#, php-format
msgid "Value must be equal or lower than %s"
msgstr "Value must be equal or lower than %s"

#: libraries/config/FormDisplay.class.php:540
#, php-format
msgid "Missing data for %s"
msgstr "Missing data for %s"

#: libraries/config/FormDisplay.class.php:761
#: libraries/config/FormDisplay.class.php:767
msgid "unavailable"
msgstr "unavailable"

#: libraries/config/FormDisplay.class.php:763
#: libraries/config/FormDisplay.class.php:769
#, php-format
msgid "\"%s\" requires %s extension"
msgstr "\"%s\" requires %s extension"

#: libraries/config/FormDisplay.class.php:788
#, php-format
msgid "import will not work, missing function (%s)"
msgstr "import will not work, missing function (%s)"

#: libraries/config/FormDisplay.class.php:794
#, php-format
msgid "export will not work, missing function (%s)"
msgstr "export will not work, missing function (%s)"

#: libraries/config/FormDisplay.class.php:804
msgid "SQL Validator is disabled"
msgstr "SQL Validator is disabled"

#: libraries/config/FormDisplay.class.php:811
msgid "SOAP extension not found"
msgstr "SOAP extension not found"

#: libraries/config/FormDisplay.class.php:821
#, php-format
msgid "maximum %s"
msgstr "maximum %s"

#: libraries/config/FormDisplay.tpl.php:148 main.php:250
msgid "Wiki"
msgstr "Wiki"

#: libraries/config/FormDisplay.tpl.php:221
msgid "This setting is disabled, it will not be applied to your configuration"
msgstr "This setting is disabled, it will not be applied to your configuration"

#: libraries/config/FormDisplay.tpl.php:303
#, php-format
msgid "Set value: %s"
msgstr "Set value: %s"

#: libraries/config/FormDisplay.tpl.php:308
#: libraries/config/messages.inc.php:360
msgid "Restore default value"
msgstr "Restore default value"

#: libraries/config/FormDisplay.tpl.php:324
msgid "Allow users to customize this value"
msgstr "Allow users to customise this value"

#: libraries/config/FormDisplay.tpl.php:388 libraries/insert_edit.lib.php:1573
#: libraries/schema/User_Schema.class.php:542 prefs_manage.php:323
#: prefs_manage.php:328
msgid "Reset"
msgstr "Reset"

#: libraries/config/messages.inc.php:17
msgid "Improves efficiency of screen refresh"
msgstr "Improves efficiency of screen refresh"

#: libraries/config/messages.inc.php:18
msgid "Enable Ajax"
msgstr "Enable Ajax"

#: libraries/config/messages.inc.php:19
msgid ""
"If enabled user can enter any MySQL server in login form for cookie auth"
msgstr ""
"If enabled user can enter any MySQL server in log-in form for cookie auth"

#: libraries/config/messages.inc.php:20
msgid "Allow login to any MySQL server"
msgstr "Allow login to any MySQL server"

#: libraries/config/messages.inc.php:21
msgid ""
"Enabling this allows a page located on a different domain to call phpMyAdmin "
"inside a frame, and is a potential [strong]security hole[/strong] allowing "
"cross-frame scripting attacks"
msgstr ""
"Enabling this allows a page located on a different domain to call phpMyAdmin "
"inside a frame, and is a potential [strong]security hole[/strong] allowing "
"cross-frame scripting attacks"

#: libraries/config/messages.inc.php:22
msgid "Allow third party framing"
msgstr "Allow third party framing"

#: libraries/config/messages.inc.php:23
msgid "Show &quot;Drop database&quot; link to normal users"
msgstr "Show &quot;Drop database&quot; link to normal users"

#: libraries/config/messages.inc.php:24
msgid ""
"Secret passphrase used for encrypting cookies in [kbd]cookie[/kbd] "
"authentication"
msgstr ""
"Secret passphrase used for encrypting cookies in [kbd]cookie[/kbd] "
"authentication"

#: libraries/config/messages.inc.php:25
msgid "Blowfish secret"
msgstr "Blowfish secret"

#: libraries/config/messages.inc.php:26
msgid "Highlight selected rows"
msgstr "Highlight selected rows"

#: libraries/config/messages.inc.php:27
msgid "Row marker"
msgstr "Row marker"

#: libraries/config/messages.inc.php:28
msgid "Highlight row pointed by the mouse cursor"
msgstr "Highlight row pointed by the mouse cursor"

#: libraries/config/messages.inc.php:29
msgid "Highlight pointer"
msgstr "Highlight pointer"

#: libraries/config/messages.inc.php:30
msgid ""
"Enable [a@http://en.wikipedia.org/wiki/Bzip2]bzip2[/a] compression for "
"import and export operations"
msgstr ""
"Enable [a@http://en.wikipedia.org/wiki/Bzip2]bzip2[/a] compression for "
"import and export operations"

#: libraries/config/messages.inc.php:31
msgid "Bzip2"
msgstr "Bzip2"

#: libraries/config/messages.inc.php:32
msgid ""
"Defines which type of editing controls should be used for CHAR and VARCHAR "
"columns; [kbd]input[/kbd] - allows limiting of input length, [kbd]textarea[/"
"kbd] - allows newlines in columns"
msgstr ""
"Defines which type of editing controls should be used for CHAR and VARCHAR "
"columns; [kbd]input[/kbd] - allows limiting of input length, [kbd]textarea[/"
"kbd] - allows newlines in columns"

#: libraries/config/messages.inc.php:33
msgid "CHAR columns editing"
msgstr "CHAR columns editing"

#: libraries/config/messages.inc.php:34
msgid ""
"Use user-friendly editor for editing SQL queries ([a@http://codemirror.net/]"
"CodeMirror[/a]) with syntax highlighting and line numbers"
msgstr ""
"Use user-friendly editor for editing SQL queries ([a@http://codemirror.net/]"
"CodeMirror[/a]) with syntax highlighting and line numbers"

#: libraries/config/messages.inc.php:35
msgid "Enable CodeMirror"
msgstr "Enable CodeMirror"

#: libraries/config/messages.inc.php:36
msgid ""
"Defines the minimum size for input fields generated for CHAR and VARCHAR "
"columns"
msgstr ""
"Defines the minimum size for input fields generated for CHAR and VARCHAR "
"columns"

#: libraries/config/messages.inc.php:37
msgid "Minimum size for input field"
msgstr "Minimum size for input field"

#: libraries/config/messages.inc.php:38
msgid ""
"Defines the maximum size for input fields generated for CHAR and VARCHAR "
"columns"
msgstr ""
"Defines the maximum size for input fields generated for CHAR and VARCHAR "
"columns"

#: libraries/config/messages.inc.php:39
msgid "Maximum size for input field"
msgstr "Maximum size for input field"

#: libraries/config/messages.inc.php:40
msgid "Number of columns for CHAR/VARCHAR textareas"
msgstr "Number of columns for CHAR/VARCHAR textareas"

#: libraries/config/messages.inc.php:41
msgid "CHAR textarea columns"
msgstr "CHAR textarea columns"

#: libraries/config/messages.inc.php:42
msgid "Number of rows for CHAR/VARCHAR textareas"
msgstr "Number of rows for CHAR/VARCHAR textareas"

#: libraries/config/messages.inc.php:43
msgid "CHAR textarea rows"
msgstr "CHAR textarea rows"

#: libraries/config/messages.inc.php:44
msgid "Check config file permissions"
msgstr "Check config file permissions"

#: libraries/config/messages.inc.php:45
msgid ""
"Compress gzip/bzip2 exports on the fly without the need for much memory; if "
"you encounter problems with created gzip/bzip2 files disable this feature"
msgstr ""
"Compress gzip/bzip2 exports on the fly without the need for much memory; if "
"you encounter problems with created gzip/bzip2 files disable this feature"

#: libraries/config/messages.inc.php:46
msgid "Compress on the fly"
msgstr "Compress on the fly"

#: libraries/config/messages.inc.php:47 setup/frames/config.inc.php:25
#: setup/frames/index.inc.php:176
msgid "Configuration file"
msgstr "Configuration file"

#: libraries/config/messages.inc.php:48
msgid ""
"Whether a warning (&quot;Are your really sure...&quot;) should be displayed "
"when you're about to lose data"
msgstr ""
"Whether a warning (&quot;Are your really sure...&quot;) should be displayed "
"when you're about to lose data"

#: libraries/config/messages.inc.php:49
msgid "Confirm DROP queries"
msgstr "Confirm DROP queries"

#: libraries/config/messages.inc.php:50
msgid "Debug SQL"
msgstr "Debug SQL"

#: libraries/config/messages.inc.php:51
msgid "Default display direction"
msgstr "Default display direction"

#: libraries/config/messages.inc.php:52
msgid "Tab that is displayed when entering a database"
msgstr "Tab that is displayed when entering a database"

#: libraries/config/messages.inc.php:53
msgid "Default database tab"
msgstr "Default database tab"

#: libraries/config/messages.inc.php:54
msgid "Tab that is displayed when entering a server"
msgstr "Tab that is displayed when entering a server"

#: libraries/config/messages.inc.php:55
msgid "Default server tab"
msgstr "Default server tab"

#: libraries/config/messages.inc.php:56
msgid "Tab that is displayed when entering a table"
msgstr "Tab that is displayed when entering a table"

#: libraries/config/messages.inc.php:57
msgid "Default table tab"
msgstr "Default table tab"

#: libraries/config/messages.inc.php:58
msgid "Whether the table structure actions should be hidden"
msgstr "Whether the table structure actions should be hidden"

#: libraries/config/messages.inc.php:59
msgid "Hide table structure actions"
msgstr "Hide table structure actions"

#: libraries/config/messages.inc.php:60
msgid "Show binary contents as HEX by default"
msgstr "Show binary contents as HEX by default"

#: libraries/config/messages.inc.php:62
msgid "Show database listing as a list instead of a drop down"
msgstr "Show database listing as a list instead of a drop down"

#: libraries/config/messages.inc.php:63
msgid "Display databases as a list"
msgstr "Display databases as a list"

#: libraries/config/messages.inc.php:64
msgid "Show server listing as a list instead of a drop down"
msgstr "Show server listing as a list instead of a drop down"

#: libraries/config/messages.inc.php:65
msgid "Display servers as a list"
msgstr "Display servers as a list"

#: libraries/config/messages.inc.php:66
msgid ""
"Disable the table maintenance mass operations, like optimizing or repairing "
"the selected tables of a database."
msgstr ""
"Disable the table maintenance mass operations, like optimising or repairing "
"the selected tables of a database."

#: libraries/config/messages.inc.php:67
msgid "Disable multi table maintenance"
msgstr "Disable multi table maintenance"

#: libraries/config/messages.inc.php:68
msgid "Edit SQL queries in popup window"
msgstr "Edit SQL queries in popup window"

#: libraries/config/messages.inc.php:69
msgid "Edit in window"
msgstr "Edit in window"

#: libraries/config/messages.inc.php:70
msgid "Display errors"
msgstr "Display errors"

#: libraries/config/messages.inc.php:71
msgid "Gather errors"
msgstr "Gather errors"

#: libraries/config/messages.inc.php:72
msgid ""
"Set the number of seconds a script is allowed to run ([kbd]0[/kbd] for no "
"limit)"
msgstr ""
"Set the number of seconds a script is allowed to run ([kbd]0[/kbd] for no "
"limit)"

#: libraries/config/messages.inc.php:73
msgid "Maximum execution time"
msgstr "Maximum execution time"

#: libraries/config/messages.inc.php:74 prefs_manage.php:302
msgid "Save as file"
msgstr "Save as file"

#: libraries/config/messages.inc.php:75 libraries/config/messages.inc.php:247
msgid "Character set of the file"
msgstr "Character set of the file"

#: libraries/config/messages.inc.php:76 libraries/config/messages.inc.php:92
#: tbl_gis_visualization.php:177 tbl_printview.php:352 tbl_structure.php:899
msgid "Format"
msgstr "Format"

#: libraries/config/messages.inc.php:77
msgid "Compression"
msgstr "Compression"

#: libraries/config/messages.inc.php:78 libraries/config/messages.inc.php:85
#: libraries/config/messages.inc.php:93 libraries/config/messages.inc.php:97
#: libraries/config/messages.inc.php:110 libraries/config/messages.inc.php:112
#: libraries/config/messages.inc.php:145 libraries/config/messages.inc.php:148
#: libraries/config/messages.inc.php:150
#: libraries/plugins/export/ExportCsv.class.php:134
#: libraries/plugins/export/ExportExcel.class.php:58
#: libraries/plugins/export/ExportHtmlword.class.php:82
#: libraries/plugins/export/ExportLatex.class.php:164
#: libraries/plugins/export/ExportOds.class.php:63
#: libraries/plugins/export/ExportOdt.class.php:119
#: libraries/plugins/export/ExportTexytext.class.php:79
msgid "Put columns names in the first row"
msgstr "Put columns names in the first row"

#: libraries/config/messages.inc.php:79 libraries/config/messages.inc.php:249
#: libraries/config/messages.inc.php:256
#: libraries/plugins/import/ImportCsv.class.php:188
#: libraries/plugins/import/ImportLdi.class.php:93
msgid "Columns enclosed by"
msgstr "Columns enclosed by"

#: libraries/config/messages.inc.php:80 libraries/config/messages.inc.php:250
#: libraries/config/messages.inc.php:257
#: libraries/plugins/import/ImportCsv.class.php:195
#: libraries/plugins/import/ImportLdi.class.php:100
msgid "Columns escaped by"
msgstr "Columns escaped by"

#: libraries/config/messages.inc.php:81 libraries/config/messages.inc.php:87
#: libraries/config/messages.inc.php:94 libraries/config/messages.inc.php:103
#: libraries/config/messages.inc.php:111 libraries/config/messages.inc.php:115
#: libraries/config/messages.inc.php:146 libraries/config/messages.inc.php:149
#: libraries/config/messages.inc.php:151
#: libraries/plugins/export/ExportTexytext.class.php:74
msgid "Replace NULL by"
msgstr "Replace NULL by"

#: libraries/config/messages.inc.php:82 libraries/config/messages.inc.php:88
msgid "Remove CRLF characters within columns"
msgstr "Remove CRLF characters within columns"

#: libraries/config/messages.inc.php:83 libraries/config/messages.inc.php:253
#: libraries/config/messages.inc.php:261
#: libraries/plugins/import/ImportCsv.class.php:173
#: libraries/plugins/import/ImportLdi.class.php:86
msgid "Columns terminated by"
msgstr "Columns terminated by"

#: libraries/config/messages.inc.php:84 libraries/config/messages.inc.php:248
#: libraries/plugins/import/ImportCsv.class.php:202
#: libraries/plugins/import/ImportLdi.class.php:107
msgid "Lines terminated by"
msgstr "Lines terminated by"

#: libraries/config/messages.inc.php:86
msgid "Excel edition"
msgstr "Excel edition"

#: libraries/config/messages.inc.php:89
msgid "Database name template"
msgstr "Database name template"

#: libraries/config/messages.inc.php:90
msgid "Server name template"
msgstr "Server name template"

#: libraries/config/messages.inc.php:91
msgid "Table name template"
msgstr "Table name template"

#: libraries/config/messages.inc.php:95 libraries/config/messages.inc.php:108
#: libraries/config/messages.inc.php:117 libraries/config/messages.inc.php:141
#: libraries/config/messages.inc.php:147
#: libraries/plugins/export/ExportHtmlword.class.php:52
#: libraries/plugins/export/ExportLatex.class.php:89
#: libraries/plugins/export/ExportMediawiki.class.php:57
#: libraries/plugins/export/ExportOdt.class.php:61
#: libraries/plugins/export/ExportSql.class.php:252
#: libraries/plugins/export/ExportTexytext.class.php:50
msgid "Dump table"
msgstr "Dump table"

#: libraries/config/messages.inc.php:96
#: libraries/plugins/export/ExportLatex.class.php:78
msgid "Include table caption"
msgstr "Include table caption"

#: libraries/config/messages.inc.php:99 libraries/config/messages.inc.php:105
#: libraries/plugins/export/ExportLatex.class.php:115
#: libraries/plugins/export/ExportLatex.class.php:169
msgid "Table caption"
msgstr "Table caption"

#: libraries/config/messages.inc.php:100 libraries/config/messages.inc.php:106
msgid "Continued table caption"
msgstr "Continued table caption"

#: libraries/config/messages.inc.php:101 libraries/config/messages.inc.php:107
#: libraries/plugins/export/ExportLatex.class.php:127
#: libraries/plugins/export/ExportLatex.class.php:181
msgid "Label key"
msgstr "Label key"

#: libraries/config/messages.inc.php:102 libraries/config/messages.inc.php:114
#: libraries/config/messages.inc.php:138
#: libraries/plugins/export/ExportOdt.class.php:471
#: libraries/tbl_properties.inc.php:142
msgid "MIME type"
msgstr "MIME type"

#: libraries/config/messages.inc.php:104 libraries/config/messages.inc.php:116
#: libraries/config/messages.inc.php:140 tbl_relation.php:406
msgid "Relations"
msgstr "Relations"

#: libraries/config/messages.inc.php:109
msgid "Export method"
msgstr "Export method"

#: libraries/config/messages.inc.php:118 libraries/config/messages.inc.php:120
msgid "Save on server"
msgstr "Save on server"

#: libraries/config/messages.inc.php:119 libraries/config/messages.inc.php:121
#: libraries/display_export.lib.php:203 libraries/display_export.lib.php:229
msgid "Overwrite existing file(s)"
msgstr "Overwrite existing file(s)"

#: libraries/config/messages.inc.php:122
msgid "Remember file name template"
msgstr "Remember file name template"

#: libraries/config/messages.inc.php:124
msgid "Enclose table and column names with backquotes"
msgstr "Enclose table and column names with backquotes"

#: libraries/config/messages.inc.php:125 libraries/config/messages.inc.php:268
#: libraries/display_export.lib.php:374
msgid "SQL compatibility mode"
msgstr "SQL compatibility mode"

#: libraries/config/messages.inc.php:126
#: libraries/plugins/export/ExportSql.class.php:332
msgid "<code>CREATE TABLE</code> options:"
msgstr "<code>CREATE TABLE</code> options:"

#: libraries/config/messages.inc.php:127
msgid "Creation/Update/Check dates"
msgstr "Creation/Update/Check dates"

#: libraries/config/messages.inc.php:128
msgid "Use delayed inserts"
msgstr "Use delayed inserts"

#: libraries/config/messages.inc.php:129
#: libraries/plugins/export/ExportSql.class.php:205
msgid "Disable foreign key checks"
msgstr "Disable foreign key checks"

#: libraries/config/messages.inc.php:132
msgid "Use hexadecimal for BLOB"
msgstr "Use hexadecimal for BLOB"

#: libraries/config/messages.inc.php:134
msgid "Use ignore inserts"
msgstr "Use ignore inserts"

#: libraries/config/messages.inc.php:136
msgid "Syntax to use when inserting data"
msgstr "Syntax to use when inserting data"

#: libraries/config/messages.inc.php:137
#: libraries/plugins/export/ExportSql.class.php:470
msgid "Maximal length of created query"
msgstr "Maximal length of created query"

#: libraries/config/messages.inc.php:142
msgid "Export type"
msgstr "Export type"

#: libraries/config/messages.inc.php:143
#: libraries/plugins/export/ExportSql.class.php:193
msgid "Enclose export in a transaction"
msgstr "Enclose export in a transaction"

#: libraries/config/messages.inc.php:144
msgid "Export time in UTC"
msgstr "Export time in UTC"

#: libraries/config/messages.inc.php:152
msgid "Force secured connection while using phpMyAdmin"
msgstr "Force secured connection while using phpMyAdmin"

#: libraries/config/messages.inc.php:153
msgid "Force SSL connection"
msgstr "Force SSL connection"

#: libraries/config/messages.inc.php:154
msgid ""
"Sort order for items in a foreign-key dropdown box; [kbd]content[/kbd] is "
"the referenced data, [kbd]id[/kbd] is the key value"
msgstr ""
"Sort order for items in a foreign-key dropdown box; [kbd]content[/kbd] is "
"the referenced data, [kbd]id[/kbd] is the key value"

#: libraries/config/messages.inc.php:155
msgid "Foreign key dropdown order"
msgstr "Foreign key dropdown order"

#: libraries/config/messages.inc.php:156
msgid "A dropdown will be used if fewer items are present"
msgstr "A dropdown will be used if fewer items are present"

#: libraries/config/messages.inc.php:157
msgid "Foreign key limit"
msgstr "Foreign key limit"

#: libraries/config/messages.inc.php:158
msgid "Browse mode"
msgstr "Browse mode"

#: libraries/config/messages.inc.php:159
msgid "Customize browse mode"
msgstr "Customise browse mode"

#: libraries/config/messages.inc.php:161 libraries/config/messages.inc.php:163
#: libraries/config/messages.inc.php:180 libraries/config/messages.inc.php:191
#: libraries/config/messages.inc.php:193 libraries/config/messages.inc.php:221
#: libraries/config/messages.inc.php:237
msgid "Customize default options"
msgstr "Customise default options"

#: libraries/config/messages.inc.php:162 libraries/config/setup.forms.php:242
#: libraries/config/setup.forms.php:315
#: libraries/config/user_preferences.forms.php:145
#: libraries/config/user_preferences.forms.php:216
#: libraries/plugins/export/ExportCsv.class.php:87
#: libraries/plugins/import/ImportCsv.class.php:54
msgid "CSV"
msgstr "CSV"

#: libraries/config/messages.inc.php:164
msgid "Developer"
msgstr "Developer"

#: libraries/config/messages.inc.php:165
msgid "Settings for phpMyAdmin developers"
msgstr "Settings for phpMyAdmin developers"

#: libraries/config/messages.inc.php:166
msgid "Edit mode"
msgstr "Edit mode"

#: libraries/config/messages.inc.php:167
msgid "Customize edit mode"
msgstr "Customise edit mode"

#: libraries/config/messages.inc.php:169
msgid "Export defaults"
msgstr "Export defaults"

#: libraries/config/messages.inc.php:170
msgid "Customize default export options"
msgstr "Customise default export options"

#: libraries/config/messages.inc.php:171 libraries/config/messages.inc.php:213
#: setup/frames/menu.inc.php:17
msgid "Features"
msgstr "Features"

#: libraries/config/messages.inc.php:172
msgid "General"
msgstr "General"

#: libraries/config/messages.inc.php:173
msgid "Set some commonly used options"
msgstr "Set some commonly used options"

#: libraries/config/messages.inc.php:175
msgid "Import defaults"
msgstr "Import defaults"

#: libraries/config/messages.inc.php:176
msgid "Customize default common import options"
msgstr "Customise default common import options"

#: libraries/config/messages.inc.php:177
msgid "Import / export"
msgstr "Import / export"

#: libraries/config/messages.inc.php:178
msgid "Set import and export directories and compression options"
msgstr "Set import and export directories and compression options"

#: libraries/config/messages.inc.php:179
#: libraries/plugins/export/ExportLatex.class.php:63
msgid "LaTeX"
msgstr "LaTeX"

#: libraries/config/messages.inc.php:182
msgid "Databases display options"
msgstr "Databases display options"

#: libraries/config/messages.inc.php:183 setup/frames/menu.inc.php:19
msgid "Navigation frame"
msgstr "Navigation frame"

#: libraries/config/messages.inc.php:184
msgid "Customize appearance of the navigation frame"
msgstr "Customise appearance of the navigation frame"

#: libraries/config/messages.inc.php:185 libraries/select_server.lib.php:40
#: setup/frames/index.inc.php:117
msgid "Servers"
msgstr "Servers"

#: libraries/config/messages.inc.php:186
msgid "Servers display options"
msgstr "Servers display options"

#: libraries/config/messages.inc.php:188
msgid "Tables display options"
msgstr "Tables display options"

#: libraries/config/messages.inc.php:189 setup/frames/menu.inc.php:20
msgid "Main frame"
msgstr "Main frame"

#: libraries/config/messages.inc.php:190
msgid "Microsoft Office"
msgstr "Microsoft Office"

#: libraries/config/messages.inc.php:192
msgid "Open Document"
msgstr "Open Document"

#: libraries/config/messages.inc.php:194
msgid "Other core settings"
msgstr "Other core settings"

#: libraries/config/messages.inc.php:195
msgid "Settings that didn't fit enywhere else"
msgstr "Settings that didn't fit enywhere else"

#: libraries/config/messages.inc.php:196
msgid "Page titles"
msgstr "Page titles"

#: libraries/config/messages.inc.php:197
msgid ""
"Specify browser's title bar text. Refer to [a@Documentation."
"html#cfg_TitleTable]documentation[/a] for magic strings that can be used to "
"get special values."
msgstr ""
"Specify browser's title bar text. Refer to [a@Documentation."
"html#cfg_TitleTable]documentation[/a] for magic strings that can be used to "
"get special values."

#: libraries/config/messages.inc.php:198
#: libraries/navigation_header.inc.php:76
#: libraries/navigation_header.inc.php:78
msgid "Query window"
msgstr "Query window"

#: libraries/config/messages.inc.php:199
msgid "Customize query window options"
msgstr "Customise query window options"

#: libraries/config/messages.inc.php:200
msgid "Security"
msgstr "Security"

#: libraries/config/messages.inc.php:201
msgid ""
"Please note that phpMyAdmin is just a user interface and its features do not "
"limit MySQL"
msgstr ""
"Please note that phpMyAdmin is just a user interface and its features do not "
"limit MySQL"

#: libraries/config/messages.inc.php:202
msgid "Basic settings"
msgstr "Basic settings"

#: libraries/config/messages.inc.php:203
msgid "Authentication"
msgstr "Authentication"

#: libraries/config/messages.inc.php:204
msgid "Authentication settings"
msgstr "Authentication settings"

#: libraries/config/messages.inc.php:205
msgid "Server configuration"
msgstr "Server configuration"

#: libraries/config/messages.inc.php:206
msgid ""
"Advanced server configuration, do not change these options unless you know "
"what they are for"
msgstr ""
"Advanced server configuration, do not change these options unless you know "
"what they are for"

#: libraries/config/messages.inc.php:207
msgid "Enter server connection parameters"
msgstr "Enter server connection parameters"

#: libraries/config/messages.inc.php:208
msgid "Configuration storage"
msgstr "Configuration storage"

#: libraries/config/messages.inc.php:209
msgid ""
"Configure phpMyAdmin configuration storage to gain access to additional "
"features, see [a@Documentation.html#linked-tables]phpMyAdmin configuration "
"storage[/a] in documentation"
msgstr ""
"Configure phpMyAdmin configuration storage to gain access to additional "
"features, see [a@Documentation.html#linked-tables]phpMyAdmin configuration "
"storage[/a] in documentation"

#: libraries/config/messages.inc.php:210
msgid "Changes tracking"
msgstr "Changes tracking"

#: libraries/config/messages.inc.php:211
msgid ""
"Tracking of changes made in database. Requires the phpMyAdmin configuration "
"storage."
msgstr ""
"Tracking of changes made in database. Requires the phpMyAdmin configuration "
"storage."

#: libraries/config/messages.inc.php:212
msgid "Customize export options"
msgstr "Customise export options"

#: libraries/config/messages.inc.php:214
msgid "Customize import defaults"
msgstr "Customise import defaults"

#: libraries/config/messages.inc.php:215
msgid "Customize navigation frame"
msgstr "Customise navigation frame"

#: libraries/config/messages.inc.php:216
msgid "Customize main frame"
msgstr "Customise main frame"

#: libraries/config/messages.inc.php:217 libraries/config/messages.inc.php:222
#: setup/frames/menu.inc.php:18
msgid "SQL queries"
msgstr "SQL queries"

#: libraries/config/messages.inc.php:219
msgid "SQL Query box"
msgstr "SQL Query box"

#: libraries/config/messages.inc.php:220
msgid "Customize links shown in SQL Query boxes"
msgstr "Customise links shown in SQL Query boxes"

#: libraries/config/messages.inc.php:223
msgid "SQL queries settings"
msgstr "SQL queries settings"

#: libraries/config/messages.inc.php:224
msgid "SQL Validator"
msgstr "SQL Validator"

#: libraries/config/messages.inc.php:225
msgid ""
"If you wish to use the SQL Validator service, you should be aware that "
"[strong]all SQL statements are stored anonymously for statistical purposes[/"
"strong].[br][em][a@http://sqlvalidator.mimer.com/]Mimer SQL Validator[/a], "
"Copyright 2002 Upright Database Technology. All rights reserved.[/em]"
msgstr ""
"If you wish to use the SQL Validator service, you should be aware that "
"[strong]all SQL statements are stored anonymously for statistical purposes[/"
"strong].[br][em][a@http://sqlvalidator.mimer.com/]Mimer SQL Validator[/a], "
"Copyright 2002 Upright Database Technology. All rights reserved.[/em]"

#: libraries/config/messages.inc.php:226
msgid "Startup"
msgstr "Startup"

#: libraries/config/messages.inc.php:227
msgid "Customize startup page"
msgstr "Customise startup page"

#: libraries/config/messages.inc.php:228
msgid "Database structure"
msgstr "Database structure"

#: libraries/config/messages.inc.php:229
msgid "Choose which details to show in the database structure (list of tables)"
msgstr ""
"Choose which details to show in the database structure (list of tables)"

#: libraries/config/messages.inc.php:230
msgid "Table structure"
msgstr "Table structure"

#: libraries/config/messages.inc.php:231
msgid "Settings for the table structure (list of columns)"
msgstr "Settings for the table structure (list of columns)"

#: libraries/config/messages.inc.php:232
msgid "Tabs"
msgstr "Tabs"

#: libraries/config/messages.inc.php:233
msgid "Choose how you want tabs to work"
msgstr "Choose how you want tabs to work"

#: libraries/config/messages.inc.php:234
msgid "Text fields"
msgstr "Text fields"

#: libraries/config/messages.inc.php:235
msgid "Customize text input fields"
msgstr "Customise text input fields"

#: libraries/config/messages.inc.php:236
#: libraries/plugins/export/ExportTexytext.class.php:39
msgid "Texy! text"
msgstr "Texy! text"

#: libraries/config/messages.inc.php:238
msgid "Warnings"
msgstr "Warnings"

#: libraries/config/messages.inc.php:239
msgid "Disable some of the warnings shown by phpMyAdmin"
msgstr "Disable some of the warnings shown by phpMyAdmin"

#: libraries/config/messages.inc.php:240
msgid ""
"Enable [a@http://en.wikipedia.org/wiki/Gzip]gzip[/a] compression for import "
"and export operations"
msgstr ""
"Enable [a@http://en.wikipedia.org/wiki/Gzip]gzip[/a] compression for import "
"and export operations"

#: libraries/config/messages.inc.php:241
msgid "GZip"
msgstr "GZip"

#: libraries/config/messages.inc.php:242
msgid "Extra parameters for iconv"
msgstr "Extra parameters for iconv"

#: libraries/config/messages.inc.php:243
msgid ""
"If enabled, phpMyAdmin continues computing multiple-statement queries even "
"if one of the queries failed"
msgstr ""
"If enabled, phpMyAdmin continues computing multiple-statement queries even "
"if one of the queries failed"

#: libraries/config/messages.inc.php:244
msgid "Ignore multiple statement errors"
msgstr "Ignore multiple statement errors"

#: libraries/config/messages.inc.php:245
msgid ""
"Allow interrupt of import in case script detects it is close to time limit. "
"This might be good way to import large files, however it can break "
"transactions."
msgstr ""
"Allow interrupt of import in case script detects it is close to time limit. "
"This might be good way to import large files, however it can break "
"transactions."

#: libraries/config/messages.inc.php:246
msgid "Partial import: allow interrupt"
msgstr "Partial import: allow interrupt"

#: libraries/config/messages.inc.php:251 libraries/config/messages.inc.php:258
#: libraries/plugins/import/ImportCsv.class.php:73
#: libraries/plugins/import/ImportLdi.class.php:81
msgid "Do not abort on INSERT error"
msgstr "Do not abort on INSERT error"

#: libraries/config/messages.inc.php:252 libraries/config/messages.inc.php:260
#: libraries/plugins/import/ImportCsv.class.php:68
#: libraries/plugins/import/ImportLdi.class.php:76
msgid "Replace table data with file"
msgstr "Replace table data with file"

#: libraries/config/messages.inc.php:254
msgid ""
"Default format; be aware that this list depends on location (database, "
"table) and only SQL is always available"
msgstr ""
"Default format; be aware that this list depends on location (database, "
"table) and only SQL is always available"

#: libraries/config/messages.inc.php:255
msgid "Format of imported file"
msgstr "Format of imported file"

#: libraries/config/messages.inc.php:259
#: libraries/plugins/import/ImportLdi.class.php:118
msgid "Use LOCAL keyword"
msgstr "Use LOCAL keyword"

#: libraries/config/messages.inc.php:262 libraries/config/messages.inc.php:270
#: libraries/config/messages.inc.php:271
msgid "Column names in first row"
msgstr "Column names in first row"

#: libraries/config/messages.inc.php:263
#: libraries/plugins/import/ImportOds.class.php:68
msgid "Do not import empty rows"
msgstr "Do not import empty rows"

#: libraries/config/messages.inc.php:264
msgid "Import currencies ($5.00 to 5.00)"
msgstr "Import currencies (£5.00 to 5.00)"

#: libraries/config/messages.inc.php:265
msgid "Import percentages as proper decimals (12.00% to .12)"
msgstr "Import percentages as proper decimals (12.00% to .12)"

#: libraries/config/messages.inc.php:266
msgid "Number of queries to skip from start"
msgstr "Number of queries to skip from start"

#: libraries/config/messages.inc.php:267
msgid "Partial import: skip queries"
msgstr "Partial import: skip queries"

#: libraries/config/messages.inc.php:269
msgid "Do not use AUTO_INCREMENT for zero values"
msgstr "Do not use AUTO_INCREMENT for zero values"

#: libraries/config/messages.inc.php:272
msgid "Initial state for sliders"
msgstr "Initial state for sliders"

#: libraries/config/messages.inc.php:273
msgid "How many rows can be inserted at one time"
msgstr "How many rows can be inserted at one time"

#: libraries/config/messages.inc.php:274
msgid "Number of inserted rows"
msgstr "Number of inserted rows"

#: libraries/config/messages.inc.php:275
msgid "Target for quick access icon"
msgstr "Target for quick access icon"

#: libraries/config/messages.inc.php:276
msgid "Show logo in left frame"
msgstr "Show logo in left frame"

#: libraries/config/messages.inc.php:277
msgid "Display logo"
msgstr "Display logo"

#: libraries/config/messages.inc.php:278
msgid "Display server choice at the top of the left frame"
msgstr "Display server choice at the top of the left frame"

#: libraries/config/messages.inc.php:279
msgid "Display servers selection"
msgstr "Display servers selection"

#: libraries/config/messages.inc.php:280
msgid "Minimum number of tables to display the table filter box"
msgstr "Minimum number of tables to display the table filter box"

#: libraries/config/messages.inc.php:281
#| msgid "Minimum number of tables to display the table filter box"
msgid "Minimum number of databases to display the database filter box"
msgstr "Minimum number of databases to display the database filter box"

#: libraries/config/messages.inc.php:282
msgid "String that separates databases into different tree levels"
msgstr "String that separates databases into different tree levels"

#: libraries/config/messages.inc.php:283
msgid "Database tree separator"
msgstr "Database tree separator"

#: libraries/config/messages.inc.php:284
msgid ""
"Only light version; display databases in a tree (determined by the separator "
"defined below)"
msgstr ""
"Only light version; display databases in a tree (determined by the separator "
"defined below)"

#: libraries/config/messages.inc.php:285
msgid "Display databases in a tree"
msgstr "Display databases in a tree"

#: libraries/config/messages.inc.php:286
msgid "Disable this if you want to see all databases at once"
msgstr "Disable this if you want to see all databases at once"

#: libraries/config/messages.inc.php:287
msgid "Use light version"
msgstr "Use light version"

#: libraries/config/messages.inc.php:288
msgid "Maximum table tree depth"
msgstr "Maximum table tree depth"

#: libraries/config/messages.inc.php:289
msgid "String that separates tables into different tree levels"
msgstr "String that separates tables into different tree levels"

#: libraries/config/messages.inc.php:290
msgid "Table tree separator"
msgstr "Table tree separator"

#: libraries/config/messages.inc.php:291
msgid "URL where logo in the navigation frame will point to"
msgstr "URL where logo in the navigation frame will point to"

#: libraries/config/messages.inc.php:292
msgid "Logo link URL"
msgstr "Logo link URL"

#: libraries/config/messages.inc.php:293
msgid ""
"Open the linked page in the main window ([kbd]main[/kbd]) or in a new one "
"([kbd]new[/kbd])"
msgstr ""
"Open the linked page in the main window ([kbd]main[/kbd]) or in a new one "
"([kbd]new[/kbd])"

#: libraries/config/messages.inc.php:294
msgid "Logo link target"
msgstr "Logo link target"

#: libraries/config/messages.inc.php:295
msgid "Highlight server under the mouse cursor"
msgstr "Highlight server under the mouse cursor"

#: libraries/config/messages.inc.php:296
msgid "Enable highlighting"
msgstr "Enable highlighting"

#: libraries/config/messages.inc.php:297
msgid "Maximum number of recently used tables; set 0 to disable"
msgstr "Maximum number of recently used tables; set 0 to disable"

#: libraries/config/messages.inc.php:298
msgid "Recently used tables"
msgstr "Recently used tables"

#: libraries/config/messages.inc.php:299
msgid ""
"Maximum number of characters shown in any non-numeric column on browse view"
msgstr ""
"Maximum number of characters shown in any non-numeric column on browse view"

#: libraries/config/messages.inc.php:300
msgid "Limit column characters"
msgstr "Limit column characters"

#: libraries/config/messages.inc.php:301
msgid ""
"If TRUE, logout deletes cookies for all servers; when set to FALSE, logout "
"only occurs for the current server. Setting this to FALSE makes it easy to "
"forget to log out from other servers when connected to multiple servers."
msgstr ""
"If TRUE, logout deletes cookies for all servers; when set to FALSE, logout "
"only occurs for the current server. Setting this to FALSE makes it easy to "
"forget to log out from other servers when connected to multiple servers."

#: libraries/config/messages.inc.php:302
msgid "Delete all cookies on logout"
msgstr "Delete all cookies on logout"

#: libraries/config/messages.inc.php:303
msgid ""
"Define whether the previous login should be recalled or not in cookie "
"authentication mode"
msgstr ""
"Define whether the previous login should be recalled or not in cookie "
"authentication mode"

#: libraries/config/messages.inc.php:304
msgid "Recall user name"
msgstr "Recall user name"

#: libraries/config/messages.inc.php:305
msgid ""
"Defines how long (in seconds) a login cookie should be stored in browser. "
"The default of 0 means that it will be kept for the existing session only, "
"and will be deleted as soon as you close the browser window. This is "
"recommended for non-trusted environments."
msgstr ""
"Defines how long (in seconds) a login cookie should be stored in browser. "
"The default of 0 means that it will be kept for the existing session only, "
"and will be deleted as soon as you close the browser window. This is "
"recommended for non-trusted environments."

#: libraries/config/messages.inc.php:306
msgid "Login cookie store"
msgstr "Login cookie store"

#: libraries/config/messages.inc.php:307
msgid "Define how long (in seconds) a login cookie is valid"
msgstr "Define how long (in seconds) a login cookie is valid"

#: libraries/config/messages.inc.php:308
msgid "Login cookie validity"
msgstr "Login cookie validity"

#: libraries/config/messages.inc.php:309
msgid "Double size of textarea for LONGTEXT columns"
msgstr "Double size of textarea for LONGTEXT columns"

#: libraries/config/messages.inc.php:310
msgid "Bigger textarea for LONGTEXT"
msgstr "Bigger textarea for LONGTEXT"

#: libraries/config/messages.inc.php:311
msgid "Maximum number of characters used when a SQL query is displayed"
msgstr "Maximum number of characters used when a SQL query is displayed"

#: libraries/config/messages.inc.php:312
msgid "Maximum displayed SQL length"
msgstr "Maximum displayed SQL length"

#: libraries/config/messages.inc.php:313 libraries/config/messages.inc.php:318
#: libraries/config/messages.inc.php:345
msgid "Users cannot set a higher value"
msgstr "Users cannot set a higher value"

#: libraries/config/messages.inc.php:314
msgid "Maximum number of databases displayed in left frame and database list"
msgstr "Maximum number of databases displayed in left frame and database list"

#: libraries/config/messages.inc.php:315
msgid "Maximum databases"
msgstr "Maximum databases"

#: libraries/config/messages.inc.php:316
msgid ""
"Number of rows displayed when browsing a result set. If the result set "
"contains more rows, &quot;Previous&quot; and &quot;Next&quot; links will be "
"shown."
msgstr ""
"Number of rows displayed when browsing a result set. If the result set "
"contains more rows, &quot;Previous&quot; and &quot;Next&quot; links will be "
"shown."

#: libraries/config/messages.inc.php:317
msgid "Maximum number of rows to display"
msgstr "Maximum number of rows to display"

#: libraries/config/messages.inc.php:319
msgid "Maximum number of tables displayed in table list"
msgstr "Maximum number of tables displayed in table list"

#: libraries/config/messages.inc.php:320
msgid "Maximum tables"
msgstr "Maximum tables"

#: libraries/config/messages.inc.php:321
msgid ""
"Disable the default warning that is displayed if mcrypt is missing for "
"cookie authentication"
msgstr ""
"Disable the default warning that is displayed if mcrypt is missing for "
"cookie authentication"

#: libraries/config/messages.inc.php:322
msgid "mcrypt warning"
msgstr "mcrypt warning"

#: libraries/config/messages.inc.php:323
msgid ""
"The number of bytes a script is allowed to allocate, eg. [kbd]32M[/kbd] "
"([kbd]0[/kbd] for no limit)"
msgstr ""
"The number of bytes a script is allowed to allocate, eg. [kbd]32M[/kbd] "
"([kbd]0[/kbd] for no limit)"

#: libraries/config/messages.inc.php:324
msgid "Memory limit"
msgstr "Memory limit"

#: libraries/config/messages.inc.php:325
msgid "These are Edit, Copy and Delete links"
msgstr "These are Edit, Copy and Delete links"

#: libraries/config/messages.inc.php:326
msgid "Where to show the table row links"
msgstr "Where to show the table row links"

#: libraries/config/messages.inc.php:327
msgid "Use natural order for sorting table and database names"
msgstr "Use natural order for sorting table and database names"

#: libraries/config/messages.inc.php:328
msgid "Natural order"
msgstr "Natural order"

#: libraries/config/messages.inc.php:329 libraries/config/messages.inc.php:339
msgid "Use only icons, only text or both"
msgstr "Use only icons, only text or both"

#: libraries/config/messages.inc.php:330
msgid "Iconic navigation bar"
msgstr "Iconic navigation bar"

#: libraries/config/messages.inc.php:331
msgid "use GZip output buffering for increased speed in HTTP transfers"
msgstr "use GZip output buffering for increased speed in HTTP transfers"

#: libraries/config/messages.inc.php:332
msgid "GZip output buffering"
msgstr "GZip output buffering"

#: libraries/config/messages.inc.php:333
msgid ""
"[kbd]SMART[/kbd] - i.e. descending order for columns of type TIME, DATE, "
"DATETIME and TIMESTAMP, ascending order otherwise"
msgstr ""
"[kbd]SMART[/kbd] - i.e. descending order for columns of type TIME, DATE, "
"DATETIME and TIMESTAMP, ascending order otherwise"

#: libraries/config/messages.inc.php:334
msgid "Default sorting order"
msgstr "Default sorting order"

#: libraries/config/messages.inc.php:335
msgid "Use persistent connections to MySQL databases"
msgstr "Use persistent connections to MySQL databases"

#: libraries/config/messages.inc.php:336
msgid "Persistent connections"
msgstr "Persistent connections"

#: libraries/config/messages.inc.php:337
msgid ""
"Disable the default warning that is displayed on the database details "
"Structure page if any of the required tables for the phpMyAdmin "
"configuration storage could not be found"
msgstr ""
"Disable the default warning that is displayed on the database details "
"Structure page if any of the required tables for the phpMyAdmin "
"configuration storage could not be found"

#: libraries/config/messages.inc.php:338
msgid "Missing phpMyAdmin configuration storage tables"
msgstr "Missing phpMyAdmin configuration storage tables"

#: libraries/config/messages.inc.php:340
msgid "Iconic table operations"
msgstr "Iconic table operations"

#: libraries/config/messages.inc.php:341
msgid "Disallow BLOB and BINARY columns from editing"
msgstr "Disallow BLOB and BINARY columns from editing"

#: libraries/config/messages.inc.php:342
msgid "Protect binary columns"
msgstr "Protect binary columns"

#: libraries/config/messages.inc.php:343
msgid ""
"Enable if you want DB-based query history (requires phpMyAdmin configuration "
"storage). If disabled, this utilizes JS-routines to display query history "
"(lost by window close)."
msgstr ""
"Enable if you want DB-based query history (requires phpMyAdmin configuration "
"storage). If disabled, this utilises JS-routines to display query history "
"(lost by window close)."

#: libraries/config/messages.inc.php:344
msgid "Permanent query history"
msgstr "Permanent query history"

#: libraries/config/messages.inc.php:346
msgid "How many queries are kept in history"
msgstr "How many queries are kept in history"

#: libraries/config/messages.inc.php:347
msgid "Query history length"
msgstr "Query history length"

#: libraries/config/messages.inc.php:348
msgid "Tab displayed when opening a new query window"
msgstr "Tab displayed when opening a new query window"

#: libraries/config/messages.inc.php:349
msgid "Default query window tab"
msgstr "Default query window tab"

#: libraries/config/messages.inc.php:350
msgid "Query window height (in pixels)"
msgstr "Query window height (in pixels)"

#: libraries/config/messages.inc.php:351
msgid "Query window height"
msgstr "Query window height"

#: libraries/config/messages.inc.php:352
msgid "Query window width (in pixels)"
msgstr "Query window width (in pixels)"

#: libraries/config/messages.inc.php:353
msgid "Query window width"
msgstr "Query window width"

#: libraries/config/messages.inc.php:354
msgid "Select which functions will be used for character set conversion"
msgstr "Select which functions will be used for character set conversion"

#: libraries/config/messages.inc.php:355
msgid "Recoding engine"
msgstr "Recoding engine"

#: libraries/config/messages.inc.php:356
msgid "When browsing tables, the sorting of each table is remembered"
msgstr "When browsing tables, the sorting of each table is remembered"

#: libraries/config/messages.inc.php:357
msgid "Remember table's sorting"
msgstr "Remember table's sorting"

#: libraries/config/messages.inc.php:358
msgid "Repeat the headers every X cells, [kbd]0[/kbd] deactivates this feature"
msgstr ""
"Repeat the headers every X cells, [kbd]0[/kbd] deactivates this feature"

#: libraries/config/messages.inc.php:359
msgid "Repeat headers"
msgstr "Repeat headers"

#: libraries/config/messages.inc.php:361
msgid "Save all edited cells at once"
msgstr "Save all edited cells at once"

#: libraries/config/messages.inc.php:362
msgid "Directory where exports can be saved on server"
msgstr "Directory where exports can be saved on server"

#: libraries/config/messages.inc.php:363
msgid "Save directory"
msgstr "Save directory"

#: libraries/config/messages.inc.php:364
msgid "Leave blank if not used"
msgstr "Leave blank if not used"

#: libraries/config/messages.inc.php:365
msgid "Host authorization order"
msgstr "Host authorisation order"

#: libraries/config/messages.inc.php:366
msgid "Leave blank for defaults"
msgstr "Leave blank for defaults"

#: libraries/config/messages.inc.php:367
msgid "Host authorization rules"
msgstr "Host authorisation rules"

#: libraries/config/messages.inc.php:368
msgid "Allow logins without a password"
msgstr "Allow logins without a password"

#: libraries/config/messages.inc.php:369
msgid "Allow root login"
msgstr "Allow root login"

#: libraries/config/messages.inc.php:370
msgid "HTTP Basic Auth Realm name to display when doing HTTP Auth"
msgstr "HTTP Basic Auth Realm name to display when doing HTTP Auth"

#: libraries/config/messages.inc.php:371
msgid "HTTP Realm"
msgstr "HTTP Realm"

#: libraries/config/messages.inc.php:372
msgid ""
"The path for the config file for [a@http://swekey.com]SweKey hardware "
"authentication[/a] (not located in your document root; suggested: /etc/"
"swekey.conf)"
msgstr ""
"The path for the config file for [a@http://swekey.com]SweKey hardware "
"authentication[/a] (not located in your document root; suggested: /etc/"
"swekey.conf)"

#: libraries/config/messages.inc.php:373
msgid "SweKey config file"
msgstr "SweKey config file"

#: libraries/config/messages.inc.php:374
msgid "Authentication method to use"
msgstr "Authentication method to use"

#: libraries/config/messages.inc.php:375 setup/frames/index.inc.php:136
msgid "Authentication type"
msgstr "Authentication type"

#: libraries/config/messages.inc.php:376
msgid ""
"Leave blank for no [a@http://wiki.phpmyadmin.net/pma/bookmark]bookmark[/a] "
"support, suggested: [kbd]pma_bookmark[/kbd]"
msgstr ""
"Leave blank for no [a@http://wiki.phpmyadmin.net/pma/bookmark]bookmark[/a] "
"support, suggested: [kbd]pma_bookmark[/kbd]"

#: libraries/config/messages.inc.php:377
msgid "Bookmark table"
msgstr "Bookmark table"

#: libraries/config/messages.inc.php:378
msgid ""
"Leave blank for no column comments/mime types, suggested: [kbd]"
"pma_column_info[/kbd]"
msgstr ""
"Leave blank for no column comments/mime types, suggested: [kbd]"
"pma_column_info[/kbd]"

#: libraries/config/messages.inc.php:379
msgid "Column information table"
msgstr "Column information table"

#: libraries/config/messages.inc.php:380
msgid "Compress connection to MySQL server"
msgstr "Compress connection to MySQL server"

#: libraries/config/messages.inc.php:381
msgid "Compress connection"
msgstr "Compress connection"

#: libraries/config/messages.inc.php:382
msgid "How to connect to server, keep [kbd]tcp[/kbd] if unsure"
msgstr "How to connect to server, keep [kbd]tcp[/kbd] if unsure"

#: libraries/config/messages.inc.php:383
msgid "Connection type"
msgstr "Connection type"

#: libraries/config/messages.inc.php:384
msgid "Control user password"
msgstr "Control user password"

#: libraries/config/messages.inc.php:385
msgid ""
"A special MySQL user configured with limited permissions, more information "
"available on [a@http://wiki.phpmyadmin.net/pma/controluser]wiki[/a]"
msgstr ""
"A special MySQL user configured with limited permissions, more information "
"available on [a@http://wiki.phpmyadmin.net/pma/controluser]wiki[/a]"

#: libraries/config/messages.inc.php:386
msgid "Control user"
msgstr "Control user"

#: libraries/config/messages.inc.php:387
msgid ""
"An alternate host to hold the configuration storage; leave blank to use the "
"already defined host"
msgstr ""
"An alternate host to hold the configuration storage; leave blank to use the "
"already defined host"

#: libraries/config/messages.inc.php:388
msgid "Control host"
msgstr "Control host"

#: libraries/config/messages.inc.php:389
msgid "Count tables when showing database list"
msgstr "Count tables when showing database list"

#: libraries/config/messages.inc.php:390
msgid "Count tables"
msgstr "Count tables"

#: libraries/config/messages.inc.php:391
msgid ""
"Leave blank for no Designer support, suggested: [kbd]pma_designer_coords[/"
"kbd]"
msgstr ""
"Leave blank for no Designer support, suggested: [kbd]pma_designer_coords[/"
"kbd]"

#: libraries/config/messages.inc.php:392
msgid "Designer table"
msgstr "Designer table"

#: libraries/config/messages.inc.php:393
msgid ""
"More information on [a@http://sf.net/support/tracker.php?aid=1849494]PMA bug "
"tracker[/a] and [a@http://bugs.mysql.com/19588]MySQL Bugs[/a]"
msgstr ""
"More information on [a@http://sf.net/support/tracker.php?aid=1849494]PMA bug "
"tracker[/a] and [a@http://bugs.mysql.com/19588]MySQL Bugs[/a]"

#: libraries/config/messages.inc.php:394
msgid "Disable use of INFORMATION_SCHEMA"
msgstr "Disable use of INFORMATION_SCHEMA"

#: libraries/config/messages.inc.php:395
msgid "What PHP extension to use; you should use mysqli if supported"
msgstr "What PHP extension to use; you should use mysqli if supported"

#: libraries/config/messages.inc.php:396
msgid "PHP extension to use"
msgstr "PHP extension to use"

#: libraries/config/messages.inc.php:397
msgid "Hide databases matching regular expression (PCRE)"
msgstr "Hide databases matching regular expression (PCRE)"

#: libraries/config/messages.inc.php:398
msgid "Hide databases"
msgstr "Hide databases"

#: libraries/config/messages.inc.php:399
msgid ""
"Leave blank for no SQL query history support, suggested: [kbd]pma_history[/"
"kbd]"
msgstr ""
"Leave blank for no SQL query history support, suggested: [kbd]pma_history[/"
"kbd]"

#: libraries/config/messages.inc.php:400
msgid "SQL query history table"
msgstr "SQL query history table"

#: libraries/config/messages.inc.php:401
msgid "Hostname where MySQL server is running"
msgstr "Hostname where MySQL server is running"

#: libraries/config/messages.inc.php:402
msgid "Server hostname"
msgstr "Server hostname"

#: libraries/config/messages.inc.php:403
msgid "Logout URL"
msgstr "Logout URL"

#: libraries/config/messages.inc.php:404
msgid ""
"Limits number of table preferences which are stored in database, the oldest "
"records are automatically removed"
msgstr ""
"Limits number of table preferences which are stored in database, the oldest "
"records are automatically removed"

#: libraries/config/messages.inc.php:405
msgid "Maximal number of table preferences to store"
msgstr "Maximal number of table preferences to store"

#: libraries/config/messages.inc.php:406
msgid "Try to connect without password"
msgstr "Try to connect without password"

#: libraries/config/messages.inc.php:407
msgid "Connect without password"
msgstr "Connect without password"

#: libraries/config/messages.inc.php:408
msgid ""
"You can use MySQL wildcard characters (% and _), escape them if you want to "
"use their literal instances, i.e. use [kbd]'my\\_db'[/kbd] and not "
"[kbd]'my_db'[/kbd]. Using this option you can sort database list, just enter "
"their names in order and use [kbd]*[/kbd] at the end to show the rest in "
"alphabetical order."
msgstr ""
"You can use MySQL wildcard characters (% and _), escape them if you want to "
"use their literal instances, i.e. use [kbd]'my\\_db'[/kbd] and not "
"[kbd]'my_db'[/kbd]. Using this option you can sort database list, just enter "
"their names in order and use [kbd]*[/kbd] at the end to show the rest in "
"alphabetical order."

#: libraries/config/messages.inc.php:409
msgid "Show only listed databases"
msgstr "Show only listed databases"

#: libraries/config/messages.inc.php:410 libraries/config/messages.inc.php:451
msgid "Leave empty if not using config auth"
msgstr "Leave empty if not using config auth"

#: libraries/config/messages.inc.php:411
msgid "Password for config auth"
msgstr "Password for config auth"

#: libraries/config/messages.inc.php:412
msgid ""
"Leave blank for no PDF schema support, suggested: [kbd]pma_pdf_pages[/kbd]"
msgstr ""
"Leave blank for no PDF schema support, suggested: [kbd]pma_pdf_pages[/kbd]"

#: libraries/config/messages.inc.php:413
msgid "PDF schema: pages table"
msgstr "PDF schema: pages table"

#: libraries/config/messages.inc.php:414
msgid ""
"Database used for relations, bookmarks, and PDF features. See [a@http://wiki."
"phpmyadmin.net/pma/pmadb]pmadb[/a] for complete information. Leave blank for "
"no support. Suggested: [kbd]phpmyadmin[/kbd]"
msgstr ""
"Database used for relations, bookmarks, and PDF features. See [a@http://wiki."
"phpmyadmin.net/pma/pmadb]pmadb[/a] for complete information. Leave blank for "
"no support. Suggested: [kbd]phpmyadmin[/kbd]"

#: libraries/config/messages.inc.php:415
msgid "Database name"
msgstr "Database name"

#: libraries/config/messages.inc.php:416
msgid "Port on which MySQL server is listening, leave empty for default"
msgstr "Port on which MySQL server is listening, leave empty for default"

#: libraries/config/messages.inc.php:417
msgid "Server port"
msgstr "Server port"

#: libraries/config/messages.inc.php:418
msgid ""
"Leave blank for no \"persistent\" recently used tables across sessions, "
"suggested: [kbd]pma_recent[/kbd]"
msgstr ""
"Leave blank for no \"persistent\" recently used tables across sessions, "
"suggested: [kbd]pma_recent[/kbd]"

#: libraries/config/messages.inc.php:419
msgid "Recently used table"
msgstr "Recently used table"

#: libraries/config/messages.inc.php:420
msgid ""
"Leave blank for no [a@http://wiki.phpmyadmin.net/pma/relation]relation-links"
"[/a] support, suggested: [kbd]pma_relation[/kbd]"
msgstr ""
"Leave blank for no [a@http://wiki.phpmyadmin.net/pma/relation]relation-links"
"[/a] support, suggested: [kbd]pma_relation[/kbd]"

#: libraries/config/messages.inc.php:421
msgid "Relation table"
msgstr "Relation table"

#: libraries/config/messages.inc.php:422
msgid "SQL command to fetch available databases"
msgstr "SQL command to fetch available databases"

#: libraries/config/messages.inc.php:423
msgid "SHOW DATABASES command"
msgstr "SHOW DATABASES command"

#: libraries/config/messages.inc.php:424
msgid ""
"See [a@http://wiki.phpmyadmin.net/pma/auth_types#signon]authentication types"
"[/a] for an example"
msgstr ""
"See [a@http://wiki.phpmyadmin.net/pma/auth_types#signon]authentication types"
"[/a] for an example"

#: libraries/config/messages.inc.php:425
msgid "Signon session name"
msgstr "Signon session name"

#: libraries/config/messages.inc.php:426
msgid "Signon URL"
msgstr "Signon URL"

#: libraries/config/messages.inc.php:427
msgid "Socket on which MySQL server is listening, leave empty for default"
msgstr "Socket on which MySQL server is listening, leave empty for default"

#: libraries/config/messages.inc.php:428
msgid "Server socket"
msgstr "Server socket"

#: libraries/config/messages.inc.php:429
msgid "Enable SSL for connection to MySQL server"
msgstr "Enable SSL for connection to MySQL server"

#: libraries/config/messages.inc.php:430
msgid "Use SSL"
msgstr "Use SSL"

#: libraries/config/messages.inc.php:431
msgid ""
"Leave blank for no PDF schema support, suggested: [kbd]pma_table_coords[/kbd]"
msgstr ""
"Leave blank for no PDF schema support, suggested: [kbd]pma_table_coords[/kbd]"

#: libraries/config/messages.inc.php:432
msgid "PDF schema: table coordinates"
msgstr "PDF schema: table coordinates"

#: libraries/config/messages.inc.php:433
msgid ""
"Table to describe the display columns, leave blank for no support; "
"suggested: [kbd]pma_table_info[/kbd]"
msgstr ""
"Table to describe the display columns, leave blank for no support; "
"suggested: [kbd]pma_table_info[/kbd]"

#: libraries/config/messages.inc.php:434
msgid "Display columns table"
msgstr "Display columns table"

#: libraries/config/messages.inc.php:435
msgid ""
"Leave blank for no \"persistent\" tables'UI preferences across sessions, "
"suggested: [kbd]pma_table_uiprefs[/kbd]"
msgstr ""
"Leave blank for no \"persistent\" tables'UI preferences across sessions, "
"suggested: [kbd]pma_table_uiprefs[/kbd]"

#: libraries/config/messages.inc.php:436
msgid "UI preferences table"
msgstr "UI preferences table"

#: libraries/config/messages.inc.php:437
msgid ""
"Whether a DROP DATABASE IF EXISTS statement will be added as first line to "
"the log when creating a database."
msgstr ""
"Whether a DROP DATABASE IF EXISTS statement will be added as first line to "
"the log when creating a database."

#: libraries/config/messages.inc.php:438
msgid "Add DROP DATABASE"
msgstr "Add DROP DATABASE"

#: libraries/config/messages.inc.php:439
msgid ""
"Whether a DROP TABLE IF EXISTS statement will be added as first line to the "
"log when creating a table."
msgstr ""
"Whether a DROP TABLE IF EXISTS statement will be added as first line to the "
"log when creating a table."

#: libraries/config/messages.inc.php:440
msgid "Add DROP TABLE"
msgstr "Add DROP TABLE"

#: libraries/config/messages.inc.php:441
msgid ""
"Whether a DROP VIEW IF EXISTS statement will be added as first line to the "
"log when creating a view."
msgstr ""
"Whether a DROP VIEW IF EXISTS statement will be added as first line to the "
"log when creating a view."

#: libraries/config/messages.inc.php:442
msgid "Add DROP VIEW"
msgstr "Add DROP VIEW"

#: libraries/config/messages.inc.php:443
msgid "Defines the list of statements the auto-creation uses for new versions."
msgstr ""
"Defines the list of statements the auto-creation uses for new versions."

#: libraries/config/messages.inc.php:444
msgid "Statements to track"
msgstr "Statements to track"

#: libraries/config/messages.inc.php:445
msgid ""
"Leave blank for no SQL query tracking support, suggested: [kbd]pma_tracking[/"
"kbd]"
msgstr ""
"Leave blank for no SQL query tracking support, suggested: [kbd]pma_tracking[/"
"kbd]"

#: libraries/config/messages.inc.php:446
msgid "SQL query tracking table"
msgstr "SQL query tracking table"

#: libraries/config/messages.inc.php:447
msgid ""
"Whether the tracking mechanism creates versions for tables and views "
"automatically."
msgstr ""
"Whether the tracking mechanism creates versions for tables and views "
"automatically."

#: libraries/config/messages.inc.php:448
msgid "Automatically create versions"
msgstr "Automatically create versions"

#: libraries/config/messages.inc.php:449
msgid ""
"Leave blank for no user preferences storage in database, suggested: [kbd]"
"pma_userconfig[/kbd]"
msgstr ""
"Leave blank for no user preferences storage in database, suggested: [kbd]"
"pma_userconfig[/kbd]"

#: libraries/config/messages.inc.php:450
msgid "User preferences storage table"
msgstr "User preferences storage table"

#: libraries/config/messages.inc.php:452
msgid "User for config auth"
msgstr "User for config auth"

#: libraries/config/messages.inc.php:453
msgid ""
"A user-friendly description of this server. Leave blank to display the "
"hostname instead."
msgstr ""
"A user-friendly description of this server. Leave blank to display the "
"hostname instead."

#: libraries/config/messages.inc.php:454
msgid "Verbose name of this server"
msgstr "Verbose name of this server"

#: libraries/config/messages.inc.php:455
msgid "Whether a user should be displayed a &quot;show all (rows)&quot; button"
msgstr ""
"Whether a user should be displayed a &quot;show all (rows)&quot; button"

#: libraries/config/messages.inc.php:456
msgid "Allow to display all the rows"
msgstr "Allow to display all the rows"

#: libraries/config/messages.inc.php:457
msgid ""
"Please note that enabling this has no effect with [kbd]config[/kbd] "
"authentication mode because the password is hard coded in the configuration "
"file; this does not limit the ability to execute the same command directly"
msgstr ""
"Please note that enabling this has no effect with [kbd]config[/kbd] "
"authentication mode because the password is hard coded in the configuration "
"file; this does not limit the ability to execute the same command directly"

#: libraries/config/messages.inc.php:458
msgid "Show password change form"
msgstr "Show password change form"

#: libraries/config/messages.inc.php:459
msgid "Show create database form"
msgstr "Show create database form"

#: libraries/config/messages.inc.php:460
msgid "Show or hide a column displaying the Creation timestamp for all tables"
msgstr ""
"Show or hide a column displaying the Creation timestamps for all tables"

#: libraries/config/messages.inc.php:461
msgid "Show Creation timestamp"
msgstr "Show Creation timestamp"

#: libraries/config/messages.inc.php:462
msgid ""
"Show or hide a column displaying the Last update timestamp for all tables"
msgstr ""
"Show or hide a column displaying the Last update timestamp for all tables"

#: libraries/config/messages.inc.php:463
msgid "Show Last update timestamp"
msgstr "Show Last update timestamp"

#: libraries/config/messages.inc.php:464
msgid ""
"Show or hide a column displaying the Last check timestamp for all tables"
msgstr ""
"Show or hide a column displaying the Last check timestamp for all tables"

#: libraries/config/messages.inc.php:465
msgid "Show Last check timestamp"
msgstr "Show Last check timestamp"

#: libraries/config/messages.inc.php:466
msgid ""
"Defines whether or not type display direction option is shown when browsing "
"a table"
msgstr ""
"Defines whether or not type display direction option is shown when browsing "
"a table"

#: libraries/config/messages.inc.php:467
msgid "Show display direction"
msgstr "Show display direction"

#: libraries/config/messages.inc.php:468
msgid ""
"Defines whether or not type fields should be initially displayed in edit/"
"insert mode"
msgstr ""
"Defines whether or not type fields should be initially displayed in edit/"
"insert mode"

#: libraries/config/messages.inc.php:469
msgid "Show field types"
msgstr "Show field types"

#: libraries/config/messages.inc.php:470
msgid "Display the function fields in edit/insert mode"
msgstr "Display the function fields in edit/insert mode"

#: libraries/config/messages.inc.php:471
msgid "Show function fields"
msgstr "Show function fields"

#: libraries/config/messages.inc.php:472
msgid "Whether to show hint or not"
msgstr "Whether to show hint or not"

#: libraries/config/messages.inc.php:473
msgid "Show hint"
msgstr "Show hint"

#: libraries/config/messages.inc.php:474
msgid ""
"Shows link to [a@http://php.net/manual/function.phpinfo.php]phpinfo()[/a] "
"output"
msgstr ""
"Shows link to [a@http://php.net/manual/function.phpinfo.php]phpinfo()[/a] "
"output"

#: libraries/config/messages.inc.php:475
msgid "Show phpinfo() link"
msgstr "Show phpinfo() link"

#: libraries/config/messages.inc.php:476
msgid "Show detailed MySQL server information"
msgstr "Show detailed MySQL server information"

#: libraries/config/messages.inc.php:477
msgid "Defines whether SQL queries generated by phpMyAdmin should be displayed"
msgstr ""
"Defines whether SQL queries generated by phpMyAdmin should be displayed"

#: libraries/config/messages.inc.php:478
msgid "Show SQL queries"
msgstr "Show SQL queries"

#: libraries/config/messages.inc.php:479
msgid ""
"Defines whether the query box should stay on-screen after its submission"
msgstr ""
"Defines whether the query box should stay on-screen after its submission"

#: libraries/config/messages.inc.php:480 libraries/sql_query_form.lib.php:377
msgid "Retain query box"
msgstr "Retain query box"

#: libraries/config/messages.inc.php:481
msgid "Allow to display database and table statistics (eg. space usage)"
msgstr "Allow to display database and table statistics (eg. space usage)"

#: libraries/config/messages.inc.php:482
msgid "Show statistics"
msgstr "Show statistics"

#: libraries/config/messages.inc.php:483
msgid ""
"If tooltips are enabled and a database comment is set, this will flip the "
"comment and the real name"
msgstr ""
"If tooltips are enabled and a database comment is set, this will flip the "
"comment and the real name"

#: libraries/config/messages.inc.php:484
msgid "Display database comment instead of its name"
msgstr "Display database comment instead of its name"

#: libraries/config/messages.inc.php:485
msgid ""
"When setting this to [kbd]nested[/kbd], the alias of the table name is only "
"used to split/nest the tables according to the $cfg"
"['LeftFrameTableSeparator'] directive, so only the folder is called like the "
"alias, the table name itself stays unchanged"
msgstr ""
"When setting this to [kbd]nested[/kbd], the alias of the table name is only "
"used to split/nest the tables according to the $cfg"
"['LeftFrameTableSeparator'] directive, so only the folder is called like the "
"alias, the table name itself stays unchanged"

#: libraries/config/messages.inc.php:486
msgid "Display table comment instead of its name"
msgstr "Display table comment instead of its name"

#: libraries/config/messages.inc.php:487
msgid "Display table comments in tooltips"
msgstr "Display table comments in tooltips"

#: libraries/config/messages.inc.php:488
msgid ""
"Mark used tables and make it possible to show databases with locked tables"
msgstr ""
"Mark used tables and make it possible to show databases with locked tables"

#: libraries/config/messages.inc.php:489
msgid "Skip locked tables"
msgstr "Skip locked tables"

#: libraries/config/messages.inc.php:494
msgid "Requires SQL Validator to be enabled"
msgstr "Requires SQL Validator to be enabled"

#: libraries/config/messages.inc.php:496
#: libraries/display_change_password.lib.php:40
#: libraries/replication_gui.lib.php:62 libraries/replication_gui.lib.php:63
#: libraries/replication_gui.lib.php:353 libraries/replication_gui.lib.php:357
#: libraries/replication_gui.lib.php:367 server_privileges.php:994
#: server_privileges.php:998 server_privileges.php:1009
#: server_privileges.php:1876 server_synchronize.php:1447
msgid "Password"
msgstr "Password"

#: libraries/config/messages.inc.php:497
msgid ""
"[strong]Warning:[/strong] requires PHP SOAP extension or PEAR SOAP to be "
"installed"
msgstr ""
"[strong]Warning:[/strong] requires PHP SOAP extension or PEAR SOAP to be "
"installed"

#: libraries/config/messages.inc.php:498
msgid "Enable SQL Validator"
msgstr "Enable SQL Validator"

#: libraries/config/messages.inc.php:499
msgid ""
"If you have a custom username, specify it here (defaults to [kbd]anonymous[/"
"kbd])"
msgstr ""
"If you have a custom username, specify it here (defaults to [kbd]anonymous[/"
"kbd])"

#: libraries/config/messages.inc.php:500 tbl_tracking.php:526
#: tbl_tracking.php:585
msgid "Username"
msgstr "Username"

#: libraries/config/messages.inc.php:501
msgid "A warning is displayed on the main page if Suhosin is detected"
msgstr "A warning is displayed on the main page if Suhosin is detected"

#: libraries/config/messages.inc.php:502
msgid "Suhosin warning"
msgstr "Suhosin warning"

#: libraries/config/messages.inc.php:503
msgid ""
"Textarea size (columns) in edit mode, this value will be emphasized for SQL "
"query textareas (*2) and for query window (*1.25)"
msgstr ""
"Textarea size (columns) in edit mode, this value will be emphasized for SQL "
"query textareas (*2) and for query window (*1.25)"

#: libraries/config/messages.inc.php:504
msgid "Textarea columns"
msgstr "Textarea columns"

#: libraries/config/messages.inc.php:505
msgid ""
"Textarea size (rows) in edit mode, this value will be emphasized for SQL "
"query textareas (*2) and for query window (*1.25)"
msgstr ""
"Textarea size (rows) in edit mode, this value will be emphasised for SQL "
"query textareas (*2) and for query window (*1.25)"

#: libraries/config/messages.inc.php:506
msgid "Textarea rows"
msgstr "Textarea rows"

#: libraries/config/messages.inc.php:507
msgid "Title of browser window when a database is selected"
msgstr "Title of browser window when a database is selected"

#: libraries/config/messages.inc.php:509
msgid "Title of browser window when nothing is selected"
msgstr "Title of browser window when nothing is selected"

#: libraries/config/messages.inc.php:510
msgid "Default title"
msgstr "Default title"

#: libraries/config/messages.inc.php:511
msgid "Title of browser window when a server is selected"
msgstr "Title of browser window when a server is selected"

#: libraries/config/messages.inc.php:513
msgid "Title of browser window when a table is selected"
msgstr "Title of browser window when a table is selected"

#: libraries/config/messages.inc.php:515
msgid ""
"Input proxies as [kbd]IP: trusted HTTP header[/kbd]. The following example "
"specifies that phpMyAdmin should trust a HTTP_X_FORWARDED_FOR (X-Forwarded-"
"For) header coming from the proxy 1.2.3.4:[br][kbd]1.2.3.4: "
"HTTP_X_FORWARDED_FOR[/kbd]"
msgstr ""
"Input proxies as [kbd]IP: trusted HTTP header[/kbd]. The following example "
"specifies that phpMyAdmin should trust a HTTP_X_FORWARDED_FOR (X-Forwarded-"
"For) header coming from the proxy 1.2.3.4:[br][kbd]1.2.3.4: "
"HTTP_X_FORWARDED_FOR[/kbd]"

#: libraries/config/messages.inc.php:516
msgid "List of trusted proxies for IP allow/deny"
msgstr "List of trusted proxies for IP allow/deny"

#: libraries/config/messages.inc.php:517
msgid "Directory on server where you can upload files for import"
msgstr "Directory on server where you can upload files for import"

#: libraries/config/messages.inc.php:518
msgid "Upload directory"
msgstr "Upload directory"

#: libraries/config/messages.inc.php:519
msgid "Allow for searching inside the entire database"
msgstr "Allow for searching inside the entire database"

#: libraries/config/messages.inc.php:520
msgid "Use database search"
msgstr "Use database search"

#: libraries/config/messages.inc.php:521
msgid ""
"When disabled, users cannot set any of the options below, regardless of the "
"checkbox on the right"
msgstr ""
"When disabled, users cannot set any of the options below, regardless of the "
"check-box on the right"

#: libraries/config/messages.inc.php:522
msgid "Enable the Developer tab in settings"
msgstr "Enable the Developer tab in settings"

#: libraries/config/messages.inc.php:523 setup/frames/index.inc.php:275
msgid "Check for latest version"
msgstr "Check for latest version"

#: libraries/config/messages.inc.php:524
msgid "Enables check for latest version on main phpMyAdmin page"
msgstr "Enables check for latest version on main phpMyAdmin page"

#: libraries/config/messages.inc.php:525 setup/lib/index.lib.php:132
#: setup/lib/index.lib.php:143 setup/lib/index.lib.php:164
#: setup/lib/index.lib.php:175 setup/lib/index.lib.php:187
#: setup/lib/index.lib.php:195 setup/lib/index.lib.php:202
#: setup/lib/index.lib.php:243
msgid "Version check"
msgstr "Version check"

#: libraries/config/messages.inc.php:526
msgid ""
"Enable [a@http://en.wikipedia.org/wiki/ZIP_(file_format)]ZIP[/a] compression "
"for import and export operations"
msgstr ""
"Enable [a@http://en.wikipedia.org/wiki/ZIP_(file_format)]ZIP[/a] compression "
"for import and export operations"

#: libraries/config/messages.inc.php:527
msgid "ZIP"
msgstr "ZIP"

#: libraries/config/setup.forms.php:41
msgid "Config authentication"
msgstr "Config authentication"

#: libraries/config/setup.forms.php:45
msgid "Cookie authentication"
msgstr "Cookie authentication"

#: libraries/config/setup.forms.php:48
msgid "HTTP authentication"
msgstr "HTTP authentication"

#: libraries/config/setup.forms.php:51
msgid "Signon authentication"
msgstr "Signon authentication"

#: libraries/config/setup.forms.php:250
#: libraries/config/user_preferences.forms.php:153
#: libraries/plugins/import/ImportLdi.class.php:60
msgid "CSV using LOAD DATA"
msgstr "CSV using LOAD DATA"

#: libraries/config/setup.forms.php:259 libraries/config/setup.forms.php:352
#: libraries/config/user_preferences.forms.php:161
#: libraries/config/user_preferences.forms.php:253
#: libraries/plugins/export/ExportOds.class.php:42
#: libraries/plugins/import/ImportOds.class.php:49
msgid "Open Document Spreadsheet"
msgstr "Open Document Spreadsheet"

#: libraries/config/setup.forms.php:266
#: libraries/config/user_preferences.forms.php:168
msgid "Quick"
msgstr "Quick"

#: libraries/config/setup.forms.php:270
#: libraries/config/user_preferences.forms.php:172
msgid "Custom"
msgstr "Custom"

#: libraries/config/setup.forms.php:291
#: libraries/config/user_preferences.forms.php:192
msgid "Database export options"
msgstr "Database export options"

#: libraries/config/setup.forms.php:324
#: libraries/config/user_preferences.forms.php:225
#: libraries/plugins/export/ExportExcel.class.php:31
msgid "CSV for MS Excel"
msgstr "CSV for MS Excel"

#: libraries/config/setup.forms.php:347
#: libraries/config/user_preferences.forms.php:248
#: libraries/plugins/export/ExportHtmlword.class.php:39
msgid "Microsoft Word 2000"
msgstr "Microsoft Word 2000"

#: libraries/config/setup.forms.php:356
#: libraries/config/user_preferences.forms.php:257
#: libraries/plugins/export/ExportOdt.class.php:50
msgid "Open Document Text"
msgstr "Open Document Text"

#: libraries/config/validate.lib.php:212
msgid "Could not initialize Drizzle connection library"
msgstr "Could not initialise Drizzle connection library"

#: libraries/config/validate.lib.php:221 libraries/config/validate.lib.php:229
msgid "Could not connect to Drizzle server"
msgstr "Could not connect to Drizzle server"

#: libraries/config/validate.lib.php:240 libraries/config/validate.lib.php:247
msgid "Could not connect to MySQL server"
msgstr "Could not connect to MySQL server"

#: libraries/config/validate.lib.php:280
msgid "Empty username while using config authentication method"
msgstr "Empty username while using config authentication method"

#: libraries/config/validate.lib.php:287
msgid "Empty signon session name while using signon authentication method"
msgstr "Empty signon session name while using signon authentication method"

#: libraries/config/validate.lib.php:296
msgid "Empty signon URL while using signon authentication method"
msgstr "Empty signon URL while using signon authentication method"

#: libraries/config/validate.lib.php:344
msgid "Empty phpMyAdmin control user while using pmadb"
msgstr "Empty phpMyAdmin control user while using pmadb"

#: libraries/config/validate.lib.php:349
msgid "Empty phpMyAdmin control user password while using pmadb"
msgstr "Empty phpMyAdmin control user password while using pmadb"

#: libraries/config/validate.lib.php:441
#, php-format
msgid "Incorrect IP address: %s"
msgstr "Incorrect IP address: %s"

#. l10n: Please check that translation actually exists.
#: libraries/core.lib.php:255
msgctxt "PHP documentation language"
msgid "en"
msgstr "en"

#: libraries/core.lib.php:276
#, php-format
msgid "The %s extension is missing. Please check your PHP configuration."
msgstr "The %s extension is missing. Please check your PHP configuration."

#: libraries/core.lib.php:430
msgid "possible deep recursion attack"
msgstr "possible deep recursion attack"

#: libraries/database_interface.lib.php:1966
msgid ""
"The server is not responding (or the local server's socket is not correctly "
"configured)."
msgstr ""
"The server is not responding (or the local server's socket is not correctly "
"configured)."

#: libraries/database_interface.lib.php:1969
msgid "The server is not responding."
msgstr "The server is not responding."

#: libraries/database_interface.lib.php:1974
msgid "Please check privileges of directory containing database."
msgstr "Please check privileges of directory containing database."

#: libraries/database_interface.lib.php:1983
msgid "Details..."
msgstr "Details..."

#: libraries/db_search.lib.php:148
#, php-format
msgid "Search results for \"<i>%s</i>\" %s:"
msgstr "Search results for \"<i>%s</i>\" %s:"

#: libraries/db_search.lib.php:176
#, php-format
msgid "<b>Total:</b> <i>%s</i> match"
msgid_plural "<b>Total:</b> <i>%s</i> matches"
msgstr[0] "<b>Total:</b> <i>%s</i> match"
msgstr[1] "<b>Total:</b> <i>%s</i> matches"

#: libraries/db_search.lib.php:211
#, fuzzy, php-format
#| msgid "%1$s match inside table <i>%2$s</i>"
#| msgid_plural "%1$s matches inside table <i>%2$s</i>"
msgid "%1$s match in <strong>%2$s</strong>"
msgid_plural "%1$s matches in <strong>%2$s</strong>"
msgstr[0] "%1$s match inside table <i>%2$s</i>"
msgstr[1] "%1$s matched inside table <i>%2$s</i>"

#: libraries/db_search.lib.php:233
#, php-format
msgid "Delete the matches for the %s table?"
msgstr "Delete the matches for the %s table?"

#: libraries/db_search.lib.php:268
msgid "Search in database"
msgstr "Search in database"

#: libraries/db_search.lib.php:272
msgid "Words or values to search for (wildcard: \"%\"):"
msgstr "Words or values to search for (wildcard: \"%\"):"

#: libraries/db_search.lib.php:279
msgid "Find:"
msgstr "Find:"

#: libraries/db_search.lib.php:282 libraries/db_search.lib.php:283
msgid "Words are separated by a space character (\" \")."
msgstr "Words are separated by a space character (\" \")."

#: libraries/db_search.lib.php:296
msgid "Inside tables:"
msgstr "Inside tables:"

#: libraries/db_search.lib.php:320
msgid "Inside column:"
msgstr "Inside column:"

#: libraries/dbi/drizzle.dbi.lib.php:117 libraries/dbi/mysql.dbi.lib.php:120
#: libraries/dbi/mysqli.dbi.lib.php:192
msgid "Connection for controluser as defined in your configuration failed."
msgstr "Connection for controluser as defined in your configuration failed."

#: libraries/display_change_password.lib.php:29 main.php:106
#: user_password.php:228
msgid "Change password"
msgstr "Change password"

#: libraries/display_change_password.lib.php:34
#: libraries/replication_gui.lib.php:363 server_privileges.php:1005
msgid "No Password"
msgstr "No Password"

#: libraries/display_change_password.lib.php:45
#: libraries/replication_gui.lib.php:371 libraries/replication_gui.lib.php:374
#: server_privileges.php:1013 server_privileges.php:1016
msgid "Re-type"
msgstr "Re-type"

#: libraries/display_change_password.lib.php:51
msgid "Password Hashing"
msgstr "Password Hashing"

#: libraries/display_change_password.lib.php:65
msgid "MySQL 4.0 compatible"
msgstr "MySQL 4.0 compatible"

#: libraries/display_create_database.lib.php:21
#: libraries/display_create_database.lib.php:39
msgid "Create database"
msgstr "Create database"

#: libraries/display_create_database.lib.php:33
msgid "Create"
msgstr "Create"

#: libraries/display_create_database.lib.php:43 server_privileges.php:185
#: server_privileges.php:1761 server_replication.php:36
msgid "No Privileges"
msgstr "No Privileges"

#: libraries/display_create_table.lib.php:46 pmd_general.php:91
#: server_synchronize.php:528 server_synchronize.php:1048
msgid "Create table"
msgstr "Create table"

#: libraries/display_create_table.lib.php:51
#: libraries/plugins/export/ExportHtmlword.class.php:476
#: libraries/plugins/export/ExportOdt.class.php:550
#: libraries/plugins/export/ExportTexytext.class.php:424
#: libraries/rte/rte_list.lib.php:52 libraries/rte/rte_list.lib.php:63
#: libraries/rte/rte_list.lib.php:77 libraries/rte/rte_routines.lib.php:919
#: libraries/rte/rte_routines.lib.php:1455 libraries/tbl_properties.inc.php:86
#: setup/frames/index.inc.php:135 tbl_structure.php:203
msgid "Name"
msgstr "Name"

#: libraries/display_create_table.lib.php:55
msgid "Number of columns"
msgstr "Number of columns"

#: libraries/display_export.lib.php:49
msgid "Could not load export plugins, please check your installation!"
msgstr "Could not load export plug-ins, please check your installation!"

#: libraries/display_export.lib.php:95
msgid "Exporting databases from the current server"
msgstr "Exporting databases from the current server"

#: libraries/display_export.lib.php:97
#, php-format
msgid "Exporting tables from \"%s\" database"
msgstr "Exporting tables from \"%s\" database"

#: libraries/display_export.lib.php:99
#, php-format
msgid "Exporting rows from \"%s\" table"
msgstr "Exporting rows from \"%s\" table"

#: libraries/display_export.lib.php:105
msgid "Export Method:"
msgstr "Export Method:"

#: libraries/display_export.lib.php:121
msgid "Quick - display only the minimal options"
msgstr "Quick - display only the minimal options"

#: libraries/display_export.lib.php:137
msgid "Custom - display all possible options"
msgstr "Custom - display all possible options"

#: libraries/display_export.lib.php:145
msgid "Database(s):"
msgstr "Database(s):"

#: libraries/display_export.lib.php:147
msgid "Table(s):"
msgstr "Table(s):"

#: libraries/display_export.lib.php:157
msgid "Rows:"
msgstr "Rows:"

#: libraries/display_export.lib.php:165
msgid "Dump some row(s)"
msgstr "Dump some row(s)"

#: libraries/display_export.lib.php:167
msgid "Number of rows:"
msgstr "Number of rows:"

#: libraries/display_export.lib.php:170
msgid "Row to begin at:"
msgstr "Row to begin at:"

#: libraries/display_export.lib.php:181
msgid "Dump all rows"
msgstr "Dump all rows"

#: libraries/display_export.lib.php:189 libraries/display_export.lib.php:210
msgid "Output:"
msgstr "Output:"

#: libraries/display_export.lib.php:196 libraries/display_export.lib.php:222
#, php-format
msgid "Save on server in the directory <b>%s</b>"
msgstr "Save on server in the directory <b>%s</b>"

#: libraries/display_export.lib.php:214
msgid "Save output to a file"
msgstr "Save output to a file"

#: libraries/display_export.lib.php:235
msgid "File name template:"
msgstr "File name template:"

#: libraries/display_export.lib.php:237
msgid "@SERVER@ will become the server name"
msgstr "@SERVER@ will become the server name"

#: libraries/display_export.lib.php:239
msgid ", @DATABASE@ will become the database name"
msgstr ", @DATABASE@ will become the database name"

#: libraries/display_export.lib.php:241
msgid ", @TABLE@ will become the table name"
msgstr ", @TABLE@ will become the table name"

#: libraries/display_export.lib.php:245
#, php-format
msgid ""
"This value is interpreted using %1$sstrftime%2$s, so you can use time "
"formatting strings. Additionally the following transformations will happen: %"
"3$s. Other text will be kept as is. See the %4$sFAQ%5$s for details."
msgstr ""
"This value is interpreted using %1$sstrftime%2$s, so you can use time "
"formatting strings. Additionally the following transformations will happen: %"
"3$s. Other text will be kept as is. See the %4$sFAQ%5$s for details."

#: libraries/display_export.lib.php:295
msgid "use this for future exports"
msgstr "use this for future exports"

#: libraries/display_export.lib.php:301 libraries/display_import.lib.php:254
#: libraries/display_import.lib.php:268 libraries/sql_query_form.lib.php:498
msgid "Character set of the file:"
msgstr "Character set of the file:"

#: libraries/display_export.lib.php:331
msgid "Compression:"
msgstr "Compression:"

#: libraries/display_export.lib.php:335
msgid "zipped"
msgstr "zipped"

#: libraries/display_export.lib.php:337
msgid "gzipped"
msgstr "gzipped"

#: libraries/display_export.lib.php:339
msgid "bzipped"
msgstr "bzipped"

#: libraries/display_export.lib.php:348
msgid "View output as text"
msgstr "View output as text"

#: libraries/display_export.lib.php:353 libraries/display_import.lib.php:311
#: libraries/plugins/export/ExportCodegen.class.php:98
msgid "Format:"
msgstr "Format:"

#: libraries/display_export.lib.php:358
msgid "Format-specific options:"
msgstr "Format-specific options:"

#: libraries/display_export.lib.php:359
msgid ""
"Scroll down to fill in the options for the selected format and ignore the "
"options for other formats."
msgstr ""
"Scroll down to fill in the options for the selected format and ignore the "
"options for other formats."

#: libraries/display_export.lib.php:367 libraries/display_import.lib.php:326
msgid "Encoding Conversion:"
msgstr "Encoding Conversion:"

#: libraries/display_git_revision.lib.php:59
#, php-format
msgid "%1$s from %2$s branch"
msgstr "%1$s from %2$s branch"

#: libraries/display_git_revision.lib.php:61
msgid "no branch"
msgstr "no branch"

#: libraries/display_git_revision.lib.php:67
msgid "Git revision"
msgstr "Git revision"

#: libraries/display_git_revision.lib.php:70
#, php-format
msgid "committed on %1$s by %2$s"
msgstr "committed on %1$s by %2$s"

#: libraries/display_git_revision.lib.php:78
#, php-format
msgid "authored on %1$s by %2$s"
msgstr "authored on %1$s by %2$s"

#: libraries/display_import.lib.php:68
msgid ""
"The file being uploaded is probably larger than the maximum allowed size or "
"this is a known bug in webkit based (Safari, Google Chrome, Arora etc.) "
"browsers."
msgstr ""
"The file being uploaded is probably larger than the maximum allowed size or "
"this is a known bug in webkit based (Safari, Google Chrome, Arora etc.) "
"browsers."

#: libraries/display_import.lib.php:76
#, php-format
msgid "%s of %s"
msgstr "%s of %s"

#: libraries/display_import.lib.php:85
msgid "Uploading your import file..."
msgstr "Uploading your import file..."

#: libraries/display_import.lib.php:93
#, php-format
msgid "%s/sec."
msgstr "%s/sec."

#: libraries/display_import.lib.php:100
msgid "About %MIN min. %SEC sec. remaining."
msgstr "About %MIN min. %SEC sec. remaining."

#: libraries/display_import.lib.php:104
msgid "About %SEC sec. remaining."
msgstr "About %SEC sec. remaining."

#: libraries/display_import.lib.php:134
msgid "The file is being processed, please be patient."
msgstr "The file is being processed, please be patient."

#: libraries/display_import.lib.php:154
msgid ""
"Please be patient, the file is being uploaded. Details about the upload are "
"not available."
msgstr ""
"Please be patient, the file is being uploaded. Details about the upload are "
"not available."

#: libraries/display_import.lib.php:187
msgid "Importing into the current server"
msgstr "Importing into the current server"

#: libraries/display_import.lib.php:189
#, php-format
msgid "Importing into the database \"%s\""
msgstr "Importing into the database \"%s\""

#: libraries/display_import.lib.php:191
#, php-format
msgid "Importing into the table \"%s\""
msgstr "Importing into the table \"%s\""

#: libraries/display_import.lib.php:197
msgid "File to Import:"
msgstr "File to Import:"

#: libraries/display_import.lib.php:214
#, php-format
msgid "File may be compressed (%s) or uncompressed."
msgstr "File may be compressed (%s) or uncompressed."

#: libraries/display_import.lib.php:216
msgid ""
"A compressed file's name must end in <b>.[format].[compression]</b>. "
"Example: <b>.sql.zip</b>"
msgstr ""
"A compressed file's name must end in <b>.[format].[compression]</b>. "
"Example: <b>.sql.zip</b>"

#: libraries/display_import.lib.php:244
msgid "File uploads are not allowed on this server."
msgstr "File uploads are not allowed on this server."

#: libraries/display_import.lib.php:275
msgid "Partial Import:"
msgstr "Partial Import:"

#: libraries/display_import.lib.php:281
#, php-format
msgid ""
"Previous import timed out, after resubmitting will continue from position %d."
msgstr ""
"Previous import timed out, after resubmitting will continue from position %d."

#: libraries/display_import.lib.php:288
msgid ""
"Allow the interruption of an import in case the script detects it is close "
"to the PHP timeout limit. <i>(This might be good way to import large files, "
"however it can break transactions.)</i>"
msgstr ""
"Allow the interruption of an import in case the script detects it is close "
"to the PHP timeout limit. <i>(This might be good way to import large files, "
"however it can break transactions.)</i>"

#: libraries/display_import.lib.php:295
msgid "Number of rows to skip, starting from the first row:"
msgstr "Number of rows to skip, starting from the first row:"

#: libraries/display_import.lib.php:317
msgid "Format-Specific Options:"
msgstr "Format-Specific Options:"

#: libraries/display_select_lang.lib.php:52
#: libraries/display_select_lang.lib.php:53 setup/frames/index.inc.php:75
msgid "Language"
msgstr "Language"

#: libraries/engines/bdb.lib.php:25 main.php:248
msgid "Version information"
msgstr "Version information"

#: libraries/engines/innodb.lib.php:28
msgid "Data home directory"
msgstr "Data home directory"

#: libraries/engines/innodb.lib.php:29
msgid "The common part of the directory path for all InnoDB data files."
msgstr "The common part of the directory path for all InnoDB data files."

#: libraries/engines/innodb.lib.php:32
msgid "Data files"
msgstr "Data files"

#: libraries/engines/innodb.lib.php:35
msgid "Autoextend increment"
msgstr "Autoextend increment"

#: libraries/engines/innodb.lib.php:36
msgid ""
"The increment size for extending the size of an autoextending tablespace "
"when it becomes full."
msgstr ""
"The increment size for extending the size of an autoextending tablespace "
"when it becomes full."

#: libraries/engines/innodb.lib.php:40
msgid "Buffer pool size"
msgstr "Buffer pool size"

#: libraries/engines/innodb.lib.php:41
msgid ""
"The size of the memory buffer InnoDB uses to cache data and indexes of its "
"tables."
msgstr ""
"The size of the memory buffer InnoDB uses to cache data and indexes of its "
"tables."

#: libraries/engines/innodb.lib.php:141
msgid "Buffer Pool"
msgstr "Buffer Pool"

#: libraries/engines/innodb.lib.php:142 server_status.php:674
msgid "InnoDB Status"
msgstr "InnoDB Status"

#: libraries/engines/innodb.lib.php:167
msgid "Buffer Pool Usage"
msgstr "Buffer Pool Usage"

#: libraries/engines/innodb.lib.php:177
msgid "pages"
msgstr "pages"

#: libraries/engines/innodb.lib.php:188
msgid "Free pages"
msgstr "Free pages"

#: libraries/engines/innodb.lib.php:196
msgid "Dirty pages"
msgstr "Dirty pages"

#: libraries/engines/innodb.lib.php:204
msgid "Pages containing data"
msgstr "Pages containing data"

#: libraries/engines/innodb.lib.php:212
msgid "Pages to be flushed"
msgstr "Pages to be flushed"

#: libraries/engines/innodb.lib.php:220
msgid "Busy pages"
msgstr "Busy pages"

#: libraries/engines/innodb.lib.php:231
msgid "Latched pages"
msgstr "Latched pages"

#: libraries/engines/innodb.lib.php:244
msgid "Buffer Pool Activity"
msgstr "Buffer Pool Activity"

#: libraries/engines/innodb.lib.php:248
msgid "Read requests"
msgstr "Read requests"

#: libraries/engines/innodb.lib.php:256
msgid "Write requests"
msgstr "Write requests"

#: libraries/engines/innodb.lib.php:264
msgid "Read misses"
msgstr "Read misses"

#: libraries/engines/innodb.lib.php:272
msgid "Write waits"
msgstr "Write waits"

#: libraries/engines/innodb.lib.php:280
msgid "Read misses in %"
msgstr "Read misses in %"

#: libraries/engines/innodb.lib.php:288
msgid "Write waits in %"
msgstr "Write waits in %"

#: libraries/engines/myisam.lib.php:28
msgid "Data pointer size"
msgstr "Data pointer size"

#: libraries/engines/myisam.lib.php:29
msgid ""
"The default pointer size in bytes, to be used by CREATE TABLE for MyISAM "
"tables when no MAX_ROWS option is specified."
msgstr ""
"The default pointer size in bytes, to be used by CREATE TABLE for MyISAM "
"tables when no MAX_ROWS option is specified."

#: libraries/engines/myisam.lib.php:33
msgid "Automatic recovery mode"
msgstr "Automatic recovery mode"

#: libraries/engines/myisam.lib.php:34
msgid ""
"The mode for automatic recovery of crashed MyISAM tables, as set via the --"
"myisam-recover server startup option."
msgstr ""
"The mode for automatic recovery of crashed MyISAM tables, as set via the --"
"myisam-recover server startup option."

#: libraries/engines/myisam.lib.php:37
msgid "Maximum size for temporary sort files"
msgstr "Maximum size for temporary sort files"

#: libraries/engines/myisam.lib.php:38
msgid ""
"The maximum size of the temporary file MySQL is allowed to use while re-"
"creating a MyISAM index (during REPAIR TABLE, ALTER TABLE, or LOAD DATA "
"INFILE)."
msgstr ""
"The maximum size of the temporary file MySQL is allowed to use while re-"
"creating a MyISAM index (during REPAIR TABLE, ALTER TABLE, or LOAD DATA "
"INFILE)."

#: libraries/engines/myisam.lib.php:42
msgid "Maximum size for temporary files on index creation"
msgstr "Maximum size for temporary files on index creation"

#: libraries/engines/myisam.lib.php:43
msgid ""
"If the temporary file used for fast MyISAM index creation would be larger "
"than using the key cache by the amount specified here, prefer the key cache "
"method."
msgstr ""
"If the temporary file used for fast MyISAM index creation would be larger "
"than using the key cache by the amount specified here, prefer the key cache "
"method."

#: libraries/engines/myisam.lib.php:47
msgid "Repair threads"
msgstr "Repair threads"

#: libraries/engines/myisam.lib.php:48
msgid ""
"If this value is greater than 1, MyISAM table indexes are created in "
"parallel (each index in its own thread) during the repair by sorting process."
msgstr ""
"If this value is greater than 1, MyISAM table indexes are created in "
"parallel (each index in its own thread) during the repair by sorting process."

#: libraries/engines/myisam.lib.php:52
msgid "Sort buffer size"
msgstr "Sort buffer size"

#: libraries/engines/myisam.lib.php:53
msgid ""
"The buffer that is allocated when sorting MyISAM indexes during a REPAIR "
"TABLE or when creating indexes with CREATE INDEX or ALTER TABLE."
msgstr ""
"The buffer that is allocated when sorting MyISAM indexes during a REPAIR "
"TABLE or when creating indexes with CREATE INDEX or ALTER TABLE."

#: libraries/engines/pbxt.lib.php:28
msgid "Index cache size"
msgstr "Index cache size"

#: libraries/engines/pbxt.lib.php:29
msgid ""
"This is the amount of memory allocated to the index cache. Default value is "
"32MB. The memory allocated here is used only for caching index pages."
msgstr ""
"This is the amount of memory allocated to the index cache. Default value is "
"32MB. The memory allocated here is used only for caching index pages."

#: libraries/engines/pbxt.lib.php:33
msgid "Record cache size"
msgstr "Record cache size"

#: libraries/engines/pbxt.lib.php:34
msgid ""
"This is the amount of memory allocated to the record cache used to cache "
"table data. The default value is 32MB. This memory is used to cache changes "
"to the handle data (.xtd) and row pointer (.xtr) files."
msgstr ""
"This is the amount of memory allocated to the record cache used to cache "
"table data. The default value is 32MB. This memory is used to cache changes "
"to the handle data (.xtd) and row pointer (.xtr) files."

#: libraries/engines/pbxt.lib.php:38
msgid "Log cache size"
msgstr "Log cache size"

#: libraries/engines/pbxt.lib.php:39
msgid ""
"The amount of memory allocated to the transaction log cache used to cache on "
"transaction log data. The default is 16MB."
msgstr ""
"The amount of memory allocated to the transaction log cache used to cache on "
"transaction log data. The default is 16MB."

#: libraries/engines/pbxt.lib.php:43
msgid "Log file threshold"
msgstr "Log file threshold"

#: libraries/engines/pbxt.lib.php:44
msgid ""
"The size of a transaction log before rollover, and a new log is created. The "
"default value is 16MB."
msgstr ""
"The size of a transaction log before rollover, and a new log is created. The "
"default value is 16MB."

#: libraries/engines/pbxt.lib.php:48
msgid "Transaction buffer size"
msgstr "Transaction buffer size"

#: libraries/engines/pbxt.lib.php:49
msgid ""
"The size of the global transaction log buffer (the engine allocates 2 "
"buffers of this size). The default is 1MB."
msgstr ""
"The size of the global transaction log buffer (the engine allocates 2 "
"buffers of this size). The default is 1MB."

#: libraries/engines/pbxt.lib.php:53
msgid "Checkpoint frequency"
msgstr "Checkpoint frequency"

#: libraries/engines/pbxt.lib.php:54
msgid ""
"The amount of data written to the transaction log before a checkpoint is "
"performed. The default value is 24MB."
msgstr ""
"The amount of data written to the transaction log before a checkpoint is "
"performed. The default value is 24MB."

#: libraries/engines/pbxt.lib.php:58
msgid "Data log threshold"
msgstr "Data log threshold"

#: libraries/engines/pbxt.lib.php:59
msgid ""
"The maximum size of a data log file. The default value is 64MB. PBXT can "
"create a maximum of 32000 data logs, which are used by all tables. So the "
"value of this variable can be increased to increase the total amount of data "
"that can be stored in the database."
msgstr ""
"The maximum size of a data log file. The default value is 64MB. PBXT can "
"create a maximum of 32000 data logs, which are used by all tables. So the "
"value of this variable can be increased to increase the total amount of data "
"that can be stored in the database."

#: libraries/engines/pbxt.lib.php:63
msgid "Garbage threshold"
msgstr "Garbage threshold"

#: libraries/engines/pbxt.lib.php:64
msgid ""
"The percentage of garbage in a data log file before it is compacted. This is "
"a value between 1 and 99. The default is 50."
msgstr ""
"The percentage of garbage in a data log file before it is compacted. This is "
"a value between 1 and 99. The default is 50."

#: libraries/engines/pbxt.lib.php:68
msgid "Log buffer size"
msgstr "Log buffer size"

#: libraries/engines/pbxt.lib.php:69
msgid ""
"The size of the buffer used when writing a data log. The default is 256MB. "
"The engine allocates one buffer per thread, but only if the thread is "
"required to write a data log."
msgstr ""
"The size of the buffer used when writing a data log. The default is 256MB. "
"The engine allocates one buffer per thread, but only if the thread is "
"required to write a data log."

#: libraries/engines/pbxt.lib.php:73
msgid "Data file grow size"
msgstr "Data file grow size"

#: libraries/engines/pbxt.lib.php:74
msgid "The grow size of the handle data (.xtd) files."
msgstr "The grow size of the handle data (.xtd) files."

#: libraries/engines/pbxt.lib.php:78
msgid "Row file grow size"
msgstr "Row file grow size"

#: libraries/engines/pbxt.lib.php:79
msgid "The grow size of the row pointer (.xtr) files."
msgstr "The grow size of the row pointer (.xtr) files."

#: libraries/engines/pbxt.lib.php:83
msgid "Log file count"
msgstr "Log file count"

#: libraries/engines/pbxt.lib.php:84
msgid ""
"This is the number of transaction log files (pbxt/system/xlog*.xt) the "
"system will maintain. If the number of logs exceeds this value then old logs "
"will be deleted, otherwise they are renamed and given the next highest "
"number."
msgstr ""
"This is the number of transaction log files (pbxt/system/xlog*.xt) the "
"system will maintain. If the number of logs exceeds this value then old logs "
"will be deleted, otherwise they are renamed and given the next highest "
"number."

#: libraries/engines/pbxt.lib.php:133
#, php-format
msgid ""
"Documentation and further information about PBXT can be found on the %"
"sPrimeBase XT Home Page%s."
msgstr ""
"Documentation and further information about PBXT can be found on the %"
"sPrimeBase XT Home Page%s."

#: libraries/engines/pbxt.lib.php:135
msgid "Related Links"
msgstr "Related Links"

#: libraries/engines/pbxt.lib.php:137
msgid "The PrimeBase XT Blog by Paul McCullagh"
msgstr "The PrimeBase XT Blog by Paul McCullagh"

#: libraries/gis_visualization.lib.php:135
msgid "No data found for GIS visualization."
msgstr "No data found for GIS visualisation."

#: libraries/import.lib.php:170 libraries/insert_edit.lib.php:147
#: libraries/rte/rte_routines.lib.php:1325 sql.php:833 tbl_get_field.php:40
msgid "MySQL returned an empty result set (i.e. zero rows)."
msgstr "MySQL returned an empty result set (i.e. zero rows)."

#: libraries/import.lib.php:1171
msgid ""
"The following structures have either been created or altered. Here you can:"
msgstr ""
"The following structures have either been created or altered. Here you can:"

#: libraries/import.lib.php:1172
msgid "View a structure's contents by clicking on its name"
msgstr "View a structure's contents by clicking on its name"

#: libraries/import.lib.php:1173
msgid ""
"Change any of its settings by clicking the corresponding \"Options\" link"
msgstr ""
"Change any of its settings by clicking the corresponding \"Options\" link"

#: libraries/import.lib.php:1174
msgid "Edit structure by following the \"Structure\" link"
msgstr "Edit structure by following the \"Structure\" link"

#: libraries/import.lib.php:1178
#, php-format
msgid "Go to database: %s"
msgstr "Go to database: %s"

#: libraries/import.lib.php:1181 libraries/import.lib.php:1209
#, php-format
msgid "Edit settings for %s"
msgstr "Edit settings for %s"

#: libraries/import.lib.php:1204
#, php-format
msgid "Go to table: %s"
msgstr "Go to table: %s"

#: libraries/import.lib.php:1207
#, php-format
msgid "Structure of %s"
msgstr "Structure of %s"

#: libraries/import.lib.php:1215
#, php-format
msgid "Go to view: %s"
msgstr "Go to view: %s"

#: libraries/insert_edit.lib.php:235 libraries/insert_edit.lib.php:266
#: pmd_general.php:174
msgid "Hide"
msgstr "Hide"

#: libraries/insert_edit.lib.php:479 libraries/mysql_charsets.lib.php:219
#: libraries/mysql_charsets.lib.php:420
msgid "Binary"
msgstr "Binary"

#: libraries/insert_edit.lib.php:674
msgid "Because of its length,<br /> this column might not be editable"
msgstr "Because of its length,<br /> this column might not be editable"

#: libraries/insert_edit.lib.php:1102
msgid "Binary - do not edit"
msgstr "Binary - do not edit"

#: libraries/insert_edit.lib.php:1200 libraries/sql_query_form.lib.php:485
msgid "web server upload directory"
msgstr "web server upload directory"

#: libraries/insert_edit.lib.php:1427
#, php-format
msgid "Continue insertion with %s rows"
msgstr "Continue insertion with %s rows"

#: libraries/insert_edit.lib.php:1457
msgid "and then"
msgstr "and then"

#: libraries/insert_edit.lib.php:1490
msgid "Insert as new row"
msgstr "Insert as new row"

#: libraries/insert_edit.lib.php:1493
msgid "Insert as new row and ignore errors"
msgstr "Insert as new row and ignore errors"

#: libraries/insert_edit.lib.php:1496
msgid "Show insert query"
msgstr "Show insert query"

#: libraries/insert_edit.lib.php:1516
msgid "Go back to previous page"
msgstr "Go back to previous page"

#: libraries/insert_edit.lib.php:1519
msgid "Insert another new row"
msgstr "Insert another new row"

#: libraries/insert_edit.lib.php:1524
msgid "Go back to this page"
msgstr "Go back to this page"

#: libraries/insert_edit.lib.php:1546
msgid "Edit next row"
msgstr "Edit next row"

#: libraries/insert_edit.lib.php:1567
msgid ""
"Use TAB key to move from value to value, or CTRL+arrows to move anywhere"
msgstr ""
"Use TAB key to move from value to value, or CTRL+arrows to move anywhere"

#: libraries/insert_edit.lib.php:1937 sql.php:829
msgid "Showing SQL query"
msgstr "Showing SQL query"

#: libraries/insert_edit.lib.php:1962 sql.php:809
#, php-format
msgid "Inserted row id: %1$d"
msgstr "Inserted row id: %1$d"

#: libraries/kanji-encoding.lib.php:147
msgctxt "None encoding conversion"
msgid "None"
msgstr "None"

#. l10n: This is currently used only in Japanese locales
#: libraries/kanji-encoding.lib.php:153
msgid "Convert to Kana"
msgstr "Convert to Kana"

#: libraries/mult_submits.inc.php:279
msgid "From"
msgstr "From"

#: libraries/mult_submits.inc.php:282
msgid "To"
msgstr "To"

#: libraries/mult_submits.inc.php:287 libraries/mult_submits.inc.php:300
#: libraries/sql_query_form.lib.php:423
msgid "Submit"
msgstr "Submit"

#: libraries/mult_submits.inc.php:292
msgid "Add table prefix"
msgstr "Add table prefix"

#: libraries/mult_submits.inc.php:295
msgid "Add prefix"
msgstr "Add prefix"

#: libraries/mult_submits.inc.php:309
msgid "Do you really want to execute the following query?"
msgstr "Do you really want to execute the following query?"

#: libraries/mult_submits.inc.php:533 tbl_replace.php:243
msgid "No change"
msgstr "No change"

#: libraries/mysql_charsets.lib.php:115
msgid "Charset"
msgstr "Charset"

#: libraries/mysql_charsets.lib.php:231
msgid "Bulgarian"
msgstr "Bulgarian"

#: libraries/mysql_charsets.lib.php:235 libraries/mysql_charsets.lib.php:360
msgid "Simplified Chinese"
msgstr "Simplified Chinese"

#: libraries/mysql_charsets.lib.php:237 libraries/mysql_charsets.lib.php:380
msgid "Traditional Chinese"
msgstr "Traditional Chinese"

#: libraries/mysql_charsets.lib.php:241 libraries/mysql_charsets.lib.php:427
msgid "case-insensitive"
msgstr "case-insensitive"

#: libraries/mysql_charsets.lib.php:244 libraries/mysql_charsets.lib.php:429
msgid "case-sensitive"
msgstr "case-sensitive"

#: libraries/mysql_charsets.lib.php:247
msgid "Croatian"
msgstr "Croatian"

#: libraries/mysql_charsets.lib.php:250
msgid "Czech"
msgstr "Czech"

#: libraries/mysql_charsets.lib.php:253
msgid "Danish"
msgstr "Danish"

#: libraries/mysql_charsets.lib.php:256
msgid "English"
msgstr "English"

#: libraries/mysql_charsets.lib.php:259
msgid "Esperanto"
msgstr "Esperanto"

#: libraries/mysql_charsets.lib.php:262
msgid "Estonian"
msgstr "Estonian"

#: libraries/mysql_charsets.lib.php:265 libraries/mysql_charsets.lib.php:268
msgid "German"
msgstr "German"

#: libraries/mysql_charsets.lib.php:265
msgid "dictionary"
msgstr "dictionary"

#: libraries/mysql_charsets.lib.php:268
msgid "phone book"
msgstr "phone book"

#: libraries/mysql_charsets.lib.php:271
msgid "Hungarian"
msgstr "Hungarian"

#: libraries/mysql_charsets.lib.php:274
msgid "Icelandic"
msgstr "Icelandic"

#: libraries/mysql_charsets.lib.php:277 libraries/mysql_charsets.lib.php:367
msgid "Japanese"
msgstr "Japanese"

#: libraries/mysql_charsets.lib.php:280
msgid "Latvian"
msgstr "Latvian"

#: libraries/mysql_charsets.lib.php:283
msgid "Lithuanian"
msgstr "Lithuanian"

#: libraries/mysql_charsets.lib.php:286 libraries/mysql_charsets.lib.php:389
msgid "Korean"
msgstr "Korean"

#: libraries/mysql_charsets.lib.php:289
msgid "Persian"
msgstr "Persian"

#: libraries/mysql_charsets.lib.php:292
msgid "Polish"
msgstr "Polish"

#: libraries/mysql_charsets.lib.php:295 libraries/mysql_charsets.lib.php:343
msgid "West European"
msgstr "West European"

#: libraries/mysql_charsets.lib.php:298
msgid "Romanian"
msgstr "Romanian"

#: libraries/mysql_charsets.lib.php:301
msgid "Slovak"
msgstr "Slovak"

#: libraries/mysql_charsets.lib.php:304
msgid "Slovenian"
msgstr "Slovenian"

#: libraries/mysql_charsets.lib.php:307
msgid "Spanish"
msgstr "Spanish"

#: libraries/mysql_charsets.lib.php:310
msgid "Traditional Spanish"
msgstr "Traditional Spanish"

#: libraries/mysql_charsets.lib.php:313 libraries/mysql_charsets.lib.php:410
msgid "Swedish"
msgstr "Swedish"

#: libraries/mysql_charsets.lib.php:316 libraries/mysql_charsets.lib.php:413
msgid "Thai"
msgstr "Thai"

#: libraries/mysql_charsets.lib.php:319 libraries/mysql_charsets.lib.php:407
msgid "Turkish"
msgstr "Turkish"

#: libraries/mysql_charsets.lib.php:322 libraries/mysql_charsets.lib.php:404
msgid "Ukrainian"
msgstr "Ukrainian"

#: libraries/mysql_charsets.lib.php:325 libraries/mysql_charsets.lib.php:334
msgid "Unicode"
msgstr "Unicode"

#: libraries/mysql_charsets.lib.php:325 libraries/mysql_charsets.lib.php:334
#: libraries/mysql_charsets.lib.php:343 libraries/mysql_charsets.lib.php:350
#: libraries/mysql_charsets.lib.php:372 libraries/mysql_charsets.lib.php:383
msgid "multilingual"
msgstr "multilingual"

#: libraries/mysql_charsets.lib.php:350
msgid "Central European"
msgstr "Central European"

#: libraries/mysql_charsets.lib.php:355
msgid "Russian"
msgstr "Russian"

#: libraries/mysql_charsets.lib.php:372
msgid "Baltic"
msgstr "Baltic"

#: libraries/mysql_charsets.lib.php:377
msgid "Armenian"
msgstr "Armenian"

#: libraries/mysql_charsets.lib.php:383
msgid "Cyrillic"
msgstr "Cyrillic"

#: libraries/mysql_charsets.lib.php:386
msgid "Arabic"
msgstr "Arabic"

#: libraries/mysql_charsets.lib.php:392
msgid "Hebrew"
msgstr "Hebrew"

#: libraries/mysql_charsets.lib.php:395
msgid "Georgian"
msgstr "Georgian"

#: libraries/mysql_charsets.lib.php:398
msgid "Greek"
msgstr "Greek"

#: libraries/mysql_charsets.lib.php:401
msgid "Czech-Slovak"
msgstr "Czech-Slovak"

#: libraries/navigation_header.inc.php:59
#: libraries/navigation_header.inc.php:60
msgid "Home"
msgstr "Home"

#: libraries/navigation_header.inc.php:68
#: libraries/navigation_header.inc.php:69
msgid "Log out"
msgstr "Log out"

#: libraries/navigation_header.inc.php:82
#: libraries/navigation_header.inc.php:84
msgid "phpMyAdmin documentation"
msgstr "phpMyAdmin documentation"

#: libraries/navigation_header.inc.php:94
#: libraries/navigation_header.inc.php:95
msgid "Reload navigation frame"
msgstr "Reload navigation frame"

#: libraries/plugin_interface.lib.php:350
msgid "This format has no options"
msgstr "This format has no options"

#: libraries/plugins/auth/AuthenticationConfig.class.php:73
msgid "Cannot connect: invalid settings."
msgstr "Cannot connect: invalid settings."

#: libraries/plugins/auth/AuthenticationConfig.class.php:85
#: libraries/plugins/auth/AuthenticationCookie.class.php:140
#: libraries/plugins/auth/AuthenticationHttp.class.php:71
#, php-format
msgid "Welcome to %s"
msgstr "Welcome to %s"

#: libraries/plugins/auth/AuthenticationConfig.class.php:101
#, php-format
msgid ""
"You probably did not create a configuration file. You might want to use the %"
"1$ssetup script%2$s to create one."
msgstr ""
"You probably did not create a configuration file. You might want to use the %"
"1$ssetup script%2$s to create one."

#: libraries/plugins/auth/AuthenticationConfig.class.php:121
msgid ""
"phpMyAdmin tried to connect to the MySQL server, and the server rejected the "
"connection. You should check the host, username and password in your "
"configuration and make sure that they correspond to the information given by "
"the administrator of the MySQL server."
msgstr ""
"phpMyAdmin tried to connect to the MySQL server, and the server rejected the "
"connection. You should check the host, username and password in your "
"configuration and make sure that they correspond to the information given by "
"the administrator of the MySQL server."

#: libraries/plugins/auth/AuthenticationCookie.class.php:42
msgid "Failed to use Blowfish from mcrypt!"
msgstr "Failed to use Blowfish from mcrypt!"

#: libraries/plugins/auth/AuthenticationCookie.class.php:81
msgid "Your session has expired. Please login again."
msgstr "Your session has expired. Please login again."

#: libraries/plugins/auth/AuthenticationCookie.class.php:170
msgid "Log in"
msgstr "Log in"

#: libraries/plugins/auth/AuthenticationCookie.class.php:178
#: libraries/plugins/auth/AuthenticationCookie.class.php:188
msgid "You can enter hostname/IP address and port separated by space."
msgstr "You can enter hostname/IP address and port separated by space."

#: libraries/plugins/auth/AuthenticationCookie.class.php:181
msgid "Server:"
msgstr "Server:"

#: libraries/plugins/auth/AuthenticationCookie.class.php:193
msgid "Username:"
msgstr "Username:"

#: libraries/plugins/auth/AuthenticationCookie.class.php:199
msgid "Password:"
msgstr "Password:"

#: libraries/plugins/auth/AuthenticationCookie.class.php:205
msgid "Server Choice"
msgstr "Server Choice"

#: libraries/plugins/auth/AuthenticationCookie.class.php:571
#: libraries/plugins/auth/AuthenticationSignon.class.php:249
msgid ""
"Login without a password is forbidden by configuration (see AllowNoPassword)"
msgstr ""
"Log-in without a password is forbidden by configuration (see AllowNoPassword)"

#: libraries/plugins/auth/AuthenticationCookie.class.php:578
#: libraries/plugins/auth/AuthenticationSignon.class.php:256
#, php-format
msgid "No activity within %s seconds; please log in again"
msgstr "No activity within %s seconds; please log in again"

#: libraries/plugins/auth/AuthenticationCookie.class.php:591
#: libraries/plugins/auth/AuthenticationCookie.class.php:593
#: libraries/plugins/auth/AuthenticationSignon.class.php:265
msgid "Cannot log in to the MySQL server"
msgstr "Cannot log in to the MySQL server"

#: libraries/plugins/auth/AuthenticationHttp.class.php:76
msgid "Wrong username/password. Access denied."
msgstr "Wrong username/password. Access denied."

#: libraries/plugins/auth/AuthenticationSignon.class.php:102
msgid "Can not find signon authentication script:"
msgstr "Can not find signon authentication script:"

#: libraries/plugins/auth/swekey/swekey.auth.lib.php:132
#, php-format
msgid "File %s does not contain any key id"
msgstr "File %s does not contain any key id"

#: libraries/plugins/auth/swekey/swekey.auth.lib.php:174
#: libraries/plugins/auth/swekey/swekey.auth.lib.php:194
msgid "Hardware authentication failed"
msgstr "Hardware authentication failed"

#: libraries/plugins/auth/swekey/swekey.auth.lib.php:181
msgid "No valid authentication key plugged"
msgstr "No valid authentication key plugged"

#: libraries/plugins/auth/swekey/swekey.auth.lib.php:214
msgid "Authenticating..."
msgstr "Authenticating..."

#: libraries/plugins/export/ExportCsv.class.php:102
#: libraries/plugins/import/ImportCsv.class.php:78
msgid "Columns separated with:"
msgstr "Columns separated with:"

#: libraries/plugins/export/ExportCsv.class.php:107
#: libraries/plugins/import/ImportCsv.class.php:85
msgid "Columns enclosed with:"
msgstr "Columns enclosed with:"

#: libraries/plugins/export/ExportCsv.class.php:112
#: libraries/plugins/import/ImportCsv.class.php:92
msgid "Columns escaped with:"
msgstr "Columns escaped with:"

#: libraries/plugins/export/ExportCsv.class.php:117
#: libraries/plugins/import/ImportCsv.class.php:99
msgid "Lines terminated with:"
msgstr "Lines terminated with:"

#: libraries/plugins/export/ExportCsv.class.php:122
#: libraries/plugins/export/ExportExcel.class.php:46
#: libraries/plugins/export/ExportHtmlword.class.php:77
#: libraries/plugins/export/ExportLatex.class.php:187
#: libraries/plugins/export/ExportOds.class.php:58
#: libraries/plugins/export/ExportOdt.class.php:124
msgid "Replace NULL with:"
msgstr "Replace NULL with:"

#: libraries/plugins/export/ExportCsv.class.php:128
#: libraries/plugins/export/ExportExcel.class.php:52
msgid "Remove carriage return/line feed characters within columns"
msgstr "Remove carriage return/line feed characters within columns"

#: libraries/plugins/export/ExportExcel.class.php:67
msgid "Excel edition:"
msgstr "Excel edition:"

#: libraries/plugins/export/ExportHtmlword.class.php:71
#: libraries/plugins/export/ExportLatex.class.php:158
#: libraries/plugins/export/ExportOdt.class.php:113
#: libraries/plugins/export/ExportSql.class.php:375
#: libraries/plugins/export/ExportTexytext.class.php:68
#: libraries/plugins/export/ExportXml.class.php:132
msgid "Data dump options"
msgstr "Data dump options"

#: libraries/plugins/export/ExportHtmlword.class.php:195
#: libraries/plugins/export/ExportOdt.class.php:248
#: libraries/plugins/export/ExportSql.class.php:1657
#: libraries/plugins/export/ExportTexytext.class.php:174
msgid "Dumping data for table"
msgstr "Dumping data for table"

#: libraries/plugins/export/ExportHtmlword.class.php:478
#: libraries/plugins/export/ExportOdt.class.php:556
#: libraries/plugins/export/ExportTexytext.class.php:426
#: libraries/rte/rte_list.lib.php:69 libraries/rte/rte_triggers.lib.php:348
msgid "Event"
msgstr "Event"

#: libraries/plugins/export/ExportHtmlword.class.php:479
#: libraries/plugins/export/ExportOdt.class.php:559
#: libraries/plugins/export/ExportTexytext.class.php:427
#: libraries/rte/rte_events.lib.php:473 libraries/rte/rte_routines.lib.php:983
#: libraries/rte/rte_triggers.lib.php:362
msgid "Definition"
msgstr "Definition"

#: libraries/plugins/export/ExportHtmlword.class.php:544
#: libraries/plugins/export/ExportOdt.class.php:632
#: libraries/plugins/export/ExportSql.class.php:1429
#: libraries/plugins/export/ExportTexytext.class.php:486
msgid "Table structure for table"
msgstr "Table structure for table"

#: libraries/plugins/export/ExportHtmlword.class.php:563
#: libraries/plugins/export/ExportOdt.class.php:656
#: libraries/plugins/export/ExportSql.class.php:1457
#: libraries/plugins/export/ExportTexytext.class.php:501
msgid "Structure for view"
msgstr "Structure for view"

#: libraries/plugins/export/ExportHtmlword.class.php:572
#: libraries/plugins/export/ExportOdt.class.php:668
#: libraries/plugins/export/ExportSql.class.php:1474
#: libraries/plugins/export/ExportTexytext.class.php:508
msgid "Stand-in structure for view"
msgstr "Stand-in structure for view"

#: libraries/plugins/export/ExportLatex.class.php:42
msgid "Content of table @TABLE@"
msgstr "Content of table @TABLE@"

#: libraries/plugins/export/ExportLatex.class.php:43
msgid "(continued)"
msgstr "(continued)"

#: libraries/plugins/export/ExportLatex.class.php:44
msgid "Structure of table @TABLE@"
msgstr "Structure of table @TABLE@"

#: libraries/plugins/export/ExportLatex.class.php:109
#: libraries/plugins/export/ExportOdt.class.php:82
#: libraries/plugins/export/ExportSql.class.php:277
msgid "Object creation options"
msgstr "Object creation options"

#: libraries/plugins/export/ExportLatex.class.php:121
#: libraries/plugins/export/ExportLatex.class.php:175
msgid "Table caption (continued)"
msgstr "Table caption (continued)"

#: libraries/plugins/export/ExportLatex.class.php:134
#: libraries/plugins/export/ExportOdt.class.php:89
#: libraries/plugins/export/ExportSql.class.php:174
msgid "Display foreign key relationships"
msgstr "Display foreign key relationships"

#: libraries/plugins/export/ExportLatex.class.php:140
#: libraries/plugins/export/ExportOdt.class.php:95
msgid "Display comments"
msgstr "Display comments"

#: libraries/plugins/export/ExportLatex.class.php:146
#: libraries/plugins/export/ExportOdt.class.php:101
#: libraries/plugins/export/ExportSql.class.php:181
msgid "Display MIME types"
msgstr "Display MIME types"

#: libraries/plugins/export/ExportLatex.class.php:223
#: libraries/plugins/export/ExportSql.class.php:692
#: libraries/plugins/export/ExportXml.class.php:193
#: libraries/replication_gui.lib.php:66 libraries/replication_gui.lib.php:189
#: libraries/replication_gui.lib.php:285 libraries/replication_gui.lib.php:288
#: libraries/replication_gui.lib.php:345 server_privileges.php:927
#: server_privileges.php:930 server_privileges.php:986
#: server_privileges.php:1875 server_privileges.php:2440
#: server_status.php:1289 sql.php:965
msgid "Host"
msgstr "Host"

#: libraries/plugins/export/ExportLatex.class.php:228
#: libraries/plugins/export/ExportSql.class.php:699
#: libraries/plugins/export/ExportXml.class.php:198 sql.php:967
msgid "Generation Time"
msgstr "Generation Time"

#: libraries/plugins/export/ExportLatex.class.php:230
#: libraries/plugins/export/ExportSql.class.php:703
#: libraries/plugins/export/ExportXml.class.php:200
msgid "Server version"
msgstr "Server version"

#: libraries/plugins/export/ExportLatex.class.php:231
#: libraries/plugins/export/ExportSql.class.php:705
#: libraries/plugins/export/ExportXml.class.php:201
msgid "PHP Version"
msgstr "PHP Version"

#: libraries/plugins/export/ExportMediawiki.class.php:39
#: libraries/plugins/import/ImportMediawiki.class.php:52
msgid "MediaWiki Table"
msgstr "MediaWiki Table"

#: libraries/plugins/export/ExportMediawiki.class.php:77
msgid "Export table names"
msgstr "Export table names"

#: libraries/plugins/export/ExportMediawiki.class.php:84
msgid "Export table headers"
msgstr "Export table headers"

#: libraries/plugins/export/ExportPdf.class.php:69
msgid "PDF"
msgstr "PDF"

#: libraries/plugins/export/ExportPdf.class.php:86
msgid "(Generates a report containing the data of a single table)"
msgstr "(Generates a report containing the data of a single table)"

#: libraries/plugins/export/ExportPdf.class.php:92
msgid "Report title:"
msgstr "Report title:"

#: libraries/plugins/export/ExportPhparray.class.php:39
msgid "PHP array"
msgstr "PHP array"

#: libraries/plugins/export/ExportSql.class.php:152
msgid ""
"Display comments <i>(includes info such as export timestamp, PHP version, "
"and server version)</i>"
msgstr ""
"Display comments <i>(includes info such as export timestamp, PHP version, "
"and server version)</i>"

#: libraries/plugins/export/ExportSql.class.php:160
msgid "Additional custom header comment (\\n splits lines):"
msgstr "Additional custom header comment (\\n splits lines):"

#: libraries/plugins/export/ExportSql.class.php:166
msgid ""
"Include a timestamp of when databases were created, last updated, and last "
"checked"
msgstr ""
"Include a timestamp of when databases were created, last updated, and last "
"checked"

#: libraries/plugins/export/ExportSql.class.php:224
msgid ""
"Database system or older MySQL server to maximize output compatibility with:"
msgstr ""
"Database system or older MySQL server to maximise output compatibility with:"

#: libraries/plugins/export/ExportSql.class.php:242
#: libraries/plugins/export/ExportSql.class.php:310
#: libraries/plugins/export/ExportSql.class.php:318
#, php-format
msgid "Add %s statement"
msgstr "Add %s statement"

#: libraries/plugins/export/ExportSql.class.php:287
msgid "Add statements:"
msgstr "Add statements:"

#: libraries/plugins/export/ExportSql.class.php:359
msgid ""
"Enclose table and column names with backquotes <i>(Protects column and table "
"names formed with special characters or keywords)</i>"
msgstr ""
"Enclose table and column names with back-quotes <i>(Protects column and "
"table names formed with special characters or keywords)</i>"

#: libraries/plugins/export/ExportSql.class.php:381
#: libraries/plugins/export/ExportSql.class.php:1610
msgid "Truncate table before insert"
msgstr "Truncate table before insert"

#: libraries/plugins/export/ExportSql.class.php:388
msgid "Instead of <code>INSERT</code> statements, use:"
msgstr "Instead of <code>INSERT</code> statements, use:"

#: libraries/plugins/export/ExportSql.class.php:396
msgid "<code>INSERT DELAYED</code> statements"
msgstr "<code>INSERT DELAYED</code> statements"

#: libraries/plugins/export/ExportSql.class.php:406
msgid "<code>INSERT IGNORE</code> statements"
msgstr "<code>INSERT IGNORE</code> statements"

#: libraries/plugins/export/ExportSql.class.php:421
msgid "Function to use when dumping data:"
msgstr "Function to use when dumping data:"

#: libraries/plugins/export/ExportSql.class.php:434
msgid "Syntax to use when inserting data:"
msgstr "Syntax to use when inserting data:"

#: libraries/plugins/export/ExportSql.class.php:442
msgid ""
"include column names in every <code>INSERT</code> statement <br /> &nbsp; "
"&nbsp; &nbsp; Example: <code>INSERT INTO tbl_name (col_A,col_B,col_C) VALUES "
"(1,2,3)</code>"
msgstr ""
"include column names in every <code>INSERT</code> statement <br /> &nbsp; "
"&nbsp; &nbsp; Example: <code>INSERT INTO tbl_name (col_A,col_B,col_C) VALUES "
"(1,2,3)</code>"

#: libraries/plugins/export/ExportSql.class.php:447
msgid ""
"insert multiple rows in every <code>INSERT</code> statement<br /> &nbsp; "
"&nbsp; &nbsp; Example: <code>INSERT INTO tbl_name VALUES (1,2,3), (4,5,6), "
"(7,8,9)</code>"
msgstr ""
"insert multiple rows in every <code>INSERT</code> statement<br /> &nbsp; "
"&nbsp; &nbsp; Example: <code>INSERT INTO tbl_name VALUES (1,2,3), (4,5,6), "
"(7,8,9)</code>"

#: libraries/plugins/export/ExportSql.class.php:452
msgid ""
"both of the above<br /> &nbsp; &nbsp; &nbsp; Example: <code>INSERT INTO "
"tbl_name (col_A,col_B) VALUES (1,2,3), (4,5,6), (7,8,9)</code>"
msgstr ""
"both of the above<br /> &nbsp; &nbsp; &nbsp; Example: <code>INSERT INTO "
"tbl_name (col_A,col_B) VALUES (1,2,3), (4,5,6), (7,8,9)</code>"

#: libraries/plugins/export/ExportSql.class.php:457
msgid ""
"neither of the above<br /> &nbsp; &nbsp; &nbsp; Example: <code>INSERT INTO "
"tbl_name VALUES (1,2,3)</code>"
msgstr ""
"neither of the above<br /> &nbsp; &nbsp; &nbsp; Example: <code>INSERT INTO "
"tbl_name VALUES (1,2,3)</code>"

#: libraries/plugins/export/ExportSql.class.php:478
msgid ""
"Dump binary columns in hexadecimal notation <i>(for example, \"abc\" becomes "
"0x616263)</i>"
msgstr ""
"Dump binary columns in hexadecimal notation <i>(for example, \"abc\" becomes "
"0x616263)</i>"

#: libraries/plugins/export/ExportSql.class.php:490
msgid ""
"Dump TIMESTAMP columns in UTC <i>(enables TIMESTAMP columns to be dumped and "
"reloaded between servers in different time zones)</i>"
msgstr ""
"Dump TIMESTAMP columns in UTC <i>(enables TIMESTAMP columns to be dumped and "
"reloaded between servers in different time zones)</i>"

#: libraries/plugins/export/ExportSql.class.php:544
#: libraries/plugins/export/ExportXml.class.php:104
msgid "Procedures"
msgstr "Procedures"

#: libraries/plugins/export/ExportSql.class.php:561
#: libraries/plugins/export/ExportXml.class.php:99
msgid "Functions"
msgstr "Functions"

#: libraries/plugins/export/ExportSql.class.php:1184
msgid "Constraints for dumped tables"
msgstr "Constraints for dumped tables"

#: libraries/plugins/export/ExportSql.class.php:1195
msgid "Constraints for table"
msgstr "Constraints for table"

#: libraries/plugins/export/ExportSql.class.php:1337
msgid "MIME TYPES FOR TABLE"
msgstr "MIME TYPES FOR TABLE"

#: libraries/plugins/export/ExportSql.class.php:1359
msgid "RELATIONS FOR TABLE"
msgstr "RELATIONS FOR TABLE"

#: libraries/plugins/export/ExportSql.class.php:1537
msgid "Error reading data:"
msgstr "Error reading data:"

#: libraries/plugins/export/ExportXml.class.php:68
#: libraries/plugins/import/ImportXml.class.php:49
msgid "XML"
msgstr "XML"

#: libraries/plugins/export/ExportXml.class.php:93
msgid "Object creation options (all are recommended)"
msgstr "Object creation options (all are recommended)"

#: libraries/plugins/export/ExportXml.class.php:121
msgid "Views"
msgstr "Views"

#: libraries/plugins/export/ExportXml.class.php:137
msgid "Export contents"
msgstr "Export contents"

#: libraries/plugins/import/ImportCsv.class.php:109
#: libraries/plugins/import/ImportOds.class.php:63
msgid ""
"The first line of the file contains the table column names <i>(if this is "
"unchecked, the first line will become part of the data)</i>"
msgstr ""
"The first line of the file contains the table column names <i>(if this is "
"unchecked, the first line will become part of the data)</i>"

#: libraries/plugins/import/ImportCsv.class.php:117
msgid ""
"If the data in each row of the file is not in the same order as in the "
"database, list the corresponding column names here. Column names must be "
"separated by commas and not enclosed in quotations."
msgstr ""
"If the data in each row of the file is not in the same order as in the "
"database, list the corresponding column names here. Column names must be "
"separated by commas and not enclosed in quotations."

#: libraries/plugins/import/ImportCsv.class.php:126
msgid "Column names: "
msgstr "Column names: "

#: libraries/plugins/import/ImportCsv.class.php:171
#: libraries/plugins/import/ImportCsv.class.php:186
#: libraries/plugins/import/ImportCsv.class.php:193
#: libraries/plugins/import/ImportCsv.class.php:200
#, php-format
msgid "Invalid parameter for CSV import: %s"
msgstr "Invalid parameter for CSV import: %s"

#: libraries/plugins/import/ImportCsv.class.php:251
#, php-format
msgid ""
"Invalid column (%s) specified! Ensure that columns names are spelled "
"correctly, separated by commas, and not enclosed in quotes."
msgstr ""
"Invalid column (%s) specified! Ensure that columns names are spelled "
"correctly, separated by commas, and not enclosed in quotes."

#: libraries/plugins/import/ImportCsv.class.php:319
#: libraries/plugins/import/ImportCsv.class.php:594
#, php-format
msgid "Invalid format of CSV input on line %d."
msgstr "Invalid format of CSV input on line %d."

#: libraries/plugins/import/ImportCsv.class.php:475
#, php-format
msgid "Invalid column count in CSV input on line %d."
msgstr "Invalid column count in CSV input on line %d."

#: libraries/plugins/import/ImportDocsql.class.php:62
msgid "DocSQL"
msgstr "DocSQL"

#: libraries/plugins/import/ImportDocsql.class.php:76
#: libraries/tbl_properties.inc.php:715 server_synchronize.php:527
#: server_synchronize.php:1047
msgid "Table name"
msgstr "Table name"

#: libraries/plugins/import/ImportLdi.class.php:113
#: libraries/schema/User_Schema.class.php:386 view_create.php:152
msgid "Column names"
msgstr "Column names"

#: libraries/plugins/import/ImportLdi.class.php:158
msgid "This plugin does not support compressed imports!"
msgstr "This plug-in does not support compressed imports!"

#: libraries/plugins/import/ImportMediawiki.class.php:298
#, php-format
msgid "Invalid format of mediawiki input on line: <br />%s."
msgstr "Invalid format of mediawiki input on line: <br />%s."

#: libraries/plugins/import/ImportOds.class.php:73
msgid "Import percentages as proper decimals <i>(ex. 12.00% to .12)</i>"
msgstr "Import percentages as proper decimals <i>(ex. 12.00% to .12)</i>"

#: libraries/plugins/import/ImportOds.class.php:78
msgid "Import currencies <i>(ex. $5.00 to 5.00)</i>"
msgstr "Import currencies <i>(ex. $5.00 to 5.00)</i>"

#: libraries/plugins/import/ImportOds.class.php:151
#: libraries/plugins/import/ImportXml.class.php:126
#: libraries/plugins/import/ImportXml.class.php:188
msgid ""
"The XML file specified was either malformed or incomplete. Please correct "
"the issue and try again."
msgstr ""
"The XML file specified was either malformed or incomplete. Please correct "
"the issue and try again."

#: libraries/plugins/import/ImportShp.class.php:49
msgid "ESRI Shape File"
msgstr "ESRI Shape File"

#: libraries/plugins/import/ImportShp.class.php:149
#, php-format
msgid "There was an error importing the ESRI shape file: \"%s\"."
msgstr "There was an error importing the ESRI shape file: \"%s\"."

#: libraries/plugins/import/ImportShp.class.php:202
msgid ""
"You tried to import an invalid file or the imported file contains invalid "
"data"
msgstr ""
"You tried to import an invalid file or the imported file contains invalid "
"data"

#: libraries/plugins/import/ImportShp.class.php:208
#, php-format
msgid "MySQL Spatial Extension does not support ESRI type \"%s\"."
msgstr "MySQL Spatial Extension does not support ESRI type \"%s\"."

#: libraries/plugins/import/ImportShp.class.php:256
msgid "The imported file does not contain any data"
msgstr "The imported file does not contain any data"

#: libraries/plugins/import/ImportSql.class.php:57
msgid "SQL compatibility mode:"
msgstr "SQL compatibility mode:"

#: libraries/plugins/import/ImportSql.class.php:68
msgid "Do not use <code>AUTO_INCREMENT</code> for zero values"
msgstr "Do not use <code>AUTO_INCREMENT</code> for zero values"

#: libraries/plugins/import/PMA_ShapeRecord.class.php:58
#, php-format
msgid "Geometry type '%s' is not supported by MySQL."
msgstr "Geometry type '%s' is not supported by MySQL."

#: libraries/plugins/transformations/abstract/AppendTransformationsPlugin.class.php:31
msgid ""
"Appends text to a string. The only option is the text to be appended "
"(enclosed in single quotes, default empty string)."
msgstr ""
"Appends text to a string. The only option is the text to be appended "
"(enclosed in single quotes, default empty string)."

#: libraries/plugins/transformations/abstract/DateFormatTransformationsPlugin.class.php:31
msgid ""
"Displays a TIME, TIMESTAMP, DATETIME or numeric unix timestamp column as "
"formatted date. The first option is the offset (in hours) which will be "
"added to the timestamp (Default: 0). Use second option to specify a "
"different date/time format string. Third option determines whether you want "
"to see local date or UTC one (use \"local\" or \"utc\" strings) for that. "
"According to that, date format has different value - for \"local\" see the "
"documentation for PHP's strftime() function and for \"utc\" it is done using "
"gmdate() function."
msgstr ""
"Displays a TIME, TIMESTAMP, DATETIME or numeric unix timestamp column as "
"formatted date. The first option is the offset (in hours) which will be "
"added to the timestamp (Default: 0). Use second option to specify a "
"different date/time format string. Third option determines whether you want "
"to see local date or UTC one (use \"local\" or \"utc\" strings) for that. "
"According to that, date format has different value - for \"local\" see the "
"documentation for PHP's strftime() function and for \"utc\" it is done using "
"gmdate() function."

#: libraries/plugins/transformations/abstract/DownloadTransformationsPlugin.class.php:31
msgid ""
"Displays a link to download the binary data of the column. You can use the "
"first option to specify the filename, or use the second option as the name "
"of a column which contains the filename. If you use the second option, you "
"need to set the first option to the empty string."
msgstr ""
"Displays a link to download the binary data of the column. You can use the "
"first option to specify the filename, or use the second option as the name "
"of a column which contains the filename. If you use the second option, you "
"need to set the first option to the empty string."

#: libraries/plugins/transformations/abstract/ExternalTransformationsPlugin.class.php:31
#| msgid ""
#| "LINUX ONLY: Launches an external application and feeds it the column data "
#| "via standard input. Returns the standard output of the application. The "
#| "default is Tidy, to pretty-print HTML code. For security reasons, you "
#| "have to manually edit the file libraries/transformations/"
#| "text_plain__external.inc.php and list the tools you want to make "
#| "available. The first option is then the number of the program you want to "
#| "use and the second option is the parameters for the program. The third "
#| "option, if set to 1, will convert the output using htmlspecialchars() "
#| "(Default 1). The fourth option, if set to 1, will prevent wrapping and "
#| "ensure that the output appears all on one line (Default 1)."
msgid ""
"LINUX ONLY: Launches an external application and feeds it the column data "
"via standard input. Returns the standard output of the application. The "
"default is Tidy, to pretty-print HTML code. For security reasons, you have "
"to manually edit the file libraries/plugins/transformations/"
"Text_Plain_External.class.php and list the tools you want to make available. "
"The first option is then the number of the program you want to use and the "
"second option is the parameters for the program. The third option, if set to "
"1, will convert the output using htmlspecialchars() (Default 1). The fourth "
"option, if set to 1, will prevent wrapping and ensure that the output "
"appears all on one line (Default 1)."
msgstr ""
"LINUX ONLY: Launches an external application and feeds it the column data "
"via standard input. Returns the standard output of the application. The "
"default is Tidy, to pretty-print HTML code. For security reasons, you have "
"to manually edit the file "
"libraries/plugins/transformations/Text_Plain_External.class.php and list the "
"tools you want to make available. The first option is then the number of "
"the program you want to use and the second option is the parameters for the "
"program. The third option, if set to 1, will convert the output using "
"htmlspecialchars() (Default 1). The fourth option, if set to 1, will prevent "
"wrapping and ensure that the output appears all on one line (Default 1)."

#: libraries/plugins/transformations/abstract/FormattedTransformationsPlugin.class.php:31
msgid ""
"Displays the contents of the column as-is, without running it through "
"htmlspecialchars(). That is, the column is assumed to contain valid HTML."
msgstr ""
"Displays the contents of the column as-is, without running it through "
"htmlspecialchars(). That is, the column is assumed to contain valid HTML."

#: libraries/plugins/transformations/abstract/HexTransformationsPlugin.class.php:31
msgid ""
"Displays hexadecimal representation of data. Optional first parameter "
"specifies how often space will be added (defaults to 2 nibbles)."
msgstr ""
"Displays hexadecimal representation of data. Optional first parameter "
"specifies how often space will be added (defaults to 2 nibbles)."

#: libraries/plugins/transformations/abstract/ImageLinkTransformationsPlugin.class.php:31
msgid "Displays a link to download this image."
msgstr "Displays a link to download this image."

#: libraries/plugins/transformations/abstract/InlineTransformationsPlugin.class.php:31
msgid ""
"Displays a clickable thumbnail. The options are the maximum width and height "
"in pixels. The original aspect ratio is preserved."
msgstr ""
"Displays a clickable thumbnail. The options are the maximum width and height "
"in pixels. The original aspect ratio is preserved."

#: libraries/plugins/transformations/abstract/LongToIPv4TransformationsPlugin.class.php:31
msgid ""
"Converts an (IPv4) Internet network address into a string in Internet "
"standard dotted format."
msgstr ""
"Converts an (IPv4) Internet network address into a string in Internet "
"standard dotted format."

#: libraries/plugins/transformations/abstract/SQLTransformationsPlugin.class.php:31
msgid "Formats text as SQL query with syntax highlighting."
msgstr "Formats text as SQL query with syntax highlighting."

#: libraries/plugins/transformations/abstract/SubstringTransformationsPlugin.class.php:31
msgid ""
"Displays a part of a string. The first option is the number of characters to "
"skip from the beginning of the string (Default 0). The second option is the "
"number of characters to return (Default: until end of string). The third "
"option is the string to append and/or prepend when truncation occurs "
"(Default: \"...\")."
msgstr ""
"Displays a part of a string. The first option is the number of characters to "
"skip from the beginning of the string (Default 0). The second option is the "
"number of characters to return (Default: until end of string). The third "
"option is the string to append and/or prepend when truncation occurs "
"(Default: \"...\")."

#: libraries/plugins/transformations/abstract/TextImageLinkTransformationsPlugin.class.php:31
msgid ""
"Displays an image and a link; the column contains the filename. The first "
"option is a URL prefix like \"http://www.example.com/\". The second and "
"third options are the width and the height in pixels."
msgstr ""
"Displays an image and a link; the column contains the filename. The first "
"option is a URL prefix like \"http://www.example.com/\". The second and "
"third options are the width and the height in pixels."

#: libraries/plugins/transformations/abstract/TextLinkTransformationsPlugin.class.php:31
msgid ""
"Displays a link; the column contains the filename. The first option is a URL "
"prefix like \"http://www.example.com/\". The second option is a title for "
"the link."
msgstr ""
"Displays a link; the column contains the filename. The first option is a URL "
"prefix like \"http://www.example.com/\". The second option is a title for "
"the link."

#: libraries/relation.lib.php:87
msgid "not OK"
msgstr "not OK"

#: libraries/relation.lib.php:94
msgctxt "Correctly working"
msgid "OK"
msgstr "OK"

#: libraries/relation.lib.php:97
msgid "Enabled"
msgstr "Enabled"

#: libraries/relation.lib.php:104 libraries/relation.lib.php:122
#: pmd_relation_new.php:85
msgid "General relation features"
msgstr "General relation features"

#: libraries/relation.lib.php:133
msgid "Display Features"
msgstr "Display Features"

#: libraries/relation.lib.php:150
msgid "Creation of PDFs"
msgstr "Creation of PDFs"

#: libraries/relation.lib.php:161
msgid "Displaying Column Comments"
msgstr "Displaying Column Comments"

#: libraries/relation.lib.php:167 libraries/tbl_properties.inc.php:143
#: transformation_overview.php:38
msgid "Browser transformation"
msgstr "Browser transformation"

#: libraries/relation.lib.php:173
msgid ""
"Please see the documentation on how to update your column_comments table"
msgstr ""
"Please see the documentation on how to update your column_comments table"

#: libraries/relation.lib.php:183 libraries/sql_query_form.lib.php:403
msgid "Bookmarked SQL query"
msgstr "Bookmarked SQL query"

#: libraries/relation.lib.php:194 querywindow.php:71 querywindow.php:153
msgid "SQL history"
msgstr "SQL history"

#: libraries/relation.lib.php:216
msgid "Persistent recently used tables"
msgstr "Persistent recently used tables"

#: libraries/relation.lib.php:227
msgid "Persistent tables' UI preferences"
msgstr "Persistent tables' UI preferences"

#: libraries/relation.lib.php:249
msgid "User preferences"
msgstr "User preferences"

#: libraries/relation.lib.php:255
msgid "Quick steps to setup advanced features:"
msgstr "Quick steps to setup advanced features:"

#: libraries/relation.lib.php:259
msgid ""
"Create the needed tables with the <code>examples/create_tables.sql</code>."
msgstr ""
"Create the needed tables with the <code>examples/create_tables.sql</code>."

#: libraries/relation.lib.php:265
msgid "Create a pma user and give access to these tables."
msgstr "Create a pma user and give access to these tables."

#: libraries/relation.lib.php:270
msgid ""
"Enable advanced features in configuration file (<code>config.inc.php</"
"code>), for example by starting from <code>config.sample.inc.php</code>."
msgstr ""
"Enable advanced features in configuration file (<code>config.inc.php</"
"code>), for example by starting from <code>config.sample.inc.php</code>."

#: libraries/relation.lib.php:278
msgid "Re-login to phpMyAdmin to load the updated configuration file."
msgstr "Re-login to phpMyAdmin to load the updated configuration file."

#: libraries/relation.lib.php:1393
msgid "no description"
msgstr "no description"

#: libraries/replication_gui.lib.php:35 server_privileges.php:797
msgid "Uncheck All"
msgstr "Uncheck All"

#: libraries/replication_gui.lib.php:54
msgid "Slave configuration"
msgstr "Slave configuration"

#: libraries/replication_gui.lib.php:54 server_replication.php:385
msgid "Change or reconfigure master server"
msgstr "Change or reconfigure master server"

#: libraries/replication_gui.lib.php:55
msgid ""
"Make sure, you have unique server-id in your configuration file (my.cnf). If "
"not, please add the following line into [mysqld] section:"
msgstr ""
"Make sure, you have unique server-id in your configuration file (my.cnf). If "
"not, please add the following line into [mysqld] section:"

#: libraries/replication_gui.lib.php:58 libraries/replication_gui.lib.php:59
#: libraries/replication_gui.lib.php:265 libraries/replication_gui.lib.php:268
#: libraries/replication_gui.lib.php:275 server_privileges.php:904
#: server_privileges.php:907 server_privileges.php:914
#: server_synchronize.php:1443
msgid "User name"
msgstr "User name"

#: libraries/replication_gui.lib.php:70 server_synchronize.php:1435
msgid "Port"
msgstr "Port"

#: libraries/replication_gui.lib.php:107
msgid "Master status"
msgstr "Master status"

#: libraries/replication_gui.lib.php:109
msgid "Slave status"
msgstr "Slave status"

#: libraries/replication_gui.lib.php:118 libraries/sql_query_form.lib.php:415
#: server_status.php:1539 server_variables.php:124
msgid "Variable"
msgstr "Variable"

#: libraries/replication_gui.lib.php:188 server_binlog.php:188
msgid "Server ID"
msgstr "Server ID"

#: libraries/replication_gui.lib.php:207
msgid ""
"Only slaves started with the --report-host=host_name option are visible in "
"this list."
msgstr ""
"Only slaves started with the --report-host=host_name option are visible in "
"this list."

#: libraries/replication_gui.lib.php:256 server_replication.php:224
msgid "Add slave replication user"
msgstr "Add slave replication user"

#: libraries/replication_gui.lib.php:270 server_privileges.php:909
msgid "Any user"
msgstr "Any user"

#: libraries/replication_gui.lib.php:271 libraries/replication_gui.lib.php:339
#: libraries/replication_gui.lib.php:364 server_privileges.php:910
#: server_privileges.php:980 server_privileges.php:1006
#: server_privileges.php:2301 server_privileges.php:2331
msgid "Use text field"
msgstr "Use text field"

#: libraries/replication_gui.lib.php:318 server_privileges.php:960
msgid "Any host"
msgstr "Any host"

#: libraries/replication_gui.lib.php:322 server_privileges.php:964
msgid "Local"
msgstr "Local"

#: libraries/replication_gui.lib.php:328 server_privileges.php:969
msgid "This Host"
msgstr "This Host"

#: libraries/replication_gui.lib.php:334 server_privileges.php:975
msgid "Use Host Table"
msgstr "Use Host Table"

#: libraries/replication_gui.lib.php:348 server_privileges.php:989
msgid ""
"When Host table is used, this field is ignored and values stored in Host "
"table are used instead."
msgstr ""
"When Host table is used, this field is ignored and values stored in Host "
"table are used instead."

#: libraries/replication_gui.lib.php:378
msgid "Generate Password"
msgstr "Generate Password"

#: libraries/rte/rte_events.lib.php:104 libraries/rte/rte_events.lib.php:109
#: libraries/rte/rte_events.lib.php:132 libraries/rte/rte_routines.lib.php:289
#: libraries/rte/rte_routines.lib.php:294
#: libraries/rte/rte_routines.lib.php:319
#: libraries/rte/rte_routines.lib.php:1332
#: libraries/rte/rte_triggers.lib.php:75 libraries/rte/rte_triggers.lib.php:80
#: libraries/rte/rte_triggers.lib.php:103
#, php-format
msgid "The following query has failed: \"%s\""
msgstr "The following query has failed: \"%s\""

#: libraries/rte/rte_events.lib.php:118
msgid "Sorry, we failed to restore the dropped event."
msgstr "Sorry, we failed to restore the dropped event."

#: libraries/rte/rte_events.lib.php:119 libraries/rte/rte_routines.lib.php:304
#: libraries/rte/rte_triggers.lib.php:90
msgid "The backed up query was:"
msgstr "The backed up query was:"

#: libraries/rte/rte_events.lib.php:123
#, php-format
msgid "Event %1$s has been modified."
msgstr "Event %1$s has been modified."

#: libraries/rte/rte_events.lib.php:135
#, php-format
msgid "Event %1$s has been created."
msgstr "Event %1$s has been created."

#: libraries/rte/rte_events.lib.php:143 libraries/rte/rte_routines.lib.php:337
#: libraries/rte/rte_triggers.lib.php:114
msgid "<b>One or more errors have occured while processing your request:</b>"
msgstr "<b>One or more errors have occurred while processing your request:</b>"

#: libraries/rte/rte_events.lib.php:188
msgid "Edit event"
msgstr "Edit event"

#: libraries/rte/rte_events.lib.php:215 libraries/rte/rte_routines.lib.php:417
#: libraries/rte/rte_routines.lib.php:1357
#: libraries/rte/rte_routines.lib.php:1395
#: libraries/rte/rte_triggers.lib.php:192
msgid "Error in processing request"
msgstr "Error in processing request"

#: libraries/rte/rte_events.lib.php:379 libraries/rte/rte_routines.lib.php:887
#: libraries/rte/rte_triggers.lib.php:310
msgid "Details"
msgstr "Details"

#: libraries/rte/rte_events.lib.php:382
msgid "Event name"
msgstr "Event name"

#: libraries/rte/rte_events.lib.php:403 server_binlog.php:187
msgid "Event type"
msgstr "Event type"

#: libraries/rte/rte_events.lib.php:424 libraries/rte/rte_routines.lib.php:908
#, php-format
msgid "Change to %s"
msgstr "Change to %s"

#: libraries/rte/rte_events.lib.php:430
msgid "Execute at"
msgstr "Execute at"

#: libraries/rte/rte_events.lib.php:438
msgid "Execute every"
msgstr "Execute every"

#: libraries/rte/rte_events.lib.php:457
msgctxt "Start of recurring event"
msgid "Start"
msgstr "Start"

#: libraries/rte/rte_events.lib.php:465
msgctxt "End of recurring event"
msgid "End"
msgstr "End"

#: libraries/rte/rte_events.lib.php:479
msgid "On completion preserve"
msgstr "On completion preserve"

#: libraries/rte/rte_events.lib.php:483 libraries/rte/rte_routines.lib.php:993
#: libraries/rte/rte_triggers.lib.php:368
msgid "Definer"
msgstr "Definer"

#: libraries/rte/rte_events.lib.php:528
#: libraries/rte/rte_routines.lib.php:1059
#: libraries/rte/rte_triggers.lib.php:407
msgid "The definer must be in the \"username@hostname\" format"
msgstr "The definer must be in the \"username@hostname\" format"

#: libraries/rte/rte_events.lib.php:535
msgid "You must provide an event name"
msgstr "You must provide an event name"

#: libraries/rte/rte_events.lib.php:547
msgid "You must provide a valid interval value for the event."
msgstr "You must provide a valid interval value for the event."

#: libraries/rte/rte_events.lib.php:559
msgid "You must provide a valid execution time for the event."
msgstr "You must provide a valid execution time for the event."

#: libraries/rte/rte_events.lib.php:563
msgid "You must provide a valid type for the event."
msgstr "You must provide a valid type for the event."

#: libraries/rte/rte_events.lib.php:582
msgid "You must provide an event definition."
msgstr "You must provide an event definition."

#: libraries/rte/rte_footer.lib.php:31 server_privileges.php:2598
msgid "New"
msgstr "New"

#: libraries/rte/rte_footer.lib.php:93
msgid "OFF"
msgstr "OFF"

#: libraries/rte/rte_footer.lib.php:98
msgid "ON"
msgstr "ON"

#: libraries/rte/rte_footer.lib.php:110
msgid "Event scheduler status"
msgstr "Event scheduler status"

#: libraries/rte/rte_list.lib.php:55
msgid "Returns"
msgstr "Returns"

#: libraries/rte/rte_routines.lib.php:69
msgid ""
"You are using PHP's deprecated 'mysql' extension, which is not capable of "
"handling multi queries. [strong]The execution of some stored routines may "
"fail![/strong] Please use the improved 'mysqli' extension to avoid any "
"problems."
msgstr ""
"You are using PHP's deprecated 'mysql' extension, which is not capable of "
"handling multi queries. [strong]The execution of some stored routines may "
"fail![/strong] Please use the improved 'mysqli' extension to avoid any "
"problems."

#: libraries/rte/rte_routines.lib.php:282
#: libraries/rte/rte_routines.lib.php:1068
#, php-format
msgid "Invalid routine type: \"%s\""
msgstr "Invalid routine type: \"%s\""

#: libraries/rte/rte_routines.lib.php:303
msgid "Sorry, we failed to restore the dropped routine."
msgstr "Sorry, we failed to restore the dropped routine."

#: libraries/rte/rte_routines.lib.php:308
#, php-format
msgid "Routine %1$s has been modified."
msgstr "Routine %1$s has been modified."

#: libraries/rte/rte_routines.lib.php:325
#, php-format
msgid "Routine %1$s has been created."
msgstr "Routine %1$s has been created."

#: libraries/rte/rte_routines.lib.php:391
msgid "Edit routine"
msgstr "Edit routine"

#: libraries/rte/rte_routines.lib.php:890
msgid "Routine name"
msgstr "Routine name"

#: libraries/rte/rte_routines.lib.php:913
msgid "Parameters"
msgstr "Parameters"

#: libraries/rte/rte_routines.lib.php:918
msgid "Direction"
msgstr "Direction"

#: libraries/rte/rte_routines.lib.php:921 libraries/tbl_properties.inc.php:89
msgid "Length/Values"
msgstr "Length/Values"

#: libraries/rte/rte_routines.lib.php:936
msgid "Add parameter"
msgstr "Add parameter"

#: libraries/rte/rte_routines.lib.php:940
msgid "Remove last parameter"
msgstr "Remove last parameter"

#: libraries/rte/rte_routines.lib.php:945
msgid "Return type"
msgstr "Return type"

#: libraries/rte/rte_routines.lib.php:952
msgid "Return length/values"
msgstr "Return length/values"

#: libraries/rte/rte_routines.lib.php:958
msgid "Return options"
msgstr "Return options"

#: libraries/rte/rte_routines.lib.php:989
msgid "Is deterministic"
msgstr "Is deterministic"

#: libraries/rte/rte_routines.lib.php:998
msgid "Security type"
msgstr "Security type"

#: libraries/rte/rte_routines.lib.php:1005
msgid "SQL data access"
msgstr "SQL data access"

#: libraries/rte/rte_routines.lib.php:1075
msgid "You must provide a routine name"
msgstr "You must provide a routine name"

#: libraries/rte/rte_routines.lib.php:1101
#, php-format
msgid "Invalid direction \"%s\" given for parameter."
msgstr "Invalid direction \"%s\" given for parameter."

#: libraries/rte/rte_routines.lib.php:1115
#: libraries/rte/rte_routines.lib.php:1157
msgid ""
"You must provide length/values for routine parameters of type ENUM, SET, "
"VARCHAR and VARBINARY."
msgstr ""
"You must provide length/values for routine parameters of type ENUM, SET, "
"VARCHAR and VARBINARY."

#: libraries/rte/rte_routines.lib.php:1133
msgid "You must provide a name and a type for each routine parameter."
msgstr "You must provide a name and a type for each routine parameter."

#: libraries/rte/rte_routines.lib.php:1145
msgid "You must provide a valid return type for the routine."
msgstr "You must provide a valid return type for the routine."

#: libraries/rte/rte_routines.lib.php:1191
msgid "You must provide a routine definition."
msgstr "You must provide a routine definition."

#: libraries/rte/rte_routines.lib.php:1286
#, php-format
msgid "%d row affected by the last statement inside the procedure"
msgid_plural "%d rows affected by the last statement inside the procedure"
msgstr[0] "%d row affected by the last statement inside the procedure"
msgstr[1] "%d rows affected by the last statement inside the procedure"

#: libraries/rte/rte_routines.lib.php:1302
#, php-format
msgid "Execution results of routine %s"
msgstr "Execution results of routine %s"

#: libraries/rte/rte_routines.lib.php:1382
#: libraries/rte/rte_routines.lib.php:1390
msgid "Execute routine"
msgstr "Execute routine"

#: libraries/rte/rte_routines.lib.php:1448
#: libraries/rte/rte_routines.lib.php:1451
msgid "Routine parameters"
msgstr "Routine parameters"

#: libraries/rte/rte_triggers.lib.php:89
msgid "Sorry, we failed to restore the dropped trigger."
msgstr "Sorry, we failed to restore the dropped trigger."

#: libraries/rte/rte_triggers.lib.php:94
#, php-format
msgid "Trigger %1$s has been modified."
msgstr "Trigger %1$s has been modified."

#: libraries/rte/rte_triggers.lib.php:106
#, php-format
msgid "Trigger %1$s has been created."
msgstr "Trigger %1$s has been created."

#: libraries/rte/rte_triggers.lib.php:166
msgid "Edit trigger"
msgstr "Edit trigger"

#: libraries/rte/rte_triggers.lib.php:313
msgid "Trigger name"
msgstr "Trigger name"

#: libraries/rte/rte_triggers.lib.php:334
msgctxt "Trigger action time"
msgid "Time"
msgstr "Time"

#: libraries/rte/rte_triggers.lib.php:414
msgid "You must provide a trigger name"
msgstr "You must provide a trigger name"

#: libraries/rte/rte_triggers.lib.php:419
msgid "You must provide a valid timing for the trigger"
msgstr "You must provide a valid timing for the trigger"

#: libraries/rte/rte_triggers.lib.php:424
msgid "You must provide a valid event for the trigger"
msgstr "You must provide a valid event for the trigger"

#: libraries/rte/rte_triggers.lib.php:430
msgid "You must provide a valid table name"
msgstr "You must provide a valid table name"

#: libraries/rte/rte_triggers.lib.php:436
msgid "You must provide a trigger definition."
msgstr "You must provide a trigger definition."

#: libraries/rte/rte_words.lib.php:22
msgid "Add routine"
msgstr "Add routine"

#: libraries/rte/rte_words.lib.php:24
#, php-format
msgid "Export of routine %s"
msgstr "Export of routine %s"

#: libraries/rte/rte_words.lib.php:25
msgid "routine"
msgstr "routine"

#: libraries/rte/rte_words.lib.php:26
msgid "You do not have the necessary privileges to create a routine"
msgstr "You do not have the necessary privileges to create a routine"

#: libraries/rte/rte_words.lib.php:27
#, php-format
msgid "No routine with name %1$s found in database %2$s"
msgstr "No routine with name %1$s found in database %2$s"

#: libraries/rte/rte_words.lib.php:28
msgid "There are no routines to display."
msgstr "There are no routines to display."

#: libraries/rte/rte_words.lib.php:34
msgid "Add trigger"
msgstr "Add trigger"

#: libraries/rte/rte_words.lib.php:36
#, php-format
msgid "Export of trigger %s"
msgstr "Export of trigger %s"

#: libraries/rte/rte_words.lib.php:37
msgid "trigger"
msgstr "trigger"

#: libraries/rte/rte_words.lib.php:38
msgid "You do not have the necessary privileges to create a trigger"
msgstr "You do not have the necessary privileges to create a trigger"

#: libraries/rte/rte_words.lib.php:39
#, php-format
msgid "No trigger with name %1$s found in database %2$s"
msgstr "No trigger with name %1$s found in database %2$s"

#: libraries/rte/rte_words.lib.php:40
msgid "There are no triggers to display."
msgstr "There are no triggers to display."

#: libraries/rte/rte_words.lib.php:46
msgid "Add event"
msgstr "Add event"

#: libraries/rte/rte_words.lib.php:48
#, php-format
msgid "Export of event %s"
msgstr "Export of event %s"

#: libraries/rte/rte_words.lib.php:49
msgid "event"
msgstr "event"

#: libraries/rte/rte_words.lib.php:50
msgid "You do not have the necessary privileges to create an event"
msgstr "You do not have the necessary privileges to create an event"

#: libraries/rte/rte_words.lib.php:51
#, php-format
msgid "No event with name %1$s found in database %2$s"
msgstr "No event with name %1$s found in database %2$s"

#: libraries/rte/rte_words.lib.php:52
msgid "There are no events to display."
msgstr "There are no events to display."

#: libraries/schema/Dia_Relation_Schema.class.php:234
#: libraries/schema/Eps_Relation_Schema.class.php:425
#: libraries/schema/Pdf_Relation_Schema.class.php:464
#: libraries/schema/Svg_Relation_Schema.class.php:392
#: libraries/schema/Visio_Relation_Schema.class.php:223
#, php-format
msgid "The %s table doesn't exist!"
msgstr "The %s table doesn't exist!"

#: libraries/schema/Dia_Relation_Schema.class.php:269
#: libraries/schema/Eps_Relation_Schema.class.php:474
#: libraries/schema/Pdf_Relation_Schema.class.php:504
#: libraries/schema/Svg_Relation_Schema.class.php:443
#: libraries/schema/Visio_Relation_Schema.class.php:274
#, php-format
msgid "Please configure the coordinates for table %s"
msgstr "Please configure the coordinates for table %s"

#: libraries/schema/Eps_Relation_Schema.class.php:828
#: libraries/schema/Pdf_Relation_Schema.class.php:918
#: libraries/schema/Svg_Relation_Schema.class.php:808
#: libraries/schema/Visio_Relation_Schema.class.php:538
#, php-format
msgid "Schema of the %s database - Page %s"
msgstr "Schema of the %s database - Page %s"

#: libraries/schema/Export_Relation_Schema.class.php:206
msgid "This page does not contain any tables!"
msgstr "This page does not contain any tables!"

#: libraries/schema/Export_Relation_Schema.class.php:232
msgid "SCHEMA ERROR: "
msgstr "SCHEMA ERROR: "

#: libraries/schema/Pdf_Relation_Schema.class.php:940
#: libraries/schema/Pdf_Relation_Schema.class.php:1261
msgid "Relational schema"
msgstr "Relational schema"

#: libraries/schema/Pdf_Relation_Schema.class.php:1224
msgid "Table of contents"
msgstr "Table of contents"

#: libraries/schema/Pdf_Relation_Schema.class.php:1405
#: libraries/schema/Pdf_Relation_Schema.class.php:1426
#: libraries/tbl_properties.inc.php:93 tbl_structure.php:206
msgid "Attributes"
msgstr "Attributes"

#: libraries/schema/Pdf_Relation_Schema.class.php:1408
#: libraries/schema/Pdf_Relation_Schema.class.php:1429 tbl_structure.php:209
#: tbl_tracking.php:315
msgid "Extra"
msgstr "Extra"

#: libraries/schema/User_Schema.class.php:148
msgid "Create a page"
msgstr "Create a page"

#: libraries/schema/User_Schema.class.php:154
msgid "Page name"
msgstr "Page name"

#: libraries/schema/User_Schema.class.php:158
msgid "Automatic layout based on"
msgstr "Automatic layout based on"

#: libraries/schema/User_Schema.class.php:161
msgid "Internal relations"
msgstr "Internal relations"

#: libraries/schema/User_Schema.class.php:171
msgid "FOREIGN KEY"
msgstr "FOREIGN KEY"

#: libraries/schema/User_Schema.class.php:206
msgid "Please choose a page to edit"
msgstr "Please choose a page to edit"

#: libraries/schema/User_Schema.class.php:211
msgid "Select page"
msgstr "Select page"

#: libraries/schema/User_Schema.class.php:279
msgid "Select Tables"
msgstr "Select Tables"

#: libraries/schema/User_Schema.class.php:417
msgid "Display relational schema"
msgstr "Display relational schema"

#: libraries/schema/User_Schema.class.php:427
msgid "Select Export Relational Type"
msgstr "Select Export Relational Type"

#: libraries/schema/User_Schema.class.php:448
msgid "Show grid"
msgstr "Show grid"

#: libraries/schema/User_Schema.class.php:450
msgid "Show color"
msgstr "Show colour"

#: libraries/schema/User_Schema.class.php:452
msgid "Show dimension of tables"
msgstr "Show dimension of tables"

#: libraries/schema/User_Schema.class.php:455
msgid "Display all tables with the same width"
msgstr "Display all tables with the same width"

#: libraries/schema/User_Schema.class.php:460
msgid "Only show keys"
msgstr "Only show keys"

#: libraries/schema/User_Schema.class.php:462
msgid "Landscape"
msgstr "Landscape"

#: libraries/schema/User_Schema.class.php:463
msgid "Portrait"
msgstr "Portrait"

#: libraries/schema/User_Schema.class.php:465
msgid "Orientation"
msgstr "Orientation"

#: libraries/schema/User_Schema.class.php:478
msgid "Paper size"
msgstr "Paper size"

#: libraries/schema/User_Schema.class.php:516
msgid ""
"The current page has references to tables that no longer exist. Would you "
"like to delete those references?"
msgstr ""
"The current page has references to tables that no longer exist. Would you "
"like to delete those references?"

#: libraries/schema/User_Schema.class.php:541
msgid "Toggle scratchboard"
msgstr "Toggle scratchboard"

#. l10n: Text direction for language, use either "ltr" or "rtl"
#: libraries/select_lang.lib.php:497
msgid "ltr"
msgstr "ltr"

#: libraries/select_lang.lib.php:515 libraries/select_lang.lib.php:524
#: libraries/select_lang.lib.php:533
#, php-format
msgid "Unknown language: %1$s."
msgstr "Unknown language: %1$s."

#: libraries/select_server.lib.php:37 libraries/select_server.lib.php:42
msgid "Current Server"
msgstr "Current server"

#: libraries/server_synchronize.lib.php:1546 server_synchronize.php:1353
msgid "Source database"
msgstr "Source database"

#: libraries/server_synchronize.lib.php:1549
#: libraries/server_synchronize.lib.php:1559
msgid "Current server"
msgstr "Current server"

#: libraries/server_synchronize.lib.php:1551
#: libraries/server_synchronize.lib.php:1561
msgid "Remote server"
msgstr "Remote server"

#: libraries/server_synchronize.lib.php:1555
msgid "Difference"
msgstr "Difference"

#: libraries/server_synchronize.lib.php:1556 server_synchronize.php:1355
msgid "Target database"
msgstr "Target database"

#: libraries/server_synchronize.lib.php:1596
#: libraries/server_synchronize.lib.php:1605
msgid "Click to select"
msgstr "Click to select"

#: libraries/sql_query_form.lib.php:200
#, php-format
msgid "Run SQL query/queries on server %s"
msgstr "Run SQL query/queries on server %s"

#: libraries/sql_query_form.lib.php:221 libraries/sql_query_form.lib.php:245
#, php-format
msgid "Run SQL query/queries on database %s"
msgstr "Run SQL query/queries on database %s"

#: libraries/sql_query_form.lib.php:282 navigation.php:172 navigation.php:244
#: setup/frames/index.inc.php:260
msgid "Clear"
msgstr "Clear"

#: libraries/sql_query_form.lib.php:287
msgid "Columns"
msgstr "Columns"

#: libraries/sql_query_form.lib.php:325 sql.php:1118 sql.php:1135
msgid "Bookmark this SQL query"
msgstr "Bookmark this SQL query"

#: libraries/sql_query_form.lib.php:331 sql.php:1129
msgid "Let every user access this bookmark"
msgstr "Let every user access this bookmark"

#: libraries/sql_query_form.lib.php:337
msgid "Replace existing bookmark of same name"
msgstr "Replace existing bookmark of same name"

#: libraries/sql_query_form.lib.php:353
msgid "Do not overwrite this query from outside the window"
msgstr "Do not overwrite this query from outside the window"

#: libraries/sql_query_form.lib.php:360
msgid "Delimiter"
msgstr "Delimiter"

#: libraries/sql_query_form.lib.php:368
msgid "Show this query here again"
msgstr "Show this query here again"

#: libraries/sql_query_form.lib.php:427
msgid "View only"
msgstr "View only"

#: libraries/sqlparser.lib.php:129
msgid ""
"There seems to be an error in your SQL query. The MySQL server error output "
"below, if there is any, may also help you in diagnosing the problem"
msgstr ""
"There seems to be an error in your SQL query. The MySQL server error output "
"below, if there is any, may also help you in diagnosing the problem"

#: libraries/sqlparser.lib.php:171
msgid ""
"There is a chance that you may have found a bug in the SQL parser. Please "
"examine your query closely, and check that the quotes are correct and not "
"mis-matched. Other possible failure causes may be that you are uploading a "
"file with binary outside of a quoted text area. You can also try your query "
"on the MySQL command line interface. The MySQL server error output below, if "
"there is any, may also help you in diagnosing the problem. If you still have "
"problems or if the parser fails where the command line interface succeeds, "
"please reduce your SQL query input to the single query that causes problems, "
"and submit a bug report with the data chunk in the CUT section below:"
msgstr ""
"There is a chance that you may have found a bug in the SQL parser. Please "
"examine your query closely, and check that the quotes are correct and not "
"mis-matched. Other possible failure causes may be that you are uploading a "
"file with binary outside of a quoted text area. You can also try your query "
"on the MySQL command line interface. The MySQL server error output below, if "
"there is any, may also help you in diagnosing the problem. If you still have "
"problems or if the parser fails where the command line interface succeeds, "
"please reduce your SQL query input to the single query that causes problems, "
"and submit a bug report with the data chunk in the CUT section below:"

#: libraries/sqlparser.lib.php:173
msgid "BEGIN CUT"
msgstr "BEGIN CUT"

#: libraries/sqlparser.lib.php:175
msgid "END CUT"
msgstr "END CUT"

#: libraries/sqlparser.lib.php:177
msgid "BEGIN RAW"
msgstr "BEGIN RAW"

#: libraries/sqlparser.lib.php:181
msgid "END RAW"
msgstr "END RAW"

#: libraries/sqlparser.lib.php:379
msgid "Automatically appended backtick to the end of query!"
msgstr "Automatically appended backtick to the end of query!"

#: libraries/sqlparser.lib.php:382
msgid "Unclosed quote"
msgstr "Unclosed quote"

#: libraries/sqlparser.lib.php:534
msgid "Invalid Identifer"
msgstr "Invalid Identifer"

#: libraries/sqlparser.lib.php:650
msgid "Unknown Punctuation String"
msgstr "Unknown Punctuation String"

#: libraries/sqlvalidator.lib.php:68
#, php-format
msgid ""
"The SQL validator could not be initialized. Please check if you have "
"installed the necessary PHP extensions as described in the %sdocumentation%s."
msgstr ""
"The SQL validator could not be initialised. Please check if you have "
"installed the necessary PHP extensions as described in the %sdocumentation%s."

#: libraries/tbl_common.inc.php:53
#, php-format
msgid "Tracking of %s is activated."
msgstr "Tracking of %s is activated."

#: libraries/tbl_properties.inc.php:90
msgid ""
"If column type is \"enum\" or \"set\", please enter the values using this "
"format: 'a','b','c'...<br />If you ever need to put a backslash (\"\\\") or "
"a single quote (\"'\") amongst those values, precede it with a backslash "
"(for example '\\\\xyz' or 'a\\'b')."
msgstr ""
"If column type is \"enum\" or \"set\", please enter the values using this "
"format: 'a','b','c'...<br />If you ever need to put a backslash (\"\\\") or "
"a single quote (\"'\") amongst those values, precede it with a backslash "
"(for example '\\\\xyz' or 'a\\'b')."

#: libraries/tbl_properties.inc.php:91
msgid ""
"For default values, please enter just a single value, without backslash "
"escaping or quotes, using this format: a"
msgstr ""
"For default values, please enter just a single value, without backslash "
"escaping or quotes, using this format: a"

#: libraries/tbl_properties.inc.php:101 libraries/tbl_properties.inc.php:545
#: tbl_printview.php:306 tbl_structure.php:152 tbl_structure.php:157
#: tbl_structure.php:594 tbl_structure.php:844
msgid "Index"
msgstr "Index"

#: libraries/tbl_properties.inc.php:123
msgid "Move column"
msgstr "Move column"

#: libraries/tbl_properties.inc.php:132
#, php-format
msgid ""
"For a list of available transformation options and their MIME type "
"transformations, click on %stransformation descriptions%s"
msgstr ""
"For a list of available transformation options and their MIME type "
"transformations, click on %stransformation descriptions%s"

#: libraries/tbl_properties.inc.php:144
msgid "Transformation options"
msgstr "Transformation options"

#: libraries/tbl_properties.inc.php:146
msgid ""
"Please enter the values for transformation options using this format: 'a', "
"100, b,'c'...<br />If you ever need to put a backslash (\"\\\") or a single "
"quote (\"'\") amongst those values, precede it with a backslash (for example "
"'\\\\xyz' or 'a\\'b')."
msgstr ""
"Please enter the values for transformation options using this format: 'a', "
"100, b,'c'...<br />If you ever need to put a backslash (\"\\\") or a single "
"quote (\"'\") amongst those values, precede it with a backslash (for example "
"'\\\\xyz' or 'a\\'b')."

#: libraries/tbl_properties.inc.php:382
msgid "ENUM or SET data too long?"
msgstr "ENUM or SET data too long?"

#: libraries/tbl_properties.inc.php:384
msgid "Get more editing space"
msgstr "Get more editing space"

#: libraries/tbl_properties.inc.php:400
msgctxt "for default"
msgid "None"
msgstr "None"

#: libraries/tbl_properties.inc.php:401
msgid "As defined:"
msgstr "As defined:"

#: libraries/tbl_properties.inc.php:531 tbl_structure.php:151
#: tbl_structure.php:156 tbl_structure.php:586
msgid "Primary"
msgstr "Primary"

#: libraries/tbl_properties.inc.php:553 tbl_structure.php:155
#: tbl_structure.php:160 tbl_structure.php:611
msgid "Fulltext"
msgstr "Fulltext"

#: libraries/tbl_properties.inc.php:603
msgid "first"
msgstr "first"

#: libraries/tbl_properties.inc.php:613
#, php-format
msgid "after %s"
msgstr "after %s"

#: libraries/tbl_properties.inc.php:729 tbl_structure.php:697
#, php-format
msgid "Add %s column(s)"
msgstr "Add %s column(s)"

#: libraries/tbl_properties.inc.php:737 tbl_structure.php:691
msgid "You have to add at least one column."
msgstr "You have to add at least one column."

#: libraries/tbl_properties.inc.php:830 server_engines.php:43
#: tbl_operations.php:386
msgid "Storage Engine"
msgstr "Storage Engine"

#: libraries/tbl_properties.inc.php:871
msgid "PARTITION definition"
msgstr "PARTITION definition"

#: libraries/user_preferences.inc.php:29
msgid "Manage your settings"
msgstr "Manage your settings"

#: libraries/user_preferences.inc.php:46 prefs_manage.php:295
msgid "Configuration has been saved"
msgstr "Configuration has been saved"

#: libraries/user_preferences.inc.php:66
#, php-format
msgid ""
"Your preferences will be saved for current session only. Storing them "
"permanently requires %sphpMyAdmin configuration storage%s."
msgstr ""
"Your preferences will be saved for current session only. Storing them "
"permanently requires %sphpMyAdmin configuration storage%s."

#: libraries/user_preferences.lib.php:126
msgid "Could not save configuration"
msgstr "Could not save configuration"

#: libraries/user_preferences.lib.php:303
msgid ""
"Your browser has phpMyAdmin configuration for this domain. Would you like to "
"import it for current session?"
msgstr ""
"Your browser has phpMyAdmin configuration for this domain. Would you like to "
"import it for current session?"

#: libraries/zip_extension.lib.php:29
msgid "No files found inside ZIP archive!"
msgstr "No files found inside ZIP archive!"

#: libraries/zip_extension.lib.php:59 libraries/zip_extension.lib.php:62
#: libraries/zip_extension.lib.php:82
msgid "Error in ZIP archive:"
msgstr "Error in ZIP archive:"

#: main.php:76
msgid "General Settings"
msgstr "General Settings"

#: main.php:121
msgid "Server connection collation"
msgstr "Server connection collation"

#: main.php:135
msgid "Appearance Settings"
msgstr "Appearance Settings"

#: main.php:164 prefs_manage.php:278
msgid "More settings"
msgstr "More settings"

#: main.php:181
msgid "Database server"
msgstr "Database server"

#: main.php:184
msgid "Software"
msgstr "Software"

#: main.php:185
msgid "Software version"
msgstr "Software version"

#: main.php:187
msgid "Protocol version"
msgstr "Protocol version"

#: main.php:191 server_privileges.php:1716 server_privileges.php:1874
#: server_privileges.php:2016 server_privileges.php:2439
#: server_status.php:1288
msgid "User"
msgstr "User"

#: main.php:196
msgid "Server charset"
msgstr "Server charset"

#: main.php:208
msgid "Web server"
msgstr "Web server"

#: main.php:221
msgid "Database client version"
msgstr "Database client version"

#: main.php:225
msgid "PHP extension"
msgstr "PHP extension"

#: main.php:233
msgid "Show PHP information"
msgstr "Show PHP information"

#: main.php:253
msgid "Official Homepage"
msgstr "Official Homepage"

#: main.php:254
msgid "Contribute"
msgstr "Contribute"

#: main.php:255
msgid "Get support"
msgstr "Get support"

#: main.php:256
msgid "List of changes"
msgstr "List of changes"

#: main.php:281
msgid ""
"Your configuration file contains settings (root with no password) that "
"correspond to the default MySQL privileged account. Your MySQL server is "
"running with this default, is open to intrusion, and you really should fix "
"this security hole by setting a password for user 'root'."
msgstr ""
"Your configuration file contains settings (root with no password) that "
"correspond to the default MySQL privileged account. Your MySQL server is "
"running with this default, is open to intrusion, and you really should fix "
"this security hole by setting a password for user 'root'."

#: main.php:289
msgid ""
"You have enabled mbstring.func_overload in your PHP configuration. This "
"option is incompatible with phpMyAdmin and might cause some data to be "
"corrupted!"
msgstr ""
"You have enabled mbstring.func_overload in your PHP configuration. This "
"option is incompatible with phpMyAdmin and might cause some data to be "
"corrupted!"

#: main.php:297
msgid ""
"The mbstring PHP extension was not found and you seem to be using a "
"multibyte charset. Without the mbstring extension phpMyAdmin is unable to "
"split strings correctly and it may result in unexpected results."
msgstr ""
"The mbstring PHP extension was not found and you seem to be using a "
"multibyte charset. Without the mbstring extension phpMyAdmin is unable to "
"split strings correctly and it may result in unexpected results."

#: main.php:305
msgid ""
"Your PHP parameter [a@http://php.net/manual/en/session.configuration.php#ini."
"session.gc-maxlifetime@_blank]session.gc_maxlifetime[/a] is lower than "
"cookie validity configured in phpMyAdmin, because of this, your login will "
"expire sooner than configured in phpMyAdmin."
msgstr ""
"Your PHP parameter [a@http://php.net/manual/en/session.configuration.php#ini."
"session.gc-maxlifetime@_blank]session.gc_maxlifetime[/a] is lower than "
"cookie validity configured in phpMyAdmin, because of this, your login will "
"expire sooner than configured in phpMyAdmin."

#: main.php:312
msgid ""
"Login cookie store is lower than cookie validity configured in phpMyAdmin, "
"because of this, your login will expire sooner than configured in phpMyAdmin."
msgstr ""
"Login cookie store is lower than cookie validity configured in phpMyAdmin, "
"because of this, your login will expire sooner than configured in phpMyAdmin."

#: main.php:321
msgid "The configuration file now needs a secret passphrase (blowfish_secret)."
msgstr ""
"The configuration file now needs a secret passphrase (blowfish_secret)."

#: main.php:329
msgid ""
"Directory [code]config[/code], which is used by the setup script, still "
"exists in your phpMyAdmin directory. You should remove it once phpMyAdmin "
"has been configured."
msgstr ""
"Directory [code]config[/code], which is used by the setup script, still "
"exists in your phpMyAdmin directory. You should remove it once phpMyAdmin "
"has been configured."

#: main.php:335
#, php-format
msgid ""
"The phpMyAdmin configuration storage is not completely configured, some "
"extended features have been deactivated. To find out why click %shere%s."
msgstr ""
"The phpMyAdmin configuration storage is not completely configured, some "
"extended features have been deactivated. To find out why click %shere%s."

#: main.php:360
#, php-format
msgid ""
"Your PHP MySQL library version %s differs from your MySQL server version %s. "
"This may cause unpredictable behavior."
msgstr ""
"Your PHP MySQL library version %s differs from your MySQL server version %s. "
"This may cause unpredictable behaviour."

#: main.php:383
#, php-format
msgid ""
"Server running with Suhosin. Please refer to %sdocumentation%s for possible "
"issues."
msgstr ""
"Server running with Suhosin. Please refer to %sdocumentation%s for possible "
"issues."

#: navigation.php:136 server_databases.php:317 server_synchronize.php:1468
msgid "No databases"
msgstr "No databases"

<<<<<<< HEAD
#: navigation.php:171
#, fuzzy
=======
#: navigation.php:169
>>>>>>> f857b927
#| msgid "Filter tables by name"
msgid "Filter databases by name"
msgstr "Filter databases by name"

#: navigation.php:243
msgid "Filter tables by name"
msgstr "Filter tables by name"

#: navigation.php:291 navigation.php:294
msgctxt "short form"
msgid "Create table"
msgstr "Create table"

#: navigation.php:300 navigation.php:496
msgid "Please select a database"
msgstr "Please select a database"

#: pmd_general.php:83
msgid "Show/Hide left menu"
msgstr "Show/Hide left menu"

#: pmd_general.php:87
msgid "Save position"
msgstr "Save position"

#: pmd_general.php:94 pmd_general.php:381
msgid "Create relation"
msgstr "Create relation"

#: pmd_general.php:100
msgid "Reload"
msgstr "Reload"

#: pmd_general.php:103
msgid "Help"
msgstr "Help"

#: pmd_general.php:107
msgid "Angular links"
msgstr "Angular links"

#: pmd_general.php:107
msgid "Direct links"
msgstr "Direct links"

#: pmd_general.php:111
msgid "Snap to grid"
msgstr "Snap to grid"

#: pmd_general.php:115
msgid "Small/Big All"
msgstr "Small/Big All"

#: pmd_general.php:119
msgid "Toggle small/big"
msgstr "Toggle small/big"

#: pmd_general.php:122
msgid "Toggle relation lines"
msgstr "Toggle relation lines"

#: pmd_general.php:128 pmd_pdf.php:99
msgid "Import/Export coordinates for PDF schema"
msgstr "Import/Export coordinates for PDF schema"

#: pmd_general.php:135
msgid "Build Query"
msgstr "Build Query"

#: pmd_general.php:142
msgid "Move Menu"
msgstr "Move Menu"

#: pmd_general.php:153
msgid "Hide/Show all"
msgstr "Hide/Show all"

#: pmd_general.php:157
msgid "Hide/Show Tables with no relation"
msgstr "Hide/Show Tables with no relation"

#: pmd_general.php:197
msgid "Number of tables"
msgstr "Number of tables"

#: pmd_general.php:447
msgid "Delete relation"
msgstr "Delete relation"

#: pmd_general.php:489 pmd_general.php:548
msgid "Relation operator"
msgstr "Relation operator"

#: pmd_general.php:499 pmd_general.php:558 pmd_general.php:681
#: pmd_general.php:798
msgid "Except"
msgstr "Except"

#: pmd_general.php:505 pmd_general.php:564 pmd_general.php:687
#: pmd_general.php:804
msgid "subquery"
msgstr "subquery"

#: pmd_general.php:509 pmd_general.php:605
msgid "Rename to"
msgstr "Rename to"

#: pmd_general.php:511 pmd_general.php:610
msgid "New name"
msgstr "New name"

#: pmd_general.php:514 pmd_general.php:729
msgid "Aggregate"
msgstr "Aggregate"

#: pmd_general.php:839
msgid "Active options"
msgstr "Active options"

#: pmd_pdf.php:50
msgid "Page has been created"
msgstr "Page has been created"

#: pmd_pdf.php:53
msgid "Page creation failed"
msgstr "Page creation failed"

#: pmd_pdf.php:110
msgid "Page"
msgstr "Page"

#: pmd_pdf.php:120
msgid "Import from selected page"
msgstr "Import from selected page"

#: pmd_pdf.php:121
msgid "Export to selected page"
msgstr "Export to selected page"

#: pmd_pdf.php:123
msgid "Create a page and export to it"
msgstr "Create a page and export to it"

#: pmd_pdf.php:135
msgid "New page name: "
msgstr "New page name: "

#: pmd_pdf.php:138
msgid "Export/Import to scale"
msgstr "Export/Import to scale"

#: pmd_pdf.php:143
msgid "recommended"
msgstr "recommended"

#: pmd_relation_new.php:36
msgid "Error: relation already exists."
msgstr "Error: relation already exists."

#: pmd_relation_new.php:78 pmd_relation_new.php:103
msgid "Error: Relation not added."
msgstr "Error: Relation not added."

#: pmd_relation_new.php:79
msgid "FOREIGN KEY relation added"
msgstr "FOREIGN KEY relation added"

#: pmd_relation_new.php:101
msgid "Internal relation added"
msgstr "Internal relation added"

#: pmd_relation_upd.php:67
msgid "Relation deleted"
msgstr "Relation deleted"

#: pmd_save_pos.php:71
msgid "Error saving coordinates for Designer."
msgstr "Error saving coordinates for Designer."

#: pmd_save_pos.php:79
msgid "Modifications have been saved"
msgstr "Modifications have been saved"

#: prefs_forms.php:85
msgid "Cannot save settings, submitted form contains errors"
msgstr "Cannot save settings, submitted form contains errors"

#: prefs_manage.php:79
msgid "Could not import configuration"
msgstr "Could not import configuration"

#: prefs_manage.php:110
msgid "Configuration contains incorrect data for some fields."
msgstr "Configuration contains incorrect data for some fields."

#: prefs_manage.php:126
msgid "Do you want to import remaining settings?"
msgstr "Do you want to import remaining settings?"

#: prefs_manage.php:229 prefs_manage.php:255
msgid "Saved on: @DATE@"
msgstr "Saved on: @DATE@"

#: prefs_manage.php:243
msgid "Import from file"
msgstr "Import from file"

#: prefs_manage.php:249
msgid "Import from browser's storage"
msgstr "Import from browser's storage"

#: prefs_manage.php:252
msgid "Settings will be imported from your browser's local storage."
msgstr "Settings will be imported from your browser's local storage."

#: prefs_manage.php:258
msgid "You have no saved settings!"
msgstr "You have no saved settings!"

#: prefs_manage.php:262 prefs_manage.php:315
msgid "This feature is not supported by your web browser"
msgstr "This feature is not supported by your web browser"

#: prefs_manage.php:267
msgid "Merge with current configuration"
msgstr "Merge with current configuration"

#: prefs_manage.php:281
#, php-format
msgid ""
"You can set more settings by modifying config.inc.php, eg. by using %sSetup "
"script%s."
msgstr ""
"You can set more settings by modifying config.inc.php, eg. by using %sSetup "
"script%s."

#: prefs_manage.php:305
msgid "Save to browser's storage"
msgstr "Save to browser's storage"

#: prefs_manage.php:309
msgid "Settings will be saved in your browser's local storage."
msgstr "Settings will be saved in your browser's local storage."

#: prefs_manage.php:311
msgid "Existing settings will be overwritten!"
msgstr "Existing settings will be overwritten!"

#: prefs_manage.php:326
msgid "You can reset all your settings and restore them to default values."
msgstr "You can reset all your settings and restore them to default values."

#: querywindow.php:66
msgid "Import files"
msgstr "Import files"

#: querywindow.php:77
msgid "All"
msgstr "All"

#: schema_edit.php:38 schema_edit.php:44 schema_edit.php:50 schema_edit.php:55
#, php-format
msgid "<b>%s</b> table not found or not set in %s"
msgstr "<b>%s</b> table not found or not set in %s"

#: schema_export.php:59
msgid "File doesn't exist"
msgstr "File doesn't exist"

#: server_binlog.php:83
msgid "Select binary log to view"
msgstr "Select binary log to view"

#: server_binlog.php:106 server_status.php:628
msgid "Files"
msgstr "Files"

#: server_binlog.php:155 server_binlog.php:157 server_status.php:1299
#: server_status.php:1301
msgid "Truncate Shown Queries"
msgstr "Truncate Shown Queries"

#: server_binlog.php:163 server_binlog.php:165 server_status.php:1299
#: server_status.php:1301
msgid "Show Full Queries"
msgstr "Show Full Queries"

#: server_binlog.php:185
msgid "Log name"
msgstr "Log name"

#: server_binlog.php:186
msgid "Position"
msgstr "Position"

#: server_binlog.php:189
msgid "Original position"
msgstr "Original position"

#: server_binlog.php:190 tbl_structure.php:829
msgid "Information"
msgstr "Information"

#: server_collations.php:24
msgid "Character Sets and Collations"
msgstr "Character Sets and Collations"

#: server_databases.php:116
#, php-format
msgid "%1$d database has been dropped successfully."
msgid_plural "%1$d databases have been dropped successfully."
msgstr[0] "%1$d database has been dropped successfully."
msgstr[1] "%1$d databases have been dropped successfully."

#: server_databases.php:133
msgid "Databases statistics"
msgstr "Databases statistics"

#: server_databases.php:219 server_replication.php:209
#: server_replication.php:239
msgid "Master replication"
msgstr "Master replication"

#: server_databases.php:221 server_replication.php:277
msgid "Slave replication"
msgstr "Slave replication"

#: server_databases.php:308 server_databases.php:309
msgid "Enable Statistics"
msgstr "Enable Statistics"

#: server_databases.php:311
msgid ""
"Note: Enabling the database statistics here might cause heavy traffic "
"between the web server and the MySQL server."
msgstr ""
"Note: Enabling the database statistics here might cause heavy traffic "
"between the web server and the MySQL server."

#: server_engines.php:34
msgid "Storage Engines"
msgstr "Storage Engines"

#: server_export.php:20
msgid "View dump (schema) of databases"
msgstr "View dump (schema) of databases"

#: server_plugins.php:67
msgid "Modules"
msgstr "Modules"

#: server_plugins.php:88
msgid "Begin"
msgstr "Begin"

#: server_plugins.php:95
msgid "Plugin"
msgstr "Plug-in"

#: server_plugins.php:96 server_plugins.php:130
msgid "Module"
msgstr "Module"

#: server_plugins.php:97 server_plugins.php:132
msgid "Library"
msgstr "Library"

#: server_plugins.php:98 server_plugins.php:133 tbl_tracking.php:720
msgid "Version"
msgstr "Version"

#: server_plugins.php:99 server_plugins.php:134
msgid "Author"
msgstr "Author"

#: server_plugins.php:100 server_plugins.php:135
msgid "License"
msgstr "Licence"

#: server_plugins.php:166
msgid "disabled"
msgstr "disabled"

#: server_privileges.php:97 server_privileges.php:450
msgid "Includes all privileges except GRANT."
msgstr "Includes all privileges except GRANT."

#: server_privileges.php:98 server_privileges.php:315
#: server_privileges.php:740
msgid "Allows altering the structure of existing tables."
msgstr "Allows altering the structure of existing tables."

#: server_privileges.php:99 server_privileges.php:373
#: server_privileges.php:746
msgid "Allows altering and dropping stored routines."
msgstr "Allows altering and dropping stored routines."

#: server_privileges.php:100 server_privileges.php:283
#: server_privileges.php:739
msgid "Allows creating new databases and tables."
msgstr "Allows creating new databases and tables."

#: server_privileges.php:101 server_privileges.php:369
#: server_privileges.php:745
msgid "Allows creating stored routines."
msgstr "Allows creating stored routines."

#: server_privileges.php:102 server_privileges.php:739
msgid "Allows creating new tables."
msgstr "Allows creating new tables."

#: server_privileges.php:103 server_privileges.php:327
#: server_privileges.php:743
msgid "Allows creating temporary tables."
msgstr "Allows creating temporary tables."

#: server_privileges.php:104 server_privileges.php:377
#: server_privileges.php:779
msgid "Allows creating, dropping and renaming user accounts."
msgstr "Allows creating, dropping and renaming user accounts."

#: server_privileges.php:105 server_privileges.php:343
#: server_privileges.php:356 server_privileges.php:751
#: server_privileges.php:755
msgid "Allows creating new views."
msgstr "Allows creating new views."

#: server_privileges.php:106 server_privileges.php:279
#: server_privileges.php:731
msgid "Allows deleting data."
msgstr "Allows deleting data."

#: server_privileges.php:107 server_privileges.php:287
#: server_privileges.php:742
msgid "Allows dropping databases and tables."
msgstr "Allows dropping databases and tables."

#: server_privileges.php:108 server_privileges.php:742
msgid "Allows dropping tables."
msgstr "Allows dropping tables."

#: server_privileges.php:109 server_privileges.php:347
#: server_privileges.php:759
msgid "Allows to set up events for the event scheduler"
msgstr "Allows to set up events for the event scheduler"

#: server_privileges.php:110 server_privileges.php:381
#: server_privileges.php:747
msgid "Allows executing stored routines."
msgstr "Allows executing stored routines."

#: server_privileges.php:111 server_privileges.php:303
#: server_privileges.php:734
msgid "Allows importing data from and exporting data into files."
msgstr "Allows importing data from and exporting data into files."

#: server_privileges.php:112 server_privileges.php:765
msgid ""
"Allows adding users and privileges without reloading the privilege tables."
msgstr ""
"Allows adding users and privileges without reloading the privilege tables."

#: server_privileges.php:113 server_privileges.php:311
#: server_privileges.php:741
msgid "Allows creating and dropping indexes."
msgstr "Allows creating and dropping indexes."

#: server_privileges.php:114 server_privileges.php:271
#: server_privileges.php:660 server_privileges.php:729
msgid "Allows inserting and replacing data."
msgstr "Allows inserting and replacing data."

#: server_privileges.php:115 server_privileges.php:331
#: server_privileges.php:774
msgid "Allows locking tables for the current thread."
msgstr "Allows locking tables for the current thread."

#: server_privileges.php:116 server_privileges.php:838
#: server_privileges.php:840
msgid "Limits the number of new connections the user may open per hour."
msgstr "Limits the number of new connections the user may open per hour."

#: server_privileges.php:117 server_privileges.php:826
#: server_privileges.php:828
msgid "Limits the number of queries the user may send to the server per hour."
msgstr "Limits the number of queries the user may send to the server per hour."

#: server_privileges.php:118 server_privileges.php:832
#: server_privileges.php:834
msgid ""
"Limits the number of commands that change any table or database the user may "
"execute per hour."
msgstr ""
"Limits the number of commands that change any table or database the user may "
"execute per hour."

#: server_privileges.php:119 server_privileges.php:844
#: server_privileges.php:846
msgid "Limits the number of simultaneous connections the user may have."
msgstr "Limits the number of simultaneous connections the user may have."

#: server_privileges.php:120 server_privileges.php:299
#: server_privileges.php:769
msgid "Allows viewing processes of all users"
msgstr "Allows viewing processes of all users"

#: server_privileges.php:121 server_privileges.php:307
#: server_privileges.php:670 server_privileges.php:775
msgid "Has no effect in this MySQL version."
msgstr "Has no effect in this MySQL version."

#: server_privileges.php:122 server_privileges.php:291
#: server_privileges.php:770
msgid "Allows reloading server settings and flushing the server's caches."
msgstr "Allows reloading server settings and flushing the server's caches."

#: server_privileges.php:123 server_privileges.php:339
#: server_privileges.php:777
msgid "Allows the user to ask where the slaves / masters are."
msgstr "Allows the user to ask where the slaves / masters are."

#: server_privileges.php:124 server_privileges.php:335
#: server_privileges.php:778
msgid "Needed for the replication slaves."
msgstr "Needed for the replication slaves."

#: server_privileges.php:125 server_privileges.php:267
#: server_privileges.php:655 server_privileges.php:728
msgid "Allows reading data."
msgstr "Allows reading data."

#: server_privileges.php:126 server_privileges.php:319
#: server_privileges.php:772
msgid "Gives access to the complete list of databases."
msgstr "Gives access to the complete list of databases."

#: server_privileges.php:127 server_privileges.php:360
#: server_privileges.php:365 server_privileges.php:744
msgid "Allows performing SHOW CREATE VIEW queries."
msgstr "Allows performing SHOW CREATE VIEW queries."

#: server_privileges.php:128 server_privileges.php:295
#: server_privileges.php:771
msgid "Allows shutting down the server."
msgstr "Allows shutting down the server."

#: server_privileges.php:129 server_privileges.php:323
#: server_privileges.php:768
msgid ""
"Allows connecting, even if maximum number of connections is reached; "
"required for most administrative operations like setting global variables or "
"killing threads of other users."
msgstr ""
"Allows connecting, even if maximum number of connections is reached; "
"required for most administrative operations like setting global variables or "
"killing threads of other users."

#: server_privileges.php:130 server_privileges.php:351
#: server_privileges.php:760
msgid "Allows creating and dropping triggers"
msgstr "Allows creating and dropping triggers"

#: server_privileges.php:131 server_privileges.php:275
#: server_privileges.php:665 server_privileges.php:730
msgid "Allows changing data."
msgstr "Allows changing data."

#: server_privileges.php:132 server_privileges.php:440
msgid "No privileges."
msgstr "No privileges."

#: server_privileges.php:499 server_privileges.php:500
msgctxt "None privileges"
msgid "None"
msgstr "None"

#: server_privileges.php:644 server_privileges.php:791
#: server_privileges.php:2086 server_privileges.php:2092
msgid "Table-specific privileges"
msgstr "Table-specific privileges"

#: server_privileges.php:646 server_privileges.php:799
#: server_privileges.php:1878
msgid "Note: MySQL privilege names are expressed in English"
msgstr "Note: MySQL privilege names are expressed in English"

#: server_privileges.php:724
msgid "Administration"
msgstr "Administration"

#: server_privileges.php:788 server_privileges.php:1877
msgid "Global privileges"
msgstr "Global privileges"

#: server_privileges.php:790 server_privileges.php:2086
msgid "Database-specific privileges"
msgstr "Database-specific privileges"

#: server_privileges.php:822
msgid "Resource limits"
msgstr "Resource limits"

#: server_privileges.php:823
msgid "Note: Setting these options to 0 (zero) removes the limit."
msgstr "Note: Setting these options to 0 (zero) removes the limit."

#: server_privileges.php:901
msgid "Login Information"
msgstr "Login Information"

#: server_privileges.php:1000
msgid "Do not change the password"
msgstr "Do not change the password"

#: server_privileges.php:1053 server_privileges.php:2582
msgid "No user found."
msgstr "No user found."

#: server_privileges.php:1097
#, php-format
msgid "The user %s already exists!"
msgstr "The user %s already exists!"

#: server_privileges.php:1181
msgid "You have added a new user."
msgstr "You have added a new user."

#: server_privileges.php:1405
#, php-format
msgid "You have updated the privileges for %s."
msgstr "You have updated the privileges for %s."

#: server_privileges.php:1427
#, php-format
msgid "You have revoked the privileges for %s"
msgstr "You have revoked the privileges for %s"

#: server_privileges.php:1463
#, php-format
msgid "The password for %s was changed successfully."
msgstr "The password for %s was changed successfully."

#: server_privileges.php:1483
#, php-format
msgid "Deleting %s"
msgstr "Deleting %s"

#: server_privileges.php:1497
msgid "No users selected for deleting!"
msgstr "No users selected for deleting!"

#: server_privileges.php:1500
msgid "Reloading the privileges"
msgstr "Reloading the privileges"

#: server_privileges.php:1518
msgid "The selected users have been deleted successfully."
msgstr "The selected users have been deleted successfully."

#: server_privileges.php:1553
msgid "The privileges were reloaded successfully."
msgstr "The privileges were reloaded successfully."

#: server_privileges.php:1564 server_privileges.php:2015
msgid "Edit Privileges"
msgstr "Edit Privileges"

#: server_privileges.php:1573
msgid "Revoke"
msgstr "Revoke"

#: server_privileges.php:1589
msgid "Export all"
msgstr "Export all"

#: server_privileges.php:1608 server_privileges.php:1901
#: server_privileges.php:2532
msgid "Any"
msgstr "Any"

#: server_privileges.php:1695
msgid "Privileges for all users"
msgstr "Privileges for all users"

#: server_privileges.php:1708
#, php-format
msgid "Privileges for %s"
msgstr "Privileges for %s"

#: server_privileges.php:1739
msgid "Users overview"
msgstr "Users overview"

#: server_privileges.php:1879 server_privileges.php:2091
#: server_privileges.php:2443
msgid "Grant"
msgstr "Grant"

#: server_privileges.php:1970
msgid "Remove selected users"
msgstr "Remove selected users"

#: server_privileges.php:1973
msgid "Revoke all active privileges from the users and delete them afterwards."
msgstr ""
"Revoke all active privileges from the users and delete them afterwards."

#: server_privileges.php:1974 server_privileges.php:1975
#: server_privileges.php:1976
msgid "Drop the databases that have the same names as the users."
msgstr "Drop the databases that have the same names as the users."

#: server_privileges.php:1997
#, php-format
msgid ""
"Note: phpMyAdmin gets the users' privileges directly from MySQL's privilege "
"tables. The content of these tables may differ from the privileges the "
"server uses, if they have been changed manually. In this case, you should %"
"sreload the privileges%s before you continue."
msgstr ""
"Note: phpMyAdmin gets the users' privileges directly from MySQL's privilege "
"tables. The content of these tables may differ from the privileges the "
"server uses, if they have been changed manually. In this case, you should %"
"sreload the privileges%s before you continue."

#: server_privileges.php:2050
msgid "The selected user was not found in the privilege table."
msgstr "The selected user was not found in the privilege table."

#: server_privileges.php:2092
msgid "Column-specific privileges"
msgstr "Column-specific privileges"

#: server_privileges.php:2298
msgid "Add privileges on the following database"
msgstr "Add privileges on the following database"

#: server_privileges.php:2316
msgid "Wildcards % and _ should be escaped with a \\ to use them literally"
msgstr "Wildcards % and _ should be escaped with a \\ to use them literally"

#: server_privileges.php:2319
msgid "Add privileges on the following table"
msgstr "Add privileges on the following table"

#: server_privileges.php:2378
msgid "Change Login Information / Copy User"
msgstr "Change Login Information / Copy User"

#: server_privileges.php:2381
msgid "Create a new user with the same privileges and ..."
msgstr "Create a new user with the same privileges and ..."

#: server_privileges.php:2383
msgid "... keep the old one."
msgstr "... keep the old one."

#: server_privileges.php:2384
msgid "... delete the old one from the user tables."
msgstr "... delete the old one from the user tables."

#: server_privileges.php:2385
msgid ""
"... revoke all active privileges from the old one and delete it afterwards."
msgstr ""
"... revoke all active privileges from the old one and delete it afterwards."

#: server_privileges.php:2386
msgid ""
"... delete the old one from the user tables and reload the privileges "
"afterwards."
msgstr ""
"... delete the old one from the user tables and reload the privileges "
"afterwards."

#: server_privileges.php:2411
msgid "Database for user"
msgstr "Database for user"

#: server_privileges.php:2413
msgid "Create database with same name and grant all privileges"
msgstr "Create database with same name and grant all privileges"

#: server_privileges.php:2415
msgid "Grant all privileges on wildcard name (username\\_%)"
msgstr "Grant all privileges on wildcard name (username\\_%)"

#: server_privileges.php:2419
#, php-format
msgid "Grant all privileges on database &quot;%s&quot;"
msgstr "Grant all privileges on database &quot;%s&quot;"

#: server_privileges.php:2435
#, php-format
msgid "Users having access to &quot;%s&quot;"
msgstr "Users having access to &quot;%s&quot;"

#: server_privileges.php:2544
msgid "global"
msgstr "global"

#: server_privileges.php:2546
msgid "database-specific"
msgstr "database-specific"

#: server_privileges.php:2548
msgid "wildcard"
msgstr "wildcard"

#: server_privileges.php:2590
msgid "User has been added."
msgstr "User has been added."

#: server_replication.php:82
msgid "Unknown error"
msgstr "Unknown error"

#: server_replication.php:89
#, php-format
msgid "Unable to connect to master %s."
msgstr "Unable to connect to master %s."

#: server_replication.php:96
msgid ""
"Unable to read master log position. Possible privilege problem on master."
msgstr ""
"Unable to read master log position. Possible privilege problem on master."

#: server_replication.php:102
msgid "Unable to change master"
msgstr "Unable to change master"

#: server_replication.php:105
#, php-format
msgid "Master server changed successfully to %s"
msgstr "Master server changed successfully to %s"

#: server_replication.php:210
msgid "This server is configured as master in a replication process."
msgstr "This server is configured as master in a replication process."

#: server_replication.php:212 server_status.php:649
msgid "Show master status"
msgstr "Show master status"

#: server_replication.php:216
msgid "Show connected slaves"
msgstr "Show connected slaves"

#: server_replication.php:240
#, php-format
msgid ""
"This server is not configured as master in a replication process. Would you "
"like to <a href=\"%s\">configure</a> it?"
msgstr ""
"This server is not configured as master in a replication process. Would you "
"like to <a href=\"%s\">configure</a> it?"

#: server_replication.php:247
msgid "Master configuration"
msgstr "Master configuration"

#: server_replication.php:248
msgid ""
"This server is not configured as master server in a replication process. You "
"can choose from either replicating all databases and ignoring certain "
"(useful if you want to replicate majority of databases) or you can choose to "
"ignore all databases by default and allow only certain databases to be "
"replicated. Please select the mode:"
msgstr ""
"This server is not configured as master server in a replication process. You "
"can choose from either replicating all databases and ignoring certain "
"(useful if you want to replicate majority of databases) or you can choose to "
"ignore all databases by default and allow only certain databases to be "
"replicated. Please select the mode:"

#: server_replication.php:251
msgid "Replicate all databases; Ignore:"
msgstr "Replicate all databases; Ignore:"

#: server_replication.php:252
msgid "Ignore all databases; Replicate:"
msgstr "Ignore all databases; Replicate:"

#: server_replication.php:255
msgid "Please select databases:"
msgstr "Please select databases:"

#: server_replication.php:258
msgid ""
"Now, add the following lines at the end of [mysqld] section in your my.cnf "
"and please restart the MySQL server afterwards."
msgstr ""
"Now, add the following lines at the end of [mysqld] section in your my.cnf "
"and please restart the MySQL server afterwards."

#: server_replication.php:260
msgid ""
"Once you restarted MySQL server, please click on Go button. Afterwards, you "
"should see a message informing you, that this server <b>is</b> configured as "
"master"
msgstr ""
"Once you restarted MySQL server, please click on Go button. Afterwards, you "
"should see a message informing you, that this server <b>is</b> configured as "
"master"

#: server_replication.php:322
msgid "Slave SQL Thread not running!"
msgstr "Slave SQL Thread not running!"

#: server_replication.php:325
msgid "Slave IO Thread not running!"
msgstr "Slave IO Thread not running!"

#: server_replication.php:334
msgid ""
"Server is configured as slave in a replication process. Would you like to:"
msgstr ""
"Server is configured as slave in a replication process. Would you like to:"

#: server_replication.php:337
msgid "See slave status table"
msgstr "See slave status table"

#: server_replication.php:341
msgid "Synchronize databases with master"
msgstr "Synchronise databases with master"

#: server_replication.php:352
msgid "Control slave:"
msgstr "Control slave:"

#: server_replication.php:355
msgid "Full start"
msgstr "Full start"

#: server_replication.php:355
msgid "Full stop"
msgstr "Full stop"

#: server_replication.php:356
msgid "Reset slave"
msgstr "Reset slave"

#: server_replication.php:358
msgid "Start SQL Thread only"
msgstr "Start SQL Thread only"

#: server_replication.php:360
msgid "Stop SQL Thread only"
msgstr "Stop SQL Thread only"

#: server_replication.php:363
msgid "Start IO Thread only"
msgstr "Start IO Thread only"

#: server_replication.php:365
msgid "Stop IO Thread only"
msgstr "Stop IO Thread only"

#: server_replication.php:370
msgid "Error management:"
msgstr "Error management:"

#: server_replication.php:372
msgid "Skipping errors might lead into unsynchronized master and slave!"
msgstr "Skipping errors might lead into unsynchronised master and slave!"

#: server_replication.php:374
msgid "Skip current error"
msgstr "Skip current error"

#: server_replication.php:375
msgid "Skip next"
msgstr "Skip next"

#: server_replication.php:378
msgid "errors."
msgstr "errors."

#: server_replication.php:394
#, php-format
msgid ""
"This server is not configured as slave in a replication process. Would you "
"like to <a href=\"%s\">configure</a> it?"
msgstr ""
"This server is not configured as slave in a replication process. Would you "
"like to <a href=\"%s\">configure</a> it?"

#: server_status.php:482
#, php-format
msgid "Thread %s was successfully killed."
msgstr "Thread %s was successfully killed."

#: server_status.php:484
#, php-format
msgid ""
"phpMyAdmin was unable to kill thread %s. It probably has already been closed."
msgstr ""
"phpMyAdmin was unable to kill thread %s. It probably has already been closed."

#: server_status.php:616
msgid "Handler"
msgstr "Handler"

#: server_status.php:617
msgid "Query cache"
msgstr "Query cache"

#: server_status.php:618
msgid "Threads"
msgstr "Threads"

#: server_status.php:620
msgid "Temporary data"
msgstr "Temporary data"

#: server_status.php:621
msgid "Delayed inserts"
msgstr "Delayed inserts"

#: server_status.php:622
msgid "Key cache"
msgstr "Key cache"

#: server_status.php:623
msgid "Joins"
msgstr "Joins"

#: server_status.php:625
msgid "Sorting"
msgstr "Sorting"

#: server_status.php:627
msgid "Transaction coordinator"
msgstr "Transaction coordinator"

#: server_status.php:639
msgid "Flush (close) all tables"
msgstr "Flush (close) all tables"

#: server_status.php:641
msgid "Show open tables"
msgstr "Show open tables"

#: server_status.php:646
msgid "Show slave hosts"
msgstr "Show slave hosts"

#: server_status.php:652
msgid "Show slave status"
msgstr "Show slave status"

#: server_status.php:657
msgid "Flush query cache"
msgstr "Flush query cache"

#: server_status.php:797
msgid "Runtime Information"
msgstr "Runtime Information"

#: server_status.php:804
msgid "All status variables"
msgstr "All status variables"

#: server_status.php:805
msgid "Monitor"
msgstr "Monitor"

#: server_status.php:806
msgid "Advisor"
msgstr "Advisor"

#: server_status.php:816 server_status.php:838
msgid "Refresh rate: "
msgstr "Refresh rate: "

#: server_status.php:851 server_variables.php:116
msgid "Filters"
msgstr "Filters"

#: server_status.php:859 server_variables.php:118
msgid "Containing the word:"
msgstr "Containing the word:"

#: server_status.php:864
msgid "Show only alert values"
msgstr "Show only alert values"

#: server_status.php:868
msgid "Filter by category..."
msgstr "Filter by category..."

#: server_status.php:881
msgid "Show unformatted values"
msgstr "Show unformatted values"

#: server_status.php:885
msgid "Related links:"
msgstr "Related links:"

#: server_status.php:920
msgid "Run analyzer"
msgstr "Run analyser"

#: server_status.php:921
msgid "Instructions"
msgstr "Instructions"

#: server_status.php:928
msgid ""
"The Advisor system can provide recommendations on server variables by "
"analyzing the server status variables."
msgstr ""
"The Advisor system can provide recommendations on server variables by "
"analysing the server status variables."

#: server_status.php:930
msgid ""
"Do note however that this system provides recommendations based on simple "
"calculations and by rule of thumb which may not necessarily apply to your "
"system."
msgstr ""
"Do note however that this system provides recommendations based on simple "
"calculations and by rule of thumb which may not necessarily apply to your "
"system."

#: server_status.php:932
msgid ""
"Prior to changing any of the configuration, be sure to know what you are "
"changing (by reading the documentation) and how to undo the change. Wrong "
"tuning can have a very negative effect on performance."
msgstr ""
"Prior to changing any of the configuration, be sure to know what you are "
"changing (by reading the documentation) and how to undo the change. Wrong "
"tuning can have a very negative effect on performance."

#: server_status.php:934
msgid ""
"The best way to tune your system would be to change only one setting at a "
"time, observe or benchmark your database, and undo the change if there was "
"no clearly measurable improvement."
msgstr ""
"The best way to tune your system would be to change only one setting at a "
"time, observe or benchmark your database, and undo the change if there was "
"no clearly measurable improvement."

#. l10n: Questions is the name of a MySQL Status variable
#: server_status.php:957
#, php-format
msgid "Questions since startup: %s"
msgstr "Questions since startup: %s"

#: server_status.php:993
msgid "Statements"
msgstr "Statements"

#. l10n: # = Amount of queries
#: server_status.php:996
msgid "#"
msgstr "#"

#: server_status.php:1070
#, php-format
msgid "Network traffic since startup: %s"
msgstr "Network traffic since startup: %s"

#: server_status.php:1086
#, php-format
msgid "This MySQL server has been running for %1$s. It started up on %2$s."
msgstr "This MySQL server has been running for %1$s. It started up on %2$s."

#: server_status.php:1097
msgid ""
"This MySQL server works as <b>master</b> and <b>slave</b> in <b>replication</"
"b> process."
msgstr ""
"This MySQL server works as <b>master</b> and <b>slave</b> in <b>replication</"
"b> process."

#: server_status.php:1099
msgid "This MySQL server works as <b>master</b> in <b>replication</b> process."
msgstr ""
"This MySQL server works as <b>master</b> in <b>replication</b> process."

#: server_status.php:1101
msgid "This MySQL server works as <b>slave</b> in <b>replication</b> process."
msgstr "This MySQL server works as <b>slave</b> in <b>replication</b> process."

#: server_status.php:1104
msgid ""
"For further information about replication status on the server, please visit "
"the <a href=\"#replication\">replication section</a>."
msgstr ""
"For further information about replication status on the server, please visit "
"the <a href=\"#replication\">replication section</a>."

#: server_status.php:1113
msgid "Replication status"
msgstr "Replication status"

#: server_status.php:1128
msgid ""
"On a busy server, the byte counters may overrun, so those statistics as "
"reported by the MySQL server may be incorrect."
msgstr ""
"On a busy server, the byte counters may overrun, so those statistics as "
"reported by the MySQL server may be incorrect."

#: server_status.php:1134
msgid "Received"
msgstr "Received"

#: server_status.php:1151
msgid "Sent"
msgstr "Sent"

#: server_status.php:1198
msgid "max. concurrent connections"
msgstr "max. concurrent connections"

#: server_status.php:1205
msgid "Failed attempts"
msgstr "Failed attempts"

#: server_status.php:1221
msgid "Aborted"
msgstr "Aborted"

#: server_status.php:1287
msgid "ID"
msgstr "ID"

#: server_status.php:1291
msgid "Command"
msgstr "Command"

#: server_status.php:1358
msgid ""
"The number of connections that were aborted because the client died without "
"closing the connection properly."
msgstr ""
"The number of connections that were aborted because the client died without "
"closing the connection properly."

#: server_status.php:1359
msgid "The number of failed attempts to connect to the MySQL server."
msgstr "The number of failed attempts to connect to the MySQL server."

#: server_status.php:1360
msgid ""
"The number of transactions that used the temporary binary log cache but that "
"exceeded the value of binlog_cache_size and used a temporary file to store "
"statements from the transaction."
msgstr ""
"The number of transactions that used the temporary binary log cache but that "
"exceeded the value of binlog_cache_size and used a temporary file to store "
"statements from the transaction."

#: server_status.php:1361
msgid "The number of transactions that used the temporary binary log cache."
msgstr "The number of transactions that used the temporary binary log cache."

#: server_status.php:1362
msgid ""
"The number of connection attempts (successful or not) to the MySQL server."
msgstr ""
"The number of connection attempts (successful or not) to the MySQL server."

#: server_status.php:1363
msgid ""
"The number of temporary tables on disk created automatically by the server "
"while executing statements. If Created_tmp_disk_tables is big, you may want "
"to increase the tmp_table_size  value to cause temporary tables to be memory-"
"based instead of disk-based."
msgstr ""
"The number of temporary tables on disk created automatically by the server "
"while executing statements. If Created_tmp_disk_tables is big, you may want "
"to increase the tmp_table_size  value to cause temporary tables to be memory-"
"based instead of disk-based."

#: server_status.php:1364
msgid "How many temporary files mysqld has created."
msgstr "How many temporary files mysqld has created."

#: server_status.php:1365
msgid ""
"The number of in-memory temporary tables created automatically by the server "
"while executing statements."
msgstr ""
"The number of in-memory temporary tables created automatically by the server "
"while executing statements."

#: server_status.php:1366
msgid ""
"The number of rows written with INSERT DELAYED for which some error occurred "
"(probably duplicate key)."
msgstr ""
"The number of rows written with INSERT DELAYED for which some error occurred "
"(probably duplicate key)."

#: server_status.php:1367
msgid ""
"The number of INSERT DELAYED handler threads in use. Every different table "
"on which one uses INSERT DELAYED gets its own thread."
msgstr ""
"The number of INSERT DELAYED handler threads in use. Every different table "
"on which one uses INSERT DELAYED gets its own thread."

#: server_status.php:1368
msgid "The number of INSERT DELAYED rows written."
msgstr "The number of INSERT DELAYED rows written."

#: server_status.php:1369
msgid "The number of executed FLUSH statements."
msgstr "The number of executed FLUSH statements."

#: server_status.php:1370
msgid "The number of internal COMMIT statements."
msgstr "The number of internal COMMIT statements."

#: server_status.php:1371
msgid "The number of times a row was deleted from a table."
msgstr "The number of times a row was deleted from a table."

#: server_status.php:1372
msgid ""
"The MySQL server can ask the NDB Cluster storage engine if it knows about a "
"table with a given name. This is called discovery. Handler_discover "
"indicates the number of time tables have been discovered."
msgstr ""
"The MySQL server can ask the NDB Cluster storage engine if it knows about a "
"table with a given name. This is called discovery. Handler_discover "
"indicates the number of time tables have been discovered."

#: server_status.php:1373
msgid ""
"The number of times the first entry was read from an index. If this is high, "
"it suggests that the server is doing a lot of full index scans; for example, "
"SELECT col1 FROM foo, assuming that col1 is indexed."
msgstr ""
"The number of times the first entry was read from an index. If this is high, "
"it suggests that the server is doing a lot of full index scans; for example, "
"SELECT col1 FROM foo, assuming that col1 is indexed."

#: server_status.php:1374
msgid ""
"The number of requests to read a row based on a key. If this is high, it is "
"a good indication that your queries and tables are properly indexed."
msgstr ""
"The number of requests to read a row based on a key. If this is high, it is "
"a good indication that your queries and tables are properly indexed."

#: server_status.php:1375
msgid ""
"The number of requests to read the next row in key order. This is "
"incremented if you are querying an index column with a range constraint or "
"if you are doing an index scan."
msgstr ""
"The number of requests to read the next row in key order. This is "
"incremented if you are querying an index column with a range constraint or "
"if you are doing an index scan."

#: server_status.php:1376
msgid ""
"The number of requests to read the previous row in key order. This read "
"method is mainly used to optimize ORDER BY ... DESC."
msgstr ""
"The number of requests to read the previous row in key order. This read "
"method is mainly used to optimise ORDER BY ... DESC."

#: server_status.php:1377
msgid ""
"The number of requests to read a row based on a fixed position. This is high "
"if you are doing a lot of queries that require sorting of the result. You "
"probably have a lot of queries that require MySQL to scan whole tables or "
"you have joins that don't use keys properly."
msgstr ""
"The number of requests to read a row based on a fixed position. This is high "
"if you are doing a lot of queries that require sorting of the result. You "
"probably have a lot of queries that require MySQL to scan whole tables or "
"you have joins that don't use keys properly."

#: server_status.php:1378
msgid ""
"The number of requests to read the next row in the data file. This is high "
"if you are doing a lot of table scans. Generally this suggests that your "
"tables are not properly indexed or that your queries are not written to take "
"advantage of the indexes you have."
msgstr ""
"The number of requests to read the next row in the data file. This is high "
"if you are doing a lot of table scans. Generally this suggests that your "
"tables are not properly indexed or that your queries are not written to take "
"advantage of the indexes you have."

#: server_status.php:1379
msgid "The number of internal ROLLBACK statements."
msgstr "The number of internal ROLLBACK statements."

#: server_status.php:1380
msgid "The number of requests to update a row in a table."
msgstr "The number of requests to update a row in a table."

#: server_status.php:1381
msgid "The number of requests to insert a row in a table."
msgstr "The number of requests to insert a row in a table."

#: server_status.php:1382
msgid "The number of pages containing data (dirty or clean)."
msgstr "The number of pages containing data (dirty or clean)."

#: server_status.php:1383
msgid "The number of pages currently dirty."
msgstr "The number of pages currently dirty."

#: server_status.php:1384
msgid "The number of buffer pool pages that have been requested to be flushed."
msgstr ""
"The number of buffer pool pages that have been requested to be flushed."

#: server_status.php:1385
msgid "The number of free pages."
msgstr "The number of free pages."

#: server_status.php:1386
msgid ""
"The number of latched pages in InnoDB buffer pool. These are pages currently "
"being read or written or that can't be flushed or removed for some other "
"reason."
msgstr ""
"The number of latched pages in InnoDB buffer pool. These are pages currently "
"being read or written or that can't be flushed or removed for some other "
"reason."

#: server_status.php:1387
msgid ""
"The number of pages busy because they have been allocated for administrative "
"overhead such as row locks or the adaptive hash index. This value can also "
"be calculated as Innodb_buffer_pool_pages_total - "
"Innodb_buffer_pool_pages_free - Innodb_buffer_pool_pages_data."
msgstr ""
"The number of pages busy because they have been allocated for administrative "
"overhead such as row locks or the adaptive hash index. This value can also "
"be calculated as Innodb_buffer_pool_pages_total - "
"Innodb_buffer_pool_pages_free - Innodb_buffer_pool_pages_data."

#: server_status.php:1388
msgid "Total size of buffer pool, in pages."
msgstr "Total size of buffer pool, in pages."

#: server_status.php:1389
msgid ""
"The number of \"random\" read-aheads InnoDB initiated. This happens when a "
"query is to scan a large portion of a table but in random order."
msgstr ""
"The number of \"random\" read-aheads InnoDB initiated. This happens when a "
"query is to scan a large portion of a table but in random order."

#: server_status.php:1390
msgid ""
"The number of sequential read-aheads InnoDB initiated. This happens when "
"InnoDB does a sequential full table scan."
msgstr ""
"The number of sequential read-aheads InnoDB initiated. This happens when "
"InnoDB does a sequential full table scan."

#: server_status.php:1391
msgid "The number of logical read requests InnoDB has done."
msgstr "The number of logical read requests InnoDB has done."

#: server_status.php:1392
msgid ""
"The number of logical reads that InnoDB could not satisfy from buffer pool "
"and had to do a single-page read."
msgstr ""
"The number of logical reads that InnoDB could not satisfy from buffer pool "
"and had to do a single-page read."

#: server_status.php:1393
msgid ""
"Normally, writes to the InnoDB buffer pool happen in the background. "
"However, if it's necessary to read or create a page and no clean pages are "
"available, it's necessary to wait for pages to be flushed first. This "
"counter counts instances of these waits. If the buffer pool size was set "
"properly, this value should be small."
msgstr ""
"Normally, writes to the InnoDB buffer pool happen in the background. "
"However, if it's necessary to read or create a page and no clean pages are "
"available, it's necessary to wait for pages to be flushed first. This "
"counter counts instances of these waits. If the buffer pool size was set "
"properly, this value should be small."

#: server_status.php:1394
msgid "The number writes done to the InnoDB buffer pool."
msgstr "The number writes done to the InnoDB buffer pool."

#: server_status.php:1395
msgid "The number of fsync() operations so far."
msgstr "The number of fsync() operations so far."

#: server_status.php:1396
msgid "The current number of pending fsync() operations."
msgstr "The current number of pending fsync() operations."

#: server_status.php:1397
msgid "The current number of pending reads."
msgstr "The current number of pending reads."

#: server_status.php:1398
msgid "The current number of pending writes."
msgstr "The current number of pending writes."

#: server_status.php:1399
msgid "The amount of data read so far, in bytes."
msgstr "The amount of data read so far, in bytes."

#: server_status.php:1400
msgid "The total number of data reads."
msgstr "The total number of data reads."

#: server_status.php:1401
msgid "The total number of data writes."
msgstr "The total number of data writes."

#: server_status.php:1402
msgid "The amount of data written so far, in bytes."
msgstr "The amount of data written so far, in bytes."

#: server_status.php:1403
msgid "The number of pages that have been written for doublewrite operations."
msgstr "The number of pages that have been written for doublewrite operations."

#: server_status.php:1404
msgid "The number of doublewrite operations that have been performed."
msgstr "The number of doublewrite operations that have been performed."

#: server_status.php:1405
msgid ""
"The number of waits we had because log buffer was too small and we had to "
"wait for it to be flushed before continuing."
msgstr ""
"The number of waits we had because log buffer was too small and we had to "
"wait for it to be flushed before continuing."

#: server_status.php:1406
msgid "The number of log write requests."
msgstr "The number of log write requests."

#: server_status.php:1407
msgid "The number of physical writes to the log file."
msgstr "The number of physical writes to the log file."

#: server_status.php:1408
msgid "The number of fsync() writes done to the log file."
msgstr "The number of fsync() writes done to the log file."

#: server_status.php:1409
msgid "The number of pending log file fsyncs."
msgstr "The number of pending log file fsyncs."

#: server_status.php:1410
msgid "Pending log file writes."
msgstr "Pending log file writes."

#: server_status.php:1411
msgid "The number of bytes written to the log file."
msgstr "The number of bytes written to the log file."

#: server_status.php:1412
msgid "The number of pages created."
msgstr "The number of pages created."

#: server_status.php:1413
msgid ""
"The compiled-in InnoDB page size (default 16KB). Many values are counted in "
"pages; the page size allows them to be easily converted to bytes."
msgstr ""
"The compiled-in InnoDB page size (default 16KB). Many values are counted in "
"pages; the page size allows them to be easily converted to bytes."

#: server_status.php:1414
msgid "The number of pages read."
msgstr "The number of pages read."

#: server_status.php:1415
msgid "The number of pages written."
msgstr "The number of pages written."

#: server_status.php:1416
msgid "The number of row locks currently being waited for."
msgstr "The number of row locks currently being waited for."

#: server_status.php:1417
msgid "The average time to acquire a row lock, in milliseconds."
msgstr "The average time to acquire a row lock, in milliseconds."

#: server_status.php:1418
msgid "The total time spent in acquiring row locks, in milliseconds."
msgstr "The total time spent in acquiring row locks, in milliseconds."

#: server_status.php:1419
msgid "The maximum time to acquire a row lock, in milliseconds."
msgstr "The maximum time to acquire a row lock, in milliseconds."

#: server_status.php:1420
msgid "The number of times a row lock had to be waited for."
msgstr "The number of times a row lock had to be waited for."

#: server_status.php:1421
msgid "The number of rows deleted from InnoDB tables."
msgstr "The number of rows deleted from InnoDB tables."

#: server_status.php:1422
msgid "The number of rows inserted in InnoDB tables."
msgstr "The number of rows inserted in InnoDB tables."

#: server_status.php:1423
msgid "The number of rows read from InnoDB tables."
msgstr "The number of rows read from InnoDB tables."

#: server_status.php:1424
msgid "The number of rows updated in InnoDB tables."
msgstr "The number of rows updated in InnoDB tables."

#: server_status.php:1425
msgid ""
"The number of key blocks in the key cache that have changed but haven't yet "
"been flushed to disk. It used to be known as Not_flushed_key_blocks."
msgstr ""
"The number of key blocks in the key cache that have changed but haven't yet "
"been flushed to disk. It used to be known as Not_flushed_key_blocks."

#: server_status.php:1426
msgid ""
"The number of unused blocks in the key cache. You can use this value to "
"determine how much of the key cache is in use."
msgstr ""
"The number of unused blocks in the key cache. You can use this value to "
"determine how much of the key cache is in use."

#: server_status.php:1427
msgid ""
"The number of used blocks in the key cache. This value is a high-water mark "
"that indicates the maximum number of blocks that have ever been in use at "
"one time."
msgstr ""
"The number of used blocks in the key cache. This value is a high-water mark "
"that indicates the maximum number of blocks that have ever been in use at "
"one time."

#: server_status.php:1428
msgid "Percentage of used key cache (calculated value)"
msgstr "Percentage of used key cache (calculated value)"

#: server_status.php:1429
msgid "The number of requests to read a key block from the cache."
msgstr "The number of requests to read a key block from the cache."

#: server_status.php:1430
msgid ""
"The number of physical reads of a key block from disk. If Key_reads is big, "
"then your key_buffer_size value is probably too small. The cache miss rate "
"can be calculated as Key_reads/Key_read_requests."
msgstr ""
"The number of physical reads of a key block from disk. If Key_reads is big, "
"then your key_buffer_size value is probably too small. The cache miss rate "
"can be calculated as Key_reads/Key_read_requests."

#: server_status.php:1431
msgid ""
"Key cache miss calculated as rate of physical reads compared to read "
"requests (calculated value)"
msgstr ""
"Key cache miss calculated as rate of physical reads compared to read "
"requests (calculated value)"

#: server_status.php:1432
msgid "The number of requests to write a key block to the cache."
msgstr "The number of requests to write a key block to the cache."

#: server_status.php:1433
msgid "The number of physical writes of a key block to disk."
msgstr "The number of physical writes of a key block to disk."

#: server_status.php:1434
msgid ""
"Percentage of physical writes compared to write requests (calculated value)"
msgstr ""
"Percentage of physical writes compared to write requests (calculated value)"

#: server_status.php:1435
msgid ""
"The total cost of the last compiled query as computed by the query "
"optimizer. Useful for comparing the cost of different query plans for the "
"same query. The default value of 0 means that no query has been compiled yet."
msgstr ""
"The total cost of the last compiled query as computed by the query "
"optimiser. Useful for comparing the cost of different query plans for the "
"same query. The default value of 0 means that no query has been compiled yet."

#: server_status.php:1436
msgid ""
"The maximum number of connections that have been in use simultaneously since "
"the server started."
msgstr ""
"The maximum number of connections that have been in use simultaneously since "
"the server started."

#: server_status.php:1437
msgid "The number of rows waiting to be written in INSERT DELAYED queues."
msgstr "The number of rows waiting to be written in INSERT DELAYED queues."

#: server_status.php:1438
msgid ""
"The number of tables that have been opened. If opened tables is big, your "
"table cache value is probably too small."
msgstr ""
"The number of tables that have been opened. If opened tables is big, your "
"table cache value is probably too small."

#: server_status.php:1439
msgid "The number of files that are open."
msgstr "The number of files that are open."

#: server_status.php:1440
msgid "The number of streams that are open (used mainly for logging)."
msgstr "The number of streams that are open (used mainly for logging)."

#: server_status.php:1441
msgid "The number of tables that are open."
msgstr "The number of tables that are open."

#: server_status.php:1442
msgid ""
"The number of free memory blocks in query cache. High numbers can indicate "
"fragmentation issues, which may be solved by issuing a FLUSH QUERY CACHE "
"statement."
msgstr ""
"The number of free memory blocks in query cache. High numbers can indicate "
"fragmentation issues, which may be solved by issuing a FLUSH QUERY CACHE "
"statement."

#: server_status.php:1443
msgid "The amount of free memory for query cache."
msgstr "The amount of free memory for query cache."

#: server_status.php:1444
msgid "The number of cache hits."
msgstr "The number of cache hits."

#: server_status.php:1445
msgid "The number of queries added to the cache."
msgstr "The number of queries added to the cache."

#: server_status.php:1446
msgid ""
"The number of queries that have been removed from the cache to free up "
"memory for caching new queries. This information can help you tune the query "
"cache size. The query cache uses a least recently used (LRU) strategy to "
"decide which queries to remove from the cache."
msgstr ""
"The number of queries that have been removed from the cache to free up "
"memory for caching new queries. This information can help you tune the query "
"cache size. The query cache uses a least recently used (LRU) strategy to "
"decide which queries to remove from the cache."

#: server_status.php:1447
msgid ""
"The number of non-cached queries (not cachable, or not cached due to the "
"query_cache_type setting)."
msgstr ""
"The number of non-cached queries (not cachable, or not cached due to the "
"query_cache_type setting)."

#: server_status.php:1448
msgid "The number of queries registered in the cache."
msgstr "The number of queries registered in the cache."

#: server_status.php:1449
msgid "The total number of blocks in the query cache."
msgstr "The total number of blocks in the query cache."

#: server_status.php:1450
msgid "The status of failsafe replication (not yet implemented)."
msgstr "The status of failsafe replication (not yet implemented)."

#: server_status.php:1451
msgid ""
"The number of joins that do not use indexes. If this value is not 0, you "
"should carefully check the indexes of your tables."
msgstr ""
"The number of joins that do not use indexes. If this value is not 0, you "
"should carefully check the indexes of your tables."

#: server_status.php:1452
msgid "The number of joins that used a range search on a reference table."
msgstr "The number of joins that used a range search on a reference table."

#: server_status.php:1453
msgid ""
"The number of joins without keys that check for key usage after each row. "
"(If this is not 0, you should carefully check the indexes of your tables.)"
msgstr ""
"The number of joins without keys that check for key usage after each row. "
"(If this is not 0, you should carefully check the indexes of your tables.)"

#: server_status.php:1454
msgid ""
"The number of joins that used ranges on the first table. (It's normally not "
"critical even if this is big.)"
msgstr ""
"The number of joins that used ranges on the first table. (It's normally not "
"critical even if this is big.)"

#: server_status.php:1455
msgid "The number of joins that did a full scan of the first table."
msgstr "The number of joins that did a full scan of the first table."

#: server_status.php:1456
msgid "The number of temporary tables currently open by the slave SQL thread."
msgstr "The number of temporary tables currently open by the slave SQL thread."

#: server_status.php:1457
msgid ""
"Total (since startup) number of times the replication slave SQL thread has "
"retried transactions."
msgstr ""
"Total (since startup) number of times the replication slave SQL thread has "
"retried transactions."

#: server_status.php:1458
msgid "This is ON if this server is a slave that is connected to a master."
msgstr "This is ON if this server is a slave that is connected to a master."

#: server_status.php:1459
msgid ""
"The number of threads that have taken more than slow_launch_time seconds to "
"create."
msgstr ""
"The number of threads that have taken more than slow_launch_time seconds to "
"create."

#: server_status.php:1460
msgid ""
"The number of queries that have taken more than long_query_time seconds."
msgstr ""
"The number of queries that have taken more than long_query_time seconds."

#: server_status.php:1461
msgid ""
"The number of merge passes the sort algorithm has had to do. If this value "
"is large, you should consider increasing the value of the sort_buffer_size "
"system variable."
msgstr ""
"The number of merge passes the sort algorithm has had to do. If this value "
"is large, you should consider increasing the value of the sort_buffer_size "
"system variable."

#: server_status.php:1462
msgid "The number of sorts that were done with ranges."
msgstr "The number of sorts that were done with ranges."

#: server_status.php:1463
msgid "The number of sorted rows."
msgstr "The number of sorted rows."

#: server_status.php:1464
msgid "The number of sorts that were done by scanning the table."
msgstr "The number of sorts that were done by scanning the table."

#: server_status.php:1465
msgid "The number of times that a table lock was acquired immediately."
msgstr "The number of times that a table lock was acquired immediately."

#: server_status.php:1466
msgid ""
"The number of times that a table lock could not be acquired immediately and "
"a wait was needed. If this is high, and you have performance problems, you "
"should first optimize your queries, and then either split your table or "
"tables or use replication."
msgstr ""
"The number of times that a table lock could not be acquired immediately and "
"a wait was needed. If this is high, and you have performance problems, you "
"should first optimise your queries, and then either split your table or "
"tables or use replication."

#: server_status.php:1467
msgid ""
"The number of threads in the thread cache. The cache hit rate can be "
"calculated as Threads_created/Connections. If this value is red you should "
"raise your thread_cache_size."
msgstr ""
"The number of threads in the thread cache. The cache hit rate can be "
"calculated as Threads_created/Connections. If this value is red you should "
"raise your thread_cache_size."

#: server_status.php:1468
msgid "The number of currently open connections."
msgstr "The number of currently open connections."

#: server_status.php:1469
msgid ""
"The number of threads created to handle connections. If Threads_created is "
"big, you may want to increase the thread_cache_size value. (Normally this "
"doesn't give a notable performance improvement if you have a good thread "
"implementation.)"
msgstr ""
"The number of threads created to handle connections. If Threads_created is "
"big, you may want to increase the thread_cache_size value. (Normally this "
"doesn't give a notable performance improvement if you have a good thread "
"implementation.)"

#: server_status.php:1470
msgid "Thread cache hit rate (calculated value)"
msgstr "Thread cache hit rate (calculated value)"

#: server_status.php:1471
msgid "The number of threads that are not sleeping."
msgstr "The number of threads that are not sleeping."

#: server_status.php:1626
msgid "Start Monitor"
msgstr "Start Monitor"

#: server_status.php:1637
msgid "Instructions/Setup"
msgstr "Instructions/Setup"

#: server_status.php:1644
msgid "Done rearranging/editing charts"
msgstr "Done rearranging/editing charts"

#: server_status.php:1651 server_status.php:1724
msgid "Add chart"
msgstr "Add chart"

#: server_status.php:1653
msgid "Rearrange/edit charts"
msgstr "Rearrange/edit charts"

#: server_status.php:1657
msgid "Refresh rate"
msgstr "Refresh rate"

#: server_status.php:1662
msgid "Chart columns"
msgstr "Chart columns"

#: server_status.php:1678
msgid "Chart arrangement"
msgstr "Chart arrangement"

#: server_status.php:1678
msgid ""
"The arrangement of the charts is stored to the browsers local storage. You "
"may want to export it if you have a complicated set up."
msgstr ""
"The arrangement of the charts is stored to the browsers local storage. You "
"may want to export it if you have a complicated set up."

#: server_status.php:1679
msgid "Reset to default"
msgstr "Reset to default"

#: server_status.php:1683
msgid "Monitor Instructions"
msgstr "Monitor Instructions"

#: server_status.php:1684
msgid ""
"The phpMyAdmin Monitor can assist you in optimizing the server configuration "
"and track down time intensive queries. For the latter you will need to set "
"log_output to 'TABLE' and have either the slow_query_log or general_log "
"enabled. Note however, that the general_log produces a lot of data and "
"increases server load by up to 15%"
msgstr ""
"The phpMyAdmin Monitor can assist you in optimising the server configuration "
"and track down time intensive queries. For the latter you will need to set "
"log_output to 'TABLE' and have either the slow_query_log or general_log "
"enabled. Note however, that the general_log produces a lot of data and "
"increases server load by up to 15%"

#: server_status.php:1689
msgid ""
"Unfortunately your Database server does not support logging to table, which "
"is a requirement for analyzing the database logs with phpMyAdmin. Logging to "
"table is supported by MySQL 5.1.6 and onwards. You may still use the server "
"charting features however."
msgstr ""
"Unfortunately your Database server does not support logging to table, which "
"is a requirement for analysing the database logs with phpMyAdmin. Logging to "
"table is supported by MySQL 5.1.6 and onwards. You may still use the server "
"charting features however."

#: server_status.php:1702
msgid "Using the monitor:"
msgstr "Using the monitor:"

#: server_status.php:1704
msgid ""
"Your browser will refresh all displayed charts in a regular interval. You "
"may add charts and change the refresh rate under 'Settings', or remove any "
"chart using the cog icon on each respective chart."
msgstr ""
"Your browser will refresh all displayed charts in a regular interval. You "
"may add charts and change the refresh rate under 'Settings', or remove any "
"chart using the cog icon on each respective chart."

#: server_status.php:1706
msgid ""
"To display queries from the logs, select the relevant time span on any chart "
"by holding down the left mouse button and panning over the chart. Once "
"confirmed, this will load a table of grouped queries, there you may click on "
"any occuring SELECT statements to further analyze them."
msgstr ""
"To display queries from the logs, select the relevant time span on any chart "
"by holding down the left mouse button and panning over the chart. Once "
"confirmed, this will load a table of grouped queries, there you may click on "
"any occurring SELECT statements to further analyse them."

#: server_status.php:1713
msgid "Please note:"
msgstr "Please note:"

#: server_status.php:1715
msgid ""
"Enabling the general_log may increase the server load by 5-15%. Also be "
"aware that generating statistics from the logs is a load intensive task, so "
"it is advisable to select only a small time span and to disable the "
"general_log and empty its table once monitoring is not required any more."
msgstr ""
"Enabling the general_log may increase the server load by 5-15%. Also be "
"aware that generating statistics from the logs is a load intensive task, so "
"it is advisable to select only a small time span and to disable the "
"general_log and empty its table once monitoring is not required any more."

#: server_status.php:1729
msgid "Preset chart"
msgstr "Preset chart"

#: server_status.php:1733
msgid "Status variable(s)"
msgstr "Status variable(s)"

#: server_status.php:1735
msgid "Select series:"
msgstr "Select series:"

#: server_status.php:1737
msgid "Commonly monitored"
msgstr "Commonly monitored"

#: server_status.php:1752
msgid "or type variable name:"
msgstr "or type variable name:"

#: server_status.php:1756
msgid "Display as differential value"
msgstr "Display as differential value"

#: server_status.php:1758
msgid "Apply a divisor"
msgstr "Apply a divisor"

#: server_status.php:1765
msgid "Append unit to data values"
msgstr "Append unit to data values"

#: server_status.php:1771
msgid "Add this series"
msgstr "Add this series"

#: server_status.php:1773
msgid "Clear series"
msgstr "Clear series"

#: server_status.php:1776
msgid "Series in Chart:"
msgstr "Series in Chart:"

#: server_status.php:1791
msgid "Log statistics"
msgstr "Log statistics"

#: server_status.php:1792
msgid "Selected time range:"
msgstr "Selected time range:"

#: server_status.php:1797
msgid "Only retrieve SELECT,INSERT,UPDATE and DELETE Statements"
msgstr "Only retrieve SELECT,INSERT,UPDATE and DELETE Statements"

#: server_status.php:1802
msgid "Remove variable data in INSERT statements for better grouping"
msgstr "Remove variable data in INSERT statements for better grouping"

#: server_status.php:1807
msgid "Choose from which log you want the statistics to be generated from."
msgstr "Choose from which log you want the statistics to be generated from."

#: server_status.php:1809
msgid "Results are grouped by query text."
msgstr "Results are grouped by query text."

#: server_status.php:1814
msgid "Query analyzer"
msgstr "Query analyser"

#: server_status.php:1865
#, php-format
msgid "%d second"
msgid_plural "%d seconds"
msgstr[0] "%d second"
msgstr[1] "%d seconds"

#: server_status.php:1868
#, php-format
msgid "%d minute"
msgid_plural "%d minutes"
msgstr[0] "%d minute"
msgstr[1] "%d minutes"

#: server_synchronize.php:99
msgid "Could not connect to the source"
msgstr "Could not connect to the source"

#: server_synchronize.php:102
msgid "Could not connect to the target"
msgstr "Could not connect to the target"

#: server_synchronize.php:146 server_synchronize.php:152 tbl_create.php:55
#: tbl_get_field.php:24
#, php-format
msgid "'%s' database does not exist."
msgstr "'%s' database does not exist."

#: server_synchronize.php:360
msgid "Structure Synchronization"
msgstr "Structure Synchronisation"

#: server_synchronize.php:364
msgid "Data Synchronization"
msgstr "Data Synchronisation"

#: server_synchronize.php:487 server_synchronize.php:986
msgid "not present"
msgstr "not present"

#: server_synchronize.php:523 server_synchronize.php:1043
msgid "Structure Difference"
msgstr "Structure Difference"

#: server_synchronize.php:524 server_synchronize.php:1044
msgid "Data Difference"
msgstr "Data Difference"

#: server_synchronize.php:529 server_synchronize.php:1049
msgid "Add column(s)"
msgstr "Add column(s)"

#: server_synchronize.php:530 server_synchronize.php:1050
msgid "Remove column(s)"
msgstr "Remove column(s)"

#: server_synchronize.php:531 server_synchronize.php:1051
msgid "Alter column(s)"
msgstr "Alter column(s)"

#: server_synchronize.php:532 server_synchronize.php:1052
msgid "Remove index(s)"
msgstr "Remove index(s)"

#: server_synchronize.php:533 server_synchronize.php:1053
msgid "Apply index(s)"
msgstr "Apply index(s)"

#: server_synchronize.php:534 server_synchronize.php:1054
msgid "Update row(s)"
msgstr "Update row(s)"

#: server_synchronize.php:535 server_synchronize.php:1055
msgid "Insert row(s)"
msgstr "Insert row(s)"

#: server_synchronize.php:547 server_synchronize.php:1068
msgid "Would you like to delete all the previous rows from target tables?"
msgstr "Would you like to delete all the previous rows from target tables?"

#: server_synchronize.php:552 server_synchronize.php:1073
msgid "Apply Selected Changes"
msgstr "Apply Selected Changes"

#: server_synchronize.php:556 server_synchronize.php:1076
msgid "Synchronize Databases"
msgstr "Synchronise Databases"

#: server_synchronize.php:570
msgid "Selected target tables have been synchronized with source tables."
msgstr "Selected target tables have been synchronised with source tables."

#: server_synchronize.php:1123
msgid "Target database has been synchronized with source database"
msgstr "Target database has been synchronised with source database"

#: server_synchronize.php:1191
msgid "Executed queries"
msgstr "Executed queries"

#: server_synchronize.php:1375
msgid "Enter manually"
msgstr "Enter manually"

#: server_synchronize.php:1383
msgid "Current connection"
msgstr "Current connection"

#: server_synchronize.php:1424
#, php-format
msgid "Configuration: %s"
msgstr "Configuration: %s"

#: server_synchronize.php:1439
msgid "Socket"
msgstr "Socket"

#: server_synchronize.php:1487
msgid ""
"Target database will be completely synchronized with source database. Source "
"database will remain unchanged."
msgstr ""
"Target database will be completely synchronised with source database. Source "
"database will remain unchanged."

#: server_variables.php:87
msgid "Setting variable failed"
msgstr "Setting variable failed"

#: server_variables.php:100
msgid "Server variables and settings"
msgstr "Server variables and settings"

#: server_variables.php:127 server_variables.php:154
msgid "Session value"
msgstr "Session value"

#: server_variables.php:127
msgid "Global value"
msgstr "Global value"

#: setup/frames/config.inc.php:38 setup/frames/index.inc.php:244
msgid "Download"
msgstr "Download"

#: setup/frames/form.inc.php:25
msgid "Incorrect formset, check $formsets array in setup/frames/form.inc.php"
msgstr "Incorrect formset, check $formsets array in setup/frames/form.inc.php"

#: setup/frames/index.inc.php:51
msgid "Cannot load or save configuration"
msgstr "Cannot load or save configuration"

#: setup/frames/index.inc.php:52
msgid ""
"Please create web server writable folder [em]config[/em] in phpMyAdmin top "
"level directory as described in [a@Documentation.html#setup_script]"
"documentation[/a]. Otherwise you will be only able to download or display it."
msgstr ""
"Please create web server writable folder [em]config[/em] in phpMyAdmin top "
"level directory as described in [a@Documentation.html#setup_script]"
"documentation[/a]. Otherwise you will be only able to download or display it."

#: setup/frames/index.inc.php:60
msgid ""
"You are not using a secure connection; all data (including potentially "
"sensitive information, like passwords) is transferred unencrypted!"
msgstr ""
"You are not using a secure connection; all data (including potentially "
"sensitive information, like passwords) is transferred unencrypted!"

#: setup/frames/index.inc.php:64
#, php-format
msgid ""
"If your server is also configured to accept HTTPS requests follow [a@%s]this "
"link[/a] to use a secure connection."
msgstr ""
"If your server is also configured to accept HTTPS requests follow [a@%s]this "
"link[/a] to use a secure connection."

#: setup/frames/index.inc.php:68
msgid "Insecure connection"
msgstr "Insecure connection"

#: setup/frames/index.inc.php:98
msgid "Configuration saved."
msgstr "Configuration saved."

#: setup/frames/index.inc.php:99
msgid ""
"Configuration saved to file config/config.inc.php in phpMyAdmin top level "
"directory, copy it to top level one and delete directory config to use it."
msgstr ""
"Configuration saved to file config/config.inc.php in phpMyAdmin top level "
"directory, copy it to top level one and delete directory config to use it."

#: setup/frames/index.inc.php:107 setup/frames/menu.inc.php:16
msgid "Overview"
msgstr "Overview"

#: setup/frames/index.inc.php:115
msgid "Show hidden messages (#MSG_COUNT)"
msgstr "Show hidden messages (#MSG_COUNT)"

#: setup/frames/index.inc.php:158
msgid "There are no configured servers"
msgstr "There are no configured servers"

#: setup/frames/index.inc.php:166
msgid "New server"
msgstr "New server"

#: setup/frames/index.inc.php:199
msgid "Default language"
msgstr "Default language"

#: setup/frames/index.inc.php:210
msgid "let the user choose"
msgstr "let the user choose"

#: setup/frames/index.inc.php:221
msgid "- none -"
msgstr "- none -"

#: setup/frames/index.inc.php:225
msgid "Default server"
msgstr "Default server"

#: setup/frames/index.inc.php:237
msgid "End of line"
msgstr "End of line"

#: setup/frames/index.inc.php:243
msgid "Display"
msgstr "Display"

#: setup/frames/index.inc.php:250
msgid "Load"
msgstr "Load"

#: setup/frames/index.inc.php:270
msgid "phpMyAdmin homepage"
msgstr "phpMyAdmin homepage"

#: setup/frames/index.inc.php:272
msgid "Donate"
msgstr "Donate"

#: setup/frames/servers.inc.php:29
msgid "Edit server"
msgstr "Edit server"

#: setup/frames/servers.inc.php:38
msgid "Add a new server"
msgstr "Add a new server"

#: setup/index.php:22
msgid "Wrong GET file attribute value"
msgstr "Wrong GET file attribute value"

#: setup/lib/form_processing.lib.php:43
msgid "Warning"
msgstr "Warning"

#: setup/lib/form_processing.lib.php:44
msgid "Submitted form contains errors"
msgstr "Submitted form contains errors"

#: setup/lib/form_processing.lib.php:45
msgid "Try to revert erroneous fields to their default values"
msgstr "Try to revert erroneous fields to their default values"

#: setup/lib/form_processing.lib.php:48
msgid "Ignore errors"
msgstr "Ignore errors"

#: setup/lib/form_processing.lib.php:50
msgid "Show form"
msgstr "Show form"

#: setup/lib/index.lib.php:133
msgid ""
"Neither URL wrapper nor CURL is available. Version check is not possible."
msgstr ""
"Neither URL wrapper nor CURL is available. Version check is not possible."

#: setup/lib/index.lib.php:144
msgid ""
"Reading of version failed. Maybe you're offline or the upgrade server does "
"not respond."
msgstr ""
"Reading of version failed. Maybe you're offline or the upgrade server does "
"not respond."

#: setup/lib/index.lib.php:165
msgid "Got invalid version string from server"
msgstr "Got invalid version string from server"

#: setup/lib/index.lib.php:176
msgid "Unparsable version string"
msgstr "Unparsable version string"

#: setup/lib/index.lib.php:196
#, php-format
msgid ""
"You are using Git version, run [kbd]git pull[/kbd] :-)[br]The latest stable "
"version is %s, released on %s."
msgstr ""
"You are using Git version, run [kbd]git pull[/kbd] :-)[br]The latest stable "
"version is %s, released on %s."

#: setup/lib/index.lib.php:203
msgid "No newer stable version is available"
msgstr "No newer stable version is available"

#: setup/lib/index.lib.php:294
#, php-format
msgid ""
"This %soption%s should be disabled as it allows attackers to bruteforce "
"login to any MySQL server. If you feel this is necessary, use %strusted "
"proxies list%s. However, IP-based protection may not be reliable if your IP "
"belongs to an ISP where thousands of users, including you, are connected to."
msgstr ""
"This %soption%s should be disabled as it allows attackers to bruteforce "
"login to any MySQL server. If you feel this is necessary, use %strusted "
"proxies list%s. However, IP-based protection may not be reliable if your IP "
"belongs to an ISP where thousands of users, including you, are connected to."

#: setup/lib/index.lib.php:296
msgid ""
"You didn't have blowfish secret set and have enabled cookie authentication, "
"so a key was automatically generated for you. It is used to encrypt cookies; "
"you don't need to remember it."
msgstr ""
"You didn't have blowfish secret set and have enabled cookie authentication, "
"so a key was automatically generated for you. It is used to encrypt cookies; "
"you don't need to remember it."

#: setup/lib/index.lib.php:297
#, php-format
msgid ""
"%sBzip2 compression and decompression%s requires functions (%s) which are "
"unavailable on this system."
msgstr ""
"%sBzip2 compression and decompression%s requires functions (%s) which are "
"unavailable on this system."

#: setup/lib/index.lib.php:299
msgid ""
"This value should be double checked to ensure that this directory is neither "
"world accessible nor readable or writable by other users on your server."
msgstr ""
"This value should be double checked to ensure that this directory is neither "
"world accessible nor readable or writable by other users on your server."

#: setup/lib/index.lib.php:300
#, php-format
msgid "This %soption%s should be enabled if your web server supports it."
msgstr "This %soption%s should be enabled if your web server supports it."

#: setup/lib/index.lib.php:302
#, php-format
msgid ""
"%sGZip compression and decompression%s requires functions (%s) which are "
"unavailable on this system."
msgstr ""
"%sGZip compression and decompression%s requires functions (%s) which are "
"unavailable on this system."

#: setup/lib/index.lib.php:304
#, php-format
msgid ""
"%sLogin cookie validity%s greater than 1440 seconds may cause random session "
"invalidation if %ssession.gc_maxlifetime%s is lower than its value "
"(currently %d)."
msgstr ""
"%sLogin cookie validity%s greater than 1440 seconds may cause random session "
"invalidation if %ssession.gc_maxlifetime%s is lower than its value "
"(currently %d)."

#: setup/lib/index.lib.php:306
#, php-format
msgid ""
"%sLogin cookie validity%s should be set to 1800 seconds (30 minutes) at "
"most. Values larger than 1800 may pose a security risk such as impersonation."
msgstr ""
"%sLogin cookie validity%s should be set to 1800 seconds (30 minutes) at "
"most. Values larger than 1800 may pose a security risk such as impersonation."

#: setup/lib/index.lib.php:308
#, php-format
msgid ""
"If using cookie authentication and %sLogin cookie store%s is not 0, %sLogin "
"cookie validity%s must be set to a value less or equal to it."
msgstr ""
"If using cookie authentication and %sLogin cookie store%s is not 0, %sLogin "
"cookie validity%s must be set to a value less or equal to it."

#: setup/lib/index.lib.php:310
#, php-format
msgid ""
"If you feel this is necessary, use additional protection settings - %shost "
"authentication%s settings and %strusted proxies list%s. However, IP-based "
"protection may not be reliable if your IP belongs to an ISP where thousands "
"of users, including you, are connected to."
msgstr ""
"If you feel this is necessary, use additional protection settings - %shost "
"authentication%s settings and %strusted proxies list%s. However, IP-based "
"protection may not be reliable if your IP belongs to an ISP where thousands "
"of users, including you, are connected to."

#: setup/lib/index.lib.php:312
#, php-format
msgid ""
"You set the [kbd]config[/kbd] authentication type and included username and "
"password for auto-login, which is not a desirable option for live hosts. "
"Anyone who knows or guesses your phpMyAdmin URL can directly access your "
"phpMyAdmin panel. Set %sauthentication type%s to [kbd]cookie[/kbd] or [kbd]"
"http[/kbd]."
msgstr ""
"You set the [kbd]config[/kbd] authentication type and included username and "
"password for auto-login, which is not a desirable option for live hosts. "
"Anyone who knows or guesses your phpMyAdmin URL can directly access your "
"phpMyAdmin panel. Set %sauthentication type%s to [kbd]cookie[/kbd] or [kbd]"
"http[/kbd]."

#: setup/lib/index.lib.php:314
#, php-format
msgid ""
"%sZip compression%s requires functions (%s) which are unavailable on this "
"system."
msgstr ""
"%sZip compression%s requires functions (%s) which are unavailable on this "
"system."

#: setup/lib/index.lib.php:316
#, php-format
msgid ""
"%sZip decompression%s requires functions (%s) which are unavailable on this "
"system."
msgstr ""
"%sZip decompression%s requires functions (%s) which are unavailable on this "
"system."

#: setup/lib/index.lib.php:344
msgid "You should use SSL connections if your database server supports it."
msgstr "You should use SSL connections if your database server supports it."

#: setup/lib/index.lib.php:359
msgid "You should use mysqli for performance reasons."
msgstr "You should use mysqli for performance reasons."

#: setup/lib/index.lib.php:396
msgid "You allow for connecting to the server without a password."
msgstr "You allow for connecting to the server without a password."

#: setup/lib/index.lib.php:420
msgid "Key is too short, it should have at least 8 characters."
msgstr "Key is too short, it should have at least 8 characters."

#: setup/lib/index.lib.php:427
msgid "Key should contain letters, numbers [em]and[/em] special characters."
msgstr "Key should contain letters, numbers [em]and[/em] special characters."

#: setup/validate.php:22
msgid "Wrong data"
msgstr "Wrong data"

#: sql.php:271
#, php-format
msgid "Using bookmark \"%s\" as default browse query."
msgstr "Using bookmark \"%s\" as default browse query."

#: sql.php:430
msgid "Do you really want to execute following query?"
msgstr "Do you really want to execute following query?"

#: sql.php:826
msgid "Showing as PHP code"
msgstr "Showing as PHP code"

#: sql.php:831
msgid "Validated SQL"
msgstr "Validated SQL"

#: sql.php:963
msgid "SQL result"
msgstr "SQL result"

#: sql.php:968
msgid "Generated by"
msgstr "Generated by"

#: sql.php:1091
#, php-format
msgid "Problems with indexes of table `%s`"
msgstr "Problems with indexes of table `%s`"

#: sql.php:1123
msgid "Label"
msgstr "Label"

#: tbl_addfield.php:190 tbl_alter.php:216 tbl_indexes.php:107
#, php-format
msgid "Table %1$s has been altered successfully"
msgstr "Table %1$s has been altered successfully"

#: tbl_alter.php:133
msgid "The columns have been moved successfully."
msgstr "The columns have been moved successfully."

#: tbl_chart.php:83
msgctxt "Chart type"
msgid "Bar"
msgstr "Bar"

#: tbl_chart.php:85
msgctxt "Chart type"
msgid "Column"
msgstr "Column"

#: tbl_chart.php:87
msgctxt "Chart type"
msgid "Line"
msgstr "Line"

#: tbl_chart.php:89
msgctxt "Chart type"
msgid "Spline"
msgstr "Spline"

#: tbl_chart.php:92
msgctxt "Chart type"
msgid "Pie"
msgstr "Pie"

#: tbl_chart.php:96
msgid "Stacked"
msgstr "Stacked"

#: tbl_chart.php:99
msgid "Chart title"
msgstr "Chart title"

#: tbl_chart.php:106
msgid "X-Axis:"
msgstr "X-Axis:"

#: tbl_chart.php:121
msgid "Series:"
msgstr "Series:"

#: tbl_chart.php:141
msgid "X-Axis label:"
msgstr "X-Axis label:"

#: tbl_chart.php:143
msgid "X Values"
msgstr "X Values"

#: tbl_chart.php:144
msgid "Y-Axis label:"
msgstr "Y-Axis label:"

#: tbl_chart.php:145
msgid "Y Values"
msgstr "Y Values"

#: tbl_create.php:31
#, php-format
msgid "Table %s already exists!"
msgstr "Table %s already exists!"

#: tbl_create.php:230
#, php-format
msgid "Table %1$s has been created."
msgstr "Table %1$s has been created."

#: tbl_export.php:27
msgid "View dump (schema) of table"
msgstr "View dump (schema) of table"

#: tbl_gis_visualization.php:108
msgid "Display GIS Visualization"
msgstr "Display GIS Visualisation"

#: tbl_gis_visualization.php:124
msgid "Width"
msgstr "Width"

#: tbl_gis_visualization.php:128
msgid "Height"
msgstr "Height"

#: tbl_gis_visualization.php:132
msgid "Label column"
msgstr "Label column"

#: tbl_gis_visualization.php:134
msgid "-- None --"
msgstr "-- None --"

#: tbl_gis_visualization.php:147
msgid "Spatial column"
msgstr "Spatial column"

#: tbl_gis_visualization.php:171
msgid "Redraw"
msgstr "Redraw"

#: tbl_gis_visualization.php:173
msgid "Save to file"
msgstr "Save to file"

#: tbl_gis_visualization.php:174
msgid "File name"
msgstr "File name"

#: tbl_indexes.php:72
msgid "The name of the primary key must be \"PRIMARY\"!"
msgstr "The name of the primary key must be \"PRIMARY\"!"

#: tbl_indexes.php:81
msgid "Can't rename index to PRIMARY!"
msgstr "Can't rename index to PRIMARY!"

#: tbl_indexes.php:97
msgid "No index parts defined!"
msgstr "No index parts defined!"

#: tbl_indexes.php:192 tbl_structure.php:168 tbl_structure.php:169
msgid "Add index"
msgstr "Add index"

#: tbl_indexes.php:194
msgid "Edit index"
msgstr "Edit index"

#: tbl_indexes.php:206
msgid "Index name:"
msgstr "Index name:"

#: tbl_indexes.php:208
msgid ""
"(\"PRIMARY\" <b>must</b> be the name of and <b>only of</b> a primary key!)"
msgstr ""
"(\"PRIMARY\" <b>must</b> be the name of and <b>only of</b> a primary key!)"

#: tbl_indexes.php:220
msgid "Index type:"
msgstr "Index type:"

#: tbl_indexes.php:315
#, php-format
msgid "Add to index &nbsp;%s&nbsp;column(s)"
msgstr "Add to index &nbsp;%s&nbsp;column(s)"

#: tbl_move_copy.php:45
msgid "Can't move table to same one!"
msgstr "Can't move table to same one!"

#: tbl_move_copy.php:47
msgid "Can't copy table to same one!"
msgstr "Can't copy table to same one!"

#: tbl_move_copy.php:57
#, php-format
msgid "Table %s has been moved to %s."
msgstr "Table %s has been moved to %s."

#: tbl_move_copy.php:59
#, php-format
msgid "Table %s has been copied to %s."
msgstr "Table %s has been copied to %s."

#: tbl_move_copy.php:77
msgid "The table name is empty!"
msgstr "The table name is empty!"

#: tbl_operations.php:280
msgid "Alter table order by"
msgstr "Alter table order by"

#: tbl_operations.php:289
msgid "(singly)"
msgstr "(singly)"

#: tbl_operations.php:309
msgid "Move table to (database<b>.</b>table):"
msgstr "Move table to (database<b>.</b>table):"

#: tbl_operations.php:367
msgid "Table options"
msgstr "Table options"

#: tbl_operations.php:371
msgid "Rename table to"
msgstr "Rename table to"

#: tbl_operations.php:556
msgid "Copy table to (database<b>.</b>table):"
msgstr "Copy table to (database<b>.</b>table):"

#: tbl_operations.php:604
msgid "Switch to copied table"
msgstr "Switch to copied table"

#: tbl_operations.php:616
msgid "Table maintenance"
msgstr "Table maintenance"

#: tbl_operations.php:644
msgid "Defragment table"
msgstr "Defragment table"

#: tbl_operations.php:700
#, php-format
msgid "Table %s has been flushed"
msgstr "Table %s has been flushed"

#: tbl_operations.php:708
msgid "Flush the table (FLUSH)"
msgstr "Flush the table (FLUSH)"

#: tbl_operations.php:717
msgid "Delete data or table"
msgstr "Delete data or table"

#: tbl_operations.php:734
msgid "Empty the table (TRUNCATE)"
msgstr "Empty the table (TRUNCATE)"

#: tbl_operations.php:756
msgid "Delete the table (DROP)"
msgstr "Delete the table (DROP)"

#: tbl_operations.php:778
msgid "Partition maintenance"
msgstr "Partition maintenance"

#: tbl_operations.php:786
#, php-format
msgid "Partition %s"
msgstr "Partition %s"

#: tbl_operations.php:789
msgid "Analyze"
msgstr "Analyse"

#: tbl_operations.php:790
msgid "Check"
msgstr "Check"

#: tbl_operations.php:791
msgid "Optimize"
msgstr "Optimise"

#: tbl_operations.php:792
msgid "Rebuild"
msgstr "Rebuild"

#: tbl_operations.php:793
msgid "Repair"
msgstr "Repair"

#: tbl_operations.php:807
msgid "Remove partitioning"
msgstr "Remove partitioning"

#: tbl_operations.php:833
msgid "Check referential integrity:"
msgstr "Check referential integrity:"

#: tbl_printview.php:66
msgid "Showing tables"
msgstr "Showing tables"

#: tbl_printview.php:294 tbl_structure.php:833
msgid "Space usage"
msgstr "Space usage"

#: tbl_printview.php:321 tbl_structure.php:858
msgid "Effective"
msgstr "Effective"

#: tbl_printview.php:346 tbl_structure.php:893
msgid "Row Statistics"
msgstr "Row Statistics"

#: tbl_printview.php:356 tbl_structure.php:902
msgid "static"
msgstr "static"

#: tbl_printview.php:358 tbl_structure.php:904
msgid "dynamic"
msgstr "dynamic"

#: tbl_printview.php:382 tbl_structure.php:947
msgid "Row length"
msgstr "Row length"

#: tbl_printview.php:396 tbl_structure.php:955
msgid "Row size"
msgstr "Row size"

#: tbl_printview.php:406 tbl_structure.php:963
msgid "Next autoindex"
msgstr "Next autoindex"

#: tbl_relation.php:281
#, php-format
msgid "Error creating foreign key on %1$s (check data types)"
msgstr "Error creating foreign key on %1$s (check data types)"

#: tbl_relation.php:412
msgid "Internal relation"
msgstr "Internal relation"

#: tbl_relation.php:414
msgid ""
"An internal relation is not necessary when a corresponding FOREIGN KEY "
"relation exists."
msgstr ""
"An internal relation is not necessary when a corresponding FOREIGN KEY "
"relation exists."

#: tbl_relation.php:420
msgid "Foreign key constraint"
msgstr "Foreign key constraint"

#: tbl_structure.php:154 tbl_structure.php:159 tbl_structure.php:601
msgid "Spatial"
msgstr "Spatial"

#: tbl_structure.php:161 tbl_structure.php:165
msgid "Distinct values"
msgstr "Distinct values"

#: tbl_structure.php:166 tbl_structure.php:167
msgid "Add primary key"
msgstr "Add primary key"

#: tbl_structure.php:170 tbl_structure.php:171
msgid "Add unique index"
msgstr "Add unique index"

#: tbl_structure.php:172 tbl_structure.php:173
msgid "Add SPATIAL index"
msgstr "Add SPATIAL index"

#: tbl_structure.php:174 tbl_structure.php:175
msgid "Add FULLTEXT index"
msgstr "Add FULLTEXT index"

#: tbl_structure.php:357 tbl_tracking.php:349
msgctxt "None for default"
msgid "None"
msgstr "None"

#: tbl_structure.php:366
#, php-format
msgid "Column %s has been dropped"
msgstr "Column %s has been dropped"

#: tbl_structure.php:379 tbl_structure.php:476
#, php-format
msgid "A primary key has been added on %s"
msgstr "A primary key has been added on %s"

#: tbl_structure.php:394 tbl_structure.php:409 tbl_structure.php:432
#: tbl_structure.php:448 tbl_structure.php:489 tbl_structure.php:502
#: tbl_structure.php:516 tbl_structure.php:529
#, php-format
msgid "An index has been added on %s"
msgstr "An index has been added on %s"

#: tbl_structure.php:470
msgid "Show more actions"
msgstr "Show more actions"

#: tbl_structure.php:619 tbl_structure.php:686
msgid "Move columns"
msgstr "Move columns"

#: tbl_structure.php:620
msgid "Move the columns by dragging them up and down."
msgstr "Move the columns by dragging them up and down."

#: tbl_structure.php:646
msgid "Edit view"
msgstr "Edit view"

#: tbl_structure.php:665
msgid "Relation view"
msgstr "Relation view"

#: tbl_structure.php:673
msgid "Propose table structure"
msgstr "Propose table structure"

#: tbl_structure.php:695
msgid "Add column"
msgstr "Add column"

#: tbl_structure.php:709
msgid "At End of Table"
msgstr "At End of Table"

#: tbl_structure.php:710
msgid "At Beginning of Table"
msgstr "At Beginning of Table"

#: tbl_structure.php:711
#, php-format
msgid "After %s"
msgstr "After %s"

#: tbl_structure.php:747
#, php-format
msgid "Create an index on &nbsp;%s&nbsp;columns"
msgstr "Create an index on &nbsp;%s&nbsp;columns"

#: tbl_structure.php:918
msgid "partitioned"
msgstr "partitioned"

#: tbl_tracking.php:132
#, php-format
msgid "Tracking report for table `%s`"
msgstr "Tracking report for table `%s`"

#: tbl_tracking.php:198
#, php-format
msgid "Version %1$s was created, tracking for %2$s is active."
msgstr "Version %1$s was created, tracking for %2$s is active."

#: tbl_tracking.php:215
#, php-format
msgid "Tracking for %1$s was deactivated at version %2$s."
msgstr "Tracking for %1$s was deactivated at version %2$s."

#: tbl_tracking.php:232
#, php-format
msgid "Tracking for %1$s was activated at version %2$s."
msgstr "Tracking for %1$s was activated at version %2$s."

#: tbl_tracking.php:246
msgid "SQL statements executed."
msgstr "SQL statements executed."

#: tbl_tracking.php:252
msgid ""
"You can execute the dump by creating and using a temporary database. Please "
"ensure that you have the privileges to do so."
msgstr ""
"You can execute the dump by creating and using a temporary database. Please "
"ensure that you have the privileges to do so."

#: tbl_tracking.php:253
msgid "Comment out these two lines if you do not need them."
msgstr "Comment out these two lines if you do not need them."

#: tbl_tracking.php:262
msgid "SQL statements exported. Please copy the dump or execute it."
msgstr "SQL statements exported. Please copy the dump or execute it."

#: tbl_tracking.php:295
#, php-format
msgid "Version %s snapshot (SQL code)"
msgstr "Version %s snapshot (SQL code)"

#: tbl_tracking.php:448
msgid "Tracking data definition successfully deleted"
msgstr "Tracking data definition successfully deleted"

#: tbl_tracking.php:450 tbl_tracking.php:472
msgid "Query error"
msgstr "Query error"

#: tbl_tracking.php:470
msgid "Tracking data manipulation successfully deleted"
msgstr "Tracking data manipulation successfully deleted"

#: tbl_tracking.php:483
msgid "Tracking statements"
msgstr "Tracking statements"

#: tbl_tracking.php:499 tbl_tracking.php:631
#, php-format
msgid "Show %1$s with dates from %2$s to %3$s by user %4$s %5$s"
msgstr "Show %1$s with dates from %2$s to %3$s by user %4$s %5$s"

#: tbl_tracking.php:504
msgid "Delete tracking data row from report"
msgstr "Delete tracking data row from report"

#: tbl_tracking.php:515
msgid "No data"
msgstr "No data"

#: tbl_tracking.php:525 tbl_tracking.php:584
msgid "Date"
msgstr "Date"

#: tbl_tracking.php:527
msgid "Data definition statement"
msgstr "Data definition statement"

#: tbl_tracking.php:586
msgid "Data manipulation statement"
msgstr "Data manipulation statement"

#: tbl_tracking.php:634
msgid "SQL dump (file download)"
msgstr "SQL dump (file download)"

#: tbl_tracking.php:635
msgid "SQL dump"
msgstr "SQL dump"

#: tbl_tracking.php:636
msgid "This option will replace your table and contained data."
msgstr "This option will replace your table and contained data."

#: tbl_tracking.php:636
msgid "SQL execution"
msgstr "SQL execution"

#: tbl_tracking.php:648
#, php-format
msgid "Export as %s"
msgstr "Export as %s"

#: tbl_tracking.php:688
msgid "Show versions"
msgstr "Show versions"

#: tbl_tracking.php:772
#, php-format
msgid "Deactivate tracking for %s"
msgstr "Deactivate tracking for %s"

#: tbl_tracking.php:774
msgid "Deactivate now"
msgstr "Deactivate now"

#: tbl_tracking.php:785
#, php-format
msgid "Activate tracking for %s"
msgstr "Activate tracking for %s"

#: tbl_tracking.php:787
msgid "Activate now"
msgstr "Activate now"

#: tbl_tracking.php:800
#, php-format
msgid "Create version %1$s of %2$s"
msgstr "Create version %1$s of %2$s"

#: tbl_tracking.php:804
msgid "Track these data definition statements:"
msgstr "Track these data definition statements:"

#: tbl_tracking.php:812
msgid "Track these data manipulation statements:"
msgstr "Track these data manipulation statements:"

#: tbl_tracking.php:820
msgid "Create version"
msgstr "Create version"

#: themes.php:24
msgid "Get more themes!"
msgstr "Get more themes!"

#: transformation_overview.php:21
msgid "Available MIME types"
msgstr "Available MIME types"

#: transformation_overview.php:34
msgid "Available transformations"
msgstr "Available transformations"

#: transformation_overview.php:39
msgctxt "for MIME transformation"
msgid "Description"
msgstr "Description"

#: user_password.php:29
msgid "You don't have sufficient privileges to be here right now!"
msgstr "You don't have sufficient privileges to be here right now!"

#: user_password.php:105
msgid "The profile has been updated."
msgstr "The profile has been updated."

#: view_create.php:147
msgid "VIEW name"
msgstr "VIEW name"

#: view_operations.php:88
msgid "Rename view to"
msgstr "Rename view to"

#: libraries/advisory_rules.txt:49
msgid "Uptime below one day"
msgstr "Uptime below one day"

#: libraries/advisory_rules.txt:52
msgid "Uptime is less than 1 day, performance tuning may not be accurate."
msgstr "Uptime is less than 1 day, performance tuning may not be accurate."

#: libraries/advisory_rules.txt:53
msgid ""
"To have more accurate averages it is recommended to let the server run for "
"longer than a day before running this analyzer"
msgstr ""
"To have more accurate averages it is recommended to let the server run for "
"longer than a day before running this analyser"

#: libraries/advisory_rules.txt:54
#, php-format
msgid "The uptime is only %s"
msgstr "The uptime is only %s"

#: libraries/advisory_rules.txt:56
msgid "Questions below 1,000"
msgstr "Questions below 1,000"

#: libraries/advisory_rules.txt:59
msgid ""
"Fewer than 1,000 questions have been run against this server. The "
"recommendations may not be accurate."
msgstr ""
"Fewer than 1,000 questions have been run against this server. The "
"recommendations may not be accurate."

#: libraries/advisory_rules.txt:60
msgid ""
"Let the server run for a longer time until it has executed a greater amount "
"of queries."
msgstr ""
"Let the server run for a longer time until it has executed a greater amount "
"of queries."

#: libraries/advisory_rules.txt:61
#, php-format
msgid "Current amount of Questions: %s"
msgstr "Current amount of Questions: %s"

#: libraries/advisory_rules.txt:63
msgid "Percentage of slow queries"
msgstr "Percentage of slow queries"

#: libraries/advisory_rules.txt:66
msgid ""
"There is a lot of slow queries compared to the overall amount of Queries."
msgstr ""
"There is a lot of slow queries compared to the overall amount of Queries."

#: libraries/advisory_rules.txt:67 libraries/advisory_rules.txt:74
msgid ""
"You might want to increase {long_query_time} or optimize the queries listed "
"in the slow query log"
msgstr ""
"You might want to increase {long_query_time} or optimise the queries listed "
"in the slow query log"

#: libraries/advisory_rules.txt:68
#, php-format
msgid "The slow query rate should be below 5%%, your value is %s%%."
msgstr "The slow query rate should be below 5%%, your value is %s%%."

#: libraries/advisory_rules.txt:70
msgid "Slow query rate"
msgstr "Slow query rate"

#: libraries/advisory_rules.txt:73
msgid ""
"There is a high percentage of slow queries compared to the server uptime."
msgstr ""
"There is a high percentage of slow queries compared to the server uptime."

#: libraries/advisory_rules.txt:75
#, php-format
msgid ""
"You have a slow query rate of %s per hour, you should have less than 1%% per "
"hour."
msgstr ""
"You have a slow query rate of %s per hour, you should have less than 1%% per "
"hour."

#: libraries/advisory_rules.txt:77
msgid "Long query time"
msgstr "Long query time"

#: libraries/advisory_rules.txt:80
msgid ""
"long_query_time is set to 10 seconds or more, thus only slow queries that "
"take above 10 seconds are logged."
msgstr ""
"long_query_time is set to 10 seconds or more, thus only slow queries that "
"take above 10 seconds are logged."

#: libraries/advisory_rules.txt:81
msgid ""
"It is suggested to set {long_query_time} to a lower value, depending on your "
"environment. Usually a value of 1-5 seconds is suggested."
msgstr ""
"It is suggested to set {long_query_time} to a lower value, depending on your "
"environment. Usually a value of 1-5 seconds is suggested."

#: libraries/advisory_rules.txt:82
#, php-format
msgid "long_query_time is currently set to %ds."
msgstr "long_query_time is currently set to %ds."

#: libraries/advisory_rules.txt:84
msgid "Slow query logging"
msgstr "Slow query logging"

#: libraries/advisory_rules.txt:87
msgid "The slow query log is disabled."
msgstr "The slow query log is disabled."

#: libraries/advisory_rules.txt:88
msgid ""
"Enable slow query logging by setting {log_slow_queries} to 'ON'. This will "
"help troubleshooting badly performing queries."
msgstr ""
"Enable slow query logging by setting {log_slow_queries} to 'ON'. This will "
"help troubleshooting badly performing queries."

#: libraries/advisory_rules.txt:89
msgid "log_slow_queries is set to 'OFF'"
msgstr "log_slow_queries is set to 'OFF'"

#: libraries/advisory_rules.txt:93
msgid "Release Series"
msgstr "Release Series"

#: libraries/advisory_rules.txt:96
msgid "The MySQL server version less than 5.1."
msgstr "The MySQL server version less than 5.1."

#: libraries/advisory_rules.txt:97
msgid ""
"You should upgrade, as MySQL 5.1 has improved performance, and MySQL 5.5 "
"even more so."
msgstr ""
"You should upgrade, as MySQL 5.1 has improved performance, and MySQL 5.5 "
"even more so."

#: libraries/advisory_rules.txt:98 libraries/advisory_rules.txt:105
#: libraries/advisory_rules.txt:112
#, php-format
msgid "Current version: %s"
msgstr "Current version: %s"

#: libraries/advisory_rules.txt:100 libraries/advisory_rules.txt:107
msgid "Minor Version"
msgstr "Minor Version"

#: libraries/advisory_rules.txt:103
msgid "Version less than 5.1.30 (the first GA release of 5.1)."
msgstr "Version less than 5.1.30 (the first GA release of 5.1)."

#: libraries/advisory_rules.txt:104
msgid ""
"You should upgrade, as recent versions of MySQL 5.1 have improved "
"performance and MySQL 5.5 even more so."
msgstr ""
"You should upgrade, as recent versions of MySQL 5.1 have improved "
"performance and MySQL 5.5 even more so."

#: libraries/advisory_rules.txt:110
msgid "Version less than 5.5.8 (the first GA release of 5.5)."
msgstr "Version less than 5.5.8 (the first GA release of 5.5)."

#: libraries/advisory_rules.txt:111
msgid "You should upgrade, to a stable version of MySQL 5.5"
msgstr "You should upgrade, to a stable version of MySQL 5.5"

#: libraries/advisory_rules.txt:114 libraries/advisory_rules.txt:121
#: libraries/advisory_rules.txt:128
msgid "Distribution"
msgstr "Distribution"

#: libraries/advisory_rules.txt:117
msgid "Version is compiled from source, not a MySQL official binary."
msgstr "Version is compiled from source, not a MySQL official binary."

#: libraries/advisory_rules.txt:118
msgid ""
"If you did not compile from source, you may be using a package modified by a "
"distribution. The MySQL manual only is accurate for official MySQL binaries, "
"not any package distributions (such as RedHat, Debian/Ubuntu etc)."
msgstr ""
"If you did not compile from source, you may be using a package modified by a "
"distribution. The MySQL manual only is accurate for official MySQL binaries, "
"not any package distributions (such as RedHat, Debian/Ubuntu etc)."

#: libraries/advisory_rules.txt:119
msgid "'source' found in version_comment"
msgstr "'source' found in version_comment"

#: libraries/advisory_rules.txt:124 libraries/advisory_rules.txt:131
msgid "The MySQL manual only is accurate for official MySQL binaries."
msgstr "The MySQL manual only is accurate for official MySQL binaries."

#: libraries/advisory_rules.txt:125
msgid "Percona documentation is at http://www.percona.com/docs/wiki/"
msgstr "Percona documentation is at http://www.percona.com/docs/wiki/"

#: libraries/advisory_rules.txt:126
msgid "'percona' found in version_comment"
msgstr "'percona' found in version_comment"

#: libraries/advisory_rules.txt:132
msgid "Drizzle documentation is at http://docs.drizzle.org/"
msgstr "Drizzle documentation is at http://docs.drizzle.org/"

#: libraries/advisory_rules.txt:133
#, php-format
msgid "Version string (%s) matches Drizzle versioning scheme"
msgstr "Version string (%s) matches Drizzle versioning scheme"

#: libraries/advisory_rules.txt:135
msgid "MySQL Architecture"
msgstr "MySQL Architecture"

#: libraries/advisory_rules.txt:138
msgid "MySQL is not compiled as a 64-bit package."
msgstr "MySQL is not compiled as a 64-bit package."

#: libraries/advisory_rules.txt:139
msgid ""
"Your memory capacity is above 3 GiB (assuming the Server is on localhost), "
"so MySQL might not be able to access all of your memory. You might want to "
"consider installing the 64-bit version of MySQL."
msgstr ""
"Your memory capacity is above 3 GiB (assuming the Server is on localhost), "
"so MySQL might not be able to access all of your memory. You might want to "
"consider installing the 64-bit version of MySQL."

#: libraries/advisory_rules.txt:140
#, php-format
msgid "Available memory on this host: %s"
msgstr "Available memory on this host: %s"

#: libraries/advisory_rules.txt:146
msgid "Query cache disabled"
msgstr "Query cache disabled"

#: libraries/advisory_rules.txt:149
msgid "The query cache is not enabled."
msgstr "The query cache is not enabled."

#: libraries/advisory_rules.txt:150
msgid ""
"The query cache is known to greatly improve performance if configured "
"correctly. Enable it by setting {query_cache_size} to a 2 digit MiB value "
"and setting {query_cache_type} to 'ON'. <b>Note:</b> If you are using "
"memcached, ignore this recommendation."
msgstr ""
"The query cache is known to greatly improve performance if configured "
"correctly. Enable it by setting {query_cache_size} to a 2 digit MiB value "
"and setting {query_cache_type} to 'ON'. <b>Note:</b> If you are using "
"memcached, ignore this recommendation."

#: libraries/advisory_rules.txt:151
msgid "query_cache_size is set to 0 or query_cache_type is set to 'OFF'"
msgstr "query_cache_size is set to 0 or query_cache_type is set to 'OFF'"

#: libraries/advisory_rules.txt:153
msgid "Query caching method"
msgstr "Query caching method"

#: libraries/advisory_rules.txt:156
msgid "Suboptimal caching method."
msgstr "Suboptimal caching method."

#: libraries/advisory_rules.txt:157
msgid ""
"You are using the MySQL Query cache with a fairly high traffic database. It "
"might be worth considering to use <a href=\"http://dev.mysql.com/doc/"
"refman/5.5/en/ha-memcached.html\">memcached</a> instead of the MySQL Query "
"cache, especially if you have multiple slaves."
msgstr ""
"You are using the MySQL Query cache with a fairly high traffic database. It "
"might be worth considering to use <a href=\"http://dev.mysql.com/doc/"
"refman/5.5/en/ha-memcached.html\">memcached</a> instead of the MySQL Query "
"cache, especially if you have multiple slaves."

#: libraries/advisory_rules.txt:158
#, php-format
msgid ""
"The query cache is enabled and the server receives %d queries per second. "
"This rule fires if there is more than 100 queries per second."
msgstr ""
"The query cache is enabled and the server receives %d queries per second. "
"This rule fires if there is more than 100 queries per second."

#: libraries/advisory_rules.txt:160
#, php-format
msgid "Query cache efficiency (%%)"
msgstr "Query cache efficiency (%%)"

#: libraries/advisory_rules.txt:163
msgid "Query cache not running efficiently, it has a low hit rate."
msgstr "Query cache not running efficiently, it has a low hit rate."

#: libraries/advisory_rules.txt:164
msgid "Consider increasing {query_cache_limit}."
msgstr "Consider increasing {query_cache_limit}."

#: libraries/advisory_rules.txt:165
#, php-format
msgid "The current query cache hit rate of %s%% is below 20%%"
msgstr "The current query cache hit rate of %s%% is below 20%%"

#: libraries/advisory_rules.txt:167
msgid "Query Cache usage"
msgstr "Query Cache usage"

#: libraries/advisory_rules.txt:170
#, php-format
msgid "Less than 80%% of the query cache is being utilized."
msgstr "Less than 80%% of the query cache is being utilised."

#: libraries/advisory_rules.txt:171
msgid ""
"This might be caused by {query_cache_limit} being too low. Flushing the "
"query cache might help as well."
msgstr ""
"This might be caused by {query_cache_limit} being too low. Flushing the "
"query cache might help as well."

#: libraries/advisory_rules.txt:172
#, php-format
msgid ""
"The current ratio of free query cache memory to total query cache size is %s%"
"%. It should be above 80%%"
msgstr ""
"The current ratio of free query cache memory to total query cache size is %s%"
"%. It should be above 80%%"

#: libraries/advisory_rules.txt:174
msgid "Query cache fragmentation"
msgstr "Query cache fragmentation"

#: libraries/advisory_rules.txt:177
msgid "The query cache is considerably fragmented."
msgstr "The query cache is considerably fragmented."

#: libraries/advisory_rules.txt:178
msgid ""
"Severe fragmentation is likely to (further) increase Qcache_lowmem_prunes. "
"This might be caused by many Query cache low memory prunes due to "
"{query_cache_size} being too small. For a immediate but short lived fix you "
"can flush the query cache (might lock the query cache for a long time). "
"Carefully adjusting {query_cache_min_res_unit} to a lower value might help "
"too, e.g. you can set it to the average size of your queries in the cache "
"using this formula: (query_cache_size - qcache_free_memory) / "
"qcache_queries_in_cache"
msgstr ""
"Severe fragmentation is likely to (further) increase Qcache_lowmem_prunes. "
"This might be caused by many Query cache low memory prunes due to "
"{query_cache_size} being too small. For a immediate but short lived fix you "
"can flush the query cache (might lock the query cache for a long time). "
"Carefully adjusting {query_cache_min_res_unit} to a lower value might help "
"too, e.g. you can set it to the average size of your queries in the cache "
"using this formula: (query_cache_size - qcache_free_memory) / "
"qcache_queries_in_cache"

#: libraries/advisory_rules.txt:179
#, php-format
msgid ""
"The cache is currently fragmented by %s%% , with 100%% fragmentation meaning "
"that the query cache is an alternating pattern of free and used blocks. This "
"value should be below 20%%."
msgstr ""
"The cache is currently fragmented by %s%% , with 100%% fragmentation meaning "
"that the query cache is an alternating pattern of free and used blocks. This "
"value should be below 20%%."

#: libraries/advisory_rules.txt:181
msgid "Query cache low memory prunes"
msgstr "Query cache low memory prunes"

#: libraries/advisory_rules.txt:184
msgid ""
"Cached queries are removed due to low query cache memory from the query "
"cache."
msgstr ""
"Cached queries are removed due to low query cache memory from the query "
"cache."

#: libraries/advisory_rules.txt:185
msgid ""
"You might want to increase {query_cache_size}, however keep in mind that the "
"overhead of maintaining the cache is likely to increase with its size, so do "
"this in small increments and monitor the results."
msgstr ""
"You might want to increase {query_cache_size}, however keep in mind that the "
"overhead of maintaining the cache is likely to increase with its size, so do "
"this in small increments and monitor the results."

#: libraries/advisory_rules.txt:186
#, php-format
msgid ""
"The ratio of removed queries to inserted queries is %s%%. The lower this "
"value is, the better (This rules firing limit: 0.1%%)"
msgstr ""
"The ratio of removed queries to inserted queries is %s%%. The lower this "
"value is, the better (This rules firing limit: 0.1%%)"

#: libraries/advisory_rules.txt:188
msgid "Query cache max size"
msgstr "Query cache max size"

#: libraries/advisory_rules.txt:191
msgid ""
"The query cache size is above 128 MiB. Big query caches may cause "
"significant overhead that is required to maintain the cache."
msgstr ""
"The query cache size is above 128 MiB. Big query caches may cause "
"significant overhead that is required to maintain the cache."

#: libraries/advisory_rules.txt:192
msgid ""
"Depending on your environment, it might be performance increasing to reduce "
"this value."
msgstr ""
"Depending on your environment, it might be performance increasing to reduce "
"this value."

#: libraries/advisory_rules.txt:193
#, php-format
msgid "Current query cache size: %s"
msgstr "Current query cache size: %s"

#: libraries/advisory_rules.txt:195
msgid "Query cache min result size"
msgstr "Query cache min result size"

#: libraries/advisory_rules.txt:198
msgid ""
"The max size of the result set in the query cache is the default of 1 MiB."
msgstr ""
"The max size of the result set in the query cache is the default of 1 MiB."

#: libraries/advisory_rules.txt:199
msgid ""
"Changing {query_cache_limit} (usually by increasing) may increase "
"efficiency. This variable determines the maximum size a query result may "
"have to be inserted into the query cache. If there are many query results "
"above 1 MiB that are well cacheable (many reads, little writes) then "
"increasing {query_cache_limit} will increase efficiency. Whereas in the case "
"of many query results being above 1 MiB that are not very well cacheable "
"(often invalidated due to table updates) increasing {query_cache_limit} "
"might reduce efficiency."
msgstr ""
"Changing {query_cache_limit} (usually by increasing) may increase "
"efficiency. This variable determines the maximum size a query result may "
"have to be inserted into the query cache. If there are many query results "
"above 1 MiB that are well cacheable (many reads, little writes) then "
"increasing {query_cache_limit} will increase efficiency. Whereas in the case "
"of many query results being above 1 MiB that are not very well cacheable "
"(often invalidated due to table updates) increasing {query_cache_limit} "
"might reduce efficiency."

#: libraries/advisory_rules.txt:200
msgid "query_cache_limit is set to 1 MiB"
msgstr "query_cache_limit is set to 1 MiB"

#: libraries/advisory_rules.txt:204
msgid "Percentage of sorts that cause temporary tables"
msgstr "Percentage of sorts that cause temporary tables"

#: libraries/advisory_rules.txt:207 libraries/advisory_rules.txt:214
msgid "Too many sorts are causing temporary tables."
msgstr "Too many sorts are causing temporary tables."

#: libraries/advisory_rules.txt:208 libraries/advisory_rules.txt:215
msgid ""
"Consider increasing sort_buffer_size and/or read_rnd_buffer_size, depending "
"on your system memory limits"
msgstr ""
"Consider increasing sort_buffer_size and/or read_rnd_buffer_size, depending "
"on your system memory limits"

#: libraries/advisory_rules.txt:209
#, php-format
msgid ""
"%s%% of all sorts cause temporary tables, this value should be lower than 10%"
"%."
msgstr ""
"%s%% of all sorts cause temporary tables, this value should be lower than 10%"
"%."

#: libraries/advisory_rules.txt:211
msgid "Rate of sorts that cause temporary tables"
msgstr "Rate of sorts that cause temporary tables"

#: libraries/advisory_rules.txt:216
#, php-format
msgid ""
"Temporary tables average: %s, this value should be less than 1 per hour."
msgstr ""
"Temporary tables average: %s, this value should be less than 1 per hour."

#: libraries/advisory_rules.txt:218
msgid "Sort rows"
msgstr "Sort rows"

#: libraries/advisory_rules.txt:221
msgid "There are lots of rows being sorted."
msgstr "There are lots of rows being sorted."

#: libraries/advisory_rules.txt:222
msgid ""
"While there is nothing wrong with a high amount of row sorting, you might "
"want to make sure that the queries which require a lot of sorting use "
"indexed columns in the ORDER BY clause, as this will result in much faster "
"sorting"
msgstr ""
"While there is nothing wrong with a high amount of row sorting, you might "
"want to make sure that the queries which require a lot of sorting use "
"indexed fields in the ORDER BY clause, as this will result in much faster "
"sorting"

#: libraries/advisory_rules.txt:223
#, php-format
msgid "Sorted rows average: %s"
msgstr "Sorted rows average: %s"

#: libraries/advisory_rules.txt:226
msgid "Rate of joins without indexes"
msgstr "Rate of joins without indexes"

#: libraries/advisory_rules.txt:229
msgid "There are too many joins without indexes."
msgstr "There are too many joins without indexes."

#: libraries/advisory_rules.txt:230
msgid ""
"This means that joins are doing full table scans. Adding indexes for the "
"columns being used in the join conditions will greatly speed up table joins"
msgstr ""
"This means that joins are doing full table scans. Adding indexes for the "
"fields being used in the join conditions will greatly speed up table joins"

#: libraries/advisory_rules.txt:231
#, php-format
msgid "Table joins average: %s, this value should be less than 1 per hour"
msgstr "Table joins average: %s, this value should be less than 1 per hour"

#: libraries/advisory_rules.txt:233
msgid "Rate of reading first index entry"
msgstr "Rate of reading first index entry"

#: libraries/advisory_rules.txt:236
msgid "The rate of reading the first index entry is high."
msgstr "The rate of reading the first index entry is high."

#: libraries/advisory_rules.txt:237
msgid ""
"This usually indicates frequent full index scans. Full index scans are "
"faster than table scans but require lots of CPU cycles in big tables, if "
"those tables that have or had high volumes of UPDATEs and DELETEs, running "
"'OPTIMIZE TABLE' might reduce the amount of and/or speed up full index "
"scans. Other than that full index scans can only be reduced by rewriting "
"queries."
msgstr ""
"This usually indicates frequent full index scans. Full index scans are "
"faster than table scans but require lots of CPU cycles in big tables, if "
"those tables that have or had high volumes of UPDATEs and DELETEs, running "
"'OPTIMIZE TABLE' might reduce the amount of and/or speed up full index "
"scans. Other than that full index scans can only be reduced by rewriting "
"queries."

#: libraries/advisory_rules.txt:238
#, php-format
msgid "Index scans average: %s, this value should be less than 1 per hour"
msgstr "Index scans average: %s, this value should be less than 1 per hour"

#: libraries/advisory_rules.txt:240
msgid "Rate of reading fixed position"
msgstr "Rate of reading fixed position"

#: libraries/advisory_rules.txt:243
msgid "The rate of reading data from a fixed position is high."
msgstr "The rate of reading data from a fixed position is high."

#: libraries/advisory_rules.txt:244
msgid ""
"This indicates that many queries need to sort results and/or do a full table "
"scan, including join queries that do not use indexes. Add indexes where "
"applicable."
msgstr ""
"This indicates that many queries need to sort results and/or do a full table "
"scan, including join queries that do not use indexes. Add indexes where "
"applicable."

#: libraries/advisory_rules.txt:245
#, php-format
msgid ""
"Rate of reading fixed position average: %s, this value should be less than 1 "
"per hour"
msgstr ""
"Rate of reading fixed position average: %s, this value should be less than 1 "
"per hour"

#: libraries/advisory_rules.txt:247
msgid "Rate of reading next table row"
msgstr "Rate of reading next table row"

#: libraries/advisory_rules.txt:250
msgid "The rate of reading the next table row is high."
msgstr "The rate of reading the next table row is high."

#: libraries/advisory_rules.txt:251
msgid ""
"This indicates that many queries are doing full table scans. Add indexes "
"where applicable."
msgstr ""
"This indicates that many queries are doing full table scans. Add indexes "
"where applicable."

#: libraries/advisory_rules.txt:252
#, php-format
msgid ""
"Rate of reading next table row: %s, this value should be less than 1 per hour"
msgstr ""
"Rate of reading next table row: %s, this value should be less than 1 per hour"

#: libraries/advisory_rules.txt:255
msgid "tmp_table_size vs. max_heap_table_size"
msgstr "tmp_table_size vs. max_heap_table_size"

#: libraries/advisory_rules.txt:258
msgid "tmp_table_size and max_heap_table_size are not the same."
msgstr "tmp_table_size and max_heap_table_size are not the same."

#: libraries/advisory_rules.txt:259
msgid ""
"If you have deliberately changed one of either: The server uses the lower "
"value of either to determine the maximum size of in-memory tables. So if you "
"wish to increase the in-memory table limit you will have to increase the "
"other value as well."
msgstr ""
"If you have deliberately changed one of either: The server uses the lower "
"value of either to determine the maximum size of in-memory tables. So if you "
"wish to increase the in-memory table limit you will have to increase the "
"other value as well."

#: libraries/advisory_rules.txt:260
#, php-format
msgid "Current values are tmp_table_size: %s, max_heap_table_size: %s"
msgstr "Current values are tmp_table_size: %s, max_heap_table_size: %s"

#: libraries/advisory_rules.txt:262
msgid "Percentage of temp tables on disk"
msgstr "Percentage of temp tables on disk"

#: libraries/advisory_rules.txt:265 libraries/advisory_rules.txt:272
msgid ""
"Many temporary tables are being written to disk instead of being kept in "
"memory."
msgstr ""
"Many temporary tables are being written to disk instead of being kept in "
"memory."

#: libraries/advisory_rules.txt:266
msgid ""
"Increasing {max_heap_table_size} and {tmp_table_size} might help. However "
"some temporary tables are always being written to disk, independent of the "
"value of these variables. To eliminate these you will have to rewrite your "
"queries to avoid those conditions (Within a temporary table: Presence of a "
"BLOB or TEXT column or presence of a column bigger than 512 bytes) as "
"mentioned in the beginning of an <a href=\"http://www.facebook.com/note.php?"
"note_id=10150111255065841&comments\">Article by the Pythian Group</a>"
msgstr ""
"Increasing {max_heap_table_size} and {tmp_table_size} might help. However "
"some temporary tables are always being written to disk, independent of the "
"value of these variables. To eliminate these you will have to rewrite your "
"queries to avoid those conditions (Within a temporary table: Presence of a "
"BLOB or TEXT column or presence of a column bigger than 512 bytes) as "
"mentioned in the beginning of an <a href=\"http://www.facebook.com/note.php?"
"note_id=10150111255065841&comments\">Article by the Pythian Group</a>"

#: libraries/advisory_rules.txt:267
#, php-format
msgid ""
"%s%% of all temporary tables are being written to disk, this value should be "
"below 25%%"
msgstr ""
"%s%% of all temporary tables are being written to disk, this value should be "
"below 25%%"

#: libraries/advisory_rules.txt:269
msgid "Temp disk rate"
msgstr "Temp disk rate"

#: libraries/advisory_rules.txt:273
msgid ""
"Increasing {max_heap_table_size} and {tmp_table_size} might help. However "
"some temporary tables are always being written to disk, independent of the "
"value of these variables. To eliminate these you will have to rewrite your "
"queries to avoid those conditions (Within a temporary table: Presence of a "
"BLOB or TEXT column or presence of a column bigger than 512 bytes) as "
"mentioned in the <a href=\"http://dev.mysql.com/doc/refman/5.5/en/internal-"
"temporary-tables.html\">MySQL Documentation</a>"
msgstr ""
"Increasing {max_heap_table_size} and {tmp_table_size} might help. However "
"some temporary tables are always being written to disk, independent of the "
"value of these variables. To eliminate these you will have to rewrite your "
"queries to avoid those conditions (Within a temporary table: Presence of a "
"BLOB or TEXT column or presence of a column bigger than 512 bytes) as "
"mentioned in the <a href=\"http://dev.mysql.com/doc/refman/5.5/en/internal-"
"temporary-tables.html\">MySQL Documentation</a>"

#: libraries/advisory_rules.txt:274
#, php-format
msgid ""
"Rate of temporary tables being written to disk: %s, this value should be "
"less than 1 per hour"
msgstr ""
"Rate of temporary tables being written to disk: %s, this value should be "
"less than 1 per hour"

#: libraries/advisory_rules.txt:289
msgid "MyISAM key buffer size"
msgstr "MyISAM key buffer size"

#: libraries/advisory_rules.txt:292
msgid "Key buffer is not initialized. No MyISAM indexes will be cached."
msgstr "Key buffer is not initialised. No MyISAM indexes will be cached."

#: libraries/advisory_rules.txt:293
msgid ""
"Set {key_buffer_size} depending on the size of your MyISAM indexes. 64M is a "
"good start."
msgstr ""
"Set {key_buffer_size} depending on the size of your MyISAM indexes. 64M is a "
"good start."

#: libraries/advisory_rules.txt:294
msgid "key_buffer_size is 0"
msgstr "key_buffer_size is 0"

#: libraries/advisory_rules.txt:296
#, php-format
msgid "Max %% MyISAM key buffer ever used"
msgstr "Max %% MyISAM key buffer ever used"

#: libraries/advisory_rules.txt:299 libraries/advisory_rules.txt:307
#, php-format
msgid "MyISAM key buffer (index cache) %% used is low."
msgstr "MyISAM key buffer (index cache) %% used is low."

#: libraries/advisory_rules.txt:300 libraries/advisory_rules.txt:308
msgid ""
"You may need to decrease the size of {key_buffer_size}, re-examine your "
"tables to see if indexes have been removed, or examine queries and "
"expectations about what indexes are being used."
msgstr ""
"You may need to decrease the size of {key_buffer_size}, re-examine your "
"tables to see if indexes have been removed, or examine queries and "
"expectations about what indexes are being used."

#: libraries/advisory_rules.txt:301
#, php-format
msgid ""
"max %% MyISAM key buffer ever used: %s%%, this value should be above 95%%"
msgstr ""
"max %% MyISAM key buffer ever used: %s%%, this value should be above 95%%"

#: libraries/advisory_rules.txt:304
msgid "Percentage of MyISAM key buffer used"
msgstr "Percentage of MyISAM key buffer used"

#: libraries/advisory_rules.txt:309
#, php-format
msgid "%% MyISAM key buffer used: %s%%, this value should be above 95%%"
msgstr "%% MyISAM key buffer used: %s%%, this value should be above 95%%"

#: libraries/advisory_rules.txt:311
msgid "Percentage of index reads from memory"
msgstr "Percentage of index reads from memory"

#: libraries/advisory_rules.txt:314
#, php-format
msgid "The %% of indexes that use the MyISAM key buffer is low."
msgstr "The %% of indexes that use the MyISAM key buffer is low."

#: libraries/advisory_rules.txt:315
msgid "You may need to increase {key_buffer_size}."
msgstr "You may need to increase {key_buffer_size}."

#: libraries/advisory_rules.txt:316
#, php-format
msgid "Index reads from memory: %s%%, this value should be above 95%%"
msgstr "Index reads from memory: %s%%, this value should be above 95%%"

#: libraries/advisory_rules.txt:320
msgid "Rate of table open"
msgstr "Rate of table open"

#: libraries/advisory_rules.txt:323
msgid "The rate of opening tables is high."
msgstr "The rate of opening tables is high."

#: libraries/advisory_rules.txt:324
msgid ""
"Opening tables requires disk I/O which is costly. Increasing "
"{table_open_cache} might avoid this."
msgstr ""
"Opening tables requires disk I/O which is costly. Increasing "
"{table_open_cache} might avoid this."

#: libraries/advisory_rules.txt:325
#, php-format
msgid "Opened table rate: %s, this value should be less than 10 per hour"
msgstr "Opened table rate: %s, this value should be less than 10 per hour"

#: libraries/advisory_rules.txt:327
msgid "Percentage of used open files limit"
msgstr "Percentage of used open files limit"

#: libraries/advisory_rules.txt:330
msgid ""
"The number of open files is approaching the max number of open files.  You "
"may get a \"Too many open files\" error."
msgstr ""
"The number of open files is approaching the max number of open files.  You "
"may get a \"Too many open files\" error."

#: libraries/advisory_rules.txt:331 libraries/advisory_rules.txt:338
msgid ""
"Consider increasing {open_files_limit}, and check the error log when "
"restarting after changing open_files_limit."
msgstr ""
"Consider increasing {open_files_limit}, and check the error log when "
"restarting after changing open_files_limit."

#: libraries/advisory_rules.txt:332
#, php-format
msgid ""
"The number of opened files is at %s%% of the limit. It should be below 85%%"
msgstr ""
"The number of opened files is at %s%% of the limit. It should be below 85%%"

#: libraries/advisory_rules.txt:334
msgid "Rate of open files"
msgstr "Rate of open files"

#: libraries/advisory_rules.txt:337
msgid "The rate of opening files is high."
msgstr "The rate of opening files is high."

#: libraries/advisory_rules.txt:339
#, php-format
msgid "Opened files rate: %s, this value should be less than 5 per hour"
msgstr "Opened files rate: %s, this value should be less than 5 per hour"

#: libraries/advisory_rules.txt:341
#, php-format
msgid "Immediate table locks %%"
msgstr "Immediate table locks %%"

#: libraries/advisory_rules.txt:344 libraries/advisory_rules.txt:351
msgid "Too many table locks were not granted immediately."
msgstr "Too many table locks were not granted immediately."

#: libraries/advisory_rules.txt:345 libraries/advisory_rules.txt:352
msgid "Optimize queries and/or use InnoDB to reduce lock wait."
msgstr "Optimise queries and/or use InnoDB to reduce lock wait."

#: libraries/advisory_rules.txt:346
#, php-format
msgid "Immediate table locks: %s%%, this value should be above 95%%"
msgstr "Immediate table locks: %s%%, this value should be above 95%%"

#: libraries/advisory_rules.txt:348
msgid "Table lock wait rate"
msgstr "Table lock wait rate"

#: libraries/advisory_rules.txt:353
#, php-format
msgid "Table lock wait rate: %s, this value should be less than 1 per hour"
msgstr "Table lock wait rate: %s, this value should be less than 1 per hour"

#: libraries/advisory_rules.txt:355
msgid "Thread cache"
msgstr "Thread cache"

#: libraries/advisory_rules.txt:358
msgid ""
"Thread cache is disabled, resulting in more overhead from new connections to "
"MySQL."
msgstr ""
"Thread cache is disabled, resulting in more overhead from new connections to "
"MySQL."

#: libraries/advisory_rules.txt:359
msgid "Enable the thread cache by setting {thread_cache_size} > 0."
msgstr "Enable the thread cache by setting {thread_cache_size} > 0."

#: libraries/advisory_rules.txt:360
msgid "The thread cache is set to 0"
msgstr "The thread cache is set to 0"

#: libraries/advisory_rules.txt:362
#, php-format
msgid "Thread cache hit rate %%"
msgstr "Thread cache hit rate %%"

#: libraries/advisory_rules.txt:365
msgid "Thread cache is not efficient."
msgstr "Thread cache is not efficient."

#: libraries/advisory_rules.txt:366
msgid "Increase {thread_cache_size}."
msgstr "Increase {thread_cache_size}."

#: libraries/advisory_rules.txt:367
#, php-format
msgid "Thread cache hitrate: %s%%, this value should be above 80%%"
msgstr "Thread cache hit-rate: %s%%, this value should be above 80%%"

#: libraries/advisory_rules.txt:369
msgid "Threads that are slow to launch"
msgstr "Threads that are slow to launch"

#: libraries/advisory_rules.txt:372
msgid "There are too many threads that are slow to launch."
msgstr "There are too many threads that are slow to launch."

#: libraries/advisory_rules.txt:373
msgid ""
"This generally happens in case of general system overload as it is pretty "
"simple operations. You might want to monitor your system load carefully."
msgstr ""
"This generally happens in case of general system overload as it is pretty "
"simple operations. You might want to monitor your system load carefully."

#: libraries/advisory_rules.txt:374
#, php-format
msgid "%s thread(s) took longer than %s seconds to start, it should be 0"
msgstr "%s thread(s) took longer than %s seconds to start, it should be 0"

#: libraries/advisory_rules.txt:376
msgid "Slow launch time"
msgstr "Slow launch time"

#: libraries/advisory_rules.txt:379
msgid "Slow_launch_threads is above 2s"
msgstr "Slow_launch_threads is above 2s"

#: libraries/advisory_rules.txt:380
msgid ""
"Set slow_launch_time to 1s or 2s to correctly count threads that are slow to "
"launch"
msgstr ""
"Set slow_launch_time to 1s or 2s to correctly count threads that are slow to "
"launch"

#: libraries/advisory_rules.txt:381
#, php-format
msgid "slow_launch_time is set to %s"
msgstr "slow_launch_time is set to %s"

#: libraries/advisory_rules.txt:385
msgid "Percentage of used connections"
msgstr "Percentage of used connections"

#: libraries/advisory_rules.txt:388
msgid ""
"The maximum amount of used connections is getting close to the value of "
"max_connections."
msgstr ""
"The maximum amount of used connections is getting close to the value of "
"max_connections."

#: libraries/advisory_rules.txt:389
msgid ""
"Increase max_connections, or decrease wait_timeout so that connections that "
"do not close database handlers properly get killed sooner. Make sure the "
"code closes database handlers properly."
msgstr ""
"Increase max_connections, or decrease wait_timeout so that connections that "
"do not close database handlers properly get killed sooner. Make sure the "
"code closes database handlers properly."

#: libraries/advisory_rules.txt:390
#, php-format
msgid ""
"Max_used_connections is at %s%% of max_connections, it should be below 80%%"
msgstr ""
"Max_used_connections is at %s%% of max_connections, it should be below 80%%"

#: libraries/advisory_rules.txt:392
msgid "Percentage of aborted connections"
msgstr "Percentage of aborted connections"

#: libraries/advisory_rules.txt:395 libraries/advisory_rules.txt:402
msgid "Too many connections are aborted."
msgstr "Too many connections are aborted."

#: libraries/advisory_rules.txt:396 libraries/advisory_rules.txt:403
msgid ""
"Connections are usually aborted when they cannot be authorized. <a href="
"\"http://www.mysqlperformanceblog.com/2008/08/23/how-to-track-down-the-"
"source-of-aborted_connects/\">This article</a> might help you track down the "
"source."
msgstr ""
"Connections are usually aborted when they cannot be authorised. <a href="
"\"http://www.mysqlperformanceblog.com/2008/08/23/how-to-track-down-the-"
"source-of-aborted_connects/\">This article</a> might help you track down the "
"source."

#: libraries/advisory_rules.txt:397
#, php-format
msgid "%s%% of all connections are aborted. This value should be below 1%%"
msgstr "%s%% of all connections are aborted. This value should be below 1%%"

#: libraries/advisory_rules.txt:399
msgid "Rate of aborted connections"
msgstr "Rate of aborted connections"

#: libraries/advisory_rules.txt:404
#, php-format
msgid ""
"Aborted connections rate is at %s, this value should be less than 1 per hour"
msgstr ""
"Aborted connections rate is at %s, this value should be less than 1 per hour"

#: libraries/advisory_rules.txt:406
msgid "Percentage of aborted clients"
msgstr "Percentage of aborted clients"

#: libraries/advisory_rules.txt:409 libraries/advisory_rules.txt:416
msgid "Too many clients are aborted."
msgstr "Too many clients are aborted."

#: libraries/advisory_rules.txt:410 libraries/advisory_rules.txt:417
msgid ""
"Clients are usually aborted when they did not close their connection to "
"MySQL properly. This can be due to network issues or code not closing a "
"database handler properly. Check your network and code."
msgstr ""
"Clients are usually aborted when they did not close their connection to "
"MySQL properly. This can be due to network issues or code not closing a "
"database handler properly. Check your network and code."

#: libraries/advisory_rules.txt:411
#, php-format
msgid "%s%% of all clients are aborted. This value should be below 2%%"
msgstr "%s%% of all clients are aborted. This value should be below 2%%"

#: libraries/advisory_rules.txt:413
msgid "Rate of aborted clients"
msgstr "Rate of aborted clients"

#: libraries/advisory_rules.txt:418
#, php-format
msgid "Aborted client rate is at %s, this value should be less than 1 per hour"
msgstr ""
"Aborted client rate is at %s, this value should be less than 1 per hour"

#: libraries/advisory_rules.txt:422
msgid "Is InnoDB disabled?"
msgstr "Is InnoDB disabled?"

#: libraries/advisory_rules.txt:425
msgid "You do not have InnoDB enabled."
msgstr "You do not have InnoDB enabled."

#: libraries/advisory_rules.txt:426
msgid "InnoDB is usually the better choice for table engines."
msgstr "InnoDB is usually the better choice for table engines."

#: libraries/advisory_rules.txt:427
msgid "have_innodb is set to 'value'"
msgstr "have_innodb is set to 'value'"

#: libraries/advisory_rules.txt:429
msgid "InnoDB log size"
msgstr "InnoDB log size"

#: libraries/advisory_rules.txt:432
msgid ""
"The InnoDB log file size is not an appropriate size, in relation to the "
"InnoDB buffer pool."
msgstr ""
"The InnoDB log file size is not an appropriate size, in relation to the "
"InnoDB buffer pool."

#: libraries/advisory_rules.txt:433
#, php-format
msgid ""
"Especially on a system with a lot of writes to InnoDB tables you should set "
"innodb_log_file_size to 25%% of {innodb_buffer_pool_size}. However the "
"bigger this value, the longer the recovery time will be when database "
"crashes, so this value should not be set much higher than 256 MiB. Please "
"note however that you cannot simply change the value of this variable. You "
"need to shutdown the server, remove the InnoDB log files, set the new value "
"in my.cnf, start the server, then check the error logs if everything went "
"fine. See also <a href=\"http://mysqldatabaseadministration.blogspot."
"com/2007/01/increase-innodblogfilesize-proper-way.html\">this blog entry</a>"
msgstr ""
"Especially on a system with a lot of writes to InnoDB tables you should set "
"innodb_log_file_size to 25%% of {innodb_buffer_pool_size}. However the "
"bigger this value, the longer the recovery time will be when database "
"crashes, so this value should not be set much higher than 256 MiB. Please "
"note however that you cannot simply change the value of this variable. You "
"need to shutdown the server, remove the InnoDB log files, set the new value "
"in my.cnf, start the server, then check the error logs if everything went "
"fine. See also <a href=\"http://mysqldatabaseadministration.blogspot."
"com/2007/01/increase-innodblogfilesize-proper-way.html\">this blog entry</a>"

#: libraries/advisory_rules.txt:434
#, php-format
msgid ""
"Your InnoDB log size is at %s%% in relation to the InnoDB buffer pool size, "
"it should not be below 20%%"
msgstr ""
"Your InnoDB log size is at %s%% in relation to the InnoDB buffer pool size, "
"it should not be below 20%%"

#: libraries/advisory_rules.txt:436
msgid "Max InnoDB log size"
msgstr "Max InnoDB log size"

#: libraries/advisory_rules.txt:439
msgid "The InnoDB log file size is inadequately large."
msgstr "The InnoDB log file size is inadequately large."

#: libraries/advisory_rules.txt:440
#, php-format
msgid ""
"It is usually sufficient to set innodb_log_file_size to 25%% of the size of "
"{innodb_buffer_pool_size}. A very big innodb_log_file_size slows down the "
"recovery time after a database crash considerably. See also <a href=\"http://"
"www.mysqlperformanceblog.com/2006/07/03/choosing-proper-innodb_log_file_size/"
"\">this Article</a>. You need to shutdown the server, remove the InnoDB log "
"files, set the new value in my.cnf, start the server, then check the error "
"logs if everything went fine. See also <a href=\"http://"
"mysqldatabaseadministration.blogspot.com/2007/01/increase-innodblogfilesize-"
"proper-way.html\">this blog entry</a>"
msgstr ""
"It is usually sufficient to set innodb_log_file_size to 25%% of the size of "
"{innodb_buffer_pool_size}. A very big innodb_log_file_size slows down the "
"recovery time after a database crash considerably. See also <a href=\"http://"
"www.mysqlperformanceblog.com/2006/07/03/choosing-proper-innodb_log_file_size/"
"\">this Article</a>. You need to shutdown the server, remove the InnoDB log "
"files, set the new value in my.cnf, start the server, then check the error "
"logs if everything went fine. See also <a href=\"http://"
"mysqldatabaseadministration.blogspot.com/2007/01/increase-innodblogfilesize-"
"proper-way.html\">this blog entry</a>"

#: libraries/advisory_rules.txt:441
#, php-format
msgid "Your absolute InnoDB log size is %s MiB"
msgstr "Your absolute InnoDB log size is %s MiB"

#: libraries/advisory_rules.txt:443
msgid "InnoDB buffer pool size"
msgstr "InnoDB buffer pool size"

#: libraries/advisory_rules.txt:446
msgid "Your InnoDB buffer pool is fairly small."
msgstr "Your InnoDB buffer pool is fairly small."

#: libraries/advisory_rules.txt:447
#, php-format
msgid ""
"The InnoDB buffer pool has a profound impact on performance for InnoDB "
"tables. Assign all your remaining memory to this buffer. For database "
"servers that use solely InnoDB as storage engine and have no other services "
"(e.g. a web server) running, you may set this as high as 80%% of your "
"available memory. If that is not the case, you need to carefully assess the "
"memory consumption of your other services and non-InnoDB-Tables and set this "
"variable accordingly. If it is set too high, your system will start "
"swapping, which decreases performance significantly. See also <a href="
"\"http://www.mysqlperformanceblog.com/2007/11/03/choosing-"
"innodb_buffer_pool_size/\">this article</a>"
msgstr ""
"The InnoDB buffer pool has a profound impact on performance for InnoDB "
"tables. Assign all your remaining memory to this buffer. For database "
"servers that use solely InnoDB as storage engine and have no other services "
"(e.g. a web server) running, you may set this as high as 80%% of your "
"available memory. If that is not the case, you need to carefully assess the "
"memory consumption of your other services and non-InnoDB-Tables and set this "
"variable accordingly. If it is set too high, your system will start "
"swapping, which decreases performance significantly. See also <a href="
"\"http://www.mysqlperformanceblog.com/2007/11/03/choosing-"
"innodb_buffer_pool_size/\">this article</a>"

#: libraries/advisory_rules.txt:448
#, php-format
msgid ""
"You are currently using %s%% of your memory for the InnoDB buffer pool. This "
"rule fires if you are assigning less than 60%%, however this might be "
"perfectly adequate for your system if you don't have much InnoDB tables or "
"other services running on the same machine."
msgstr ""
"You are currently using %s%% of your memory for the InnoDB buffer pool. This "
"rule fires if you are assigning less than 60%%, however this might be "
"perfectly adequate for your system if you don't have much InnoDB tables or "
"other services running on the same machine."

#: libraries/advisory_rules.txt:452
msgid "MyISAM concurrent inserts"
msgstr "MyISAM concurrent inserts"

#: libraries/advisory_rules.txt:455
msgid "Enable concurrent_insert by setting it to 1"
msgstr "Enable concurrent_insert by setting it to 1"

#: libraries/advisory_rules.txt:456
msgid ""
"Setting {concurrent_insert} to 1 reduces contention between readers and "
"writers for a given table. See also <a href=\"http://dev.mysql.com/doc/"
"refman/5.5/en/concurrent-inserts.html\">MySQL Documentation</a>"
msgstr ""
"Setting {concurrent_insert} to 1 reduces contention between readers and "
"writers for a given table. See also <a href=\"http://dev.mysql.com/doc/"
"refman/5.5/en/concurrent-inserts.html\">MySQL Documentation</a>"

#: libraries/advisory_rules.txt:457
msgid "concurrent_insert is set to 0"
msgstr "concurrent_insert is set to 0"

#~ msgid ""
#~ "No description is available for this transformation.<br />Please ask the "
#~ "author what %s does."
#~ msgstr ""
#~ "No description is available for this transformation.<br />Please ask the "
#~ "author what %s does."

#~ msgid ""
#~ "MIME types printed in italics do not have a separate transformation "
#~ "function"
#~ msgstr ""
#~ "MIME types printed in italics do not have a separate transformation "
#~ "function"

#~ msgid "rows"
#~ msgstr "Browse"

#~ msgid "Usage"
#~ msgstr "Usage"

#~ msgid "Use mousewheel to zoom in or out of the plot."
#~ msgstr "Use mouse-wheel to zoom in or out of the plot."

#~ msgid "Click and drag the mouse to navigate the plot."
#~ msgstr "Click and drag the mouse to navigate the plot."

#~ msgid "Strings are converted into integer for plotting"
#~ msgstr "Strings are converted into integer for plotting"

#, fuzzy
#~| msgid "Linestring"
#~ msgid "String"
#~ msgstr "Linestring"

#~ msgid "Remove \"./config\" directory before using phpMyAdmin!"
#~ msgstr "Remove \"./config\" directory before using phpMyAdmin!"

#~ msgid "Show help button instead of Documentation text"
#~ msgstr "Show help button instead of Documentation text"

#~ msgid "Show help button"
#~ msgstr "Show help button"

#~ msgid "The remaining columns"
#~ msgstr "The remaining columns"

#~ msgid ""
#~ "Show affected rows of each statement on multiple-statement queries. See "
#~ "libraries/import.lib.php for defaults on how many queries a statement may "
#~ "contain."
#~ msgstr ""
#~ "Show affected rows of each statement on multiple-statement queries. See "
#~ "libraries/import.lib.php for defaults on how many queries a statement may "
#~ "contain."

#~ msgid "Verbose multiple statements"
#~ msgstr "Verbose multiple statements"

#, fuzzy
#~| msgid "Data only"
#~ msgid "Dates only."
#~ msgstr "Data only"

#~ msgid ""
#~ "Suggest a database name on the &quot;Create Database&quot; form (if "
#~ "possible) or keep the text field empty"
#~ msgstr ""
#~ "Suggest a database name on the &quot;Create Database&quot; form (if "
#~ "possible) or keep the text field empty"

#~ msgid "Suggest new database name"
#~ msgstr "Suggest new database name"

#~ msgid "Show icons for warning, error and information messages"
#~ msgstr "Show icons for warning, error and information messages"

#~ msgid "Iconic errors"
#~ msgstr "Iconic errors"

#~ msgid "Use less graphically intense tabs"
#~ msgstr "Use less graphically intense tabs"

#~ msgid "Light tabs"
#~ msgstr "Light tabs"

#~ msgid "Use icons on main page"
#~ msgstr "Use icons on main page"

#~ msgid ""
#~ "Disable if you know that your pma_* tables are up to date. This prevents "
#~ "compatibility checks and thereby increases performance"
#~ msgstr ""
#~ "Disable if you know that your pma_* tables are up to date. This prevents "
#~ "compatibility checks and thereby increases performance"

#~ msgid "Verbose check"
#~ msgstr "Verbose check"

#~ msgid ""
#~ "Javascript support is missing or disabled in your browser, some "
#~ "phpMyAdmin functionality will be missing. For example navigation frame "
#~ "will not refresh automatically."
#~ msgstr ""
#~ "Javascript support is missing or disabled in your browser, some "
#~ "phpMyAdmin functionality will be missing. For example navigation frame "
#~ "will not refresh automatically."

#~ msgid "Add a value"
#~ msgstr "Add a value"

#~ msgid "Copy and paste the joined values into the \"Length/Values\" field"
#~ msgstr "Copy and paste the joined values into the \"Length/Values\" field"

#, fuzzy
#~ msgid "Tracking for %1$s, version %2$s is deactivated."
#~ msgstr "Tracking for %s.%s , version %s is deactivated."

#, fuzzy
#~ msgid "Tracking for %1$s, version %2$s is activated."
#~ msgstr "Tracking for %s.%s , version %s is activated."

#, fuzzy
#~ msgctxt "Correctly setup"
#~ msgid "OK"
#~ msgstr "OK"

#, fuzzy
#~ msgid "All users"
#~ msgstr "Add user"

#, fuzzy
#~ msgid "All hosts"
#~ msgstr "Any host"

#~ msgid "No blob streaming server configured!"
#~ msgstr "No blob streaming server configured!"

#~ msgid "Failed to fetch headers"
#~ msgstr "Failed to fetch headers"

#~ msgid "Failed to open remote URL"
#~ msgstr "Failed to open remote URL"

#~ msgid "You are about to DISABLE a BLOB Repository!"
#~ msgstr "You are about to DISABLE a BLOB Repository!"

#~ msgid ""
#~ "Are you sure you want to disable all BLOB references for database %s?"
#~ msgstr ""
#~ "Are you sure you want to disable all BLOB references for database %s?"

#~ msgid "Unknown error while uploading."
#~ msgstr "Unknown error while uploading."

#~ msgid "PBMS error"
#~ msgstr "PBMS error"

#~ msgid "PBMS connection failed:"
#~ msgstr "PBMS connection failed:"

#~ msgid "PBMS get BLOB info failed:"
#~ msgstr "PBMS get BLOB info failed:"

#~ msgid "PBMS get BLOB Content-Type failed"
#~ msgstr "PBMS get BLOB Content-Type failed"

#~ msgid "View image"
#~ msgstr "View image"

#~ msgid "Play audio"
#~ msgstr "Play audio"

#~ msgid "View video"
#~ msgstr "View video"

#~ msgid "Download file"
#~ msgstr "Download file"

#~ msgid "Could not open file: %s"
#~ msgstr "Could not open file: %s"

#~ msgid "Garbage Threshold"
#~ msgstr "Garbage Threshold"

#~ msgid ""
#~ "The percentage of garbage in a repository file before it is compacted."
#~ msgstr ""
#~ "The percentage of garbage in a repository file before it is compacted."

#~ msgid ""
#~ "The port for the PBMS stream-based communications. Setting this value to "
#~ "0 will disable HTTP communication with the daemon."
#~ msgstr ""
#~ "The port for the PBMS stream-based communications. Setting this value to "
#~ "0 will disable HTTP communication with the daemon."

#~ msgid "Repository Threshold"
#~ msgstr "Repository Threshold"

#~ msgid ""
#~ "The maximum size of a BLOB repository file. You may use Kb, MB or GB to "
#~ "indicate the unit of the value. A value in bytes is assumed when no unit "
#~ "is specified."
#~ msgstr ""
#~ "The maximum size of a BLOB repository file. You may use Kb, MB or GB to "
#~ "indicate the unit of the value. A value in bytes is assumed when no unit "
#~ "is specified."

#~ msgid "Temp Blob Timeout"
#~ msgstr "Temp Blob Timeout"

#~ msgid ""
#~ "The timeout, in seconds, for temporary BLOBs. Uploaded BLOB data is "
#~ "removed after this time, unless they are referenced by a record in the "
#~ "database."
#~ msgstr ""
#~ "The timeout, in seconds, for temporary BLOBs. Uploaded BLOB data is "
#~ "removed after this time, unless they are referenced by a record in the "
#~ "database."

#~ msgid "Temp Log Threshold"
#~ msgstr "Temp Log Threshold"

#~ msgid ""
#~ "The maximum size of a temporary BLOB log file. You may use Kb, MB or GB "
#~ "to indicate the unit of the value. A value in bytes is assumed when no "
#~ "unit is specified."
#~ msgstr ""
#~ "The maximum size of a temporary BLOB log file. You may use Kb, MB or GB "
#~ "to indicate the unit of the value. A value in bytes is assumed when no "
#~ "unit is specified."

#~ msgid "Max Keep Alive"
#~ msgstr "Max Keep Alive"

#~ msgid ""
#~ "The timeout for inactive connection with the keep-alive flag set. After "
#~ "this time the connection will be closed. The time-out is in milliseconds "
#~ "(1/1000)."
#~ msgstr ""
#~ "The timeout for inactive connection with the keep-alive flag set. After "
#~ "this time the connection will be closed. The time-out is in milliseconds "
#~ "(1/1000)."

#~ msgid "Metadata Headers"
#~ msgstr "Metadata Headers"

#~ msgid ""
#~ "A \":\" delimited list of metadata headers to be used to initialize the "
#~ "pbms_metadata_header table when a database is created."
#~ msgstr ""
#~ "A \":\" delimited list of metadata headers to be used to initialise the "
#~ "pbms_metadata_header table when a database is created."

#~ msgid ""
#~ "Documentation and further information about PBMS can be found on %sThe "
#~ "PrimeBase Media Streaming home page%s."
#~ msgstr ""
#~ "Documentation and further information about PBMS can be found on %sThe "
#~ "PrimeBase Media Streaming home page%s."

#~ msgid "The PrimeBase Media Streaming Blog by Barry Leslie"
#~ msgstr "The PrimeBase Media Streaming Blog by Barry Leslie"

#~ msgid "PrimeBase XT Home Page"
#~ msgstr "PrimeBase XT Home Page"

#~ msgid "The PrimeBase Media Streaming (PBMS) home page"
#~ msgstr "The PrimeBase Media Streaming (PBMS) home page"

#~ msgctxt "Create none database for user"
#~ msgid "None"
#~ msgstr "None"

#~ msgid "Remove BLOB Repository Reference"
#~ msgstr "Remove BLOB Repository Reference"

#~ msgid "Upload to BLOB repository"
#~ msgstr "Upload to BLOB repository"

#~ msgid ""
#~ "This configuration make sure that we only keep N (N = MaxTableUiprefs) "
#~ "newest record in \"table_uiprefs\" and automatically delete older records"
#~ msgstr ""
#~ "This configuration make sure that we only keep N (N = MaxTableUiprefs) "
#~ "newest record in \"table_uiprefs\" and automatically delete older records"

#~ msgid "Maximum number of records saved in \"table_uiprefs\" table"
#~ msgstr "Maximum number of records saved in \"table_uiprefs\" table"

#~ msgid "Click to unselect"
#~ msgstr "Click to unselect"

#~ msgid "Modify an index"
#~ msgstr "Modify an index"

#~ msgid "Column count has to be larger than zero."
#~ msgstr "Column count has to be larger than zero."

#~ msgid "+ Restart insertion and add a new value"
#~ msgstr "+ Restart insertion and add a new value"

#~ msgid "Create Table"
#~ msgstr "Create Table"

#~ msgid "(or the local Drizzle server's socket is not correctly configured)"
#~ msgstr "(or the local Drizzle server's socket is not correctly configured)"

#~ msgid ""
#~ "[kbd]horizontal[/kbd], [kbd]vertical[/kbd] or a number that indicates "
#~ "maximum number for which vertical model is used"
#~ msgstr ""
#~ "[kbd]horizontal[/kbd], [kbd]vertical[/kbd] or a number that indicates "
#~ "maximum number for which vertical model is used"

#~ msgid "Display direction for altering/creating columns"
#~ msgstr "Display direction for altering/creating columns"

#~ msgid "Create table on database %s"
#~ msgstr "Create table on database %s"

#~ msgid "Data Label"
#~ msgstr "Label"

#~ msgid "Location of the text file"
#~ msgstr "Location of the text file"

#~ msgid "MySQL charset"
#~ msgstr "MySQL charset"

#~ msgid "MySQL client version"
#~ msgstr "MySQL client version"

#~ msgid "Outer Ring:"
#~ msgstr "Outer Ring:"

#~ msgid ""
#~ "The display column is shown in pink. To set/unset a column as the display "
#~ "column, click the \"Choose column to display\" icon, then click on the "
#~ "appropriate column name."
#~ msgstr ""
#~ "The display column is shown in pink. To set/unset a column as the display "
#~ "column, click the \"Choose column to display\" icon, then click on the "
#~ "appropriate column name."

#~ msgid "memcached usage"
#~ msgstr "Space usage"

#~ msgid "% open files"
#~ msgstr "Show open tables"

#~ msgid "% connections used"
#~ msgstr "Connections"

#~ msgid "% aborted connections"
#~ msgstr "Compress connection"

#~ msgid "CPU Usage"
#~ msgstr "CPU Usage"

#~ msgid "Memory Usage"
#~ msgstr "Memory Usage"

#~ msgid "Swap Usage"
#~ msgstr "Swap Usage"

#~ msgid "Excel 97-2003 XLS Workbook"
#~ msgstr "Excel 97-2003 XLS Workbook"

#~ msgid "Excel 2007 XLSX Workbook"
#~ msgstr "Excel 2007 XLSX Workbook"

#~ msgctxt "PDF"
#~ msgid "page"
#~ msgstr "pages"

#~ msgid "Inline Edit"
#~ msgstr "Inline Edit"

#~ msgid "Previous"
#~ msgstr "Previous"

#~ msgid "Next"
#~ msgstr "Next"

#~ msgid "Create event"
#~ msgstr "Create event"

#~ msgid "Create routine"
#~ msgstr "Create routine"

#~ msgid "Create trigger"
#~ msgstr "Create trigger"

#~ msgid ""
#~ "No themes support; please check your configuration and/or your themes in "
#~ "directory %s."
#~ msgstr ""
#~ "No themes support; please check your configuration and/or your themes in "
#~ "directory %s."

#~ msgid "The following queries have been executed:"
#~ msgstr "The following queries have been executed:"

#~ msgid "Switch to"
#~ msgstr "Switch to"

#~ msgid "settings"
#~ msgstr "settings"

#~ msgid "Refresh rate:"
#~ msgstr "Refresh rate:"

#~ msgid "Clear monitor config"
#~ msgstr "Clear monitor config"

#~ msgid "Group together INSERTs into same table"
#~ msgstr "Group together INSERTs into same table"

#~ msgid "Server traffic"
#~ msgstr "Server traffic"

#~ msgid "Issued queries since last refresh"
#~ msgstr "Issued queries since last refresh"

#~ msgid "Value too long in the form!"
#~ msgstr "Value too long in the form!"

#~ msgid "Export of event \"%s\""
#~ msgstr "Export of event \"%s\""

#~ msgid "The event scheduler is disabled"
#~ msgstr "The event scheduler is disabled"

#~ msgid "Turn it on"
#~ msgstr "Turn it on"

#~ msgid "Turn it off"
#~ msgstr "Turn it off"

#~ msgid "Export of trigger \"%s\""
#~ msgstr "Export of trigger \"%s\""

#~ msgid "No trigger with name %s found"
#~ msgstr "No trigger with name %s found"

#~ msgid "row(s) starting from row #"
#~ msgstr "row(s) starting from row #"

#~ msgid "in %s mode and repeat headers after %s cells"
#~ msgstr "in %s mode and repeat headers after %s cells"

#~ msgid "Query \"%s\" failed"
#~ msgstr "Query \"%s\" failed"

#~ msgid ""
#~ "phpMyAdmin was unable to read your configuration file!<br />This might "
#~ "happen if PHP finds a parse error in it or PHP cannot find the file.<br /"
#~ ">Please call the configuration file directly using the link below and "
#~ "read the PHP error message(s) that you receive. In most cases a quote or "
#~ "a semicolon is missing somewhere.<br />If you receive a blank page, "
#~ "everything is fine."
#~ msgstr ""
#~ "phpMyAdmin was unable to read your configuration file!<br />This might "
#~ "happen if PHP finds a parse error in it or PHP cannot find the file.<br /"
#~ ">Please call the configuration file directly using the link below and "
#~ "read the PHP error message(s) that you receive. In most cases a quote or "
#~ "a semicolon is missing somewhere.<br />If you receive a blank page, "
#~ "everything is fine."

#~ msgid "Dropping Event"
#~ msgstr "Dropping Event"

#~ msgid "Dropping Procedure"
#~ msgstr "Dropping Procedure"

#~ msgid "Theme / Style"
#~ msgstr "Theme / Style"

#~ msgid "seconds"
#~ msgstr "seconds"

#~ msgid "Query execution time comparison (in microseconds)"
#~ msgstr "Query execution time comparison (in microseconds)"

#~ msgid "GD extension is needed for charts."
#~ msgstr "GD extension is needed for charts."

#~ msgid "JSON encoder is needed for chart tooltips."
#~ msgstr "JSON encoder is needed for chart tooltips."

#~ msgid "The number of free memory blocks in query cache."
#~ msgstr "The number of free memory blocks in query cache."

#~ msgctxt "$strShowStatusReset"
#~ msgid "Reset"
#~ msgstr "Reset"

#~ msgid "Show processes"
#~ msgstr "Show processes"

#~ msgctxt "for Show status"
#~ msgid "Reset"
#~ msgstr "Reset"

#~ msgid ""
#~ "<b>Server traffic</b>: These tables show the network traffic statistics "
#~ "of this MySQL server since its startup."
#~ msgstr ""
#~ "<b>Server traffic</b>: These tables show the network traffic statistics "
#~ "of this MySQL server since its startup."

#~ msgid ""
#~ "<b>Query statistics</b>: Since its startup, %s queries have been sent to "
#~ "the server."
#~ msgstr ""
#~ "<b>Query statistics</b>: Since its startup, %s queries have been sent to "
#~ "the server."

#~ msgid "Note: Generating the query chart can take a long time."
#~ msgstr "Note: Generating the query chart can take a long time."

#~ msgid "Chart generated successfully."
#~ msgstr "Chart generated successfully."

#~ msgid ""
#~ "The result of this query can't be used for a chart. See [a@./"
#~ "Documentation.html#faq6_29@Documentation]FAQ 6.29[/a]"
#~ msgstr ""
#~ "The result of this query can't be used for a chart. See [a@./"
#~ "Documentation.html#faq6_29@Documentation]FAQ 6.29[/a]"

#~ msgid "Title"
#~ msgstr "Title"

#~ msgid "Area margins"
#~ msgstr "Area margins"

#~ msgid "Legend margins"
#~ msgstr "Legend margins"

#~ msgid "Radar"
#~ msgstr "Radar"

#~ msgid "Multi"
#~ msgstr "Multi"

#~ msgid "Continuous image"
#~ msgstr "Continuous image"

#~ msgid ""
#~ "For compatibility reasons the chart image is segmented by default, select "
#~ "this to draw the whole chart in one image."
#~ msgstr ""
#~ "For compatibility reasons the chart image is segmented by default, select "
#~ "this to draw the whole chart in one image."

#~ msgid ""
#~ "When drawing a radar chart all values are normalized to a range [0..10]."
#~ msgstr ""
#~ "When drawing a radar chart all values are normalised to a range [0..10]."

#~ msgid ""
#~ "Note that not every result table can be put to the chart. See <a href=\"./"
#~ "Documentation.html#faq6_29\" target=\"Documentation\">FAQ 6.29</a>"
#~ msgstr ""
#~ "Note that not every result table can be put to the chart. See <a href=\"./"
#~ "Documentation.html#faq6_29\" target=\"Documentation\">FAQ 6.29</a>"

#~ msgid "Add a New User"
#~ msgstr "Add a New User"

#~ msgid "Create User"
#~ msgstr "Create User"

#~ msgid "Show table row links on left side"
#~ msgstr "Show table row links on left side"

#~ msgid "Show table row links on right side"
#~ msgstr "Show table row links on right side"

#~ msgid "Background color"
#~ msgstr "Background colour"

#~ msgid "Choose..."
#~ msgstr "Choose..."

#~ msgid "Delete the matches for the "
#~ msgstr "Delete the matches for the %s table?"

#~ msgid "Show left delete link"
#~ msgstr "Show left delete link"

#~ msgid "Show right delete link"
#~ msgstr "Show right delete link"

#~ msgid "Mailing lists"
#~ msgstr "Mailing lists"<|MERGE_RESOLUTION|>--- conflicted
+++ resolved
@@ -5,13 +5,8 @@
 msgstr ""
 "Project-Id-Version: phpMyAdmin 4.0.0-dev\n"
 "Report-Msgid-Bugs-To: phpmyadmin-devel@lists.sourceforge.net\n"
-<<<<<<< HEAD
-"POT-Creation-Date: 2012-07-02 15:25-0400\n"
-"PO-Revision-Date: 2012-05-16 15:28+0200\n"
-=======
 "POT-Creation-Date: 2012-06-28 09:04+0200\n"
 "PO-Revision-Date: 2012-07-02 11:22+0200\n"
->>>>>>> f857b927
 "Last-Translator: Robert Readman <robert_readman@hotmail.com>\n"
 "Language-Team: english-gb <en_GB@li.org>\n"
 "MIME-Version: 1.0\n"
@@ -546,9 +541,6 @@
 msgid "as regular expression"
 msgstr "as regular expression"
 
-<<<<<<< HEAD
-#: db_structure.php:88
-=======
 #: db_search.php:239
 #, php-format
 msgid "Search results for \"<i>%s</i>\" %s:"
@@ -569,12 +561,6 @@
 msgid_plural "%1$s matches in <strong>%2$s</strong>"
 msgstr[0] "%1$s match in <strong>%2$s</strong>"
 msgstr[1] "%1$s matches in <strong>%2$s</strong>"
-
-#: db_search.php:311 libraries/Menu.class.php:246
-#: libraries/common.lib.php:3311 libraries/common.lib.php:3533
-#: libraries/common.lib.php:3534 tbl_structure.php:570
-msgid "Browse"
-msgstr "Browse"
 
 #: db_search.php:318
 #, php-format
@@ -618,7 +604,6 @@
 msgstr "Inside column:"
 
 #: db_structure.php:87
->>>>>>> f857b927
 msgid "No tables found in database"
 msgstr "No tables found in database"
 
@@ -2714,13 +2699,8 @@
 msgid "vertical"
 msgstr "vertical"
 
-<<<<<<< HEAD
-#: libraries/DisplayResults.class.php:734
-#, fuzzy, php-format
-=======
 #: libraries/DisplayResults.class.php:702
 #, php-format
->>>>>>> f857b927
 #| msgid "Headers every %s rows"
 msgid "Headers every %s rows"
 msgstr "Headers every %s rows"
@@ -2806,18 +2786,6 @@
 msgid "The row has been deleted"
 msgstr "The row has been deleted"
 
-#: libraries/DisplayResults.class.php:2658
-#: libraries/DisplayResults.class.php:4296 libraries/db_search.lib.php:237
-#: libraries/schema/User_Schema.class.php:230
-#: libraries/schema/User_Schema.class.php:308
-#: libraries/schema/User_Schema.class.php:343
-#: libraries/schema/User_Schema.class.php:373
-#: libraries/sql_query_form.lib.php:431 pmd_general.php:452
-#: setup/frames/index.inc.php:148 setup/frames/index.inc.php:254
-#: tbl_tracking.php:507 tbl_tracking.php:528 tbl_tracking.php:587
-msgid "Delete"
-msgstr "Delete"
-
 #: libraries/DisplayResults.class.php:2685
 #: libraries/DisplayResults.class.php:4296 server_status.php:1317
 msgid "Kill"
@@ -3272,12 +3240,7 @@
 msgid "How to use"
 msgstr "How to use"
 
-<<<<<<< HEAD
 #: libraries/TableSearch.class.php:1227
-#, fuzzy
-=======
-#: libraries/TableSearch.class.php:1187
->>>>>>> f857b927
 #| msgid "Reset"
 msgid "Reset zoom"
 msgstr "Reset zoom"
@@ -6234,56 +6197,6 @@
 msgid "Details..."
 msgstr "Details..."
 
-#: libraries/db_search.lib.php:148
-#, php-format
-msgid "Search results for \"<i>%s</i>\" %s:"
-msgstr "Search results for \"<i>%s</i>\" %s:"
-
-#: libraries/db_search.lib.php:176
-#, php-format
-msgid "<b>Total:</b> <i>%s</i> match"
-msgid_plural "<b>Total:</b> <i>%s</i> matches"
-msgstr[0] "<b>Total:</b> <i>%s</i> match"
-msgstr[1] "<b>Total:</b> <i>%s</i> matches"
-
-#: libraries/db_search.lib.php:211
-#, fuzzy, php-format
-#| msgid "%1$s match inside table <i>%2$s</i>"
-#| msgid_plural "%1$s matches inside table <i>%2$s</i>"
-msgid "%1$s match in <strong>%2$s</strong>"
-msgid_plural "%1$s matches in <strong>%2$s</strong>"
-msgstr[0] "%1$s match inside table <i>%2$s</i>"
-msgstr[1] "%1$s matched inside table <i>%2$s</i>"
-
-#: libraries/db_search.lib.php:233
-#, php-format
-msgid "Delete the matches for the %s table?"
-msgstr "Delete the matches for the %s table?"
-
-#: libraries/db_search.lib.php:268
-msgid "Search in database"
-msgstr "Search in database"
-
-#: libraries/db_search.lib.php:272
-msgid "Words or values to search for (wildcard: \"%\"):"
-msgstr "Words or values to search for (wildcard: \"%\"):"
-
-#: libraries/db_search.lib.php:279
-msgid "Find:"
-msgstr "Find:"
-
-#: libraries/db_search.lib.php:282 libraries/db_search.lib.php:283
-msgid "Words are separated by a space character (\" \")."
-msgstr "Words are separated by a space character (\" \")."
-
-#: libraries/db_search.lib.php:296
-msgid "Inside tables:"
-msgstr "Inside tables:"
-
-#: libraries/db_search.lib.php:320
-msgid "Inside column:"
-msgstr "Inside column:"
-
 #: libraries/dbi/drizzle.dbi.lib.php:117 libraries/dbi/mysql.dbi.lib.php:120
 #: libraries/dbi/mysqli.dbi.lib.php:192
 msgid "Connection for controluser as defined in your configuration failed."
@@ -9318,12 +9231,7 @@
 msgid "No databases"
 msgstr "No databases"
 
-<<<<<<< HEAD
 #: navigation.php:171
-#, fuzzy
-=======
-#: navigation.php:169
->>>>>>> f857b927
 #| msgid "Filter tables by name"
 msgid "Filter databases by name"
 msgstr "Filter databases by name"
