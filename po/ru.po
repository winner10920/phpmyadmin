# Automatically generated <>, 2010.
msgid ""
msgstr ""
"Project-Id-Version: phpMyAdmin 3.5.0-dev\n"
"Report-Msgid-Bugs-To: phpmyadmin-devel@lists.sourceforge.net\n"
"POT-Creation-Date: 2011-11-20 06:57-0500\n"
"PO-Revision-Date: 2011-11-13 22:04+0200\n"
"Last-Translator: Victor Volkov <hanut@php-myadmin.ru>\n"
"Language-Team: russian <ru@li.org>\n"
"MIME-Version: 1.0\n"
"Content-Type: text/plain; charset=UTF-8\n"
"Content-Transfer-Encoding: 8bit\n"
<<<<<<< HEAD
"Language: ru\n"
=======
>>>>>>> 9b626ae9
"Plural-Forms: nplurals=3; plural=(n%10==1 && n%100!=11 ? 0 : n%10>=2 && n%"
"10<=4 && (n%100<10 || n%100>=20) ? 1 : 2);\n"
"X-Generator: Pootle 2.1.6\n"

#: browse_foreigners.php:35 browse_foreigners.php:53 js/messages.php:329
#: libraries/display_tbl.lib.php:358 server_privileges.php:1673
msgid "Show all"
msgstr "Показать все"

#: browse_foreigners.php:70 libraries/PDF.class.php:42
#: libraries/common.lib.php:2441
#: libraries/schema/Pdf_Relation_Schema.class.php:1142
#: libraries/schema/Pdf_Relation_Schema.class.php:1166
#: libraries/schema/User_Schema.class.php:396
#: libraries/select_lang.lib.php:487
msgid "Page number:"
msgstr "Номер страницы:"

#: browse_foreigners.php:133
msgid ""
"The target browser window could not be updated. Maybe you have closed the "
"parent window, or your browser's security settings are configured to block "
"cross-window updates."
msgstr ""
"Целевое окно браузера не может быть обновлено. Возможно, вы закрыли "
"родительское окно или ваш браузер блокирует межоконные обновления из-за "
"настроек безопасности."

#: browse_foreigners.php:151 libraries/common.lib.php:3122
#: libraries/common.lib.php:3129 libraries/common.lib.php:3338
#: libraries/common.lib.php:3339 libraries/db_links.inc.php:60
#: libraries/tbl_links.inc.php:68
msgid "Search"
msgstr "Поиск"

#: browse_foreigners.php:154 db_operations.php:372 db_operations.php:412
#: db_operations.php:522 db_operations.php:549 db_search.php:337
#: db_structure.php:614 enum_editor.php:119 gis_data_editor.php:133
#: gis_data_editor.php:166 gis_data_editor.php:315 js/messages.php:208
#: libraries/Config.class.php:1326 libraries/Theme_Manager.class.php:309
#: libraries/auth/cookie.auth.lib.php:245 libraries/common.lib.php:1367
#: libraries/common.lib.php:2414 libraries/core.lib.php:513
#: libraries/display_change_password.lib.php:72
#: libraries/display_create_table.lib.php:61
#: libraries/display_export.lib.php:349 libraries/display_import.lib.php:267
#: libraries/display_tbl.lib.php:567 libraries/display_tbl.lib.php:697
#: libraries/replication_gui.lib.php:76 libraries/replication_gui.lib.php:375
#: libraries/rte/rte_events.lib.php:493 libraries/rte/rte_routines.lib.php:970
#: libraries/rte/rte_routines.lib.php:1448
#: libraries/rte/rte_triggers.lib.php:373
#: libraries/schema/User_Schema.class.php:147
#: libraries/schema/User_Schema.class.php:204
#: libraries/schema/User_Schema.class.php:446
#: libraries/schema/User_Schema.class.php:487
#: libraries/select_server.lib.php:93 libraries/sql_query_form.lib.php:348
#: libraries/sql_query_form.lib.php:410 libraries/sql_query_form.lib.php:463
#: libraries/tbl_properties.inc.php:575 main.php:107 navigation.php:172
#: navigation.php:210 pmd_pdf.php:120 prefs_manage.php:263
#: prefs_manage.php:314 server_binlog.php:109 server_privileges.php:744
#: server_privileges.php:1784 server_privileges.php:2148
#: server_privileges.php:2195 server_privileges.php:2238
#: server_replication.php:233 server_replication.php:316
#: server_replication.php:347 server_synchronize.php:1309 tbl_change.php:340
#: tbl_change.php:1075 tbl_change.php:1112 tbl_indexes.php:281
#: tbl_operations.php:284 tbl_operations.php:321 tbl_operations.php:523
#: tbl_operations.php:585 tbl_operations.php:768 tbl_select.php:235
#: tbl_structure.php:671 tbl_structure.php:706 tbl_tracking.php:416
#: tbl_tracking.php:554 tbl_zoom_select.php:313 view_create.php:181
#: view_operations.php:99
msgid "Go"
msgstr "OK"

#: browse_foreigners.php:169 browse_foreigners.php:173
#: libraries/Index.class.php:440 tbl_tracking.php:304
msgid "Keyname"
msgstr "Имя индекса"

#: browse_foreigners.php:170 browse_foreigners.php:172
#: server_collations.php:54 server_collations.php:66 server_engines.php:55
#: server_plugins.php:147 server_status.php:1466
msgid "Description"
msgstr "Описание"

#: browse_foreigners.php:249 browse_foreigners.php:258
#: browse_foreigners.php:270 browse_foreigners.php:278
msgid "Use this value"
msgstr "Использовать это значение"

#: bs_disp_as_mime_type.php:29 bs_play_media.php:35
#: libraries/blobstreaming.lib.php:385
msgid "No blob streaming server configured!"
msgstr "Сервер для работы с потоковыми данными не настроен!"

#: bs_disp_as_mime_type.php:35
msgid "Failed to fetch headers"
msgstr "Ошибка при считывании заголовков"

#: bs_disp_as_mime_type.php:41
msgid "Failed to open remote URL"
msgstr "Не удалось открыть удаленный URL"

#: changelog.php:32 license.php:28
#, php-format
msgid ""
"The %s file is not available on this system, please visit www.phpmyadmin.net "
"for more information."
msgstr ""
"Файл %s не найден. Вся дополнительная информация находится на сайте www."
"phpmyadmin.net."

#: db_create.php:60
#, php-format
msgid "Database %1$s has been created."
msgstr "База данных %1$s была создана."

#: db_datadict.php:49 db_operations.php:364
msgid "Database comment: "
msgstr "Комментарий к базе данных:"

#: db_datadict.php:153 libraries/schema/Pdf_Relation_Schema.class.php:1279
#: libraries/tbl_properties.inc.php:662 tbl_operations.php:366
#: tbl_printview.php:124
msgid "Table comments"
msgstr "Комментарий к таблице"

#: db_datadict.php:162 db_qbe.php:196 libraries/Index.class.php:444
#: libraries/export/htmlword.php:249 libraries/export/latex.php:359
#: libraries/export/odt.php:286 libraries/export/texytext.php:228
#: libraries/schema/Pdf_Relation_Schema.class.php:1305
#: libraries/schema/Pdf_Relation_Schema.class.php:1326
#: libraries/tbl_properties.inc.php:267 libraries/tbl_select.lib.php:83
#: tbl_change.php:318 tbl_chart.php:89 tbl_indexes.php:206
#: tbl_printview.php:136 tbl_relation.php:395 tbl_tracking.php:257
#: tbl_tracking.php:308 tbl_zoom_select.php:433
msgid "Column"
msgstr "Поле"

#: db_datadict.php:163 db_printview.php:103 libraries/Index.class.php:441
#: libraries/db_structure.lib.php:46 libraries/export/htmlword.php:250
#: libraries/export/latex.php:359 libraries/export/odt.php:289
#: libraries/export/texytext.php:229 libraries/rte/rte_list.lib.php:53
#: libraries/rte/rte_list.lib.php:69 libraries/rte/rte_routines.lib.php:836
#: libraries/rte/rte_routines.lib.php:861
#: libraries/rte/rte_routines.lib.php:1366
#: libraries/schema/Pdf_Relation_Schema.class.php:1306
#: libraries/schema/Pdf_Relation_Schema.class.php:1327
#: libraries/tbl_properties.inc.php:93 libraries/tbl_select.lib.php:84
#: server_privileges.php:2251 tbl_change.php:297 tbl_change.php:324
#: tbl_printview.php:137 tbl_printview.php:272 tbl_structure.php:202
#: tbl_structure.php:766 tbl_tracking.php:258 tbl_tracking.php:305
msgid "Type"
msgstr "Тип"

#: db_datadict.php:165 libraries/Index.class.php:447
#: libraries/export/htmlword.php:251 libraries/export/latex.php:359
#: libraries/export/odt.php:292 libraries/export/texytext.php:230
#: libraries/schema/Pdf_Relation_Schema.class.php:1308
#: libraries/schema/Pdf_Relation_Schema.class.php:1329
#: libraries/tbl_properties.inc.php:102 tbl_change.php:333
#: tbl_printview.php:138 tbl_structure.php:205 tbl_tracking.php:260
#: tbl_tracking.php:311 tbl_zoom_select.php:434
msgid "Null"
msgstr "Null"

#: db_datadict.php:166 db_structure.php:537 libraries/export/htmlword.php:252
#: libraries/export/latex.php:359 libraries/export/odt.php:295
#: libraries/export/texytext.php:231
#: libraries/schema/Pdf_Relation_Schema.class.php:1309
#: libraries/schema/Pdf_Relation_Schema.class.php:1330
#: libraries/tbl_properties.inc.php:99 tbl_printview.php:139
#: tbl_structure.php:206 tbl_tracking.php:261
msgid "Default"
msgstr "По умолчанию"

#: db_datadict.php:170 libraries/export/htmlword.php:254
#: libraries/export/latex.php:361 libraries/export/odt.php:299
#: libraries/export/texytext.php:233
#: libraries/schema/Pdf_Relation_Schema.class.php:1311
#: libraries/schema/Pdf_Relation_Schema.class.php:1332 tbl_printview.php:142
msgid "Links to"
msgstr "Связи"

#: db_datadict.php:172 db_printview.php:109
#: libraries/config/messages.inc.php:96 libraries/config/messages.inc.php:111
#: libraries/config/messages.inc.php:133 libraries/export/htmlword.php:257
#: libraries/export/latex.php:364 libraries/export/odt.php:304
#: libraries/export/texytext.php:236
#: libraries/schema/Pdf_Relation_Schema.class.php:1322
#: libraries/schema/Pdf_Relation_Schema.class.php:1333
#: libraries/tbl_properties.inc.php:122 tbl_printview.php:144
msgid "Comments"
msgstr "Комментарии"

#: db_datadict.php:233 js/messages.php:227 libraries/Index.class.php:349
#: libraries/Index.class.php:376 libraries/Index.class.php:679
#: libraries/config.values.php:45 libraries/config.values.php:51
#: libraries/config/FormDisplay.tpl.php:230 libraries/export/htmlword.php:299
#: libraries/export/latex.php:407 libraries/export/odt.php:343
#: libraries/export/texytext.php:278 libraries/mult_submits.inc.php:287
#: libraries/schema/Pdf_Relation_Schema.class.php:1357
#: libraries/user_preferences.lib.php:284 prefs_manage.php:128
#: server_privileges.php:1473 server_privileges.php:1483
#: server_privileges.php:1728 server_privileges.php:1739
#: server_privileges.php:2060 server_privileges.php:2065
#: server_privileges.php:2367 sql.php:290 sql.php:354 tbl_printview.php:190
#: tbl_structure.php:349 tbl_tracking.php:321 tbl_tracking.php:326
msgid "No"
msgstr "Нет"

#: db_datadict.php:233 js/messages.php:226 libraries/Index.class.php:350
#: libraries/Index.class.php:375 libraries/Index.class.php:679
#: libraries/config.values.php:45 libraries/config.values.php:51
#: libraries/config/FormDisplay.tpl.php:230 libraries/export/htmlword.php:299
#: libraries/export/latex.php:407 libraries/export/odt.php:343
#: libraries/export/texytext.php:278 libraries/mult_submits.inc.php:46
#: libraries/mult_submits.inc.php:78 libraries/mult_submits.inc.php:87
#: libraries/mult_submits.inc.php:92 libraries/mult_submits.inc.php:97
#: libraries/mult_submits.inc.php:102 libraries/mult_submits.inc.php:262
#: libraries/mult_submits.inc.php:276 libraries/mult_submits.inc.php:286
#: libraries/mult_submits.inc.php:299
#: libraries/schema/Pdf_Relation_Schema.class.php:1357
#: libraries/user_preferences.lib.php:284 prefs_manage.php:127
#: server_databases.php:81 server_privileges.php:1471
#: server_privileges.php:1481 server_privileges.php:1725
#: server_privileges.php:1739 server_privileges.php:2060
#: server_privileges.php:2063 server_privileges.php:2367 sql.php:353
#: tbl_printview.php:190 tbl_structure.php:41 tbl_structure.php:349
#: tbl_tracking.php:319 tbl_tracking.php:324
msgid "Yes"
msgstr "Да"

#: db_export.php:26
msgid "View dump (schema) of database"
msgstr "Отобразить дамп (схему) базы данных"

#: db_export.php:30 db_printview.php:94 db_qbe.php:101 db_tracking.php:48
#: export.php:354 navigation.php:297
msgid "No tables found in database."
msgstr "Таблиц в базе данных не обнаружено."

#: db_export.php:40 db_search.php:319 server_export.php:26
msgid "Select All"
msgstr "Выделить все"

#: db_export.php:42 db_search.php:322 server_export.php:28
msgid "Unselect All"
msgstr "Снять выделение"

#: db_operations.php:41 tbl_create.php:22
msgid "The database name is empty!"
msgstr "Не указано имя базы данных!"

#: db_operations.php:274
#, php-format
msgid "Database %s has been renamed to %s"
msgstr "База данных %s переименована в %s"

#: db_operations.php:278
#, php-format
msgid "Database %s has been copied to %s"
msgstr "База данных %s была скопирована в %s"

#: db_operations.php:406
msgid "Rename database to"
msgstr "Переименовать базу данных в"

#: db_operations.php:432
msgid "Remove database"
msgstr "Удалить базу данных"

#: db_operations.php:444
#, php-format
msgid "Database %s has been dropped."
msgstr "База данных %s была удалена."

#: db_operations.php:449
msgid "Drop the database (DROP)"
msgstr "Удалить базу данных (DROP)"

#: db_operations.php:478
msgid "Copy database to"
msgstr "Скопировать базу данных в"

#: db_operations.php:485 tbl_operations.php:552 tbl_tracking.php:409
msgid "Structure only"
msgstr "Только структура"

#: db_operations.php:486 tbl_operations.php:553 tbl_tracking.php:411
msgid "Structure and data"
msgstr "Структура и данные"

#: db_operations.php:487 tbl_operations.php:554 tbl_tracking.php:410
msgid "Data only"
msgstr "Только данные"

#: db_operations.php:495
msgid "CREATE DATABASE before copying"
msgstr "Перед копированием создать базу данных (CREATE DATABASE)"

#: db_operations.php:498 libraries/config/messages.inc.php:128
#: libraries/config/messages.inc.php:129 libraries/config/messages.inc.php:131
#: libraries/config/messages.inc.php:137 tbl_operations.php:560
#, php-format
msgid "Add %s"
msgstr "Добавить %s"

#: db_operations.php:502 libraries/config/messages.inc.php:121
#: tbl_operations.php:318 tbl_operations.php:562
msgid "Add AUTO_INCREMENT value"
msgstr "Добавить AUTO_INCREMENT"

#: db_operations.php:506 tbl_operations.php:569
msgid "Add constraints"
msgstr "Добавить ограничения"

#: db_operations.php:519
msgid "Switch to copied database"
msgstr "Переключиться на скопированную базу данных"

#: db_operations.php:542 libraries/Index.class.php:446
#: libraries/build_html_for_db.lib.php:20 libraries/db_structure.lib.php:48
#: libraries/mysql_charsets.lib.php:113 libraries/tbl_properties.inc.php:100
#: libraries/tbl_properties.inc.php:668 libraries/tbl_select.lib.php:85
#: server_collations.php:53 server_collations.php:65 tbl_operations.php:382
#: tbl_structure.php:203 tbl_structure.php:871 tbl_tracking.php:259
#: tbl_tracking.php:310
msgid "Collation"
msgstr "Сравнение"

#: db_operations.php:555
#, php-format
msgid ""
"The phpMyAdmin configuration storage has been deactivated. To find out why "
"click %shere%s."
msgstr ""
"Некоторые из расширенных возможностей phpMyAdmin недоступны. Для определения "
"причины нажмите %sздесь%s."

#: db_operations.php:589
msgid "Edit or export relational schema"
msgstr "Редакция или экспорт схемы связей"

#: db_printview.php:101 db_tracking.php:85 db_tracking.php:186
#: libraries/config/messages.inc.php:508 libraries/db_structure.lib.php:32
#: libraries/export/pdf.php:95 libraries/export/xml.php:359
#: libraries/header.inc.php:161 libraries/rte/rte_list.lib.php:59
#: libraries/rte/rte_triggers.lib.php:310
#: libraries/schema/User_Schema.class.php:272 server_privileges.php:1835
#: server_privileges.php:1893 server_privileges.php:2162
#: server_synchronize.php:436 server_synchronize.php:908 tbl_tracking.php:634
msgid "Table"
msgstr "Таблица"

#: db_printview.php:102 libraries/build_html_for_db.lib.php:31
#: libraries/db_structure.lib.php:42 libraries/header_printview.inc.php:65
#: libraries/import.lib.php:151 navigation.php:592 navigation.php:612
#: tbl_printview.php:353 tbl_structure.php:363 tbl_structure.php:469
#: tbl_structure.php:881
msgid "Rows"
msgstr "Строки"

#: db_printview.php:106 libraries/db_structure.lib.php:53 tbl_indexes.php:207
msgid "Size"
msgstr "Размер"

#: db_printview.php:159 db_structure.php:489 libraries/export/sql.php:791
msgid "in use"
msgstr "используется"

#: db_printview.php:184 libraries/db_info.inc.php:74
#: libraries/export/sql.php:743
#: libraries/schema/Pdf_Relation_Schema.class.php:1284 tbl_printview.php:393
#: tbl_structure.php:913
msgid "Creation"
msgstr "Создание"

#: db_printview.php:193 libraries/db_info.inc.php:79
#: libraries/export/sql.php:748
#: libraries/schema/Pdf_Relation_Schema.class.php:1289 tbl_printview.php:403
#: tbl_structure.php:921
msgid "Last update"
msgstr "Последнее обновление"

#: db_printview.php:202 libraries/db_info.inc.php:84
#: libraries/export/sql.php:753
#: libraries/schema/Pdf_Relation_Schema.class.php:1294 tbl_printview.php:413
#: tbl_structure.php:929
msgid "Last check"
msgstr "Последняя проверка"

#: db_printview.php:219 db_structure.php:513
#, php-format
msgid "%s table"
msgid_plural "%s tables"
msgstr[0] "%s таблица"
msgstr[1] "%s таблицы"
msgstr[2] "%s таблиц"

#: db_qbe.php:41
msgid "You have to choose at least one column to display"
msgstr ""
"Для выполнения запроса, должен быть выбран отображаемый столбец/столбцы"

#: db_qbe.php:186
#, php-format
msgid "Switch to %svisual builder%s"
msgstr "Переключиться на %sвизуальный составитель запросов%s"

#: db_qbe.php:222 libraries/db_structure.lib.php:90
#: libraries/display_tbl.lib.php:995
msgid "Sort"
msgstr "Отсортировать"

#: db_qbe.php:231 db_qbe.php:265 libraries/db_structure.lib.php:97
#: libraries/db_structure.lib.php:106 libraries/display_tbl.lib.php:558
#: libraries/display_tbl.lib.php:951 libraries/display_tbl.lib.php:954
#: server_databases.php:162 server_databases.php:179 tbl_operations.php:279
#: tbl_select.php:222
msgid "Ascending"
msgstr "По возрастанию"

#: db_qbe.php:232 db_qbe.php:273 libraries/db_structure.lib.php:98
#: libraries/db_structure.lib.php:107 libraries/display_tbl.lib.php:563
#: libraries/display_tbl.lib.php:950 libraries/display_tbl.lib.php:955
#: server_databases.php:162 server_databases.php:179 tbl_operations.php:280
#: tbl_select.php:223
msgid "Descending"
msgstr "По убыванию"

#: db_qbe.php:286 db_tracking.php:91 libraries/display_tbl.lib.php:426
#: tbl_change.php:287 tbl_tracking.php:639
msgid "Show"
msgstr "Показать"

#: db_qbe.php:322
msgid "Criteria"
msgstr "Критерий"

#: db_qbe.php:375 db_qbe.php:457 db_qbe.php:549 db_qbe.php:580
msgid "Ins"
msgstr "Вставить"

#: db_qbe.php:379 db_qbe.php:461 db_qbe.php:546 db_qbe.php:577
msgid "And"
msgstr "И"

#: db_qbe.php:388 db_qbe.php:469 db_qbe.php:551 db_qbe.php:582
msgid "Del"
msgstr "Удалить"

#: db_qbe.php:392 db_qbe.php:473 db_qbe.php:544 db_qbe.php:575
#: server_privileges.php:398 tbl_change.php:908 tbl_indexes.php:276
#: tbl_select.php:196
msgid "Or"
msgstr "Или"

#: db_qbe.php:529
msgid "Modify"
msgstr "Изменить"

#: db_qbe.php:606
msgid "Add/Delete criteria rows"
msgstr "Добавить/удалить строки критериея"

#: db_qbe.php:618
msgid "Add/Delete columns"
msgstr "Добавить/удалить столбцы"

#: db_qbe.php:631 db_qbe.php:656
msgid "Update Query"
msgstr "Дополнить запрос"

#: db_qbe.php:639
msgid "Use Tables"
msgstr "Использовать таблицы"

#: db_qbe.php:662
#, php-format
msgid "SQL query on database <b>%s</b>:"
msgstr "SQL-запрос к базе данных <b>%s</b>:"

#: db_qbe.php:955 libraries/common.lib.php:1214
msgid "Submit Query"
msgstr "Выполнить запрос"

#: db_search.php:31 libraries/auth/config.auth.lib.php:77
#: libraries/auth/config.auth.lib.php:96
#: libraries/auth/cookie.auth.lib.php:566 libraries/auth/http.auth.lib.php:51
#: libraries/auth/signon.auth.lib.php:237
msgid "Access denied"
msgstr "В доступе отказано"

#: db_search.php:43 db_search.php:286
msgid "at least one of the words"
msgstr "любое из слов"

#: db_search.php:44 db_search.php:287
msgid "all words"
msgstr "все слова"

#: db_search.php:45 db_search.php:288
msgid "the exact phrase"
msgstr "точное соответствие"

#: db_search.php:46 db_search.php:289
msgid "as regular expression"
msgstr "регулярное выражение"

#: db_search.php:209
#, php-format
msgid "Search results for \"<i>%s</i>\" %s:"
msgstr "Результаты поиска по \"<i>%s</i>\" %s:"

#: db_search.php:227
#, php-format
msgid "%s match inside table <i>%s</i>"
msgid_plural "%s matches inside table <i>%s</i>"
msgstr[0] "%s соответствие в таблице <i>%s</i>"
msgstr[1] "%s соответствия в таблице <i>%s</i>"
msgstr[2] "%s соответствий в таблице <i>%s</i>"

#: db_search.php:234 libraries/common.lib.php:3124
#: libraries/common.lib.php:3336 libraries/common.lib.php:3337
#: libraries/tbl_links.inc.php:55 tbl_structure.php:569
msgid "Browse"
msgstr "Обзор"

#: db_search.php:239
#, php-format
msgid "Delete the matches for the %s table?"
msgstr "Удалить соответствия для таблицы %s?"

#: db_search.php:239 libraries/display_tbl.lib.php:1416
#: libraries/display_tbl.lib.php:2463
#: libraries/schema/User_Schema.class.php:197
#: libraries/schema/User_Schema.class.php:273
#: libraries/schema/User_Schema.class.php:308
#: libraries/schema/User_Schema.class.php:338
#: libraries/sql_query_form.lib.php:403 pmd_general.php:417
#: setup/frames/index.inc.php:139 setup/frames/index.inc.php:230
#: tbl_tracking.php:426 tbl_tracking.php:447 tbl_tracking.php:504
msgid "Delete"
msgstr "Удалить"

#: db_search.php:252
#, php-format
msgid "<b>Total:</b> <i>%s</i> match"
msgid_plural "<b>Total:</b> <i>%s</i> matches"
msgstr[0] "<b>Итого:</b> <i>%s</i> соответствие"
msgstr[1] "<b>Итого:</b> <i>%s</i> соответствия"
msgstr[2] "<b>Итого:</b> <i>%s</i> соответствий"

#: db_search.php:274
msgid "Search in database"
msgstr "Поиск в базе данных"

#: db_search.php:277
msgid "Words or values to search for (wildcard: \"%\"):"
msgstr "Слова или значения для поиска (групповой символ: \"%\"):"

#: db_search.php:282
msgid "Find:"
msgstr "Искать:"

#: db_search.php:286 db_search.php:287
msgid "Words are separated by a space character (\" \")."
msgstr "Слова разделяются пробелом (\" \")."

#: db_search.php:300
msgid "Inside tables:"
msgstr "В таблицах:"

#: db_search.php:330
msgid "Inside column:"
msgstr "В поле:"

#: db_structure.php:67
msgid "No tables found in database"
msgstr "Таблиц в базе данных не найдено"

#: db_structure.php:314 tbl_operations.php:692
#, php-format
msgid "Table %s has been emptied"
msgstr "Таблица %s была очищена"

#: db_structure.php:327 tbl_operations.php:709
#, php-format
msgid "View %s has been dropped"
msgstr "Представление %s было удалено"

#: db_structure.php:327 tbl_operations.php:709
#, php-format
msgid "Table %s has been dropped"
msgstr "Таблица %s была удалена"

#: db_structure.php:337 tbl_create.php:270
msgid "Tracking is active."
msgstr "Слежение включено."

#: db_structure.php:342 tbl_create.php:273
msgid "Tracking is not active."
msgstr "Слежение выключено."

#: db_structure.php:450 libraries/display_tbl.lib.php:2346
#, php-format
msgid ""
"This view has at least this number of rows. Please refer to %sdocumentation%"
"s."
msgstr ""
"Данное представление имеет, по меньшей мере, указанное количество строк. "
"Пожалуйста, обратитесь к %sдокументации%s."

#: db_structure.php:466 db_structure.php:480 libraries/header.inc.php:161
#: libraries/tbl_info.inc.php:60 tbl_structure.php:209
msgid "View"
msgstr "Представление"

#: db_structure.php:520 libraries/db_structure.lib.php:35
#: libraries/server_links.inc.php:90 server_replication.php:31
#: server_replication.php:162 server_status.php:588
msgid "Replication"
msgstr "Репликация"

#: db_structure.php:524
msgid "Sum"
msgstr "Всего"

#: db_structure.php:531 libraries/StorageEngine.class.php:331
#, php-format
msgid "%s is the default storage engine on this MySQL server."
msgstr "%s - тип таблиц данного MySQL сервера устанавливаемый по умолчанию."

#: db_structure.php:560 db_structure.php:577 db_structure.php:578
#: libraries/display_tbl.lib.php:2488 libraries/display_tbl.lib.php:2493
#: libraries/mult_submits.inc.php:15 server_databases.php:264
#: server_databases.php:269 server_privileges.php:1756 tbl_structure.php:557
#: tbl_structure.php:566
msgid "With selected:"
msgstr "С отмеченными:"

#: db_structure.php:563 libraries/display_tbl.lib.php:2483
#: server_databases.php:266 server_privileges.php:682
#: server_privileges.php:1759 tbl_structure.php:560
msgid "Check All"
msgstr "Отметить все"

#: db_structure.php:567 libraries/display_tbl.lib.php:2484
#: libraries/replication_gui.lib.php:35 server_databases.php:268
#: server_privileges.php:685 server_privileges.php:1763 tbl_structure.php:564
msgid "Uncheck All"
msgstr "Снять выделение"

#: db_structure.php:572
msgid "Check tables having overhead"
msgstr "Отметить требующие оптимизации"

#: db_structure.php:580 libraries/common.lib.php:3349
#: libraries/common.lib.php:3350 libraries/config/messages.inc.php:166
#: libraries/db_links.inc.php:56 libraries/display_export.lib.php:79
#: libraries/display_tbl.lib.php:2506 libraries/display_tbl.lib.php:2647
#: libraries/server_links.inc.php:65 libraries/tbl_links.inc.php:80
#: prefs_manage.php:286 server_privileges.php:1447 server_status.php:1589
#: setup/frames/menu.inc.php:21
msgid "Export"
msgstr "Экспорт"

#: db_structure.php:582 db_structure.php:638
#: libraries/display_tbl.lib.php:2596 tbl_structure.php:612
msgid "Print view"
msgstr "Версия для печати"

#: db_structure.php:586 libraries/common.lib.php:3345
#: libraries/common.lib.php:3346
msgid "Empty"
msgstr "Очистить"

#: db_structure.php:588 db_tracking.php:104 enum_editor.php:114
#: libraries/Index.class.php:490 libraries/common.lib.php:3343
#: libraries/common.lib.php:3344 server_databases.php:270
#: tbl_structure.php:150 tbl_structure.php:151 tbl_structure.php:573
msgid "Drop"
msgstr "Удалить"

#: db_structure.php:590 tbl_operations.php:608
msgid "Check table"
msgstr "Проверить таблицу"

#: db_structure.php:593 tbl_operations.php:657 tbl_structure.php:815
msgid "Optimize table"
msgstr "Оптимизировать таблицу"

#: db_structure.php:595 tbl_operations.php:644
msgid "Repair table"
msgstr "Восстановить таблицу"

#: db_structure.php:598 tbl_operations.php:631
msgid "Analyze table"
msgstr "Анализ таблицы"

#: db_structure.php:600
msgid "Add prefix to table"
msgstr "Добавить префикс таблицы"

#: db_structure.php:602 libraries/mult_submits.inc.php:251
msgid "Replace table prefix"
msgstr "Заменить префикс таблицы"

#: db_structure.php:604 libraries/mult_submits.inc.php:251
msgid "Copy table with prefix"
msgstr "Копировать таблицу с префиксом"

#: db_structure.php:641 libraries/schema/User_Schema.class.php:423
msgid "Data Dictionary"
msgstr "Словарь данных"

#: db_tracking.php:79
msgid "Tracked tables"
msgstr "Отслеживаемые таблицы"

#: db_tracking.php:84 libraries/config/messages.inc.php:502
#: libraries/export/htmlword.php:78 libraries/export/latex.php:151
#: libraries/export/odt.php:109 libraries/export/pdf.php:95
#: libraries/export/sql.php:602 libraries/export/texytext.php:66
#: libraries/export/xml.php:292 libraries/header.inc.php:146
#: libraries/header_printview.inc.php:60 server_databases.php:161
#: server_privileges.php:1830 server_privileges.php:1893
#: server_privileges.php:2156 server_status.php:1228
#: server_synchronize.php:1277 server_synchronize.php:1281
#: tbl_tracking.php:633
msgid "Database"
msgstr "База данных"

#: db_tracking.php:86
msgid "Last version"
msgstr "Последняя версия"

#: db_tracking.php:87 tbl_tracking.php:636
msgid "Created"
msgstr "Создан"

#: db_tracking.php:88 tbl_tracking.php:637
msgid "Updated"
msgstr "Обновлён"

#: db_tracking.php:89 libraries/rte/rte_events.lib.php:380
#: libraries/rte/rte_list.lib.php:67 libraries/server_links.inc.php:51
#: server_status.php:1231 sql.php:893 tbl_tracking.php:638
msgid "Status"
msgstr "Состояние"

#: db_tracking.php:90 libraries/Index.class.php:438
#: libraries/db_structure.lib.php:39 libraries/rte/rte_list.lib.php:52
#: libraries/rte/rte_list.lib.php:61 libraries/rte/rte_list.lib.php:68
#: server_databases.php:195 server_privileges.php:1702
#: server_privileges.php:1897 server_privileges.php:2254 tbl_structure.php:211
msgid "Action"
msgstr "Действие"

#: db_tracking.php:101 js/messages.php:34
msgid "Delete tracking data for this table"
msgstr "Удалить данные слежения за таблицей"

#: db_tracking.php:119 tbl_tracking.php:590 tbl_tracking.php:648
msgid "active"
msgstr "включено"

#: db_tracking.php:121 tbl_tracking.php:592 tbl_tracking.php:650
msgid "not active"
msgstr "выключено"

#: db_tracking.php:134
msgid "Versions"
msgstr "Версии"

#: db_tracking.php:135 tbl_tracking.php:400 tbl_tracking.php:668
msgid "Tracking report"
msgstr "Отчёт слежения"

#: db_tracking.php:136 tbl_tracking.php:235 tbl_tracking.php:670
msgid "Structure snapshot"
msgstr "Обзор структуры"

#: db_tracking.php:181
msgid "Untracked tables"
msgstr "Неотслеживаемые таблицы"

#: db_tracking.php:199 tbl_structure.php:638
msgid "Track table"
msgstr "Отслеживать таблицу"

#: db_tracking.php:225
msgid "Database Log"
msgstr "Журнал базы данных"

#: enum_editor.php:23 js/messages.php:245
#: libraries/rte/rte_routines.lib.php:690
msgid "ENUM/SET editor"
msgstr "Редактор ENUM/SET"

#: enum_editor.php:28 js/messages.php:247
msgid "Values for a new column"
msgstr "Значения для новых столбцов"

#: enum_editor.php:30 js/messages.php:246
#, php-format
msgid "Values for column %s"
msgstr "Значения для столбца %s"

#: enum_editor.php:34 js/messages.php:248
msgid "Enter each value in a separate field"
msgstr "Вставьте каждое значение в отдельное поле"

#: enum_editor.php:121
msgid "Add a value"
msgstr "Добавить значение"

#: enum_editor.php:127 gis_data_editor.php:317
msgid "Output"
msgstr "Вывод"

#: enum_editor.php:128
msgid "Copy and paste the joined values into the \"Length/Values\" field"
msgstr "Скопируйте и вставьте объединенные значения в поле \"Длина/значения\""

#: export.php:29
msgid "Bad type!"
msgstr "Ошибочный тип!"

#: export.php:77
msgid "Selected export type has to be saved in file!"
msgstr "Выбранный тип экспорта возможен только в файл!"

#: export.php:106
msgid "Bad parameters!"
msgstr "Ошибочные параметры!"

#: export.php:166 export.php:191 export.php:652
#, php-format
msgid "Insufficient space to save the file %s."
msgstr "Для сохранения файла %s недостаточно дискового пространства."

#: export.php:307
#, php-format
msgid ""
"File %s already exists on server, change filename or check overwrite option."
msgstr ""
"Файл %s уже существует на сервере, измените имя или включите параметр "
"перезаписи."

#: export.php:311 export.php:315
#, php-format
msgid "The web server does not have permission to save the file %s."
msgstr "Не достаточно прав для сохранения файла %s на веб-сервере."

#: export.php:654
#, php-format
msgid "Dump has been saved to file %s."
msgstr "Дамп был сохранен в файл %s."

#: file_echo.php:21
msgid "Invalid export type"
msgstr "Ошибочный тип экспорта"

#: gis_data_editor.php:84
#, php-format
msgid "Value for the column \"%s\""
msgstr "Значение для поля \"%s\""

#: gis_data_editor.php:113 tbl_gis_visualization.php:172
msgid "Use OpenStreetMaps as Base Layer"
msgstr "Используйте в качестве основного слоя OpenStreetMaps"

#: gis_data_editor.php:134
msgid "SRID"
msgstr "SRID"

#: gis_data_editor.php:151 js/messages.php:302
#: libraries/display_tbl.lib.php:685
msgid "Geometry"
msgstr "Геометрия"

#: gis_data_editor.php:172 js/messages.php:298
msgid "Point"
msgstr "Точка"

#: gis_data_editor.php:173 gis_data_editor.php:197 gis_data_editor.php:245
#: gis_data_editor.php:297 js/messages.php:296
msgid "X"
msgstr "X"

#: gis_data_editor.php:175 gis_data_editor.php:199 gis_data_editor.php:247
#: gis_data_editor.php:299 js/messages.php:297
msgid "Y"
msgstr "Y"

#: gis_data_editor.php:195 gis_data_editor.php:243 gis_data_editor.php:295
#: js/messages.php:299
#, php-format
msgid "Point %d"
msgstr "Точка %d"

#: gis_data_editor.php:204 gis_data_editor.php:250 gis_data_editor.php:302
#: js/messages.php:305
msgid "Add a point"
msgstr "Добавить точку"

#: gis_data_editor.php:220 js/messages.php:300
msgid "Linestring"
msgstr "Линия"

#: gis_data_editor.php:223 gis_data_editor.php:279 js/messages.php:304
msgid "Outer Ring"
msgstr "Внешний контур"

#: gis_data_editor.php:225 gis_data_editor.php:281 js/messages.php:303
msgid "Inner Ring"
msgstr "Внутренний контур"

#: gis_data_editor.php:252
msgid "Add a linestring"
msgstr "Добавить линию"

#: gis_data_editor.php:252 gis_data_editor.php:304 js/messages.php:306
msgid "Add an inner ring"
msgstr "Добавить внутренний контур"

#: gis_data_editor.php:266 js/messages.php:301
msgid "Polygon"
msgstr "Многоугольник"

#: gis_data_editor.php:306 js/messages.php:307
msgid "Add a polygon"
msgstr "Добавить многоугольник"

#: gis_data_editor.php:310
msgid "Add geometry"
msgstr "Добавить геометрии"

#: gis_data_editor.php:318
msgid ""
"Chose \"GeomFromText\" from the \"Function\" column and paste the below "
"string into the \"Value\" field"
msgstr ""
"Из поля функции выберите \"GeomFromText\" и вставьте строку ниже, как "
"значение"

#: import.php:57
#, php-format
msgid ""
"You probably tried to upload too large file. Please refer to %sdocumentation%"
"s for ways to workaround this limit."
msgstr ""
"Вероятно, размер загружаемого файла слишком велик. Способы обхода данного "
"ограничения описаны в %sдокументации%s."

#: import.php:170 import.php:419
msgid "Showing bookmark"
msgstr "Отображение закладки"

#: import.php:180 import.php:415
msgid "The bookmark has been deleted."
msgstr "Закладка удалена."

#: import.php:291 import.php:344 libraries/File.class.php:457
#: libraries/File.class.php:540
msgid "File could not be read"
msgstr "Ошибка при чтении файла"

#: import.php:299 import.php:308 import.php:327 import.php:336
#: libraries/File.class.php:610 libraries/File.class.php:618
#: libraries/File.class.php:634 libraries/File.class.php:642
#, php-format
msgid ""
"You attempted to load file with unsupported compression (%s). Either support "
"for it is not implemented or disabled by your configuration."
msgstr ""
"Загружаемый файл сжат методом (%s), который не поддерживается, и поэтому не "
"может быть импортирован. Поддержка данного метода еще не реализована, либо "
"отключена при конфигурировании."

#: import.php:349
msgid ""
"No data was received to import. Either no file name was submitted, or the "
"file size exceeded the maximum size permitted by your PHP configuration. See "
"[a@./Documentation.html#faq1_16@Documentation]FAQ 1.16[/a]."
msgstr ""
"Операция импорта невозможна. Причины: не выбран импортируемый файл; размер "
"импортируемого файла превышает максимально допустимый, заданный в настройках "
"PHP. Смотрите [a@./Documentation.html#faq1_16@Documentation]FAQ 1.16[/a]."

#: import.php:366
msgid ""
"Cannot convert file's character set without character set conversion library"
msgstr "Без необходимой библиотеки невозможна конвертация кодировки файла"

#: import.php:390 libraries/display_import.lib.php:23
msgid "Could not load import plugins, please check your installation!"
msgstr ""
"Отсутствуют модули импорта! Проверьте содержимое установленной копии "
"phpMyAdmin."

#: import.php:421 sql.php:928
#, php-format
msgid "Bookmark %s created"
msgstr "Закладка &quot;%s&quot; создана"

#: import.php:427 import.php:433
#, php-format
msgid "Import has been successfully finished, %d queries executed."
msgstr "Импорт успешно завершен, запросов выполнено: %d."

#: import.php:442
msgid ""
"Script timeout passed, if you want to finish import, please resubmit same "
"file and import will resume."
msgstr ""
"Достигнут временной лимит. Если вы хотите завершить импорт, перезапустите "
"его выбрав тот же файл, и процесс продолжится с того места на котором "
"остановился."

#: import.php:444
msgid ""
"However on last run no data has been parsed, this usually means phpMyAdmin "
"won't be able to finish this import unless you increase php time limits."
msgstr ""
"Несмотря на последний запуск, данные не были обработаны. Как правило это "
"означает, что phpMyAdmin не сможет завершить процесс импорта до тех пор, "
"пока не будет увеличено ограничение времени выполнения php-сценариев."

#: import.php:472 libraries/Message.class.php:175
#: libraries/display_tbl.lib.php:2383 libraries/rte/rte_routines.lib.php:1204
#: libraries/sql_query_form.lib.php:113 tbl_operations.php:229
#: tbl_relation.php:284 tbl_row_action.php:126 view_operations.php:60
msgid "Your SQL query has been executed successfully"
msgstr "SQL-запрос был успешно выполнен"

#: import_status.php:29 libraries/common.lib.php:702
#: libraries/schema/Export_Relation_Schema.class.php:237 user_password.php:109
msgid "Back"
msgstr "Назад"

#: index.php:164
msgid "phpMyAdmin is more friendly with a <b>frames-capable</b> browser."
msgstr "Для работы phpMyAdmin нужен браузер с поддержкой <b>фреймов</b>."

#: js/messages.php:27 libraries/import.lib.php:103 sql.php:247
msgid "\"DROP DATABASE\" statements are disabled."
msgstr "Команда \"DROP DATABASE\" (удалить базу данных) - отключена."

#: js/messages.php:30 libraries/mult_submits.inc.php:282 sql.php:348
msgid "Do you really want to "
msgstr "Вы действительно хотите выполнить запрос"

#: js/messages.php:31 libraries/mult_submits.inc.php:282 sql.php:333
msgid "You are about to DESTROY a complete database!"
msgstr "База данных будет полностью УДАЛЕНА!"

#: js/messages.php:32
msgid "You are about to DESTROY a complete table!"
msgstr "Таблица будет полностью УДАЛЕНА!"

#: js/messages.php:33
msgid "You are about to TRUNCATE a complete table!"
msgstr "Таблица будет полностью ОЧИЩЕНА от данных!"

#: js/messages.php:35
msgid "Deleting tracking data"
msgstr "Удаление данных слежения"

#: js/messages.php:36
msgid "Dropping Primary Key/Index"
msgstr "Удаление первичного ключа/индекса"

#: js/messages.php:37
msgid "This operation could take a long time. Proceed anyway?"
msgstr "Выполнение данной операции может занять длительное время. Продолжить?"

#: js/messages.php:40
msgid "You are about to DISABLE a BLOB Repository!"
msgstr "Вы собираетесь ОТКЛЮЧИТЬ хранилище BLOB данных!"

#: js/messages.php:41
#, php-format
msgid "Are you sure you want to disable all BLOB references for database %s?"
msgstr "Вы уверены, что хотите отключить все BLOB ссылки для базы данных %s?"

#: js/messages.php:44
msgid "Missing value in the form!"
msgstr "Не заполнены необходимые поля формы!"

#: js/messages.php:45
msgid "This is not a number!"
msgstr "Введите число!"

#: js/messages.php:46
#, fuzzy
#| msgid "Add index"
msgid "Add Index"
msgstr "Добавить индекс"

#: js/messages.php:47
#, fuzzy
#| msgid "Edit mode"
msgid "Edit Index"
msgstr "Редакция"

#: js/messages.php:48 tbl_indexes.php:286
#, fuzzy, php-format
#| msgid "Add %s column(s)"
msgid "Add %d column(s) to index"
msgstr "Добавить %s поле(я)"

#. l10n: Default description for the y-Axis of Charts
#: js/messages.php:52
msgid "Total count"
msgstr "Общее количество"

#: js/messages.php:55
msgid "The host name is empty!"
msgstr "Пустое имя хоста!"

#: js/messages.php:56
msgid "The user name is empty!"
msgstr "Не задано имя пользователя!"

#: js/messages.php:57 server_privileges.php:1314 user_password.php:50
msgid "The password is empty!"
msgstr "Пароль не задан!"

#: js/messages.php:58 server_privileges.php:1312 user_password.php:53
msgid "The passwords aren't the same!"
msgstr "Некорректное подтверждение пароля!"

#: js/messages.php:59 server_privileges.php:1769 server_privileges.php:1793
#: server_privileges.php:2205 server_privileges.php:2404
msgid "Add user"
msgstr "Добавить пользователя"

#: js/messages.php:60
msgid "Reloading Privileges"
msgstr "Перезагрузка привилегий"

#: js/messages.php:61
msgid "Removing Selected Users"
msgstr "Удаление выбранных пользователей"

#: js/messages.php:62 js/messages.php:131 tbl_tracking.php:235
#: tbl_tracking.php:400
msgid "Close"
msgstr "Закрыть"

#: js/messages.php:65 js/messages.php:257 libraries/Index.class.php:468
#: libraries/common.lib.php:641 libraries/common.lib.php:1190
#: libraries/common.lib.php:3347 libraries/common.lib.php:3348
#: libraries/config/messages.inc.php:482 libraries/display_tbl.lib.php:1380
#: libraries/schema/User_Schema.class.php:196 setup/frames/index.inc.php:138
msgid "Edit"
msgstr "Изменить"

#: js/messages.php:66 server_status.php:794
msgid "Live traffic chart"
msgstr "Графический вывод трафика"

#: js/messages.php:67 server_status.php:797
msgid "Live conn./process chart"
msgstr "Графический вывод соединений и процессов"

#: js/messages.php:68 server_status.php:815
msgid "Live query chart"
msgstr "Графический вывод запросов"

#: js/messages.php:70
msgid "Static data"
msgstr "Статические данные"

#. l10n: Total number of queries
#: js/messages.php:72 libraries/build_html_for_db.lib.php:46
#: libraries/engines/innodb.lib.php:158 server_databases.php:223
#: server_status.php:1115 server_status.php:1176 tbl_printview.php:310
#: tbl_structure.php:803
msgid "Total"
msgstr "Всего"

#. l10n: Other, small valued, queries
#: js/messages.php:74 server_status.php:594 server_status.php:1013
msgid "Other"
msgstr "Другое"

#. l10n: Thousands separator
#: js/messages.php:76 libraries/common.lib.php:1445
msgid ","
msgstr ","

#. l10n: Decimal separator
#: js/messages.php:78 libraries/common.lib.php:1447
msgid "."
msgstr "."

#: js/messages.php:80
msgid "KiB sent since last refresh"
msgstr "Отправлено KiB с момента последнего обновления"

#: js/messages.php:81
msgid "KiB received since last refresh"
msgstr "Принято KiB с момента последнего обновления"

#: js/messages.php:82
msgid "Server traffic (in KiB)"
msgstr "Трафик сервера (в KiB)"

#: js/messages.php:83
msgid "Connections since last refresh"
msgstr "Соединений с момента последнего обновления"

#: js/messages.php:84 js/messages.php:122 server_status.php:1224
msgid "Processes"
msgstr "Процессы"

#: js/messages.php:85
msgid "Connections / Processes"
msgstr "Соединения / Процессы"

#. l10n: Questions is the name of a MySQL Status variable
#: js/messages.php:87
msgid "Questions since last refresh"
msgstr "Вопросов с момента последнего обновления"

#. l10n: Questions is the name of a MySQL Status variable
#: js/messages.php:89
msgid "Questions (executed statements by the server)"
msgstr "Вопросы (выражения выполненные сервером)"

#: js/messages.php:91 server_status.php:776
msgid "Query statistics"
msgstr "Статистика запросов"

#: js/messages.php:94
msgid "Local monitor configuration incompatible"
msgstr "Настройки локального монитора несовместимы"

#: js/messages.php:95
msgid ""
"The chart arrangement configuration in your browsers local storage is not "
"compatible anymore to the newer version of the monitor dialog. It is very "
"likely that your current configuration will not work anymore. Please reset "
"your configuration to default in the <i>Settings</i> menu."
msgstr ""
"Настройки вывода графиков в локальном хранилище вашего браузера больше "
"несовместимы с новой версией диалога монитора. Высока вероятность потери "
"работоспособности текущих настроек. Пожалуйста, сбросьте ваши настройки, в "
"меню <i>Настройки</i>, в изначальные."

#: js/messages.php:97
msgid "Query cache efficiency"
msgstr "Эффективность кеширования запросов"

#: js/messages.php:98
msgid "Query cache usage"
msgstr "Использование кеширования запросов"

#: js/messages.php:99
msgid "Query cache used"
msgstr "Кеш запросов использован"

#: js/messages.php:101
msgid "System CPU Usage"
msgstr "Использование системного процессора"

#: js/messages.php:102
msgid "System memory"
msgstr "Системная память"

#: js/messages.php:103
msgid "System swap"
msgstr "Система подкачки"

#. l10n: shortcuts for Megabyte
#: js/messages.php:104 libraries/common.lib.php:1395 server_status.php:1669
msgid "MiB"
msgstr "МБ"

#. l10n: shortcuts for Kilobyte
#: js/messages.php:105 libraries/common.lib.php:1393 server_status.php:1669
msgid "KiB"
msgstr "КБ"

#: js/messages.php:107
msgid "Average load"
msgstr "Средняя загрузка"

#: js/messages.php:108
msgid "Total memory"
msgstr "Полная память"

#: js/messages.php:109
msgid "Cached memory"
msgstr "Кешированная память"

#: js/messages.php:110
msgid "Buffered memory"
msgstr "Беферизованная память"

#: js/messages.php:111
msgid "Free memory"
msgstr "Свободная память"

#: js/messages.php:112
msgid "Used memory"
msgstr "Использованная память"

#: js/messages.php:114
msgid "Total Swap"
msgstr "Всего области подкачки"

#: js/messages.php:115
msgid "Cached Swap"
msgstr "Кешировано области подкачки"

#: js/messages.php:116
msgid "Used Swap"
msgstr "Использовано области подкачки"

#: js/messages.php:117
msgid "Free Swap"
msgstr "Свободно области подкачки"

#: js/messages.php:119
msgid "Bytes sent"
msgstr "Отослано байт"

#: js/messages.php:120
msgid "Bytes received"
msgstr "Принято байт"

#: js/messages.php:121 server_status.php:1134
msgid "Connections"
msgstr "Соединения"

#. l10n: Questions is the name of a MySQL Status variable
#: js/messages.php:125
msgid "Questions"
msgstr "Вопросы"

#: js/messages.php:126 server_status.php:1089
msgid "Traffic"
msgstr "Трафик"

#: js/messages.php:127 libraries/server_links.inc.php:73
#: server_status.php:1544
msgid "Settings"
msgstr "Настройки"

#: js/messages.php:128
msgid "Remove chart"
msgstr "Удалить график"

#: js/messages.php:129
msgid "Edit title and labels"
msgstr "Редактировать название и подписи"

#: js/messages.php:130
msgid "Add chart to grid"
msgstr "Добавить график к сетке"

#: js/messages.php:132
msgid "Please add at least one variable to the series"
msgstr "Пожалуйста, добавьте в серию хотя бы одну переменную"

#: js/messages.php:133 libraries/display_export.lib.php:308
#: libraries/display_tbl.lib.php:565 libraries/export/sql.php:1093
#: libraries/tbl_properties.inc.php:530 pmd_general.php:504
#: server_privileges.php:2046 server_status.php:1257 server_status.php:1686
#: tbl_zoom_select.php:151 tbl_zoom_select.php:278
msgid "None"
msgstr "Нет"

#: js/messages.php:134
msgid "Resume monitor"
msgstr "Возобновить монитор"

#: js/messages.php:135
msgid "Pause monitor"
msgstr "Приостановить монитор"

#: js/messages.php:137
msgid "general_log and slow_query_log are enabled."
msgstr "Включены переменные general_log и slow_query_log."

#: js/messages.php:138
msgid "general_log is enabled."
msgstr "Включена переменная general_log."

#: js/messages.php:139
msgid "slow_query_log is enabled."
msgstr "Включена переменная slow_query_log."

#: js/messages.php:140
msgid "slow_query_log and general_log are disabled."
msgstr "Отключены переменные slow_query_log и general_log."

#: js/messages.php:141
msgid "log_output is not set to TABLE."
msgstr "Переменная log_output не установлена для таблицы."

#: js/messages.php:142
msgid "log_output is set to TABLE."
msgstr "Переменная log_output установлена для таблицы."

#: js/messages.php:143
#, php-format
msgid ""
"slow_query_log is enabled, but the server logs only queries that take longer "
"than %d seconds. It is advisable to set this long_query_time 0-2 seconds, "
"depending on your system."
msgstr ""
"Включена переменная slow_query_log, но сервером записываются только те "
"запросы, длительность выполнения которых превышает %d секунд. Советуем "
"установить переменную long_query_time на 0-2 секунды, в зависимости от вашей "
"системы."

#: js/messages.php:144
#, php-format
msgid "long_query_time is set to %d second(s)."
msgstr "Переменная long_query_time установлена в %d секунд."

#: js/messages.php:145
msgid ""
"Following settings will be applied globally and reset to default on server "
"restart:"
msgstr ""
"Следующие настройки будут приняты глобально и сбросятся в изначальное "
"состояние при перезагрузке сервера:"

#. l10n: %s is FILE or TABLE
#: js/messages.php:147
#, php-format
msgid "Set log_output to %s"
msgstr "Установить log_output в %s"

#. l10n: Enable in this context means setting a status variable to ON
#: js/messages.php:149
#, php-format
msgid "Enable %s"
msgstr "Включить %s"

#. l10n: Disable in this context means setting a status variable to OFF
#: js/messages.php:151
#, php-format
msgid "Disable %s"
msgstr "Отключить %s"

#. l10n: %d seconds
#: js/messages.php:153
#, php-format
msgid "Set long_query_time to %ds"
msgstr "Установить long_query_time в %ds"

#: js/messages.php:154
msgid ""
"You can't change these variables. Please log in as root or contact your "
"database administrator."
msgstr ""
"Вы не можете изменить значения данных переменных. Пожалуйста, войдите под "
"учетной записью root, или свяжитесь с администратором базы данных."

#: js/messages.php:155
msgid "Change settings"
msgstr "Изменить настройки"

#: js/messages.php:156
msgid "Current settings"
msgstr "Текущие настройки"

#: js/messages.php:158 server_status.php:1634
msgid "Chart Title"
msgstr "Заголовок графика"

#. l10n: As in differential values
#: js/messages.php:160
msgid "Differential"
msgstr "Различия"

#: js/messages.php:161
#, php-format
msgid "Divided by %s:"
msgstr "Разделено на %s:"

#: js/messages.php:163
msgid "From slow log"
msgstr "Из журнала медленных запросов"

#: js/messages.php:164
msgid "From general log"
msgstr "Из основного журнала"

#: js/messages.php:165
msgid "Analysing & loading logs. This may take a while."
msgstr "Анализ и загрузка журналов. Ждите, может занять какое-то время."

#: js/messages.php:166
msgid ""
"This column shows the amount of identical queries that are grouped together. "
"However only the SQL query itself has been used as a grouping criteria, so "
"the other attributes of queries, such as start time, may differ."
msgstr ""
"Данный столбец показывает количество сгруппированных вместе идентичных "
"запросов. Однако, в качестве критерия группировки используется только сам "
"SQL запрос, таким образом другие атрибуты запросов, как время запуска, могут "
"отличаться."

#: js/messages.php:167
msgid ""
"Since grouping of INSERTs queries has been selected, INSERT queries into the "
"same table are also being grouped together, disregarding of the inserted "
"data."
msgstr ""
"Поскольку была выбрана группировка INSERT запросов, INSERT запросы одной и "
"той же таблицы так же группируются вместе, в независимости от заносимых "
"данных."

#: js/messages.php:168
msgid "Log data loaded. Queries executed in this time span:"
msgstr ""
"Данные журналов загружены. Запросы выполненные в данный промежуток времени:"

#: js/messages.php:170
msgid "Jump to Log table"
msgstr "Перейти к таблице журнала"

#: js/messages.php:171
msgid "Log analysed, but no data found in this time span."
msgstr ""
"Анализ журнала пройден, но данные за выбранный промежуток времени не найдены."

#. l10n: A collection of available filters
#: js/messages.php:174
msgid "Log table filter options"
msgstr "Параметры фильтра таблицы журнала"

#. l10n: Filter as in "Start Filtering"
#: js/messages.php:176
msgid "Filter"
msgstr "Фильтр"

#: js/messages.php:177
msgid "Filter queries by word/regexp:"
msgstr "Фильтровать запросы по строке, либо регулярному выражению:"

#: js/messages.php:178
msgid "Group queries, ignoring variable data in WHERE clauses"
msgstr ""
"Группировать запросы с игнорированием переменных данных в условии WHERE"

#: js/messages.php:179
msgid "Sum of grouped rows:"
msgstr "Сумма сгруппированных строк:"

#: js/messages.php:180
msgid "Total:"
msgstr "Всего:"

#: js/messages.php:182
msgid "Loading logs"
msgstr "Загрузка журналов"

#: js/messages.php:183
msgid "Monitor refresh failed"
msgstr "Обновление монитора завершилось ошибкой"

#: js/messages.php:184
msgid ""
"While requesting new chart data the server returned an invalid response. "
"This is most likely because your session expired. Reloading the page and "
"reentering your credentials should help."
msgstr ""
"При запросе новых данных графика, сервер вернул некорректный ответ. Причиной "
"может быть истекшая сессия. Перезагрузка страницы и последующий ввод данных "
"учетной записи, должны решить проблему."

#: js/messages.php:185
msgid "Reload page"
msgstr "Перезагрузка страницы"

#: js/messages.php:187
msgid "Affected rows:"
msgstr "Затронуто строк:"

#: js/messages.php:189
msgid "Failed parsing config file. It doesn't seem to be valid JSON code"
msgstr "Ошибка при разборе конфигурационного файла. Не корректный код JSON."

#: js/messages.php:190
msgid ""
"Failed building chart grid with imported config. Resetting to default "
"config..."
msgstr ""
"Ошибка построения сетки графика из импортированной конфигурации. Сброшено на "
"изначальную конфигурацию..."

#: js/messages.php:191 libraries/config/messages.inc.php:172
#: libraries/db_links.inc.php:82 libraries/display_import.lib.php:126
#: libraries/server_links.inc.php:69 libraries/tbl_links.inc.php:89
#: prefs_manage.php:229 server_status.php:1589 setup/frames/menu.inc.php:20
msgid "Import"
msgstr "Импорт"

#: js/messages.php:193
msgid "Analyse Query"
msgstr "Анализ запроса"

#: js/messages.php:197
msgid "Advisor system"
msgstr "Системный советник"

#: js/messages.php:198
msgid "Possible performance issues"
msgstr "Возможные проблемы производительности"

#: js/messages.php:199
msgid "Issue"
msgstr "Проблема"

#: js/messages.php:200
msgid "Recommendation"
msgstr "Рекомендация"

#: js/messages.php:201
msgid "Rule details"
msgstr "Подробности правил"

#: js/messages.php:202
msgid "Justification"
msgstr "Обоснование"

#: js/messages.php:203
msgid "Used variable / formula"
msgstr "Использованная переменная / формула"

#: js/messages.php:204
msgid "Test"
msgstr "Тест"

#: js/messages.php:209 pmd_general.php:382 pmd_general.php:419
#: pmd_general.php:539 pmd_general.php:587 pmd_general.php:663
#: pmd_general.php:717 pmd_general.php:780
msgid "Cancel"
msgstr "Отмена"

#: js/messages.php:212
msgid "Loading"
msgstr "Загрузка"

#: js/messages.php:213
msgid "Processing Request"
msgstr "Обработка запроса"

#: js/messages.php:214 libraries/rte/rte_export.lib.php:39
msgid "Error in Processing Request"
msgstr "Ошибка при обработке запроса"

#: js/messages.php:215
msgid "Dropping Column"
msgstr "Удаление столбца"

#: js/messages.php:216
msgid "Adding Primary Key"
msgstr "Добавление первичного ключа"

#: js/messages.php:217 libraries/relation.lib.php:80 pmd_general.php:380
#: pmd_general.php:537 pmd_general.php:585 pmd_general.php:661
#: pmd_general.php:715 pmd_general.php:778
msgid "OK"
msgstr "OK"

#: js/messages.php:218
msgid "Click to dismiss this notification"
msgstr "Кликните для сокрытия данного уведомления"

#: js/messages.php:221
msgid "Renaming Databases"
msgstr "Переименование базы данных"

#: js/messages.php:222
msgid "Reload Database"
msgstr "Перезагрузка базы данных"

#: js/messages.php:223
msgid "Copying Database"
msgstr "Копирование базы данных"

#: js/messages.php:224
msgid "Changing Charset"
msgstr "Смена кодировки"

#: js/messages.php:225
msgid "Table must have at least one column"
msgstr "У таблицы должен быть, как минимум, один столбец"

#: js/messages.php:230
msgid "Insert Table"
msgstr "Вставить таблицу"

#: js/messages.php:231
msgid "Hide indexes"
msgstr "Скрыть индексы"

#: js/messages.php:232
msgid "Show indexes"
msgstr "Отображать индексы"

#: js/messages.php:235
msgid "Searching"
msgstr "Поиск"

#: js/messages.php:236
msgid "Hide search results"
msgstr "Скрыть результаты поиска"

#: js/messages.php:237
msgid "Show search results"
msgstr "Отобразить результаты поиска"

#: js/messages.php:238
msgid "Browsing"
msgstr "Просмотр"

#: js/messages.php:239
msgid "Deleting"
msgstr "Удаление"

#: js/messages.php:242
msgid "The definition of a stored function must contain a RETURN statement!"
msgstr "Определение хранимой функции должно содержать выражение RETURN!"

#: js/messages.php:249
#, php-format
msgid "Add %d value(s)"
msgstr "Добавить %d значение(й)"

#: js/messages.php:252
msgid ""
"Note: If the file contains multiple tables, they will be combined into one"
msgstr ""
"Замечание: если файл содержит множество таблиц, они будут объединены в одну"

#: js/messages.php:255
msgid "Hide query box"
msgstr "Скрыть поле запроса"

#: js/messages.php:256
msgid "Show query box"
msgstr "Отобразить поле запроса"

#: js/messages.php:258 tbl_row_action.php:28
msgid "No rows selected"
msgstr "Для совершения действия необходимо выбрать одну или несколько строк"

#: js/messages.php:259 libraries/common.lib.php:2739
#: libraries/display_tbl.lib.php:2497 querywindow.php:87 tbl_structure.php:149
#: tbl_structure.php:572
msgid "Change"
msgstr "Изменить"

#: js/messages.php:260
msgid "Query execution time"
msgstr "Время выполнения запроса"

#: js/messages.php:263 libraries/config/FormDisplay.tpl.php:355
#: libraries/schema/User_Schema.class.php:352
#: libraries/tbl_properties.inc.php:714 setup/frames/config.inc.php:39
#: setup/frames/index.inc.php:228 tbl_change.php:1027
#: tbl_gis_visualization.php:193 tbl_indexes.php:273 tbl_relation.php:559
msgid "Save"
msgstr "Сохранить"

#: js/messages.php:266
msgid "Hide search criteria"
msgstr "Скрыть параметры поиска"

#: js/messages.php:267
msgid "Show search criteria"
msgstr "Отобразить параметры поиска"

#: js/messages.php:270 libraries/tbl_select.lib.php:110
msgid "Zoom Search"
msgstr "Поиск с приближением"

#: js/messages.php:272
msgid "Each point represents a data row."
msgstr "Каждая точка представляет строку данных."

#: js/messages.php:274
msgid "Hovering over a point will show its label."
msgstr "Задержание курсора над точкой отобразит ее название."

#: js/messages.php:276
msgid "Use mousewheel to zoom in or out of the plot."
msgstr "Используйте колесо мышки для увеличения или уменьшения участка."

#: js/messages.php:278
msgid "Click and drag the mouse to navigate the plot."
msgstr "Кликните и перетащите мышкой для перемещения участка."

#: js/messages.php:280
msgid "Click reset zoom link to come back to original state."
msgstr ""
"Кликните ссылку сброса увеличения для возвращения к исходному состоянию."

#: js/messages.php:282
msgid "Click a data point to view and possibly edit the data row."
msgstr "Кликните точку данных для просмотра или редактирования строки данных."

#: js/messages.php:284
msgid "The plot can be resized by dragging it along the bottom right corner."
msgstr ""
"Можно изменить размер участка перетащив его вдоль нижнего правого угла."

#: js/messages.php:286
msgid "Strings are converted into integer for plotting"
msgstr "Для построения графиков, строки конвертируются в числа."

#: js/messages.php:288
msgid "Select two columns"
msgstr "Выберите два столбца"

#: js/messages.php:289
msgid "Select two different columns"
msgstr "Выберите два различных столбца"

#: js/messages.php:290
#, fuzzy
#| msgid "Query results operations"
msgid "Query results"
msgstr "Использование результатов запроса"

#: js/messages.php:291
#, fuzzy
#| msgid "Data pointer size"
msgid "Data point content"
msgstr "Размер указателя в файле данных"

#: js/messages.php:294 tbl_change.php:312 tbl_indexes.php:221
#: tbl_indexes.php:248
msgid "Ignore"
msgstr "Игнорировать"

#: js/messages.php:295 libraries/display_tbl.lib.php:1381
msgid "Copy"
msgstr "Копировать"

#: js/messages.php:310
msgid "Add columns"
msgstr "Добавить столбцы"

#: js/messages.php:313
msgid "Select referenced key"
msgstr "Выберите ссылочный ключ"

#: js/messages.php:314
msgid "Select Foreign Key"
msgstr "Выберите внешний ключ"

#: js/messages.php:315
msgid "Please select the primary key or a unique key"
msgstr ""
"Выберите поле являющееся первичным (PRIMARY), или уникальным (UNIQUE) "
"индексом"

#: js/messages.php:316 pmd_general.php:77 tbl_relation.php:541
msgid "Choose column to display"
msgstr "Выбор отображаемого столбца"

#: js/messages.php:317
msgid ""
"You haven't saved the changes in the layout. They will be lost if you don't "
"save them.Do you want to continue?"
msgstr ""
"Вы не сохранили изменения в раскладке. Без сохранения, они будут потеряны. "
"Продолжить?"

#: js/messages.php:320
msgid "Add an option for column "
msgstr "Добавить параметр для столбца"

#: js/messages.php:323
msgid "Press escape to cancel editing"
msgstr "Для отмены редактирования нажмите кнопку Esc"

#: js/messages.php:324
msgid ""
"You have edited some data and they have not been saved. Are you sure you "
"want to leave this page before saving the data?"
msgstr ""
"Вы отредактировали некоторые данные, но изменения не были сохранены. Вы "
"уверены, что хотите покинуть данную страницу без сохранения данных?"

#: js/messages.php:325
msgid "Drag to reorder"
msgstr "Изменить порядок перетаскиванием"

#: js/messages.php:326
msgid "Click to sort"
msgstr "Кликнуть для сортировки"

#: js/messages.php:327
msgid "Click to mark/unmark"
msgstr "Кликнуть для снятия/установки отметки"

#: js/messages.php:328
msgid "Click the drop-down arrow<br />to toggle column's visibility"
msgstr "Кликните выпадающую стрелку<br />для переключения видимости столбцов"

#: js/messages.php:330
msgid ""
"This table does not contain a unique column. Features related to the grid "
"edit, checkbox, Edit, Copy and Delete links may not work after saving."
msgstr ""
"Данная таблица не содержит уникального поля, в связи с чем, после сохранения "
"могут не работать функции связанные с редактированием сетки, выставления "
"галочки, ссылки редактирования, копирования и удаления."

#: js/messages.php:331
msgid ""
"You can also edit most columns<br />by clicking directly on their content."
msgstr ""
"Возможно редактировать большинство столбцов<br />кликнув прямо на их "
"содержимом."

#: js/messages.php:332
msgid "Go to link"
msgstr "Перейти к ссылке"

#: js/messages.php:335
msgid "Generate password"
msgstr "Создать пароль"

#: js/messages.php:336 libraries/replication_gui.lib.php:369
msgid "Generate"
msgstr "Генерировать"

#: js/messages.php:337
msgid "Change Password"
msgstr "Изменить пароль"

#: js/messages.php:340 tbl_structure.php:465
msgid "More"
msgstr "Ещё"

#: js/messages.php:343 setup/lib/index.lib.php:173
#, php-format
msgid ""
"A newer version of phpMyAdmin is available and you should consider "
"upgrading. The newest version is %s, released on %s."
msgstr ""
"Доступна более новая версия phpMyAdmin и вам предлагается ее использовать. "
"Новейшая версия %s, выпущена %s."

#. l10n: Latest available phpMyAdmin version
#: js/messages.php:345
msgid ", latest stable version:"
msgstr ", последняя стабильная версия:"

#: js/messages.php:346
msgid "up to date"
msgstr "актуально"

#. l10n: Display text for calendar close link
#: js/messages.php:365
msgid "Done"
msgstr "Готово"

#: js/messages.php:369
msgctxt "Previous month"
msgid "Prev"
msgstr "Предыдущий"

#: js/messages.php:374
msgctxt "Next month"
msgid "Next"
msgstr "Следующий"

#. l10n: Display text for current month link in calendar
#: js/messages.php:377
msgid "Today"
msgstr "Сегодня"

#: js/messages.php:380
msgid "January"
msgstr "Январь"

#: js/messages.php:381
msgid "February"
msgstr "Февраль"

#: js/messages.php:382
msgid "March"
msgstr "Март"

#: js/messages.php:383
msgid "April"
msgstr "Апрель"

#: js/messages.php:384
msgid "May"
msgstr "Май"

#: js/messages.php:385
msgid "June"
msgstr "Июнь"

#: js/messages.php:386
msgid "July"
msgstr "Июль"

#: js/messages.php:387
msgid "August"
msgstr "Август"

#: js/messages.php:388
msgid "September"
msgstr "Сентябрь"

#: js/messages.php:389
msgid "October"
msgstr "Октябрь"

#: js/messages.php:390
msgid "November"
msgstr "Ноябрь"

#: js/messages.php:391
msgid "December"
msgstr "Декабрь"

#. l10n: Short month name
#: js/messages.php:395 libraries/common.lib.php:1602
msgid "Jan"
msgstr "Янв"

#. l10n: Short month name
#: js/messages.php:397 libraries/common.lib.php:1604
msgid "Feb"
msgstr "Фев"

#. l10n: Short month name
#: js/messages.php:399 libraries/common.lib.php:1606
msgid "Mar"
msgstr "Мар"

#. l10n: Short month name
#: js/messages.php:401 libraries/common.lib.php:1608
msgid "Apr"
msgstr "Апр"

#. l10n: Short month name
#: js/messages.php:403 libraries/common.lib.php:1610
msgctxt "Short month name"
msgid "May"
msgstr "Май"

#. l10n: Short month name
#: js/messages.php:405 libraries/common.lib.php:1612
msgid "Jun"
msgstr "Июн"

#. l10n: Short month name
#: js/messages.php:407 libraries/common.lib.php:1614
msgid "Jul"
msgstr "Июл"

#. l10n: Short month name
#: js/messages.php:409 libraries/common.lib.php:1616
msgid "Aug"
msgstr "Авг"

#. l10n: Short month name
#: js/messages.php:411 libraries/common.lib.php:1618
msgid "Sep"
msgstr "Сен"

#. l10n: Short month name
#: js/messages.php:413 libraries/common.lib.php:1620
msgid "Oct"
msgstr "Окт"

#. l10n: Short month name
#: js/messages.php:415 libraries/common.lib.php:1622
msgid "Nov"
msgstr "Ноя"

#. l10n: Short month name
#: js/messages.php:417 libraries/common.lib.php:1624
msgid "Dec"
msgstr "Дек"

#: js/messages.php:420
msgid "Sunday"
msgstr "Воскресенье"

#: js/messages.php:421
msgid "Monday"
msgstr "Понедельник"

#: js/messages.php:422
msgid "Tuesday"
msgstr "Вторник"

#: js/messages.php:423
msgid "Wednesday"
msgstr "Среда"

#: js/messages.php:424
msgid "Thursday"
msgstr "Четверг"

#: js/messages.php:425
msgid "Friday"
msgstr "Пятница"

#: js/messages.php:426
msgid "Saturday"
msgstr "Суббота"

#. l10n: Short week day name
#: js/messages.php:430
msgid "Sun"
msgstr "Вс"

#. l10n: Short week day name
#: js/messages.php:432 libraries/common.lib.php:1629
msgid "Mon"
msgstr "Пн"

#. l10n: Short week day name
#: js/messages.php:434 libraries/common.lib.php:1631
msgid "Tue"
msgstr "Вт"

#. l10n: Short week day name
#: js/messages.php:436 libraries/common.lib.php:1633
msgid "Wed"
msgstr "Ср"

#. l10n: Short week day name
#: js/messages.php:438 libraries/common.lib.php:1635
msgid "Thu"
msgstr "Чт"

#. l10n: Short week day name
#: js/messages.php:440 libraries/common.lib.php:1637
msgid "Fri"
msgstr "Пт"

#. l10n: Short week day name
#: js/messages.php:442 libraries/common.lib.php:1639
msgid "Sat"
msgstr "Сб"

#. l10n: Minimal week day name
#: js/messages.php:446
msgid "Su"
msgstr "Вс"

#. l10n: Minimal week day name
#: js/messages.php:448
msgid "Mo"
msgstr "Пн"

#. l10n: Minimal week day name
#: js/messages.php:450
msgid "Tu"
msgstr "Вт"

#. l10n: Minimal week day name
#: js/messages.php:452
msgid "We"
msgstr "Ср"

#. l10n: Minimal week day name
#: js/messages.php:454
msgid "Th"
msgstr "Чт"

#. l10n: Minimal week day name
#: js/messages.php:456
msgid "Fr"
msgstr "Пт"

#. l10n: Minimal week day name
#: js/messages.php:458
msgid "Sa"
msgstr "Сб"

#. l10n: Column header for week of the year in calendar
#: js/messages.php:460
msgid "Wk"
msgstr "Нед."

#: js/messages.php:467 libraries/rte/rte_list.lib.php:62
#: libraries/rte/rte_triggers.lib.php:326 server_status.php:1230 sql.php:894
msgid "Time"
msgstr "Время"

#: js/messages.php:468
msgid "Hour"
msgstr "Час"

#: js/messages.php:469
msgid "Minute"
msgstr "Минута"

#: js/messages.php:470
msgid "Second"
msgstr "Секунда"

#: libraries/Advisor.class.php:168
#, php-format
msgid "Failed formatting string for rule '%s'. PHP threw following error: %s"
msgstr ""
"Не удалось форматирование строки по правилу '%s'. PHP вывел следующую "
"ошибку: %s"

#: libraries/Config.class.php:703
msgid "Remove \"./config\" directory before using phpMyAdmin!"
msgstr "Перед использованием phpMyAdmin удалите каталог \"./config\"!"

#: libraries/Config.class.php:727
#, php-format
msgid "Existing configuration file (%s) is not readable."
msgstr "Невозможно прочесть существующий конфигурационный файл (%s)."

#: libraries/Config.class.php:752
msgid "Wrong permissions on configuration file, should not be world writable!"
msgstr ""
"На конфигурационный файл выставлены неверные права разрешающие запись для "
"всех!"

#: libraries/Config.class.php:1297
msgid "Font size"
msgstr "Размер шрифта"

#: libraries/File.class.php:221
msgid "File was not an uploaded file."
msgstr "Файл не был загружен."

#: libraries/File.class.php:260 libraries/File.class.php:389
msgid "Unknown error while uploading."
msgstr "Во время загрузки произошла неизвестная ошибка."

#: libraries/File.class.php:278
msgid "The uploaded file exceeds the upload_max_filesize directive in php.ini."
msgstr ""
"Размер загружаемого файла превышает значение директивы upload_max_filesize "
"установленное в конфигурационном файле PHP (php.ini)."

#: libraries/File.class.php:281
msgid ""
"The uploaded file exceeds the MAX_FILE_SIZE directive that was specified in "
"the HTML form."
msgstr ""
"Размер загружаемого файла превышает значение директивы MAX_FILE_SIZE, "
"определенной в HTML форме."

#: libraries/File.class.php:284
msgid "The uploaded file was only partially uploaded."
msgstr "Загруженный файл был загружен только частично."

#: libraries/File.class.php:287
msgid "Missing a temporary folder."
msgstr "Не найден каталог для хранения временных файлов."

#: libraries/File.class.php:290
msgid "Failed to write file to disk."
msgstr "Ошибка при попытке записи файла на диск."

#: libraries/File.class.php:293
msgid "File upload stopped by extension."
msgstr "Загрузка файла остановлена из-за расширения."

#: libraries/File.class.php:296
msgid "Unknown error in file upload."
msgstr "При время загрузке файла произошла неизвестная ошибка."

#: libraries/File.class.php:496
msgid ""
"Error moving the uploaded file, see [a@./Documentation."
"html#faq1_11@Documentation]FAQ 1.11[/a]"
msgstr ""
"Ошибка при перемещении загруженного файла, смотрите [a@./Documentation."
"html#faq1_11@Documentation]FAQ 1.11[/a]"

#: libraries/File.class.php:508
msgid "Error while moving uploaded file."
msgstr "Ошибка при перемещении загруженного файла."

#: libraries/File.class.php:516
msgid "Cannot read (moved) upload file."
msgstr "Невозможно прочесть (переместить) загруженный файл."

#: libraries/Index.class.php:419 tbl_relation.php:522
msgid "No index defined!"
msgstr "Индекс не определен!"

#: libraries/Index.class.php:423 libraries/build_html_for_db.lib.php:41
#: tbl_structure.php:692 tbl_tracking.php:300
msgid "Indexes"
msgstr "Индексы"

#: libraries/Index.class.php:442 libraries/tbl_properties.inc.php:472
#: tbl_structure.php:154 tbl_structure.php:159 tbl_structure.php:576
#: tbl_tracking.php:306
msgid "Unique"
msgstr "Уникальный"

#: libraries/Index.class.php:443 tbl_tracking.php:307
msgid "Packed"
msgstr "Упакован"

#: libraries/Index.class.php:445 tbl_tracking.php:309
msgid "Cardinality"
msgstr "Уникальных элементов"

#: libraries/Index.class.php:448 libraries/rte/rte_events.lib.php:480
#: libraries/rte/rte_routines.lib.php:957 tbl_tracking.php:263
#: tbl_tracking.php:312
msgid "Comment"
msgstr "Комментарий"

#: libraries/Index.class.php:474
msgid "The primary key has been dropped"
msgstr "Первичный ключ был удален"

#: libraries/Index.class.php:478
#, php-format
msgid "Index %s has been dropped"
msgstr "Индекс %s был удален"

#: libraries/Index.class.php:573
#, php-format
msgid ""
"The indexes %1$s and %2$s seem to be equal and one of them could possibly be "
"removed."
msgstr "Индексы %1$s и %2$s равнозначны и один из них может быть удалён."

#: libraries/List_Database.class.php:379 libraries/config/messages.inc.php:179
#: libraries/server_links.inc.php:43 server_databases.php:104
#: server_privileges.php:1830
msgid "Databases"
msgstr "Базы данных"

#: libraries/Message.class.php:193 libraries/blobstreaming.lib.php:356
#: libraries/blobstreaming.lib.php:365 libraries/common.lib.php:607
#: libraries/core.lib.php:210 libraries/import.lib.php:140 tbl_change.php:904
#: tbl_operations.php:229 tbl_relation.php:282 view_operations.php:60
msgid "Error"
msgstr "Ошибка"

#: libraries/Message.class.php:241
#, php-format
msgid "%1$d row affected."
msgid_plural "%1$d rows affected."
msgstr[0] "Затронута %1$d строка."
msgstr[1] "Затронуто %1$d строки."
msgstr[2] "Затронуто %1$d строк."

#: libraries/Message.class.php:257
#, php-format
msgid "%1$d row deleted."
msgid_plural "%1$d rows deleted."
msgstr[0] "Удалена %1$d строка."
msgstr[1] "Удалено %1$d строки."
msgstr[2] "Удалено %1$d строк."

#: libraries/Message.class.php:273
#, php-format
msgid "%1$d row inserted."
msgid_plural "%1$d rows inserted."
msgstr[0] "Добавлена %1$d строка."
msgstr[1] "Добавлено %1$d строки."
msgstr[2] "Добавлено %1$d строк."

#: libraries/PDF.class.php:81
msgid "Error while creating PDF:"
msgstr "Ошибка при создании PDF:"

#: libraries/RecentTable.class.php:107
msgid "Could not save recent table"
msgstr "Не удалось сохранить последнюю таблицу"

#: libraries/RecentTable.class.php:142
msgid "Recent tables"
msgstr "Недавние таблицы"

#: libraries/RecentTable.class.php:149
msgid "There are no recent tables"
msgstr "Отсутствуют недавние таблицы"

#: libraries/StorageEngine.class.php:198
msgid ""
"There is no detailed status information available for this storage engine."
msgstr ""
"Дополнительная информация о состоянии данного типа таблиц - отсутствует."

#: libraries/StorageEngine.class.php:334
#, php-format
msgid "%s is available on this MySQL server."
msgstr "Данный MySQL-сервер поддерживает таблицы типа %s."

#: libraries/StorageEngine.class.php:337
#, php-format
msgid "%s has been disabled for this MySQL server."
msgstr "Тип таблиц %s был отключен на данном MySQL сервере."

#: libraries/StorageEngine.class.php:341
#, php-format
msgid "This MySQL server does not support the %s storage engine."
msgstr "Данный сервер MySQL не поддерживает тип таблиц %s."

#: libraries/Table.class.php:329
msgid "unknown table status: "
msgstr "Неизвестный статус таблицы:"

#: libraries/Table.class.php:1116
msgid "Invalid database"
msgstr "Некорректная база данных"

#: libraries/Table.class.php:1130 tbl_get_field.php:25
msgid "Invalid table name"
msgstr "Неправильное имя таблицы"

#: libraries/Table.class.php:1143
#, php-format
msgid "Error renaming table %1$s to %2$s"
msgstr "Ошибка при переименовании таблицы %1$s в %2$s"

#: libraries/Table.class.php:1230
#, php-format
msgid "Table %s has been renamed to %s"
msgstr "Таблица %s была переименована в %s"

#: libraries/Table.class.php:1362
msgid "Could not save table UI preferences"
msgstr "Не получилось сохранить настройки интерфейса таблицы"

#: libraries/Table.class.php:1385
#, php-format
msgid ""
"Failed to cleanup table UI preferences (see $cfg['Servers'][$i]"
"['MaxTableUiprefs'] %s)"
msgstr ""
"Ошибка при очистке таблицы содержащей настройки пользовательского интерфейса "
"(смотрите переменную $cfg['Servers'][$i]['MaxTableUiprefs'] %s)"

#: libraries/Table.class.php:1511
#, php-format
msgid ""
"Cannot save UI property \"%s\". The changes made will not be persistent "
"after you refresh this page. Please check if the table structure has been "
"changed."
msgstr ""
"Невозможно сохранить свойства пользовательского интерфейса \"%s\". После "
"перезагрузки страницы, изменения интерфейса будут отменены. Пожалуйста, "
"проверьте изменена ли структура таблицы."

#: libraries/Theme.class.php:145
#, php-format
msgid "No valid image path for theme %s found!"
msgstr "Не найден правильный путь к изображениям для темы %s!"

#: libraries/Theme.class.php:352
msgid "No preview available."
msgstr "Предпросмотр не доступен."

#: libraries/Theme.class.php:355
msgid "take it"
msgstr "Применить"

#: libraries/Theme_Manager.class.php:110
#, php-format
msgid "Default theme %s not found!"
msgstr "Тема по-умолчанию %s не найдена!"

#: libraries/Theme_Manager.class.php:151
#, php-format
msgid "Theme %s not found!"
msgstr "Тема %s не найдена!"

#: libraries/Theme_Manager.class.php:217
#, php-format
msgid "Theme path not found for theme %s!"
msgstr "Путь к файлам темы %s не найден!"

#: libraries/Theme_Manager.class.php:296 themes.php:20 themes.php:27
msgid "Theme"
msgstr "Тема"

#: libraries/auth/config.auth.lib.php:71
msgid "Cannot connect: invalid settings."
msgstr "Соединение невозможно! Неверные настройки."

#: libraries/auth/config.auth.lib.php:85
#: libraries/auth/cookie.auth.lib.php:172 libraries/auth/http.auth.lib.php:64
#, php-format
msgid "Welcome to %s"
msgstr "Добро пожаловать в %s"

#: libraries/auth/config.auth.lib.php:100
#, php-format
msgid ""
"You probably did not create a configuration file. You might want to use the %"
"1$ssetup script%2$s to create one."
msgstr ""
"Возможная причина - отсутствие файла конфигурации. Для его создания вы "
"можете воспользоваться %1$sсценарием установки%2$s."

#: libraries/auth/config.auth.lib.php:109
msgid ""
"phpMyAdmin tried to connect to the MySQL server, and the server rejected the "
"connection. You should check the host, username and password in your "
"configuration and make sure that they correspond to the information given by "
"the administrator of the MySQL server."
msgstr ""
"phpMyAdmin не смог установить соединение с сервером MySQL. Проверьте хост, "
"имя пользователя и пароль установленные в конфигурационном файле config.inc."
"php и удостоверьтесь, что они соответствуют данным полученным от "
"администратора сервера MySQL."

#: libraries/auth/cookie.auth.lib.php:35
msgid "Failed to use Blowfish from mcrypt!"
msgstr "Невозможно использование Blowfish из mcrypt!"

#: libraries/auth/cookie.auth.lib.php:197
msgid "Log in"
msgstr "Авторизация"

#: libraries/auth/cookie.auth.lib.php:199
#: libraries/auth/cookie.auth.lib.php:201
#: libraries/navigation_header.inc.php:91
#: libraries/navigation_header.inc.php:94
#: libraries/navigation_header.inc.php:96
msgid "phpMyAdmin documentation"
msgstr "Документация phpMyAdmin"

#: libraries/auth/cookie.auth.lib.php:211
#: libraries/auth/cookie.auth.lib.php:212
msgid "You can enter hostname/IP address and port separated by space."
msgstr "Вы можете ввести хост/IP адрес и порт разделенные пробелом."

#: libraries/auth/cookie.auth.lib.php:211
msgid "Server:"
msgstr "Сервер:"

#: libraries/auth/cookie.auth.lib.php:216
msgid "Username:"
msgstr "Пользователь:"

#: libraries/auth/cookie.auth.lib.php:220
msgid "Password:"
msgstr "Пароль:"

#: libraries/auth/cookie.auth.lib.php:227
msgid "Server Choice"
msgstr "Выбор сервера"

#: libraries/auth/cookie.auth.lib.php:273 libraries/header.inc.php:87
msgid "Cookies must be enabled past this point."
msgstr "Для полноценной работы необходима поддержка cookies браузером."

#: libraries/auth/cookie.auth.lib.php:564
#: libraries/auth/signon.auth.lib.php:235
msgid ""
"Login without a password is forbidden by configuration (see AllowNoPassword)"
msgstr "Вход без пароля запрещен при конфигурации (смотрите AllowNoPassword)"

#: libraries/auth/cookie.auth.lib.php:568
#: libraries/auth/signon.auth.lib.php:239
#, php-format
msgid "No activity within %s seconds; please log in again"
msgstr ""
"Отсутствие активности более %s секунд, пожалуйста, авторизуйтесь заново"

#: libraries/auth/cookie.auth.lib.php:578
#: libraries/auth/cookie.auth.lib.php:580
#: libraries/auth/signon.auth.lib.php:243
msgid "Cannot log in to the MySQL server"
msgstr "Невозможно подключиться к серверу MySQL"

#: libraries/auth/http.auth.lib.php:69
msgid "Wrong username/password. Access denied."
msgstr "Данные для входа не верны. В доступе отказано."

#: libraries/auth/signon.auth.lib.php:88
msgid "Can not find signon authentication script:"
msgstr "Не найден скрипт авторизации методом signon:"

#: libraries/auth/swekey/swekey.auth.lib.php:116
#, php-format
msgid "File %s does not contain any key id"
msgstr "Файл %s не содержит ключа идентификации"

#: libraries/auth/swekey/swekey.auth.lib.php:156
#: libraries/auth/swekey/swekey.auth.lib.php:177
msgid "Hardware authentication failed"
msgstr "Ошибка аппаратной идентификации"

#: libraries/auth/swekey/swekey.auth.lib.php:163
msgid "No valid authentication key plugged"
msgstr "Отсутствует действенный подключенный ключ идентификации"

#: libraries/auth/swekey/swekey.auth.lib.php:196
msgid "Authenticating..."
msgstr "Идентификация..."

#: libraries/blobstreaming.lib.php:272
msgid "PBMS error"
msgstr "Ошибка PBMS"

#: libraries/blobstreaming.lib.php:306
msgid "PBMS connection failed:"
msgstr "Ошибка подключения к PBMS:"

#: libraries/blobstreaming.lib.php:361
msgid "PBMS get BLOB info failed:"
msgstr "Ошибка получения информации о BLOB данных от PBMS:"

#: libraries/blobstreaming.lib.php:373
msgid "PBMS get BLOB Content-Type failed"
msgstr "Ошибка получения BLOB Content-Type от PBMS"

#: libraries/blobstreaming.lib.php:401
msgid "View image"
msgstr "Просмотреть изображение"

#: libraries/blobstreaming.lib.php:408
msgid "Play audio"
msgstr "Воспроизвести аудио"

#: libraries/blobstreaming.lib.php:417
msgid "View video"
msgstr "Просмотреть видео"

#: libraries/blobstreaming.lib.php:423
msgid "Download file"
msgstr "Загрузить файл"

#: libraries/blobstreaming.lib.php:494
#, php-format
msgid "Could not open file: %s"
msgstr "Невозможно открыть файл: %s"

#: libraries/bookmark.lib.php:73
msgid "shared"
msgstr "общий"

#: libraries/build_html_for_db.lib.php:26
#: libraries/config/messages.inc.php:185 libraries/export/xml.php:51
#: server_status.php:590
msgid "Tables"
msgstr "Таблицы"

#: libraries/build_html_for_db.lib.php:36 libraries/config/setup.forms.php:304
#: libraries/config/setup.forms.php:340 libraries/config/setup.forms.php:363
#: libraries/config/setup.forms.php:368
#: libraries/config/user_preferences.forms.php:202
#: libraries/config/user_preferences.forms.php:238
#: libraries/config/user_preferences.forms.php:261
#: libraries/config/user_preferences.forms.php:266
#: libraries/export/latex.php:201 libraries/export/sql.php:1093
#: server_privileges.php:612 server_replication.php:314 tbl_printview.php:276
#: tbl_structure.php:772
msgid "Data"
msgstr "Данные"

#: libraries/build_html_for_db.lib.php:51 libraries/db_structure.lib.php:55
#: tbl_printview.php:295 tbl_structure.php:789
msgid "Overhead"
msgstr "Фрагментировано"

#: libraries/build_html_for_db.lib.php:94
msgid "Jump to database"
msgstr "Перейти к базе данных"

#: libraries/build_html_for_db.lib.php:131
msgid "Not replicated"
msgstr "Не реплицировано"

#: libraries/build_html_for_db.lib.php:137
msgid "Replicated"
msgstr "Реплицировано"

#: libraries/build_html_for_db.lib.php:151
#, php-format
msgid "Check privileges for database &quot;%s&quot;."
msgstr "Проверить привилегии для базы данных &quot;%s&quot;."

#: libraries/build_html_for_db.lib.php:154
msgid "Check Privileges"
msgstr "Проверить привилегии"

#: libraries/common.inc.php:147
msgid "possible exploit"
msgstr "возможная уязвимость"

#: libraries/common.inc.php:156
msgid "numeric key detected"
msgstr "определена числовая клавиша"

#: libraries/common.inc.php:597
msgid "Failed to read configuration file"
msgstr "Ошибка при чтении конфигурационного файла"

#: libraries/common.inc.php:598
msgid ""
"This usually means there is a syntax error in it, please check any errors "
"shown below."
msgstr ""
"Обычно это означает наличие синтаксических ошибок, пожалуйста, проверьте "
"выведенные ниже ошибки."

#: libraries/common.inc.php:605
#, php-format
msgid "Could not load default configuration from: %1$s"
msgstr "Невозможно загрузить изначальную конфигурацию из: %1$s"

#: libraries/common.inc.php:610
msgid ""
"The <tt>$cfg['PmaAbsoluteUri']</tt> directive MUST be set in your "
"configuration file!"
msgstr ""
"Директива <tt>$cfg['PmaAbsoluteUri']</tt> ДОЛЖНА быть установлена в "
"конфигурационном файле!"

#: libraries/common.inc.php:640
#, php-format
msgid "Invalid server index: %s"
msgstr "Неверный индекс сервера: %s"

#: libraries/common.inc.php:647
#, php-format
msgid "Invalid hostname for server %1$s. Please review your configuration."
msgstr ""
"Для сервера %1$s указано неверное имя хоста. Исправьте настройки заданные в "
"конфигурационном файле phpMyAdmin."

#: libraries/common.inc.php:656 libraries/config/messages.inc.php:506
#: libraries/header.inc.php:134 main.php:160 server_status.php:775
#: server_synchronize.php:1257
msgid "Server"
msgstr "Сервер"

#: libraries/common.inc.php:835
msgid "Invalid authentication method set in configuration:"
msgstr ""
"В конфигурационном файле phpMyAdmin установлен неверный метод аутентификации:"

#: libraries/common.inc.php:950
#, php-format
msgid "You should upgrade to %s %s or later."
msgstr "Необходимо обновить %s до версии %s или выше."

#: libraries/common.lib.php:188
#, php-format
msgid "Max: %s%s"
msgstr "Максимальный размер: %s%s"

#. l10n: Please check that translation actually exists.
#: libraries/common.lib.php:443
msgctxt "MySQL 5.5 documentation language"
msgid "en"
msgstr "en"

#. l10n: Please check that translation actually exists.
#: libraries/common.lib.php:447
msgctxt "MySQL 5.1 documentation language"
msgid "en"
msgstr "en"

#. l10n: Please check that translation actually exists.
#: libraries/common.lib.php:451
msgctxt "MySQL 5.0 documentation language"
msgid "en"
msgstr "en"

#: libraries/common.lib.php:465 libraries/common.lib.php:467
#: libraries/common.lib.php:469 libraries/common.lib.php:487
#: libraries/common.lib.php:491 libraries/common.lib.php:510
#: libraries/common.lib.php:513 libraries/config/FormDisplay.tpl.php:140
#: libraries/display_export.lib.php:234 libraries/engines/pbms.lib.php:71
#: libraries/engines/pbxt.lib.php:106 libraries/navigation_header.inc.php:106
#: libraries/navigation_header.inc.php:107 libraries/relation.lib.php:78
#: libraries/sql_query_form.lib.php:384 libraries/sql_query_form.lib.php:387
#: main.php:218 server_variables.php:129
msgid "Documentation"
msgstr "Документация"

#: libraries/common.lib.php:619 libraries/header_printview.inc.php:63
#: server_status.php:577 server_status.php:1233
msgid "SQL query"
msgstr "SQL-запрос"

#: libraries/common.lib.php:660 libraries/rte/rte_events.lib.php:103
#: libraries/rte/rte_events.lib.php:108 libraries/rte/rte_events.lib.php:118
#: libraries/rte/rte_events.lib.php:131 libraries/rte/rte_routines.lib.php:253
#: libraries/rte/rte_routines.lib.php:258
#: libraries/rte/rte_routines.lib.php:268
#: libraries/rte/rte_routines.lib.php:282
#: libraries/rte/rte_routines.lib.php:1254
#: libraries/rte/rte_triggers.lib.php:76 libraries/rte/rte_triggers.lib.php:81
#: libraries/rte/rte_triggers.lib.php:91
#: libraries/rte/rte_triggers.lib.php:104
msgid "MySQL said: "
msgstr "Ответ MySQL: "

#: libraries/common.lib.php:1123
msgid "Failed to connect to SQL validator!"
msgstr "Невозможно соединиться с SQL валидатором!"

#: libraries/common.lib.php:1164 libraries/config/messages.inc.php:483
msgid "Explain SQL"
msgstr "Анализ SQL запроса"

#: libraries/common.lib.php:1168
msgid "Skip Explain SQL"
msgstr "Убрать анализ SQL"

#: libraries/common.lib.php:1203
msgid "Without PHP Code"
msgstr "Убрать PHP-код"

#: libraries/common.lib.php:1206 libraries/config/messages.inc.php:485
msgid "Create PHP Code"
msgstr "PHP-код"

#: libraries/common.lib.php:1226 libraries/config/messages.inc.php:484
#: server_status.php:786 server_status.php:808 server_status.php:827
msgid "Refresh"
msgstr "Обновить"

#: libraries/common.lib.php:1236
msgid "Skip Validate SQL"
msgstr "Убрать проверку синтаксиса SQL"

#: libraries/common.lib.php:1239 libraries/config/messages.inc.php:487
msgid "Validate SQL"
msgstr "Проверка синтаксиса"

#: libraries/common.lib.php:1298
msgid "Inline edit of this query"
msgstr "Быстрое редактирование запроса"

#: libraries/common.lib.php:1300
msgctxt "Inline edit query"
msgid "Inline"
msgstr "Быстрая правка"

#: libraries/common.lib.php:1366 sql.php:889
msgid "Profiling"
msgstr "Профилирование"

#. l10n: shortcuts for Byte
#: libraries/common.lib.php:1391
msgid "B"
msgstr "Байт"

#. l10n: shortcuts for Gigabyte
#: libraries/common.lib.php:1397
msgid "GiB"
msgstr "ГБ"

#. l10n: shortcuts for Terabyte
#: libraries/common.lib.php:1399
msgid "TiB"
msgstr "ТБ"

#. l10n: shortcuts for Petabyte
#: libraries/common.lib.php:1401
msgid "PiB"
msgstr "ПБ"

#. l10n: shortcuts for Exabyte
#: libraries/common.lib.php:1403
msgid "EiB"
msgstr "ЭБ"

#. l10n: Short week day name
#: libraries/common.lib.php:1627
msgctxt "Short week day name"
msgid "Sun"
msgstr "Вс"

#. l10n: See http://www.php.net/manual/en/function.strftime.php
#: libraries/common.lib.php:1643
#: libraries/transformations/text_plain__dateformat.inc.php:35
msgid "%B %d, %Y at %I:%M %p"
msgstr "%B %d %Y г., %H:%M"

#: libraries/common.lib.php:1976
#, php-format
msgid "%s days, %s hours, %s minutes and %s seconds"
msgstr "%s дней, %s часов, %s минут и %s секунд"

#: libraries/common.lib.php:2067
msgid "Missing parameter:"
msgstr "Отсутствующий параметр:"

#: libraries/common.lib.php:2450 libraries/common.lib.php:2453
#: libraries/display_tbl.lib.php:306
msgctxt "First page"
msgid "Begin"
msgstr "Начало"

#: libraries/common.lib.php:2451 libraries/common.lib.php:2454
#: libraries/display_tbl.lib.php:307 server_binlog.php:135
#: server_binlog.php:137
msgctxt "Previous page"
msgid "Previous"
msgstr "Предыдущая"

#: libraries/common.lib.php:2481 libraries/common.lib.php:2484
#: libraries/display_tbl.lib.php:372 server_binlog.php:170
#: server_binlog.php:172
msgctxt "Next page"
msgid "Next"
msgstr "Следующая"

#: libraries/common.lib.php:2482 libraries/common.lib.php:2485
#: libraries/display_tbl.lib.php:389
msgctxt "Last page"
msgid "End"
msgstr "Конец"

#: libraries/common.lib.php:2552
#, php-format
msgid "Jump to database &quot;%s&quot;."
msgstr "Перейти к базе данных &quot;%s&quot;."

#: libraries/common.lib.php:2572
#, php-format
msgid "The %s functionality is affected by a known bug, see %s"
msgstr ""
"Работа параметра &quot;%s&quot; подвержена ошибке, описание смотрите на %s"

#: libraries/common.lib.php:2746
msgid "Click to toggle"
msgstr "Кликните для переключения"

#: libraries/common.lib.php:3120 libraries/common.lib.php:3127
#: libraries/common.lib.php:3342 libraries/config/setup.forms.php:295
#: libraries/config/setup.forms.php:332 libraries/config/setup.forms.php:358
#: libraries/config/user_preferences.forms.php:193
#: libraries/config/user_preferences.forms.php:230
#: libraries/config/user_preferences.forms.php:256
#: libraries/db_links.inc.php:48 libraries/export/latex.php:336
#: libraries/import.lib.php:1125 libraries/tbl_links.inc.php:61
#: libraries/tbl_properties.inc.php:591 pmd_general.php:140
#: server_privileges.php:612 server_replication.php:313 tbl_tracking.php:253
msgid "Structure"
msgstr "Структура"

#: libraries/common.lib.php:3121 libraries/common.lib.php:3128
#: libraries/config/messages.inc.php:216 libraries/db_links.inc.php:53
#: libraries/export/sql.php:25 libraries/import/sql.php:18
#: libraries/server_links.inc.php:47 libraries/tbl_links.inc.php:65
#: querywindow.php:64
msgid "SQL"
msgstr "SQL"

#: libraries/common.lib.php:3123 libraries/common.lib.php:3340
#: libraries/common.lib.php:3341 libraries/sql_query_form.lib.php:282
#: libraries/sql_query_form.lib.php:285 libraries/tbl_links.inc.php:74
msgid "Insert"
msgstr "Вставить"

#: libraries/common.lib.php:3130 libraries/db_links.inc.php:85
#: libraries/tbl_links.inc.php:93 libraries/tbl_links.inc.php:114
#: view_operations.php:87
msgid "Operations"
msgstr "Операции"

#: libraries/common.lib.php:3274 libraries/sql_query_form.lib.php:435
#: prefs_manage.php:239
msgid "Browse your computer:"
msgstr "Обзор вашего компьютера:"

#: libraries/common.lib.php:3293
#, php-format
msgid "Select from the web server upload directory <b>%s</b>:"
msgstr "Выберите из каталога загрузки сервера <b>%s</b>:"

#: libraries/common.lib.php:3314 libraries/sql_query_form.lib.php:444
#: tbl_change.php:905
msgid "The directory you set for upload work cannot be reached"
msgstr "Установленный каталог загрузки не доступен"

#: libraries/common.lib.php:3323
msgid "There are no files to upload"
msgstr "Файлы для загрузки отсутствуют"

#: libraries/common.lib.php:3351 libraries/common.lib.php:3352
msgid "Execute"
msgstr "Выполнить"

#: libraries/common.lib.php:3827
msgid "Print"
msgstr "Печать"

#: libraries/config.values.php:45 libraries/config.values.php:47
#: libraries/config.values.php:51
msgid "Both"
msgstr "Оба"

#: libraries/config.values.php:47
msgid "Nowhere"
msgstr "Нигде"

#: libraries/config.values.php:47
msgid "Left"
msgstr "Налево"

#: libraries/config.values.php:47
msgid "Right"
msgstr "Направо"

#: libraries/config.values.php:76
msgid "Open"
msgstr "Открыт"

#: libraries/config.values.php:77
msgid "Closed"
msgstr "Закрыт"

#: libraries/config.values.php:78 libraries/config/FormDisplay.tpl.php:199
#: libraries/relation.lib.php:82 libraries/relation.lib.php:89
#: pmd_relation_new.php:66
msgid "Disabled"
msgstr "Недоступно"

#: libraries/config.values.php:99 libraries/export/htmlword.php:25
#: libraries/export/latex.php:42 libraries/export/odt.php:34
#: libraries/export/sql.php:129 libraries/export/texytext.php:24
msgid "structure"
msgstr "структура"

#: libraries/config.values.php:100 libraries/export/htmlword.php:25
#: libraries/export/latex.php:42 libraries/export/odt.php:34
#: libraries/export/sql.php:130 libraries/export/texytext.php:24
msgid "data"
msgstr "данные"

#: libraries/config.values.php:101 libraries/export/htmlword.php:25
#: libraries/export/latex.php:42 libraries/export/odt.php:34
#: libraries/export/sql.php:131 libraries/export/texytext.php:24
msgid "structure and data"
msgstr "структура и данные"

#: libraries/config.values.php:103
msgid "Quick - display only the minimal options to configure"
msgstr "Быстро - отображать минимальный набор параметров"

#: libraries/config.values.php:104
msgid "Custom - display all possible options to configure"
msgstr "По выбору - отображать все возможные параметры"

#: libraries/config.values.php:105
msgid "Custom - like above, but without the quick/custom choice"
msgstr "По выбору - как выше, но без выбора быстро/по выбору"

#: libraries/config.values.php:123
msgid "complete inserts"
msgstr "полная вставка"

#: libraries/config.values.php:124
msgid "extended inserts"
msgstr "расширенная вставка"

#: libraries/config.values.php:125
msgid "both of the above"
msgstr "оба верхних варианта"

#: libraries/config.values.php:126
msgid "neither of the above"
msgstr "иначе, чем в вариантах выше"

#: libraries/config/FormDisplay.class.php:83
#: libraries/config/validate.lib.php:438
msgid "Not a positive number"
msgstr "Значение должно быть положительным числом"

#: libraries/config/FormDisplay.class.php:84
#: libraries/config/validate.lib.php:450
msgid "Not a non-negative number"
msgstr "Значение должно быть отрицательным числом"

#: libraries/config/FormDisplay.class.php:85
#: libraries/config/validate.lib.php:426
msgid "Not a valid port number"
msgstr "Некорректно установлен номер порта"

#: libraries/config/FormDisplay.class.php:86
#: libraries/config/FormDisplay.class.php:547
#: libraries/config/validate.lib.php:378 libraries/config/validate.lib.php:465
msgid "Incorrect value"
msgstr "Некорректное значение"

#: libraries/config/FormDisplay.class.php:87
#: libraries/config/validate.lib.php:479
#, php-format
msgid "Value must be equal or lower than %s"
msgstr "Значение должно быть больше или равно %s"

#: libraries/config/FormDisplay.class.php:511
#, php-format
msgid "Missing data for %s"
msgstr "Отсутствуют данные для %s"

#: libraries/config/FormDisplay.class.php:708
#: libraries/config/FormDisplay.class.php:712
msgid "unavailable"
msgstr "недоступно"

#: libraries/config/FormDisplay.class.php:709
#: libraries/config/FormDisplay.class.php:713
#, php-format
msgid "\"%s\" requires %s extension"
msgstr "Для \"%s\" требуется расширение %s"

#: libraries/config/FormDisplay.class.php:727
#, php-format
msgid "import will not work, missing function (%s)"
msgstr "импорт не будет функционировать без функции (%s)"

#: libraries/config/FormDisplay.class.php:731
#, php-format
msgid "export will not work, missing function (%s)"
msgstr "экспорт не будет функционировать без функции (%s)"

#: libraries/config/FormDisplay.class.php:738
msgid "SQL Validator is disabled"
msgstr "SQL валидатор отключен"

#: libraries/config/FormDisplay.class.php:745
msgid "SOAP extension not found"
msgstr "Не найдено расширение SOAP"

#: libraries/config/FormDisplay.class.php:753
#, php-format
msgid "maximum %s"
msgstr "максимум %s"

#: libraries/config/FormDisplay.tpl.php:141 main.php:219
msgid "Wiki"
msgstr "Вики"

#: libraries/config/FormDisplay.tpl.php:199
msgid "This setting is disabled, it will not be applied to your configuration"
msgstr "Эта настройка отключена и не будет применена при конфигурации"

#: libraries/config/FormDisplay.tpl.php:274
#, php-format
msgid "Set value: %s"
msgstr "Установить значение: %s"

#: libraries/config/FormDisplay.tpl.php:279
#: libraries/config/messages.inc.php:358
msgid "Restore default value"
msgstr "Восстановить изначальное значение"

#: libraries/config/FormDisplay.tpl.php:295
msgid "Allow users to customize this value"
msgstr "Разрешить пользователям изменять данное значение"

#: libraries/config/FormDisplay.tpl.php:356
#: libraries/schema/User_Schema.class.php:508 prefs_manage.php:318
#: prefs_manage.php:323 tbl_change.php:1076
msgid "Reset"
msgstr "Сбросить"

#: libraries/config/messages.inc.php:17
msgid "Improves efficiency of screen refresh"
msgstr "Улучшает эффективность обновления экрана"

#: libraries/config/messages.inc.php:18
msgid "Enable Ajax"
msgstr "Включить Ajax"

#: libraries/config/messages.inc.php:19
msgid ""
"If enabled user can enter any MySQL server in login form for cookie auth"
msgstr ""
"При включении позволяет ввести любой MySQL сервер в форме авторизации при "
"установленной cookie идентификации"

#: libraries/config/messages.inc.php:20
msgid "Allow login to any MySQL server"
msgstr "Разрешить подключение к любому серверу MySQL"

#: libraries/config/messages.inc.php:21
msgid ""
"Enabling this allows a page located on a different domain to call phpMyAdmin "
"inside a frame, and is a potential [strong]security hole[/strong] allowing "
"cross-frame scripting attacks"
msgstr ""
"Включение данного параметра позволяет странице расположенной на другом "
"домене вызвать phpMyAdmin внутри фрейма, что является потенциальной [strong]"
"дырой в безопасности[/strong] допуская возможность XFS (Cross Frame "
"Scripting)"

#: libraries/config/messages.inc.php:22
msgid "Allow third party framing"
msgstr "Разрешить встраивание во фрейм"

#: libraries/config/messages.inc.php:23
msgid "Show &quot;Drop database&quot; link to normal users"
msgstr ""
"Показывать ссылку &quot;Удалить базу данных&quot; обычным пользователям"

#: libraries/config/messages.inc.php:24
msgid ""
"Secret passphrase used for encrypting cookies in [kbd]cookie[/kbd] "
"authentication"
msgstr ""
"Ключевая фраза используемая для кодировки cookies при [kbd]cookie[/kbd] "
"идентификации"

#: libraries/config/messages.inc.php:25
msgid "Blowfish secret"
msgstr "Ключ Blowfish"

#: libraries/config/messages.inc.php:26
msgid "Highlight selected rows"
msgstr "Подсвечивать выбранные строки"

#: libraries/config/messages.inc.php:27
msgid "Row marker"
msgstr "Выделение строки"

#: libraries/config/messages.inc.php:28
msgid "Highlight row pointed by the mouse cursor"
msgstr "Подсветить строку при наведении курсора"

#: libraries/config/messages.inc.php:29
msgid "Highlight pointer"
msgstr "Подсветить наведение"

#: libraries/config/messages.inc.php:30
msgid ""
"Enable [a@http://en.wikipedia.org/wiki/Bzip2]bzip2[/a] compression for "
"import and export operations"
msgstr ""
"Включить [a@http://ru.wikipedia.org/wiki/Bzip2]bzip2[/a] архивирование для "
"операций импорта и экспорта"

#: libraries/config/messages.inc.php:31
msgid "Bzip2"
msgstr "Bzip2"

#: libraries/config/messages.inc.php:32
msgid ""
"Defines which type of editing controls should be used for CHAR and VARCHAR "
"columns; [kbd]input[/kbd] - allows limiting of input length, [kbd]textarea[/"
"kbd] - allows newlines in columns"
msgstr ""
"Определяет вид редактирования полей типа CHAR и VARCHAR. [kbd]input[/kbd] - "
"позволяет ограничить длину вводимых данных, [kbd]textarea[/kbd] - позволяет "
"использовать в полях перенос строки"

#: libraries/config/messages.inc.php:33
msgid "CHAR columns editing"
msgstr "Редактирование полей типа CHAR"

#: libraries/config/messages.inc.php:34
msgid ""
"Defines the minimum size for input fields generated for CHAR and VARCHAR "
"columns"
msgstr ""
"Определяет минимальный размер полей ввода генерируемых для столбцов CHAR и "
"VARCHAR"

#: libraries/config/messages.inc.php:35
msgid "Minimum size for input field"
msgstr "Минимальный размер поля ввода"

#: libraries/config/messages.inc.php:36
msgid ""
"Defines the maximum size for input fields generated for CHAR and VARCHAR "
"columns"
msgstr ""
"Определяет максимальный размер полей ввода генерируемых для столбцов CHAR и "
"VARCHAR"

#: libraries/config/messages.inc.php:37
msgid "Maximum size for input field"
msgstr "Максимальный размер поля ввода"

#: libraries/config/messages.inc.php:38
msgid "Number of columns for CHAR/VARCHAR textareas"
msgstr "Ширина текстового поля для данных типа CHAR/VARCHAR"

#: libraries/config/messages.inc.php:39
msgid "CHAR textarea columns"
msgstr "Ширина textarea для CHAR"

#: libraries/config/messages.inc.php:40
msgid "Number of rows for CHAR/VARCHAR textareas"
msgstr "Высота текстового поля для данных типа CHAR/VARCHAR"

#: libraries/config/messages.inc.php:41
msgid "CHAR textarea rows"
msgstr "Высота textarea для CHAR"

#: libraries/config/messages.inc.php:42
msgid "Check config file permissions"
msgstr "Проверка прав файла config"

#: libraries/config/messages.inc.php:43
msgid ""
"Compress gzip/bzip2 exports on the fly without the need for much memory; if "
"you encounter problems with created gzip/bzip2 files disable this feature"
msgstr ""
"При экспорте в gzip/bzip2 архивы на лету, без необходимости выделения "
"большого количества памяти. Если вы испытываете проблемы с созданными "
"архивами, отключите данную функцию."

#: libraries/config/messages.inc.php:44
msgid "Compress on the fly"
msgstr "Архивирование на лету"

#: libraries/config/messages.inc.php:45 setup/frames/config.inc.php:25
#: setup/frames/index.inc.php:166
msgid "Configuration file"
msgstr "Конфигурационный файл"

#: libraries/config/messages.inc.php:46
msgid ""
"Whether a warning (&quot;Are your really sure...&quot;) should be displayed "
"when you're about to lose data"
msgstr "Выводить предупреждение при попытке полного удаления данных"

#: libraries/config/messages.inc.php:47
msgid "Confirm DROP queries"
msgstr "Подтверждать DROP запросы"

#: libraries/config/messages.inc.php:48
msgid "Debug SQL"
msgstr "Отладка SQL"

#: libraries/config/messages.inc.php:49
msgid "Default display direction"
msgstr "Вид отображения по умолчанию"

#: libraries/config/messages.inc.php:50
msgid "Tab that is displayed when entering a database"
msgstr "Вкладка отображаемая при выборе базы данных"

#: libraries/config/messages.inc.php:51
msgid "Default database tab"
msgstr "Вкладка по умолчанию для базы данных"

#: libraries/config/messages.inc.php:52
msgid "Tab that is displayed when entering a server"
msgstr "Вкладка отображаемая при входе на сервер"

#: libraries/config/messages.inc.php:53
msgid "Default server tab"
msgstr "Вкладка по умолчанию для сервера"

#: libraries/config/messages.inc.php:54
msgid "Tab that is displayed when entering a table"
msgstr "Вкладка отображаемая при выборе таблицы"

#: libraries/config/messages.inc.php:55
msgid "Default table tab"
msgstr "Вкладка по умолчанию для таблицы"

#: libraries/config/messages.inc.php:56
msgid "Show binary contents as HEX by default"
msgstr "Показывать двоичные данные по умолчанию в шестнадцатеричном виде (HEX)"

#: libraries/config/messages.inc.php:57 libraries/display_tbl.lib.php:671
msgid "Show binary contents as HEX"
msgstr "Показывать бинарные данные в виде HEX значений"

#: libraries/config/messages.inc.php:58
msgid "Show database listing as a list instead of a drop down"
msgstr ""
"Выводить базы данных в виде последовательного списка вместо выпадающего"

#: libraries/config/messages.inc.php:59
msgid "Display databases as a list"
msgstr "Отображать базы данных списком"

#: libraries/config/messages.inc.php:60
msgid "Show server listing as a list instead of a drop down"
msgstr ""
"Выводить доступные для выбора серверы в виде последовательного списка вместо "
"выпадающего"

#: libraries/config/messages.inc.php:61
msgid "Display servers as a list"
msgstr "Выводить серверы списком"

#: libraries/config/messages.inc.php:62
msgid ""
"Disable the table maintenance mass operations, like optimizing or repairing "
"the selected tables of a database."
msgstr ""
"Отключить массовые операции обслуживания, такие как оптимизация или "
"восстановление выбранных таблиц базы данных."

#: libraries/config/messages.inc.php:63
msgid "Disable multi table maintenance"
msgstr "Отключить операции обслуживания таблиц"

#: libraries/config/messages.inc.php:64
msgid "Edit SQL queries in popup window"
msgstr "Редактировать SQL запросы во всплывающем окне"

#: libraries/config/messages.inc.php:65
msgid "Edit in window"
msgstr "Редактировать в окне"

#: libraries/config/messages.inc.php:66
msgid "Display errors"
msgstr "Выводить ошибки"

#: libraries/config/messages.inc.php:67
msgid "Gather errors"
msgstr "Собирать ошибки"

#: libraries/config/messages.inc.php:68
msgid "Show icons for warning, error and information messages"
msgstr ""
"Отображать пиктограммы для сообщений об ошибках, а так же для "
"предупреждающих и информационных сообщений"

#: libraries/config/messages.inc.php:69
msgid "Iconic errors"
msgstr "Пиктограммы сообщений об ошибках"

#: libraries/config/messages.inc.php:70
msgid ""
"Set the number of seconds a script is allowed to run ([kbd]0[/kbd] for no "
"limit)"
msgstr ""
"Установите максимальное количество секунд, в течении которых скрипт может "
"работать ([kbd]0[/kbd] без ограничения)"

#: libraries/config/messages.inc.php:71
msgid "Maximum execution time"
msgstr "Максимальное время выполнения"

#: libraries/config/messages.inc.php:72 prefs_manage.php:297
msgid "Save as file"
msgstr "Сохранить как файл"

#: libraries/config/messages.inc.php:73 libraries/config/messages.inc.php:241
msgid "Character set of the file"
msgstr "Кодировка файла"

#: libraries/config/messages.inc.php:74 libraries/config/messages.inc.php:90
#: tbl_gis_visualization.php:181 tbl_printview.php:335 tbl_structure.php:841
msgid "Format"
msgstr "Формат"

#: libraries/config/messages.inc.php:75
msgid "Compression"
msgstr "Упаковать"

#: libraries/config/messages.inc.php:76 libraries/config/messages.inc.php:83
#: libraries/config/messages.inc.php:91 libraries/config/messages.inc.php:95
#: libraries/config/messages.inc.php:108 libraries/config/messages.inc.php:110
#: libraries/config/messages.inc.php:143 libraries/config/messages.inc.php:146
#: libraries/config/messages.inc.php:148 libraries/export/csv.php:30
#: libraries/export/excel.php:25 libraries/export/htmlword.php:30
#: libraries/export/latex.php:72 libraries/export/ods.php:25
#: libraries/export/odt.php:58 libraries/export/texytext.php:28
msgid "Put columns names in the first row"
msgstr "Поместить названия полей в первой строке"

#: libraries/config/messages.inc.php:77 libraries/config/messages.inc.php:243
#: libraries/config/messages.inc.php:250 libraries/import/csv.php:76
#: libraries/import/ldi.php:42
msgid "Columns enclosed by"
msgstr "Значения полей обрамлены"

#: libraries/config/messages.inc.php:78 libraries/config/messages.inc.php:244
#: libraries/config/messages.inc.php:251 libraries/import/csv.php:81
#: libraries/import/ldi.php:43
msgid "Columns escaped by"
msgstr "Символ экранирования"

#: libraries/config/messages.inc.php:79 libraries/config/messages.inc.php:85
#: libraries/config/messages.inc.php:92 libraries/config/messages.inc.php:101
#: libraries/config/messages.inc.php:109 libraries/config/messages.inc.php:113
#: libraries/config/messages.inc.php:144 libraries/config/messages.inc.php:147
#: libraries/config/messages.inc.php:149 libraries/export/texytext.php:27
msgid "Replace NULL by"
msgstr "Заменить NULL на"

#: libraries/config/messages.inc.php:80 libraries/config/messages.inc.php:86
msgid "Remove CRLF characters within columns"
msgstr "Удалить из полей символы перевода строки CRLF"

#: libraries/config/messages.inc.php:81 libraries/config/messages.inc.php:247
#: libraries/config/messages.inc.php:255 libraries/import/csv.php:63
#: libraries/import/ldi.php:41
msgid "Columns terminated by"
msgstr "Разделитель столбцов"

#: libraries/config/messages.inc.php:82 libraries/config/messages.inc.php:242
#: libraries/import/csv.php:86 libraries/import/ldi.php:44
msgid "Lines terminated by"
msgstr "Разделитель строк"

#: libraries/config/messages.inc.php:84
msgid "Excel edition"
msgstr "Версия Excel"

#: libraries/config/messages.inc.php:87
msgid "Database name template"
msgstr "Шаблон имени базы данных"

#: libraries/config/messages.inc.php:88
msgid "Server name template"
msgstr "Шаблон имени сервера"

#: libraries/config/messages.inc.php:89
msgid "Table name template"
msgstr "Шаблон имени таблицы"

#: libraries/config/messages.inc.php:93 libraries/config/messages.inc.php:106
#: libraries/config/messages.inc.php:115 libraries/config/messages.inc.php:139
#: libraries/config/messages.inc.php:145 libraries/export/htmlword.php:24
#: libraries/export/latex.php:40 libraries/export/odt.php:32
#: libraries/export/sql.php:123 libraries/export/texytext.php:23
msgid "Dump table"
msgstr "Сохранение таблицы"

#: libraries/config/messages.inc.php:94 libraries/export/latex.php:32
msgid "Include table caption"
msgstr "Добавить заголовок таблицы"

#: libraries/config/messages.inc.php:97 libraries/config/messages.inc.php:103
#: libraries/export/latex.php:50 libraries/export/latex.php:74
msgid "Table caption"
msgstr "Заголовок таблицы"

#: libraries/config/messages.inc.php:98 libraries/config/messages.inc.php:104
msgid "Continued table caption"
msgstr "Заголовок таблицы (продолжение)"

#: libraries/config/messages.inc.php:99 libraries/config/messages.inc.php:105
#: libraries/export/latex.php:54 libraries/export/latex.php:78
msgid "Label key"
msgstr "Идентификатор метки"

#: libraries/config/messages.inc.php:100 libraries/config/messages.inc.php:112
#: libraries/config/messages.inc.php:136 libraries/export/odt.php:310
#: libraries/tbl_properties.inc.php:135
msgid "MIME type"
msgstr "MIME-тип"

#: libraries/config/messages.inc.php:102 libraries/config/messages.inc.php:114
#: libraries/config/messages.inc.php:138 tbl_relation.php:392
msgid "Relations"
msgstr "Связи"

#: libraries/config/messages.inc.php:107
msgid "Export method"
msgstr "Метод экспорта"

#: libraries/config/messages.inc.php:116 libraries/config/messages.inc.php:118
msgid "Save on server"
msgstr "Сохранить на сервере"

#: libraries/config/messages.inc.php:117 libraries/config/messages.inc.php:119
#: libraries/display_export.lib.php:190 libraries/display_export.lib.php:216
msgid "Overwrite existing file(s)"
msgstr "Перезаписать существующий(е) файл(ы)"

#: libraries/config/messages.inc.php:120
msgid "Remember file name template"
msgstr "Запомнить шаблон имени файла"

#: libraries/config/messages.inc.php:122
msgid "Enclose table and column names with backquotes"
msgstr "Заключить названия таблиц и полей в косые кавычки"

#: libraries/config/messages.inc.php:123 libraries/config/messages.inc.php:262
#: libraries/display_export.lib.php:348
msgid "SQL compatibility mode"
msgstr "Режим совместимости SQL"

#: libraries/config/messages.inc.php:124 libraries/export/sql.php:190
msgid "<code>CREATE TABLE</code> options:"
msgstr "Параметры <code>CREATE TABLE</code>:"

#: libraries/config/messages.inc.php:125
msgid "Creation/Update/Check dates"
msgstr "Даты создания, обновления и проверки"

#: libraries/config/messages.inc.php:126
msgid "Use delayed inserts"
msgstr "Использовать отложенные вставки (DELAYED)"

#: libraries/config/messages.inc.php:127 libraries/export/sql.php:81
msgid "Disable foreign key checks"
msgstr "Отключить проверку внешних ключей"

#: libraries/config/messages.inc.php:130
msgid "Use hexadecimal for BLOB"
msgstr "Использовать шестнадцатеричное отображение для полей типа BLOB"

#: libraries/config/messages.inc.php:132
msgid "Use ignore inserts"
msgstr "Использовать игнорирующие вставки (IGNORE)"

#: libraries/config/messages.inc.php:134
msgid "Syntax to use when inserting data"
msgstr "Использовать синтаксис при вставке данных"

#: libraries/config/messages.inc.php:135 libraries/export/sql.php:285
msgid "Maximal length of created query"
msgstr "Максимальная длина создаваемого запроса"

#: libraries/config/messages.inc.php:140
msgid "Export type"
msgstr "Тип экспорта"

#: libraries/config/messages.inc.php:141 libraries/export/sql.php:73
msgid "Enclose export in a transaction"
msgstr "Заключить экспорт в транзакцию"

#: libraries/config/messages.inc.php:142
msgid "Export time in UTC"
msgstr "Экспорт времени в UTC"

#: libraries/config/messages.inc.php:150
msgid "Force secured connection while using phpMyAdmin"
msgstr ""
"При использовании phpMyAdmin предпочитать использование безопасного "
"соединения"

#: libraries/config/messages.inc.php:151
msgid "Force SSL connection"
msgstr "Предпочитать SSL соединение"

#: libraries/config/messages.inc.php:152
msgid ""
"Sort order for items in a foreign-key dropdown box; [kbd]content[/kbd] is "
"the referenced data, [kbd]id[/kbd] is the key value"
msgstr ""
"Порядок сортировки значений в списке внешних ключей. [kbd]content[/kbd] - "
"ссылочные данные, [kbd]id[/kbd] - значение ключа"

#: libraries/config/messages.inc.php:153
msgid "Foreign key dropdown order"
msgstr "Сортировка внешних ключей"

#: libraries/config/messages.inc.php:154
msgid "A dropdown will be used if fewer items are present"
msgstr ""
"Если значений меньше указанного, то они будут выведены в виде выпадающего "
"списка"

#: libraries/config/messages.inc.php:155
msgid "Foreign key limit"
msgstr "Лимит внешних ключей"

#: libraries/config/messages.inc.php:156
msgid "Browse mode"
msgstr "Обзор"

#: libraries/config/messages.inc.php:157
msgid "Customize browse mode"
msgstr "Настройка режима обзора данных"

#: libraries/config/messages.inc.php:159 libraries/config/messages.inc.php:161
#: libraries/config/messages.inc.php:178 libraries/config/messages.inc.php:189
#: libraries/config/messages.inc.php:191 libraries/config/messages.inc.php:219
#: libraries/config/messages.inc.php:231
msgid "Customize default options"
msgstr "Настройте параметры экспорта используемые по умолчанию"

#: libraries/config/messages.inc.php:160 libraries/config/setup.forms.php:242
#: libraries/config/setup.forms.php:315
#: libraries/config/user_preferences.forms.php:142
#: libraries/config/user_preferences.forms.php:213 libraries/export/csv.php:19
#: libraries/import/csv.php:22
msgid "CSV"
msgstr "CSV"

#: libraries/config/messages.inc.php:162
msgid "Developer"
msgstr "Разработчик"

#: libraries/config/messages.inc.php:163
msgid "Settings for phpMyAdmin developers"
msgstr "Настройки для разработчиков phpMyAdmin"

#: libraries/config/messages.inc.php:164
msgid "Edit mode"
msgstr "Редакция"

#: libraries/config/messages.inc.php:165
msgid "Customize edit mode"
msgstr "Настройка режима редакции данных"

#: libraries/config/messages.inc.php:167
msgid "Export defaults"
msgstr "Экспорт"

#: libraries/config/messages.inc.php:168
msgid "Customize default export options"
msgstr "Настройте параметры экспорта используемые по умолчанию"

#: libraries/config/messages.inc.php:169 libraries/config/messages.inc.php:211
#: setup/frames/menu.inc.php:16
msgid "Features"
msgstr "Настройки"

#: libraries/config/messages.inc.php:170
msgid "General"
msgstr "Общие"

#: libraries/config/messages.inc.php:171
msgid "Set some commonly used options"
msgstr "Настройте некоторые основные параметры"

#: libraries/config/messages.inc.php:173
msgid "Import defaults"
msgstr "Импорт"

#: libraries/config/messages.inc.php:174
msgid "Customize default common import options"
msgstr "Настройте параметры импорта используемые по умолчанию"

#: libraries/config/messages.inc.php:175
msgid "Import / export"
msgstr "Импорт / экспорт"

#: libraries/config/messages.inc.php:176
msgid "Set import and export directories and compression options"
msgstr "Установите директории импорта и экспорта, а так же параметры архивации"

#: libraries/config/messages.inc.php:177 libraries/export/latex.php:27
msgid "LaTeX"
msgstr "LaTeX"

#: libraries/config/messages.inc.php:180
msgid "Databases display options"
msgstr "Параметры отображения списка баз данных"

#: libraries/config/messages.inc.php:181 setup/frames/menu.inc.php:18
msgid "Navigation frame"
msgstr "Фрейм навигации"

#: libraries/config/messages.inc.php:182
msgid "Customize appearance of the navigation frame"
msgstr "Настройки отображения фрейма навигации"

#: libraries/config/messages.inc.php:183 libraries/select_server.lib.php:35
#: setup/frames/index.inc.php:111
msgid "Servers"
msgstr "Сервера"

#: libraries/config/messages.inc.php:184
msgid "Servers display options"
msgstr "Параметры отображения списка серверов"

#: libraries/config/messages.inc.php:186
msgid "Tables display options"
msgstr "Параметры отображения списка таблиц"

#: libraries/config/messages.inc.php:187 setup/frames/menu.inc.php:19
msgid "Main frame"
msgstr "Основной фрейм"

#: libraries/config/messages.inc.php:188
msgid "Microsoft Office"
msgstr "Microsoft Office"

#: libraries/config/messages.inc.php:190
msgid "Open Document"
msgstr "Open Document"

#: libraries/config/messages.inc.php:192
msgid "Other core settings"
msgstr "Другие настройки ядра"

#: libraries/config/messages.inc.php:193
msgid "Settings that didn't fit enywhere else"
msgstr "Настройки не попадающие в другие разделы"

#: libraries/config/messages.inc.php:194
msgid "Page titles"
msgstr "Заголовки страниц"

#: libraries/config/messages.inc.php:195
msgid ""
"Specify browser's title bar text. Refer to [a@Documentation."
"html#cfg_TitleTable]documentation[/a] for magic strings that can be used to "
"get special values."
msgstr ""
"Определите текст заголовка браузера. Для ввода особых значений используйте "
"подставные строки, которые описаны в [a@Documentation.html#cfg_TitleTable]"
"документации[/a]."

#: libraries/config/messages.inc.php:196
#: libraries/navigation_header.inc.php:79
#: libraries/navigation_header.inc.php:82
#: libraries/navigation_header.inc.php:85
msgid "Query window"
msgstr "Окно запроса"

#: libraries/config/messages.inc.php:197
msgid "Customize query window options"
msgstr "Настройте параметры окна запросов"

#: libraries/config/messages.inc.php:198
msgid "Security"
msgstr "Безопасность"

#: libraries/config/messages.inc.php:199
msgid ""
"Please note that phpMyAdmin is just a user interface and its features do not "
"limit MySQL"
msgstr ""
"Пожалуйста, обратите внимание, что phpMyAdmin - это только веб-интерфейс и "
"его настройки не ограничивают доступ к самой MySQL"

#: libraries/config/messages.inc.php:200
msgid "Basic settings"
msgstr "Основные настройки"

#: libraries/config/messages.inc.php:201
msgid "Authentication"
msgstr "Идентификация"

#: libraries/config/messages.inc.php:202
msgid "Authentication settings"
msgstr "Настройки идентификации"

#: libraries/config/messages.inc.php:203
msgid "Server configuration"
msgstr "Параметры сервера"

#: libraries/config/messages.inc.php:204
msgid ""
"Advanced server configuration, do not change these options unless you know "
"what they are for"
msgstr ""
"Расширенное управление сервером. Не изменяйте данные параметры без "
"достаточного понимания их назначения."

#: libraries/config/messages.inc.php:205
msgid "Enter server connection parameters"
msgstr "Введите параметры соединения сервера"

#: libraries/config/messages.inc.php:206
msgid "Configuration storage"
msgstr "Хранение конфигурации"

#: libraries/config/messages.inc.php:207
msgid ""
"Configure phpMyAdmin configuration storage to gain access to additional "
"features, see [a@Documentation.html#linked-tables]phpMyAdmin configuration "
"storage[/a] in documentation"
msgstr ""
"Настройка phpMyAdmin для установки расширенных возможностей. Смотрите в "
"документации раздел описывающий [a@Documentation.html#linked-tables]хранение "
"конфигурации[/a]"

#: libraries/config/messages.inc.php:208
msgid "Changes tracking"
msgstr "Слежение за изменениями"

#: libraries/config/messages.inc.php:209
msgid ""
"Tracking of changes made in database. Requires the phpMyAdmin configuration "
"storage."
msgstr ""
"Слежение за изменениями произведенными в базе данных. Для работы требуется "
"настройка хранения конфигурации phpMyAdmin."

#: libraries/config/messages.inc.php:210
msgid "Customize export options"
msgstr "Модифицировать параметры экспорта"

#: libraries/config/messages.inc.php:212
msgid "Customize import defaults"
msgstr "Модифицировать изначальлные настройки импорта"

#: libraries/config/messages.inc.php:213
msgid "Customize navigation frame"
msgstr "Модифицировать фрейм навигации"

#: libraries/config/messages.inc.php:214
msgid "Customize main frame"
msgstr "Модифицировать основной фрейм"

#: libraries/config/messages.inc.php:215 libraries/config/messages.inc.php:220
#: setup/frames/menu.inc.php:17
msgid "SQL queries"
msgstr "SQL запросы"

#: libraries/config/messages.inc.php:217
msgid "SQL Query box"
msgstr "SQL Запрос"

#: libraries/config/messages.inc.php:218
msgid "Customize links shown in SQL Query boxes"
msgstr "Настройте ссылки выводимые в блоке SQL запросов"

#: libraries/config/messages.inc.php:221
msgid "SQL queries settings"
msgstr "Настройки SQL запросов"

#: libraries/config/messages.inc.php:222
msgid "SQL Validator"
msgstr "Валидатор SQL"

#: libraries/config/messages.inc.php:223
msgid ""
"If you wish to use the SQL Validator service, you should be aware that "
"[strong]all SQL statements are stored anonymously for statistical purposes[/"
"strong].[br][em][a@http://sqlvalidator.mimer.com/]Mimer SQL Validator[/a], "
"Copyright 2002 Upright Database Technology. All rights reserved.[/em]"
msgstr ""
"Если вы хотите использовать валидатор SQL, имейте в виду, что [strong]все "
"SQL выражения сохраняются анонимно в статистических целях[/strong].[br][em]"
"[a@http://sqlvalidator.mimer.com/]Mimer SQL Validator[/a], Copyright 2002 "
"Upright Database Technology. Все права сохранены.[/em]"

#: libraries/config/messages.inc.php:224
msgid "Startup"
msgstr "Главная"

#: libraries/config/messages.inc.php:225
msgid "Customize startup page"
msgstr "Настройка отображения главной страницы"

#: libraries/config/messages.inc.php:226
msgid "Tabs"
msgstr "Вкладки"

#: libraries/config/messages.inc.php:227
msgid "Choose how you want tabs to work"
msgstr "Настройте отображение вкладок"

#: libraries/config/messages.inc.php:228
msgid "Text fields"
msgstr "Текстовые поля"

#: libraries/config/messages.inc.php:229
msgid "Customize text input fields"
msgstr "Настройте отображение текстовых полей"

#: libraries/config/messages.inc.php:230 libraries/export/texytext.php:18
msgid "Texy! text"
msgstr "Texy! текст"

#: libraries/config/messages.inc.php:232
msgid "Warnings"
msgstr "Предупреждения"

#: libraries/config/messages.inc.php:233
msgid "Disable some of the warnings shown by phpMyAdmin"
msgstr "Отключение некоторых предупреждений выводимых phpMyAdmin"

#: libraries/config/messages.inc.php:234
msgid ""
"Enable [a@http://en.wikipedia.org/wiki/Gzip]gzip[/a] compression for import "
"and export operations"
msgstr ""
"Включить [a@http://ru.wikipedia.org/wiki/Gzip]gzip[/a] архивирование для "
"операций импорта и экспорта"

#: libraries/config/messages.inc.php:235
msgid "GZip"
msgstr "GZip"

#: libraries/config/messages.inc.php:236
msgid "Extra parameters for iconv"
msgstr "Добавочные параметры iconv"

#: libraries/config/messages.inc.php:237
msgid ""
"If enabled, phpMyAdmin continues computing multiple-statement queries even "
"if one of the queries failed"
msgstr ""
"В случае включения данного параметра, phpMyAdmin продолжит выполнение "
"составного запроса, даже если одно из выражений вернет ошибку"

#: libraries/config/messages.inc.php:238
msgid "Ignore multiple statement errors"
msgstr "Игнорировать ошибки составных запросов"

#: libraries/config/messages.inc.php:239
msgid ""
"Allow interrupt of import in case script detects it is close to time limit. "
"This might be good way to import large files, however it can break "
"transactions."
msgstr ""
"Позволяет прервать процесс импорта в случае определения приближения "
"временного лимита на выполнение скрипта. Может помочь при импорте файлов "
"большого размера, однако небезопасно для транзакций."

#: libraries/config/messages.inc.php:240
msgid "Partial import: allow interrupt"
msgstr "Частичный импорт: разрешает прерывание"

#: libraries/config/messages.inc.php:245 libraries/config/messages.inc.php:252
#: libraries/import/csv.php:27 libraries/import/ldi.php:40
msgid "Do not abort on INSERT error"
msgstr "Не прерывать при возникновении ошибки во время выполнения INSERT"

#: libraries/config/messages.inc.php:246 libraries/config/messages.inc.php:254
#: libraries/import/csv.php:26 libraries/import/ldi.php:39
msgid "Replace table data with file"
msgstr "Заместить данные таблицы данными из файла"

#: libraries/config/messages.inc.php:248
msgid ""
"Default format; be aware that this list depends on location (database, "
"table) and only SQL is always available"
msgstr ""
"Формат по умолчанию; обратите внимание, что список форматов зависит от "
"положения (база данных, таблица) и только SQL доступен в любом случае"

#: libraries/config/messages.inc.php:249
msgid "Format of imported file"
msgstr "Формат импортируемого файла"

#: libraries/config/messages.inc.php:253 libraries/import/ldi.php:46
msgid "Use LOCAL keyword"
msgstr "Использовать ключевое слово LOCAL"

#: libraries/config/messages.inc.php:256 libraries/config/messages.inc.php:264
#: libraries/config/messages.inc.php:265
msgid "Column names in first row"
msgstr "Имена таблиц в первой строке"

#: libraries/config/messages.inc.php:257 libraries/import/ods.php:34
msgid "Do not import empty rows"
msgstr "Пропускать пустые строки"

#: libraries/config/messages.inc.php:258
msgid "Import currencies ($5.00 to 5.00)"
msgstr "Импортировать денежные единицы (5.00 вместо $5.00)"

#: libraries/config/messages.inc.php:259
msgid "Import percentages as proper decimals (12.00% to .12)"
msgstr "Импортировать проценты в виде десятичных значений (.12 вместо 12.00%)"

#: libraries/config/messages.inc.php:260
msgid "Number of queries to skip from start"
msgstr "Количество запросов пропускаемых от начала"

#: libraries/config/messages.inc.php:261
msgid "Partial import: skip queries"
msgstr "Частичный импорт: пропуск запросов"

#: libraries/config/messages.inc.php:263
msgid "Do not use AUTO_INCREMENT for zero values"
msgstr "Не использовать AUTO_INCREMENT для нулевых значений"

#: libraries/config/messages.inc.php:266
msgid "Initial state for sliders"
msgstr "Исходное положение раскрывающихся блоков"

#: libraries/config/messages.inc.php:267
msgid "How many rows can be inserted at one time"
msgstr "Количество строк при вставке за один раз"

#: libraries/config/messages.inc.php:268
msgid "Number of inserted rows"
msgstr "Количество строк при вставке"

#: libraries/config/messages.inc.php:269
msgid "Target for quick access icon"
msgstr "Цель иконки быстрого доступа"

#: libraries/config/messages.inc.php:270
msgid "Show logo in left frame"
msgstr "Отображать логотип в левом фрейме"

#: libraries/config/messages.inc.php:271
msgid "Display logo"
msgstr "Выводить логотип"

#: libraries/config/messages.inc.php:272
msgid "Display server choice at the top of the left frame"
msgstr "Отображать вверху левого фрейма список доступных серверов"

#: libraries/config/messages.inc.php:273
msgid "Display servers selection"
msgstr "Отображать выбор сервера"

#: libraries/config/messages.inc.php:274
msgid "Minimum number of tables to display the table filter box"
msgstr "Минимальное количество таблиц для отображения поля фильтра"

#: libraries/config/messages.inc.php:275
msgid "String that separates databases into different tree levels"
msgstr "Строка разделяющая базы данных на различные уровни дерева"

#: libraries/config/messages.inc.php:276
msgid "Database tree separator"
msgstr "Разделитель дерева баз данных"

#: libraries/config/messages.inc.php:277
msgid ""
"Only light version; display databases in a tree (determined by the separator "
"defined below)"
msgstr ""
"Только в облегченном варианте; отображать базы данных в виде дерева "
"(определяется указанием разделителя ниже)"

#: libraries/config/messages.inc.php:278
msgid "Display databases in a tree"
msgstr "Отображать базы данных в виде дерева"

#: libraries/config/messages.inc.php:279
msgid "Disable this if you want to see all databases at once"
msgstr "Отключите данную функцию, если хотите видеть все базы данных сразу"

#: libraries/config/messages.inc.php:280
msgid "Use light version"
msgstr "Облегченный вариант"

#: libraries/config/messages.inc.php:281
msgid "Maximum table tree depth"
msgstr "Максимальная глубина дерева таблиц"

#: libraries/config/messages.inc.php:282
msgid "String that separates tables into different tree levels"
msgstr "Строка разделяющая таблицы на различные уровни дерева"

#: libraries/config/messages.inc.php:283
msgid "Table tree separator"
msgstr "Разделитель дерева таблиц"

#: libraries/config/messages.inc.php:284
msgid "URL where logo in the navigation frame will point to"
msgstr "URL на который будет ссылаться логотип из фрейма навигации"

#: libraries/config/messages.inc.php:285
msgid "Logo link URL"
msgstr "URL ссылка логотипа"

#: libraries/config/messages.inc.php:286
msgid ""
"Open the linked page in the main window ([kbd]main[/kbd]) or in a new one "
"([kbd]new[/kbd])"
msgstr ""
"Открывать ссылку в основном окне ([kbd]main[/kbd]) или в новом ([kbd]new[/"
"kbd])"

#: libraries/config/messages.inc.php:287
msgid "Logo link target"
msgstr "Цель ссылки логотипа"

#: libraries/config/messages.inc.php:288
msgid "Highlight server under the mouse cursor"
msgstr "Подсвечивать сервер при наведении курсора"

#: libraries/config/messages.inc.php:289
msgid "Enable highlighting"
msgstr "Включить подсветку"

#: libraries/config/messages.inc.php:290
msgid "Maximum number of recently used tables; set 0 to disable"
msgstr ""
"Максимальное количество недавно использованных таблиц; для отключения "
"установить 0"

#: libraries/config/messages.inc.php:291
msgid "Recently used tables"
msgstr "Недавно использованные таблицы"

#: libraries/config/messages.inc.php:292
msgid "Use less graphically intense tabs"
msgstr "Выводить вкладки менее насыщенные графическими элементами"

#: libraries/config/messages.inc.php:293
msgid "Light tabs"
msgstr "Облегченные вкладки"

#: libraries/config/messages.inc.php:294
msgid ""
"Maximum number of characters shown in any non-numeric column on browse view"
msgstr ""
"Максимальное количество символов отображаемых в любом нечисловом поле в "
"режиме обзора"

#: libraries/config/messages.inc.php:295
msgid "Limit column characters"
msgstr "Ограничить по количеству символов в поле"

#: libraries/config/messages.inc.php:296
msgid ""
"If TRUE, logout deletes cookies for all servers; when set to FALSE, logout "
"only occurs for the current server. Setting this to FALSE makes it easy to "
"forget to log out from other servers when connected to multiple servers."
msgstr ""
"Если TRUE, при выходе будут удалены cookies для всех серверов; если FALSE, "
"при выходе будут затронуто только текущее подключение. При установке данного "
"значения в FALSE можно легко забыть отключиться от других серверов при "
"множественном подключении."

#: libraries/config/messages.inc.php:297
msgid "Delete all cookies on logout"
msgstr "Удалить все cookies при выходе"

#: libraries/config/messages.inc.php:298
msgid ""
"Define whether the previous login should be recalled or not in cookie "
"authentication mode"
msgstr ""
"Определяет необходимость выводить имя пользователя от предыдущего "
"подключения при использовании cookie идентификации"

#: libraries/config/messages.inc.php:299
msgid "Recall user name"
msgstr "Выводить имя пользователя"

#: libraries/config/messages.inc.php:300
msgid ""
"Defines how long (in seconds) a login cookie should be stored in browser. "
"The default of 0 means that it will be kept for the existing session only, "
"and will be deleted as soon as you close the browser window. This is "
"recommended for non-trusted environments."
msgstr ""
"Определяет время (в секундах), в течении которого данные входа должны "
"храниться в браузере. Значение по умолчанию 0 означает, что они будут "
"храниться только в течении существующей сессии, и будут удалены сразу после "
"закрытия окна браузера. Хранение в течении сессии рекомендуется для "
"использования в недружественном окружении."

#: libraries/config/messages.inc.php:301
msgid "Login cookie store"
msgstr "Хранение cookie"

#: libraries/config/messages.inc.php:302
msgid "Define how long (in seconds) a login cookie is valid"
msgstr "Определяет длительность (в секундах) действия cookie идентификации"

#: libraries/config/messages.inc.php:303
msgid "Login cookie validity"
msgstr "Срок действия cookie"

#: libraries/config/messages.inc.php:304
msgid "Double size of textarea for LONGTEXT columns"
msgstr ""
"Двойное увеличение размера текстового поля для столбцов имеющих тип LONGTEXT"

#: libraries/config/messages.inc.php:305
msgid "Bigger textarea for LONGTEXT"
msgstr "Увеличение текстового поля для LONGTEXT"

#: libraries/config/messages.inc.php:306
msgid "Use icons on main page"
msgstr "Отображать пиктограммы на главной странице"

#: libraries/config/messages.inc.php:307
msgid "Maximum number of characters used when a SQL query is displayed"
msgstr ""
"Максимальное количество символов используемых при отображении SQL запроса"

#: libraries/config/messages.inc.php:308
msgid "Maximum displayed SQL length"
msgstr "Максимальная длинна отображаемого SQL"

#: libraries/config/messages.inc.php:309 libraries/config/messages.inc.php:314
#: libraries/config/messages.inc.php:341
msgid "Users cannot set a higher value"
msgstr "Пользователи не смогут установить более высокое значение"

#: libraries/config/messages.inc.php:310
msgid "Maximum number of databases displayed in left frame and database list"
msgstr ""
"Максимальное количество баз данных отображаемых в левом фрейме и списке баз "
"данных"

#: libraries/config/messages.inc.php:311
msgid "Maximum databases"
msgstr "Максимальное количество баз данных"

#: libraries/config/messages.inc.php:312
msgid ""
"Number of rows displayed when browsing a result set. If the result set "
"contains more rows, &quot;Previous&quot; and &quot;Next&quot; links will be "
"shown."
msgstr ""
"Количество строк при выводе результата запроса. Если строк больше, то будут "
"выведены ссылки перелистывания страниц."

#: libraries/config/messages.inc.php:313
msgid "Maximum number of rows to display"
msgstr "Максимальное количество строк"

#: libraries/config/messages.inc.php:315
msgid "Maximum number of tables displayed in table list"
msgstr "Максимальное количество таблиц отображаемых в списке"

#: libraries/config/messages.inc.php:316
msgid "Maximum tables"
msgstr "Максимальное количество таблиц"

#: libraries/config/messages.inc.php:317
msgid ""
"Disable the default warning that is displayed if mcrypt is missing for "
"cookie authentication"
msgstr ""
"Отключить отображение предупреждения при отсутствии mcrypt, необходимого для "
"идентификации методом cookie"

#: libraries/config/messages.inc.php:318
msgid "mcrypt warning"
msgstr "Предупреждение о mcrypt"

#: libraries/config/messages.inc.php:319
msgid ""
"The number of bytes a script is allowed to allocate, eg. [kbd]32M[/kbd] "
"([kbd]0[/kbd] for no limit)"
msgstr ""
"Максимальное количество байт, которые могут быть выделены скрипту. Пример: "
"[kbd]32M[/kbd] ([kbd]0[/kbd] без ограничений)"

#: libraries/config/messages.inc.php:320
msgid "Memory limit"
msgstr "Лимит памяти"

#: libraries/config/messages.inc.php:321
msgid "These are Edit, Copy and Delete links"
msgstr "Ссылки редактирования, копирования и удаления"

#: libraries/config/messages.inc.php:322
msgid "Where to show the table row links"
msgstr "Где вывести ссылки строки таблицы"

#: libraries/config/messages.inc.php:323
msgid "Use natural order for sorting table and database names"
msgstr "Использовать естественный порядок сортировки имен таблиц и баз данных"

#: libraries/config/messages.inc.php:324
msgid "Natural order"
msgstr "Порядок сортировки"

#: libraries/config/messages.inc.php:325 libraries/config/messages.inc.php:335
msgid "Use only icons, only text or both"
msgstr "Использовать только иконки, только текст, или все вместе"

#: libraries/config/messages.inc.php:326
msgid "Iconic navigation bar"
msgstr "Иконки в строке навигации"

#: libraries/config/messages.inc.php:327
msgid "use GZip output buffering for increased speed in HTTP transfers"
msgstr ""
"Используйте буферизацию вывода GZip для увеличения передачи данных по HTTP"

#: libraries/config/messages.inc.php:328
msgid "GZip output buffering"
msgstr "Буферизация вывода GZip"

#: libraries/config/messages.inc.php:329
msgid ""
"[kbd]SMART[/kbd] - i.e. descending order for columns of type TIME, DATE, "
"DATETIME and TIMESTAMP, ascending order otherwise"
msgstr ""
"[kbd]SMART[/kbd] - означает обратный порядок сортировки для полей имеющих "
"тип TIME, DATE, DATETIME и TIMESTAMP; в ином случае порядок будет прямой"

#: libraries/config/messages.inc.php:330
msgid "Default sorting order"
msgstr "Порядок сортировки"

#: libraries/config/messages.inc.php:331
msgid "Use persistent connections to MySQL databases"
msgstr "Использовать постоянные соединения с базами данных MySQL"

#: libraries/config/messages.inc.php:332
msgid "Persistent connections"
msgstr "Постоянные соединения"

#: libraries/config/messages.inc.php:333
msgid ""
"Disable the default warning that is displayed on the database details "
"Structure page if any of the required tables for the phpMyAdmin "
"configuration storage could not be found"
msgstr ""
"Отключить предупреждение отображаемое на странице структуры базы данных при "
"отсутствии таблиц необходимых для хранения конфигурации phpMyAdmin"

#: libraries/config/messages.inc.php:334
msgid "Missing phpMyAdmin configuration storage tables"
msgstr "Отсутствие таблиц хранения конфигурации phpMyAdmin"

#: libraries/config/messages.inc.php:336
msgid "Iconic table operations"
msgstr "Иконки операций над таблицами"

#: libraries/config/messages.inc.php:337
msgid "Disallow BLOB and BINARY columns from editing"
msgstr "Запретить возможность редактирования данных полей типа BLOB и BINARY"

#: libraries/config/messages.inc.php:338
msgid "Protect binary columns"
msgstr "Защитить бинарные данные"

#: libraries/config/messages.inc.php:339
msgid ""
"Enable if you want DB-based query history (requires phpMyAdmin configuration "
"storage). If disabled, this utilizes JS-routines to display query history "
"(lost by window close)."
msgstr ""
"Включите для хранения истории запросов с помощью базы данных (требуется "
"настройка расширений phpMyAdmin). При отключении, для истории запросов "
"используется JavaScript (история теряется при закрытии окна)."

#: libraries/config/messages.inc.php:340
msgid "Permanent query history"
msgstr "Постоянная история запросов"

#: libraries/config/messages.inc.php:342
msgid "How many queries are kept in history"
msgstr "Количество запросов хранимых в истории"

#: libraries/config/messages.inc.php:343
msgid "Query history length"
msgstr "Длинна истории запросов"

#: libraries/config/messages.inc.php:344
msgid "Tab displayed when opening a new query window"
msgstr ""
"Вкладка отображаемая при открытии нового всплывающего окна выполнения "
"запросов"

#: libraries/config/messages.inc.php:345
msgid "Default query window tab"
msgstr "Вкладка по умолчанию для окна запросов"

#: libraries/config/messages.inc.php:346
msgid "Query window height (in pixels)"
msgstr "Высота окна запроса (в пикселях)"

#: libraries/config/messages.inc.php:347
msgid "Query window height"
msgstr "Высота окна запроса"

#: libraries/config/messages.inc.php:348
msgid "Query window width (in pixels)"
msgstr "Ширина окна запроса (в пикселях)"

#: libraries/config/messages.inc.php:349
msgid "Query window width"
msgstr "Ширина окна запроса"

#: libraries/config/messages.inc.php:350
msgid "Select which functions will be used for character set conversion"
msgstr "Выберите функцию, которая будет использоваться при перекодировании"

#: libraries/config/messages.inc.php:351
msgid "Recoding engine"
msgstr "Механизм перекодирования"

#: libraries/config/messages.inc.php:352
msgid "When browsing tables, the sorting of each table is remembered"
msgstr "При просмотре таблиц, запоминается сортировка каждой таблицы"

#: libraries/config/messages.inc.php:353
msgid "Remember table's sorting"
msgstr "Запоминать сортировку таблиц"

#: libraries/config/messages.inc.php:354
msgid "Repeat the headers every X cells, [kbd]0[/kbd] deactivates this feature"
msgstr ""
"Повторять заголовки через каждые X ячеек; [kbd]0[/kbd] отключает данную "
"функцию"

#: libraries/config/messages.inc.php:355
msgid "Repeat headers"
msgstr "Повтор заголовков"

#: libraries/config/messages.inc.php:356
msgid "Show help button instead of Documentation text"
msgstr "Отобразить кнопку помощи вместо текста Документация"

#: libraries/config/messages.inc.php:357
msgid "Show help button"
msgstr "Отобразить кнопку помощи"

#: libraries/config/messages.inc.php:359
msgid "Save all edited cells at once"
msgstr "Сохранить все отредактированные ячейки сразу"

#: libraries/config/messages.inc.php:360
msgid "Directory where exports can be saved on server"
msgstr "Каталог на сервере, в который можно сохранять файлы при экспорте"

#: libraries/config/messages.inc.php:361
msgid "Save directory"
msgstr "Каталог сохранения"

#: libraries/config/messages.inc.php:362
msgid "Leave blank if not used"
msgstr "Оставьте поле пустым, если не используете данную функцию"

#: libraries/config/messages.inc.php:363
msgid "Host authorization order"
msgstr "Последовательность идентификации хоста"

#: libraries/config/messages.inc.php:364
msgid "Leave blank for defaults"
msgstr "Оставьте поле пустым для использования значения по умолчанию"

#: libraries/config/messages.inc.php:365
msgid "Host authorization rules"
msgstr "Правила идентификации хоста"

#: libraries/config/messages.inc.php:366
msgid "Allow logins without a password"
msgstr "Разрешать подключения без пароля"

#: libraries/config/messages.inc.php:367
msgid "Allow root login"
msgstr "Разрешить вход под root"

#: libraries/config/messages.inc.php:368
msgid "HTTP Basic Auth Realm name to display when doing HTTP Auth"
msgstr "Отображаемая строка при идентификации методом HTTP"

#: libraries/config/messages.inc.php:369
msgid "HTTP Realm"
msgstr "Область HTTP"

#: libraries/config/messages.inc.php:370
msgid ""
"The path for the config file for [a@http://swekey.com]SweKey hardware "
"authentication[/a] (not located in your document root; suggested: /etc/"
"swekey.conf)"
msgstr ""
"Путь к конфигурационному файлу для [a@http://swekey.com]аппаратной "
"идентификации SweKey[/a] (пример, если располагается ниже корня хоста: /etc/"
"swekey.conf)"

#: libraries/config/messages.inc.php:371
msgid "SweKey config file"
msgstr "Конфигурационный файл SweKey"

#: libraries/config/messages.inc.php:372
msgid "Authentication method to use"
msgstr "Используемый метод идентификации"

#: libraries/config/messages.inc.php:373 setup/frames/index.inc.php:127
msgid "Authentication type"
msgstr "Тип идентификации"

#: libraries/config/messages.inc.php:374
msgid ""
"Leave blank for no [a@http://wiki.phpmyadmin.net/pma/bookmark]bookmark[/a] "
"support, suggested: [kbd]pma_bookmark[/kbd]"
msgstr ""
"Для отключения поддержки [a@http://wiki.phpmyadmin.net/pma/bookmark]закладок"
"[/a] оставьте поле пустым. Рекомендуется: [kbd]pma_bookmark[/kbd]"

#: libraries/config/messages.inc.php:375
msgid "Bookmark table"
msgstr "Таблица закладок"

#: libraries/config/messages.inc.php:376
msgid ""
"Leave blank for no column comments/mime types, suggested: [kbd]"
"pma_column_info[/kbd]"
msgstr ""
"Для отключения поддержки комментариев/mime-типов полей оставьте поле пустым. "
"Рекомендуется: [kbd]pma_column_info[/kbd]"

#: libraries/config/messages.inc.php:377
msgid "Column information table"
msgstr "Таблица информации полей"

#: libraries/config/messages.inc.php:378
msgid "Compress connection to MySQL server"
msgstr "Соединение с сервером MySQL с использованием сжатия данных"

#: libraries/config/messages.inc.php:379
msgid "Compress connection"
msgstr "Соединение со сжатием"

#: libraries/config/messages.inc.php:380
msgid "How to connect to server, keep [kbd]tcp[/kbd] if unsure"
msgstr "Способ соединения с сервером. Если не уверены, оставьте [kbd]tcp[/kbd]"

#: libraries/config/messages.inc.php:381
msgid "Connection type"
msgstr "Тип соединения"

#: libraries/config/messages.inc.php:382
msgid "Control user password"
msgstr "Пароль выделенного пользователя"

#: libraries/config/messages.inc.php:383
msgid ""
"A special MySQL user configured with limited permissions, more information "
"available on [a@http://wiki.phpmyadmin.net/pma/controluser]wiki[/a]"
msgstr ""
"Специальный пользователь MySQL с ограниченными привилегиями. Подробнее "
"смотрите на [a@http://wiki.phpmyadmin.net/pma/controluser]wiki[/a]"

#: libraries/config/messages.inc.php:384
msgid "Control user"
msgstr "Выделенный пользователь"

#: libraries/config/messages.inc.php:385
msgid ""
"An alternate host to hold the configuration storage; leave blank to use the "
"already defined host"
msgstr ""
"Альтернативный хост для хранения настроек конфигурации; для использования "
"уже определенного хоста, оставьте пустым"

#: libraries/config/messages.inc.php:386
msgid "Control host"
msgstr "Контрольный хост"

#: libraries/config/messages.inc.php:387
msgid "Count tables when showing database list"
msgstr "При выводе баз данных показывать количество таблиц в них"

#: libraries/config/messages.inc.php:388
msgid "Count tables"
msgstr "Подсчитывать таблицы"

#: libraries/config/messages.inc.php:389
msgid ""
"Leave blank for no Designer support, suggested: [kbd]pma_designer_coords[/"
"kbd]"
msgstr ""
"Для отключения поддержки Дизайнера Связей оставьте поле пустым. "
"Рекомендуется: [kbd]pma_designer_coords[/kbd]"

#: libraries/config/messages.inc.php:390
msgid "Designer table"
msgstr "Таблица Дизайнера"

#: libraries/config/messages.inc.php:391
msgid ""
"More information on [a@http://sf.net/support/tracker.php?aid=1849494]PMA bug "
"tracker[/a] and [a@http://bugs.mysql.com/19588]MySQL Bugs[/a]"
msgstr ""
"Подробнее смотрите на [a@http://sf.net/support/tracker.php?aid=1849494]PMA "
"bug tracker[/a] и [a@http://bugs.mysql.com/19588]MySQL Bugs[/a]"

#: libraries/config/messages.inc.php:392
msgid "Disable use of INFORMATION_SCHEMA"
msgstr "Отключить использование INFORMATION_SCHEMA"

#: libraries/config/messages.inc.php:393
msgid "What PHP extension to use; you should use mysqli if supported"
msgstr ""
"Выберите какое расширение PHP использовать для работы с MySQL. При "
"возможности, используйте mysqli."

#: libraries/config/messages.inc.php:394
msgid "PHP extension to use"
msgstr "PHP расширение"

#: libraries/config/messages.inc.php:395
msgid "Hide databases matching regular expression (PCRE)"
msgstr "Скрыть базы данных подпадающие под регулярное выражение (PCRE)"

#: libraries/config/messages.inc.php:396
msgid "Hide databases"
msgstr "Скрыть базы данных"

#: libraries/config/messages.inc.php:397
msgid ""
"Leave blank for no SQL query history support, suggested: [kbd]pma_history[/"
"kbd]"
msgstr ""
"Для отключения поддержки истории SQL запросов оставьте поле пустым. "
"Рекомендуется: [kbd]pma_history[/kbd]"

#: libraries/config/messages.inc.php:398
msgid "SQL query history table"
msgstr "Таблица истории SQL запросов"

#: libraries/config/messages.inc.php:399
msgid "Hostname where MySQL server is running"
msgstr "Хост на котором работает сервер MySQL"

#: libraries/config/messages.inc.php:400
msgid "Server hostname"
msgstr "Хост сервера"

#: libraries/config/messages.inc.php:401
msgid "Logout URL"
msgstr "URL выхода"

#: libraries/config/messages.inc.php:402
msgid ""
"This configuration make sure that we only keep N (N = MaxTableUiprefs) "
"newest record in \"table_uiprefs\" and automatically delete older records"
msgstr ""
"Данная настройка проверяет сохранение только N (N = MaxTableUiprefs) новых "
"записей в \"table_uiprefs\" и автоматически удалит устаревшие записи"

#: libraries/config/messages.inc.php:403
msgid "Maximum number of records saved in \"table_uiprefs\" table"
msgstr ""
"Максимальное количество записей сохраняемых в таблице \"table_uiprefs\""

#: libraries/config/messages.inc.php:404
msgid "Try to connect without password"
msgstr ""
"Пытаться установить соединение без пароля, если пароль не был принят при "
"идентификации"

#: libraries/config/messages.inc.php:405
msgid "Connect without password"
msgstr "Соединять без пароля"

#: libraries/config/messages.inc.php:406
msgid ""
"You can use MySQL wildcard characters (% and _), escape them if you want to "
"use their literal instances, i.e. use [kbd]'my\\_db'[/kbd] and not "
"[kbd]'my_db'[/kbd]. Using this option you can sort database list, just enter "
"their names in order and use [kbd]*[/kbd] at the end to show the rest in "
"alphabetical order."
msgstr ""
"Вы можете использовать подстановочные символы (% и _), экранируйте их, если "
"хотите использовать, как обычные литературные символы, т.е. используйте "
"[kbd]'my\\_db'[/kbd] а не [kbd]'my_db'[/kbd]. С помощью данной настройки "
"можно сортировать список баз данных, для чего достаточно ввести их имена в "
"определенном порядке и использовать [kbd]*[/kbd] в конце для вывода "
"оставшихся в алфавитном порядке."

#: libraries/config/messages.inc.php:407
msgid "Show only listed databases"
msgstr "Показывать только базы данных из списка"

#: libraries/config/messages.inc.php:408 libraries/config/messages.inc.php:449
msgid "Leave empty if not using config auth"
msgstr "Если не используется идентификация config, оставьте поле пустым"

#: libraries/config/messages.inc.php:409
msgid "Password for config auth"
msgstr "Прописанный пароль"

#: libraries/config/messages.inc.php:410
msgid ""
"Leave blank for no PDF schema support, suggested: [kbd]pma_pdf_pages[/kbd]"
msgstr ""
"Для отключения поддержки PDF схемы оставьте поле пустым. Рекомендуется: [kbd]"
"pma_pdf_pages[/kbd]"

#: libraries/config/messages.inc.php:411
msgid "PDF schema: pages table"
msgstr "PDF схема: страницы таблицы"

#: libraries/config/messages.inc.php:412
msgid ""
"Database used for relations, bookmarks, and PDF features. See [a@http://wiki."
"phpmyadmin.net/pma/pmadb]pmadb[/a] for complete information. Leave blank for "
"no support. Suggested: [kbd]phpmyadmin[/kbd]"
msgstr ""
"База данных используемая для расширенных функций: связей, закладок, и PDF. "
"Для более полной информации смотрите [a@http://wiki.phpmyadmin.net/pma/pmadb]"
"pmadb[/a]. Для отключения поддержки, оставьте поле пустым. Рекомендуется: "
"[kbd]phpmyadmin[/kbd]"

#: libraries/config/messages.inc.php:413
msgid "Database name"
msgstr "Имя базы данных"

#: libraries/config/messages.inc.php:414
msgid "Port on which MySQL server is listening, leave empty for default"
msgstr ""
"Порт на котором работает сервер MySQL. Для значения по умолчанию, оставьте "
"пустым."

#: libraries/config/messages.inc.php:415
msgid "Server port"
msgstr "Порт сервера"

#: libraries/config/messages.inc.php:416
msgid ""
"Leave blank for no \"persistent\" recently used tables across sessions, "
"suggested: [kbd]pma_recent[/kbd]"
msgstr ""
"Для отключения возможности просмотра недавно использованных таблиц, оставьте "
"поле пустым. Рекомендуется: [kbd]pma_recent[/kbd]"

#: libraries/config/messages.inc.php:417
msgid "Recently used table"
msgstr "Недавно использованная таблица"

#: libraries/config/messages.inc.php:418
msgid ""
"Leave blank for no [a@http://wiki.phpmyadmin.net/pma/relation]relation-links"
"[/a] support, suggested: [kbd]pma_relation[/kbd]"
msgstr ""
"Для отключения поддержки [a@http://wiki.phpmyadmin.net/pma/relation]"
"связанных таблиц[/a] оставьте поле пустым. Рекомендуется: [kbd]pma_relation[/"
"kbd]"

#: libraries/config/messages.inc.php:419
msgid "Relation table"
msgstr "Таблица связей"

#: libraries/config/messages.inc.php:420
msgid "SQL command to fetch available databases"
msgstr "SQL команда для выборки доступных баз данных"

#: libraries/config/messages.inc.php:421
msgid "SHOW DATABASES command"
msgstr "Команда SHOW DATABASES"

#: libraries/config/messages.inc.php:422
msgid ""
"See [a@http://wiki.phpmyadmin.net/pma/auth_types#signon]authentication types"
"[/a] for an example"
msgstr ""
"Для примера смотрите раздел [a@http://wiki.phpmyadmin.net/pma/"
"auth_types#signon]типы идентификации[/a]"

#: libraries/config/messages.inc.php:423
msgid "Signon session name"
msgstr "Имя сессии для Signon"

#: libraries/config/messages.inc.php:424
msgid "Signon URL"
msgstr "Signon URL"

#: libraries/config/messages.inc.php:425
msgid "Socket on which MySQL server is listening, leave empty for default"
msgstr ""
"Сокет на котором работает сервер MySQL. Для значения по умолчанию, оставьте "
"пустым."

#: libraries/config/messages.inc.php:426
msgid "Server socket"
msgstr "Сокет сервера"

#: libraries/config/messages.inc.php:427
msgid "Enable SSL for connection to MySQL server"
msgstr "Использовать SSL для соединения с MySQL"

#: libraries/config/messages.inc.php:428
msgid "Use SSL"
msgstr "Использовать SSL"

#: libraries/config/messages.inc.php:429
msgid ""
"Leave blank for no PDF schema support, suggested: [kbd]pma_table_coords[/kbd]"
msgstr ""
"Для отключения поддержки PDF схемы оставьте поле пустым. Рекомендуется: [kbd]"
"pma_table_coords[/kbd]"

#: libraries/config/messages.inc.php:430
msgid "PDF schema: table coordinates"
msgstr "PDF схема: координаты таблиц"

#: libraries/config/messages.inc.php:431
msgid ""
"Table to describe the display columns, leave blank for no support; "
"suggested: [kbd]pma_table_info[/kbd]"
msgstr ""
"Таблица для описания отображаемых полей. Для отключения поддержки данной "
"функции оставьте поле пустым. Рекомендуется: [kbd]pma_table_info[/kbd]"

#: libraries/config/messages.inc.php:432
msgid "Display columns table"
msgstr "Таблица с описаниями полей"

#: libraries/config/messages.inc.php:433
msgid ""
"Leave blank for no \"persistent\" tables'UI preferences across sessions, "
"suggested: [kbd]pma_table_uiprefs[/kbd]"
msgstr ""
"Для отключения возможности хранения настроек интерфейса таблиц, оставьте "
"поле пустым. Рекомендуется: [kbd]pma_table_uiprefs[/kbd]"

#: libraries/config/messages.inc.php:434
msgid "UI preferences table"
msgstr "Таблица хранения настроек интерфейса"

#: libraries/config/messages.inc.php:435
msgid ""
"Whether a DROP DATABASE IF EXISTS statement will be added as first line to "
"the log when creating a database."
msgstr ""
"Будет ли при создании базы данных, в журнал первой строкой добавлено "
"выражение DROP DATABASE IF EXISTS."

#: libraries/config/messages.inc.php:436
msgid "Add DROP DATABASE"
msgstr "Добавить DROP DATABASE"

#: libraries/config/messages.inc.php:437
msgid ""
"Whether a DROP TABLE IF EXISTS statement will be added as first line to the "
"log when creating a table."
msgstr ""
"Будет ли при создании таблицы, в журнал первой строкой добавлено выражение "
"DROP TABLE IF EXISTS."

#: libraries/config/messages.inc.php:438
msgid "Add DROP TABLE"
msgstr "Добавить DROP TABLE"

#: libraries/config/messages.inc.php:439
msgid ""
"Whether a DROP VIEW IF EXISTS statement will be added as first line to the "
"log when creating a view."
msgstr ""
"Будет ли при создании представления, в журнал первой строкой добавлено "
"выражение DROP VIEW IF EXISTS."

#: libraries/config/messages.inc.php:440
msgid "Add DROP VIEW"
msgstr "Добавить DROP VIEW"

#: libraries/config/messages.inc.php:441
msgid "Defines the list of statements the auto-creation uses for new versions."
msgstr ""
"Определить список выражений используемых для автоматического создания новых "
"версий."

#: libraries/config/messages.inc.php:442
msgid "Statements to track"
msgstr "Слежение за выражениями"

#: libraries/config/messages.inc.php:443
msgid ""
"Leave blank for no SQL query tracking support, suggested: [kbd]pma_tracking[/"
"kbd]"
msgstr ""
"Для отключения поддержки слежения за SQL запросами оставьте поле пустым. "
"Рекомендуется: [kbd]pma_tracking[/kbd]"

#: libraries/config/messages.inc.php:444
msgid "SQL query tracking table"
msgstr "Таблица слежения за SQL запросами"

#: libraries/config/messages.inc.php:445
msgid ""
"Whether the tracking mechanism creates versions for tables and views "
"automatically."
msgstr ""
"Должен ли механизм слежения создавать версии таблиц и представлений "
"автоматически."

#: libraries/config/messages.inc.php:446
msgid "Automatically create versions"
msgstr "Автоматическое создание версий"

#: libraries/config/messages.inc.php:447
msgid ""
"Leave blank for no user preferences storage in database, suggested: [kbd]"
"pma_userconfig[/kbd]"
msgstr ""
"Если не желаете использовать функцию хранения пользовательских настроек в "
"базе данных, оставьте пустым. Рекомендуется: [kbd]pma_userconfig[/kbd]"

#: libraries/config/messages.inc.php:448
msgid "User preferences storage table"
msgstr "Таблица хранения настроек пользователя"

#: libraries/config/messages.inc.php:450
msgid "User for config auth"
msgstr "Прописанный пользователь"

#: libraries/config/messages.inc.php:451
msgid ""
"Disable if you know that your pma_* tables are up to date. This prevents "
"compatibility checks and thereby increases performance"
msgstr ""
"Отключите данную функцию, если вы уверены, что ваши таблицы pma_* не "
"нуждаются в обновлении. Это предотвратит лишние проверки совместимости и "
"соответственно увеличит производительность."

#: libraries/config/messages.inc.php:452
msgid "Verbose check"
msgstr "Повторная проверка"

#: libraries/config/messages.inc.php:453
msgid ""
"A user-friendly description of this server. Leave blank to display the "
"hostname instead."
msgstr ""
"Пользовательское описание сервера. Оставьте пустым, чтобы вывести название "
"хоста."

#: libraries/config/messages.inc.php:454
msgid "Verbose name of this server"
msgstr "Пользовательское имя сервера"

#: libraries/config/messages.inc.php:455
msgid "Whether a user should be displayed a &quot;show all (rows)&quot; button"
msgstr ""
"Позволяет вывести пользователю кнопку &quot;показать все (записи)&quot;"

#: libraries/config/messages.inc.php:456
msgid "Allow to display all the rows"
msgstr "Разрешать вывод всех строк"

#: libraries/config/messages.inc.php:457
msgid ""
"Please note that enabling this has no effect with [kbd]config[/kbd] "
"authentication mode because the password is hard coded in the configuration "
"file; this does not limit the ability to execute the same command directly"
msgstr ""
"Пожалуйста, обратите внимание, что включение данного параметра не даст "
"эффекта при идентификации методом [kbd]config[/kbd] из-за жестко "
"прописанного пароля. Смена пароля в конфигурационном файле напрямую никак не "
"ограничена."

#: libraries/config/messages.inc.php:458
msgid "Show password change form"
msgstr "Вывести форму изменения пароля"

#: libraries/config/messages.inc.php:459
msgid "Show create database form"
msgstr "Вывести форму создания базы данных"

#: libraries/config/messages.inc.php:460
msgid ""
"Defines whether or not type display direction option is shown when browsing "
"a table"
msgstr "Определяет направление отображения при просмотре данных таблицы"

#: libraries/config/messages.inc.php:461
msgid "Show display direction"
msgstr "Показать направление отображения"

#: libraries/config/messages.inc.php:462
msgid ""
"Defines whether or not type fields should be initially displayed in edit/"
"insert mode"
msgstr ""
"Определяет изначальное отображение типа полей в режиме редакции или вставки "
"данных"

#: libraries/config/messages.inc.php:463
msgid "Show field types"
msgstr "Отображение типа полей"

#: libraries/config/messages.inc.php:464
msgid "Display the function fields in edit/insert mode"
msgstr "Выводить поля функций в режиме редактирования или вставки"

#: libraries/config/messages.inc.php:465
msgid "Show function fields"
msgstr "Выводить поля функций"

#: libraries/config/messages.inc.php:466
msgid "Whether to show hint or not"
msgstr "Показать или скрыть подсказки"

#: libraries/config/messages.inc.php:467
msgid "Show hint"
msgstr "Показать подсказку"

#: libraries/config/messages.inc.php:468
msgid ""
"Shows link to [a@http://php.net/manual/function.phpinfo.php]phpinfo()[/a] "
"output"
msgstr ""
"Вывести ссылку для отображения [a@http://php.net/manual/function.phpinfo.php]"
"phpinfo()[/a]"

#: libraries/config/messages.inc.php:469
msgid "Show phpinfo() link"
msgstr "Вывести ссылку на phpinfo()"

#: libraries/config/messages.inc.php:470
msgid "Show detailed MySQL server information"
msgstr "Вывести подробную информацию по MySQL серверу"

#: libraries/config/messages.inc.php:471
msgid "Defines whether SQL queries generated by phpMyAdmin should be displayed"
msgstr "Определяет вывод SQL запросов генерируемых phpMyAdmin"

#: libraries/config/messages.inc.php:472
msgid "Show SQL queries"
msgstr "Показывать SQL запросы"

#: libraries/config/messages.inc.php:473
msgid "Allow to display database and table statistics (eg. space usage)"
msgstr ""
"Разрешить вывод статистики по базам данных и таблицам (например, объем "
"занятого пространства)"

#: libraries/config/messages.inc.php:474
msgid "Show statistics"
msgstr "Показывать статистику"

#: libraries/config/messages.inc.php:475
msgid ""
"If tooltips are enabled and a database comment is set, this will flip the "
"comment and the real name"
msgstr ""
"Если включен вывод всплывающих подсказок и установлен вывод комментария, "
"произойдет взаимная замена комментария и имени базы данных"

#: libraries/config/messages.inc.php:476
msgid "Display database comment instead of its name"
msgstr "Выводить вместо имени базы данных ее комментарий"

#: libraries/config/messages.inc.php:477
msgid ""
"When setting this to [kbd]nested[/kbd], the alias of the table name is only "
"used to split/nest the tables according to the $cfg"
"['LeftFrameTableSeparator'] directive, so only the folder is called like the "
"alias, the table name itself stays unchanged"
msgstr ""
"При выборе [kbd]nested[/kbd], комментарий таблицы будет выведен только у "
"корневого значения, разделенных указанной в директиве $cfg"
"['LeftFrameTableSeparator'] строкой, таблиц"

#: libraries/config/messages.inc.php:478
msgid "Display table comment instead of its name"
msgstr "Комментарий таблицы вместо имени"

#: libraries/config/messages.inc.php:479
msgid "Display table comments in tooltips"
msgstr "Комментарии таблицы во всплывающих подсказках"

#: libraries/config/messages.inc.php:480
msgid ""
"Mark used tables and make it possible to show databases with locked tables"
msgstr ""
"Отмечать использованные таблицы и делать возможным отображение баз данных с "
"заблокированными таблицами"

#: libraries/config/messages.inc.php:481
msgid "Skip locked tables"
msgstr "Пропускать заблокированные таблицы"

#: libraries/config/messages.inc.php:486
msgid "Requires SQL Validator to be enabled"
msgstr "Требуется подключенный SQL валидатор"

#: libraries/config/messages.inc.php:488
#: libraries/display_change_password.lib.php:40
#: libraries/replication_gui.lib.php:62 libraries/replication_gui.lib.php:63
#: libraries/replication_gui.lib.php:341 libraries/replication_gui.lib.php:345
#: libraries/replication_gui.lib.php:355 server_privileges.php:877
#: server_privileges.php:881 server_privileges.php:892
#: server_privileges.php:1698 server_synchronize.php:1273
msgid "Password"
msgstr "Пароль"

#: libraries/config/messages.inc.php:489
msgid ""
"[strong]Warning:[/strong] requires PHP SOAP extension or PEAR SOAP to be "
"installed"
msgstr ""
"[strong]Внимание:[/strong] требуется расширение PHP SOAP, либо установленный "
"PEAR SOAP"

#: libraries/config/messages.inc.php:490
msgid "Enable SQL Validator"
msgstr "Включение SQL валидатора"

#: libraries/config/messages.inc.php:491
msgid ""
"If you have a custom username, specify it here (defaults to [kbd]anonymous[/"
"kbd])"
msgstr ""
"При наличии выделенного имени пользователя, пропишите его здесь (изначально "
"используется [kbd]anonymous[/kbd])"

#: libraries/config/messages.inc.php:492 tbl_tracking.php:445
#: tbl_tracking.php:502
msgid "Username"
msgstr "Пользователь"

#: libraries/config/messages.inc.php:493
msgid ""
"Suggest a database name on the &quot;Create Database&quot; form (if "
"possible) or keep the text field empty"
msgstr ""
"Предлагать имя создаваемой базы данных при наличии такой возможности, или "
"оставить поле пустым"

#: libraries/config/messages.inc.php:494
msgid "Suggest new database name"
msgstr "Предлагать имя новой базы данных"

#: libraries/config/messages.inc.php:495
msgid "A warning is displayed on the main page if Suhosin is detected"
msgstr "При определении Suhosin, на главной странице выводится предупреждение"

#: libraries/config/messages.inc.php:496
msgid "Suhosin warning"
msgstr "Предупреждение о Suhosin"

#: libraries/config/messages.inc.php:497
msgid ""
"Textarea size (columns) in edit mode, this value will be emphasized for SQL "
"query textareas (*2) and for query window (*1.25)"
msgstr ""
"Размер текстового поля в режиме редактирования (в столбцах); данное значение "
"будет приоритетным для текстовых полей SQL запроса (*2) и для окна запроса "
"(*1.25)"

#: libraries/config/messages.inc.php:498
msgid "Textarea columns"
msgstr "Столбцов в текстовом поле"

#: libraries/config/messages.inc.php:499
msgid ""
"Textarea size (rows) in edit mode, this value will be emphasized for SQL "
"query textareas (*2) and for query window (*1.25)"
msgstr ""
"Размер текстового поля в режиме редактирования (в строках); данное значение "
"будет приоритетным для текстовых полей SQL запроса (*2) и для окна запроса "
"(*1.25)"

#: libraries/config/messages.inc.php:500
msgid "Textarea rows"
msgstr "Строк в текстовом поле"

#: libraries/config/messages.inc.php:501
msgid "Title of browser window when a database is selected"
msgstr "Заголовок окна браузера при выборе базы данных"

#: libraries/config/messages.inc.php:503
msgid "Title of browser window when nothing is selected"
msgstr "Заголовок окна браузера по умолчанию"

#: libraries/config/messages.inc.php:504
msgid "Default title"
msgstr "Заголовок по умолчанию"

#: libraries/config/messages.inc.php:505
msgid "Title of browser window when a server is selected"
msgstr "Заголовок окна браузера при выборе сервера"

#: libraries/config/messages.inc.php:507
msgid "Title of browser window when a table is selected"
msgstr "Заголовок окна браузера при выборе таблицы"

#: libraries/config/messages.inc.php:509
msgid ""
"Input proxies as [kbd]IP: trusted HTTP header[/kbd]. The following example "
"specifies that phpMyAdmin should trust a HTTP_X_FORWARDED_FOR (X-Forwarded-"
"For) header coming from the proxy 1.2.3.4:[br][kbd]1.2.3.4: "
"HTTP_X_FORWARDED_FOR[/kbd]"
msgstr ""
"Добавьте прокси в виде [kbd]IP: доверенный HTTP заголовок[/kbd]. Следующий "
"пример показывает, что phpMyAdmin должен доверять HTTP_X_FORWARDED_FOR (X-"
"Forwarded-For) заголовку пришедшему с прокси 1.2.3.4:[br][kbd]1.2.3.4: "
"HTTP_X_FORWARDED_FOR[/kbd]"

#: libraries/config/messages.inc.php:510
msgid "List of trusted proxies for IP allow/deny"
msgstr "Список доверенных прокси для IP allow/deny"

#: libraries/config/messages.inc.php:511
msgid "Directory on server where you can upload files for import"
msgstr ""
"Каталог на сервере, в который вы можете загружать файлы для последующего "
"импорта"

#: libraries/config/messages.inc.php:512
msgid "Upload directory"
msgstr "Каталог загрузки"

#: libraries/config/messages.inc.php:513
msgid "Allow for searching inside the entire database"
msgstr "Разрешить поиск по всей базе данных"

#: libraries/config/messages.inc.php:514
msgid "Use database search"
msgstr "Использовать поиск по базе данных"

#: libraries/config/messages.inc.php:515
msgid ""
"When disabled, users cannot set any of the options below, regardless of the "
"checkbox on the right"
msgstr ""
"При отключении, пользователи не смогут установить никакие из указанных ниже "
"параметров, вне зависимости от галочки справа от них"

#: libraries/config/messages.inc.php:516
msgid "Enable the Developer tab in settings"
msgstr "Включение вкладки разработчика в настройках"

#: libraries/config/messages.inc.php:517
msgid ""
"Show affected rows of each statement on multiple-statement queries. See "
"libraries/import.lib.php for defaults on how many queries a statement may "
"contain."
msgstr ""
"Показывать количество затронутых каждым выражением строк в сложносоставных "
"запросах. Для определения количества выражений в сложносоставном запросе "
"смотрите libraries/import.lib.php."

#: libraries/config/messages.inc.php:518
msgid "Verbose multiple statements"
msgstr "Комментировать составные запросы"

#: libraries/config/messages.inc.php:519 setup/frames/index.inc.php:242
msgid "Check for latest version"
msgstr "Проверить обновление"

#: libraries/config/messages.inc.php:520
msgid "Enables check for latest version on main phpMyAdmin page"
msgstr ""
"Включает возможность проверки последней версии phpMyAdmin на главной странице"

#: libraries/config/messages.inc.php:521 setup/lib/index.lib.php:121
#: setup/lib/index.lib.php:131 setup/lib/index.lib.php:151
#: setup/lib/index.lib.php:161 setup/lib/index.lib.php:172
#: setup/lib/index.lib.php:179 setup/lib/index.lib.php:185
#: setup/lib/index.lib.php:224
msgid "Version check"
msgstr "Проверка версии"

#: libraries/config/messages.inc.php:522
msgid ""
"Enable [a@http://en.wikipedia.org/wiki/ZIP_(file_format)]ZIP[/a] compression "
"for import and export operations"
msgstr ""
"Включить [a@http://en.wikipedia.org/wiki/ZIP_(file_format)]ZIP[/a] "
"архивирование для операций импорта и экспорта"

#: libraries/config/messages.inc.php:523
msgid "ZIP"
msgstr "ZIP"

#: libraries/config/setup.forms.php:41
msgid "Config authentication"
msgstr "Авторизация через конфигурационный файл"

#: libraries/config/setup.forms.php:45
msgid "Cookie authentication"
msgstr "Авторизация с помощью cookie"

#: libraries/config/setup.forms.php:48
msgid "HTTP authentication"
msgstr "Авторизация с помощью HTTP"

#: libraries/config/setup.forms.php:51
msgid "Signon authentication"
msgstr "Авторизация с помощью Signon"

#: libraries/config/setup.forms.php:250
#: libraries/config/user_preferences.forms.php:150 libraries/import/ldi.php:35
msgid "CSV using LOAD DATA"
msgstr "CSV, используя LOAD DATA"

#: libraries/config/setup.forms.php:259 libraries/config/setup.forms.php:352
#: libraries/config/user_preferences.forms.php:158
#: libraries/config/user_preferences.forms.php:250 libraries/export/ods.php:18
#: libraries/import/ods.php:29
msgid "Open Document Spreadsheet"
msgstr "Open Document Spreadsheet"

#: libraries/config/setup.forms.php:266
#: libraries/config/user_preferences.forms.php:165
msgid "Quick"
msgstr "Быстро"

#: libraries/config/setup.forms.php:270
#: libraries/config/user_preferences.forms.php:169
msgid "Custom"
msgstr "Обычно"

#: libraries/config/setup.forms.php:291
#: libraries/config/user_preferences.forms.php:189
msgid "Database export options"
msgstr "Параметры экспорта базы данных"

#: libraries/config/setup.forms.php:324
#: libraries/config/user_preferences.forms.php:222
#: libraries/export/excel.php:18
msgid "CSV for MS Excel"
msgstr "CSV для MS Excel"

#: libraries/config/setup.forms.php:347
#: libraries/config/user_preferences.forms.php:245
#: libraries/export/htmlword.php:18
msgid "Microsoft Word 2000"
msgstr "Microsoft Word 2000"

#: libraries/config/setup.forms.php:356
#: libraries/config/user_preferences.forms.php:254 libraries/export/odt.php:22
msgid "Open Document Text"
msgstr "OpenDocument текст"

#: libraries/config/validate.lib.php:198
msgid "Could not initialize Drizzle connection library"
msgstr "Невозможно инициализировать библиотеку соединения Drizzle"

#: libraries/config/validate.lib.php:205 libraries/config/validate.lib.php:212
msgid "Could not connect to Drizzle server"
msgstr "Не удалось соединиться с сервером Drizzle"

#: libraries/config/validate.lib.php:223 libraries/config/validate.lib.php:230
msgid "Could not connect to MySQL server"
msgstr "Невозможно соединиться с сервером MySQL"

#: libraries/config/validate.lib.php:254
msgid "Empty username while using config authentication method"
msgstr ""
"При использовании идентификации по конфигурационному файлу не установлено "
"имя пользователя"

#: libraries/config/validate.lib.php:258
msgid "Empty signon session name while using signon authentication method"
msgstr ""
"При использовании единого метода идентификации signon не установлено имя "
"сессии"

#: libraries/config/validate.lib.php:262
msgid "Empty signon URL while using signon authentication method"
msgstr ""
"При использовании единого метода идентификации signon не установлен URL"

#: libraries/config/validate.lib.php:295
msgid "Empty phpMyAdmin control user while using pmadb"
msgstr ""
"При использовании pmadb не установлен управляющий пользователь phpMyAdmin"

#: libraries/config/validate.lib.php:299
msgid "Empty phpMyAdmin control user password while using pmadb"
msgstr ""
"При использовании pmadb не установлен пароль управляющего пользователя "
"phpMyAdmin"

#: libraries/config/validate.lib.php:385
#, php-format
msgid "Incorrect IP address: %s"
msgstr "Некорректно введен IP адрес: %s"

#. l10n: Please check that translation actually exists.
#: libraries/core.lib.php:247
msgctxt "PHP documentation language"
msgid "en"
msgstr "en"

#: libraries/core.lib.php:266
#, php-format
msgid "The %s extension is missing. Please check your PHP configuration."
msgstr "Расширение %s не найдено. Пожалуйста, проверьте ваши настройки PHP."

#: libraries/core.lib.php:414
msgid "possible deep recursion attack"
msgstr "возможная атака глубокой рекурсии"

#: libraries/database_interface.lib.php:1765
msgid ""
"The server is not responding (or the local server's socket is not correctly "
"configured)."
msgstr ""
"Сервер не отвечает (либо локальный сокет сервера MySQL неверно настроен)."

#: libraries/database_interface.lib.php:1768
msgid "The server is not responding."
msgstr "Сервер не отвечает."

#: libraries/database_interface.lib.php:1772
msgid "Please check privileges of directory containing database."
msgstr "Пожалуйста, проверьте привилегии каталога содержащего базу данных."

#: libraries/database_interface.lib.php:1780
msgid "Details..."
msgstr "Детали..."

#: libraries/db_links.inc.php:42 libraries/db_links.inc.php:43
#: libraries/db_links.inc.php:44
msgid "Database seems to be empty!"
msgstr "База данных - пуста!"

#: libraries/db_links.inc.php:65 libraries/relation.lib.php:144
#: libraries/tbl_links.inc.php:97
msgid "Tracking"
msgstr "Слежение"

#: libraries/db_links.inc.php:70
msgid "Query"
msgstr "Запрос&nbsp;по&nbsp;шаблону"

#: libraries/db_links.inc.php:75 libraries/relation.lib.php:132
msgid "Designer"
msgstr "Дизайнер"

#: libraries/db_links.inc.php:92 server_privileges.php:119
#: server_privileges.php:1894 server_privileges.php:2252
msgid "Privileges"
msgstr "Привилегии"

#: libraries/db_links.inc.php:96 libraries/rte/rte_words.lib.php:25
msgid "Routines"
msgstr "Процедуры"

#: libraries/db_links.inc.php:100 libraries/export/sql.php:641
#: libraries/rte/rte_words.lib.php:49
msgid "Events"
msgstr "События"

#: libraries/db_links.inc.php:104 libraries/export/sql.php:1032
#: libraries/export/xml.php:57 libraries/rte/rte_words.lib.php:37
#: libraries/tbl_links.inc.php:103
msgid "Triggers"
msgstr "Триггеры"

#: libraries/db_structure.lib.php:43 libraries/display_tbl.lib.php:2218
msgid ""
"May be approximate. See [a@./Documentation.html#faq3_11@Documentation]FAQ "
"3.11[/a]"
msgstr ""
"Может быть примерно. Смотрите [a@./Documentation.html#faq3_11@Documentation]"
"FAQ 3.11[/a]"

#: libraries/dbi/drizzle.dbi.lib.php:114 libraries/dbi/mysql.dbi.lib.php:117
#: libraries/dbi/mysqli.dbi.lib.php:186
msgid "Connection for controluser as defined in your configuration failed."
msgstr "Ошибка при указании соединения для controluser в конфигурации."

#: libraries/display_change_password.lib.php:29 main.php:93
#: user_password.php:105 user_password.php:123
msgid "Change password"
msgstr "Изменить пароль"

#: libraries/display_change_password.lib.php:34
#: libraries/replication_gui.lib.php:351 server_privileges.php:888
msgid "No Password"
msgstr "Без пароля"

#: libraries/display_change_password.lib.php:45
#: libraries/replication_gui.lib.php:359 libraries/replication_gui.lib.php:362
#: server_privileges.php:896 server_privileges.php:899
msgid "Re-type"
msgstr "Подтверждение"

#: libraries/display_change_password.lib.php:51
msgid "Password Hashing"
msgstr "Хеширование пароля"

#: libraries/display_change_password.lib.php:65
msgid "MySQL 4.0 compatible"
msgstr "Совместимо с MySQL 4.0"

#: libraries/display_create_database.lib.php:21
#: libraries/display_create_database.lib.php:39
msgid "Create database"
msgstr "Создать базу данных"

#: libraries/display_create_database.lib.php:33
msgid "Create"
msgstr "Создать"

#: libraries/display_create_database.lib.php:43 server_privileges.php:121
#: server_privileges.php:1583 server_replication.php:33
msgid "No Privileges"
msgstr "Нет привилегий"

#: libraries/display_create_table.lib.php:46 pmd_general.php:71
#: server_synchronize.php:442 server_synchronize.php:914
msgid "Create table"
msgstr "Создать таблицу"

#: libraries/display_create_table.lib.php:51 libraries/rte/rte_list.lib.php:51
#: libraries/rte/rte_list.lib.php:57 libraries/rte/rte_list.lib.php:66
#: libraries/rte/rte_routines.lib.php:860
#: libraries/rte/rte_routines.lib.php:1365 libraries/tbl_properties.inc.php:92
#: setup/frames/index.inc.php:126 tbl_structure.php:201
msgid "Name"
msgstr "Имя"

#: libraries/display_create_table.lib.php:55
msgid "Number of columns"
msgstr "Количество столбцов"

#: libraries/display_export.lib.php:37
msgid "Could not load export plugins, please check your installation!"
msgstr ""
"Модули экспорта, отсутствуют! Проверьте содержимое каталога libraries/export "
"установленной копии phpMyAdmin."

#: libraries/display_export.lib.php:82
msgid "Exporting databases from the current server"
msgstr "Экспорт баз данных с текущего сервера"

#: libraries/display_export.lib.php:84
#, php-format
msgid "Exporting tables from \"%s\" database"
msgstr "Экспорт таблиц из базы данных \"%s\""

#: libraries/display_export.lib.php:86
#, php-format
msgid "Exporting rows from \"%s\" table"
msgstr "Экспорт строк из таблицы \"%s\""

#: libraries/display_export.lib.php:92
msgid "Export Method:"
msgstr "Способ экспорта:"

#: libraries/display_export.lib.php:108
msgid "Quick - display only the minimal options"
msgstr "Быстрый - отображать минимум настроек"

#: libraries/display_export.lib.php:124
msgid "Custom - display all possible options"
msgstr "Обычный - отображать все возможные настройки"

#: libraries/display_export.lib.php:132
msgid "Database(s):"
msgstr "База(ы) данных:"

#: libraries/display_export.lib.php:134
msgid "Table(s):"
msgstr "Таблица(ы):"

#: libraries/display_export.lib.php:144
msgid "Rows:"
msgstr "Строки:"

#: libraries/display_export.lib.php:152
msgid "Dump some row(s)"
msgstr "Выгрузить часть строк"

#: libraries/display_export.lib.php:154
msgid "Number of rows:"
msgstr "Количество строк:"

#: libraries/display_export.lib.php:157
msgid "Row to begin at:"
msgstr "Начать со строки:"

#: libraries/display_export.lib.php:168
msgid "Dump all rows"
msgstr "Выгрузить все строки"

#: libraries/display_export.lib.php:176 libraries/display_export.lib.php:197
msgid "Output:"
msgstr "Вывод:"

#: libraries/display_export.lib.php:183 libraries/display_export.lib.php:209
#, php-format
msgid "Save on server in the directory <b>%s</b>"
msgstr "Сохранить на сервере в каталоге <b>%s</b>"

#: libraries/display_export.lib.php:201
msgid "Save output to a file"
msgstr "Сохранить вывод в файл"

#: libraries/display_export.lib.php:222
msgid "File name template:"
msgstr "Шаблон имени файла:"

#: libraries/display_export.lib.php:224
msgid "@SERVER@ will become the server name"
msgstr "@SERVER@ будет замещено именем сервера"

#: libraries/display_export.lib.php:226
msgid ", @DATABASE@ will become the database name"
msgstr ", @DATABASE@ будет замещено именем базы данных"

#: libraries/display_export.lib.php:228
msgid ", @TABLE@ will become the table name"
msgstr ", @TABLE@ будет замещено именем таблицы"

#: libraries/display_export.lib.php:232
#, php-format
msgid ""
"This value is interpreted using %1$sstrftime%2$s, so you can use time "
"formatting strings. Additionally the following transformations will happen: %"
"3$s. Other text will be kept as is. See the %4$sFAQ%5$s for details."
msgstr ""
"Значение обрабатывается функцией %1$sstrftime%2$s, благодаря чему возможна "
"вставка текущей даты и времени. Дополнительно могут быть использованы "
"следующие подстановки: %3$s. Остальной текст останется без изменений. "
"Подробности смотрите в %4$sFAQ%5$s."

#: libraries/display_export.lib.php:270
msgid "use this for future exports"
msgstr "использовать для будущего экспорта"

#: libraries/display_export.lib.php:276 libraries/display_import.lib.php:188
#: libraries/display_import.lib.php:201 libraries/sql_query_form.lib.php:460
msgid "Character set of the file:"
msgstr "Кодировка файла:"

#: libraries/display_export.lib.php:306
msgid "Compression:"
msgstr "Компрессия:"

#: libraries/display_export.lib.php:310
msgid "zipped"
msgstr "zip"

#: libraries/display_export.lib.php:312
msgid "gzipped"
msgstr "gzip"

#: libraries/display_export.lib.php:314
msgid "bzipped"
msgstr "bzip"

#: libraries/display_export.lib.php:323
msgid "View output as text"
msgstr "Отобразить вывод как текст"

#: libraries/display_export.lib.php:328 libraries/display_import.lib.php:244
#: libraries/export/codegen.php:38
msgid "Format:"
msgstr "Формат:"

#: libraries/display_export.lib.php:333
msgid "Format-specific options:"
msgstr "Параметры формата:"

#: libraries/display_export.lib.php:334
msgid ""
"Scroll down to fill in the options for the selected format and ignore the "
"options for other formats."
msgstr ""
"Заполните параметры для выбранного формата и игнорируйте параметры остальных "
"форматов."

#: libraries/display_export.lib.php:342 libraries/display_import.lib.php:260
msgid "Encoding Conversion:"
msgstr "Изменение кодировки:"

#: libraries/display_import.lib.php:66
msgid ""
"The file being uploaded is probably larger than the maximum allowed size or "
"this is a known bug in webkit based (Safari, Google Chrome, Arora etc.) "
"browsers."
msgstr ""
"Вероятно, загружаемый файл имеет больший размер, чем максимально допустимо, "
"либо ошибка связана с использованием веб-ориентированных браузеров (Safari, "
"Google Chrome, Arora и др.)."

#: libraries/display_import.lib.php:76
msgid "The file is being processed, please be patient."
msgstr "Пожалуйста, подождите, файл находится в обработке."

#: libraries/display_import.lib.php:98
msgid ""
"Please be patient, the file is being uploaded. Details about the upload are "
"not available."
msgstr "Пожалуйста, подождите, файл был загружен. Детали загрузки недоступны."

#: libraries/display_import.lib.php:129
msgid "Importing into the current server"
msgstr "Импорт на текущий сервер"

#: libraries/display_import.lib.php:131
#, php-format
msgid "Importing into the database \"%s\""
msgstr "Импорт в базу данных \"%s\""

#: libraries/display_import.lib.php:133
#, php-format
msgid "Importing into the table \"%s\""
msgstr "Импорт в таблицу \"%s\""

#: libraries/display_import.lib.php:139
msgid "File to Import:"
msgstr "Импортируемый файл:"

#: libraries/display_import.lib.php:156
#, php-format
msgid "File may be compressed (%s) or uncompressed."
msgstr "Файл может быть сжат в архив (%s) или находиться без сжатия."

#: libraries/display_import.lib.php:158
msgid ""
"A compressed file's name must end in <b>.[format].[compression]</b>. "
"Example: <b>.sql.zip</b>"
msgstr ""
"Имя сжатого файла должно заканчиваться в виде <b>.[формат].[сжатие]</b>. "
"Пример: <b>.sql.zip</b>"

#: libraries/display_import.lib.php:178
msgid "File uploads are not allowed on this server."
msgstr "Загрузка файлов на сервер, невозможна."

#: libraries/display_import.lib.php:208
msgid "Partial Import:"
msgstr "Частичный импорт:"

#: libraries/display_import.lib.php:214
#, php-format
msgid ""
"Previous import timed out, after resubmitting will continue from position %d."
msgstr ""
"Процесс импорта был прерван из-за приближения временного лимита, после "
"перезапуска импорт будет продолжен с позиции %d."

#: libraries/display_import.lib.php:221
msgid ""
"Allow the interruption of an import in case the script detects it is close "
"to the PHP timeout limit. <i>(This might be good way to import large files, "
"however it can break transactions.)</i>"
msgstr ""
"Разрешить скрипту разбивать процесс импорта при приближении временного "
"лимита. <i>(Может быть использовано при импорте файлов большого размера, "
"однако при этом вероятны проблемы с транзакциями.)</i>"

#: libraries/display_import.lib.php:228
msgid "Number of rows to skip, starting from the first row:"
msgstr "Количество пропускаемых строк, начиная от первой строки:"

#: libraries/display_import.lib.php:250
msgid "Format-Specific Options:"
msgstr "Параметры формата:"

#: libraries/display_select_lang.lib.php:46
#: libraries/display_select_lang.lib.php:47 setup/frames/index.inc.php:72
msgid "Language"
msgstr "Язык"

#: libraries/display_tbl.lib.php:405
msgid "Save edited data"
msgstr "Сохранить отредактированные данные"

#: libraries/display_tbl.lib.php:411
msgid "Restore column order"
msgstr "Восстановить порядок столбцов"

#: libraries/display_tbl.lib.php:422
#, php-format
msgid "%d is not valid row number."
msgstr "Число %d не является правильным номером строки."

#: libraries/display_tbl.lib.php:427
msgid "Start row"
msgstr "Начальная строка"

#: libraries/display_tbl.lib.php:429
msgid "Number of rows"
msgstr "Количество строк"

#: libraries/display_tbl.lib.php:434
msgid "Mode"
msgstr "Режим"

#: libraries/display_tbl.lib.php:436
msgid "horizontal"
msgstr "горизонтальном"

#: libraries/display_tbl.lib.php:437
msgid "horizontal (rotated headers)"
msgstr "горизонтальном (повернутые заголовки)"

#: libraries/display_tbl.lib.php:438
msgid "vertical"
msgstr "вертикальном"

#: libraries/display_tbl.lib.php:444
#, php-format
msgid "Headers every %s rows"
msgstr "Заголовки каждые %s строк"

#: libraries/display_tbl.lib.php:547
msgid "Sort by key"
msgstr "Сортировать по индексу"

#: libraries/display_tbl.lib.php:619 libraries/export/codegen.php:41
#: libraries/export/csv.php:34 libraries/export/excel.php:37
#: libraries/export/htmlword.php:33 libraries/export/json.php:29
#: libraries/export/latex.php:35 libraries/export/mediawiki.php:23
#: libraries/export/ods.php:29 libraries/export/odt.php:27
#: libraries/export/pdf.php:29 libraries/export/php_array.php:29
#: libraries/export/sql.php:88 libraries/export/texytext.php:31
#: libraries/export/xml.php:27 libraries/export/yaml.php:30
#: libraries/import.lib.php:1104 libraries/import.lib.php:1125
#: libraries/import/csv.php:33 libraries/import/docsql.php:35
#: libraries/import/ldi.php:49 libraries/import/ods.php:39
#: libraries/import/shp.php:22 libraries/import/sql.php:20
#: libraries/import/xml.php:32 libraries/rte/rte_routines.lib.php:863
#: tbl_select.php:175 tbl_structure.php:857
msgid "Options"
msgstr "Параметры"

#: libraries/display_tbl.lib.php:624 libraries/display_tbl.lib.php:642
msgid "Partial texts"
msgstr "Сокращенные тексты"

#: libraries/display_tbl.lib.php:625 libraries/display_tbl.lib.php:646
msgid "Full texts"
msgstr "Полные тексты"

#: libraries/display_tbl.lib.php:659
msgid "Relational key"
msgstr "Ссылочный ключ"

#: libraries/display_tbl.lib.php:660
msgid "Relational display column"
msgstr "Отображение связанного поля"

#: libraries/display_tbl.lib.php:667
msgid "Show binary contents"
msgstr "Показать бинарные данные"

#: libraries/display_tbl.lib.php:669
msgid "Show BLOB contents"
msgstr "Показать BLOB содержимое"

#: libraries/display_tbl.lib.php:679 pmd_general.php:147 tbl_change.php:324
#: tbl_change.php:330
msgid "Hide"
msgstr "Скрыть"

#: libraries/display_tbl.lib.php:679 libraries/relation.lib.php:116
#: libraries/tbl_properties.inc.php:136 transformation_overview.php:46
msgid "Browser transformation"
msgstr "Преобразование"

#: libraries/display_tbl.lib.php:686
msgid "Well Known Text"
msgstr "Текст (WKT)"

#: libraries/display_tbl.lib.php:687
msgid "Well Known Binary"
msgstr "Бинарный (WKB)"

#: libraries/display_tbl.lib.php:1396 libraries/display_tbl.lib.php:1408
msgid "The row has been deleted"
msgstr "Запись была удалена"

#: libraries/display_tbl.lib.php:1435 libraries/display_tbl.lib.php:2463
#: server_status.php:1253
msgid "Kill"
msgstr "Завершить"

#: libraries/display_tbl.lib.php:2322
msgid "in query"
msgstr "по запросу"

#: libraries/display_tbl.lib.php:2354
msgid "Showing rows"
msgstr "Отображает строки"

#: libraries/display_tbl.lib.php:2364
msgid "total"
msgstr "всего"

#: libraries/display_tbl.lib.php:2372 sql.php:726
#, php-format
msgid "Query took %01.4f sec"
msgstr "запрос занял %01.4f сек."

#: libraries/display_tbl.lib.php:2575
msgid "Query results operations"
msgstr "Использование результатов запроса"

#: libraries/display_tbl.lib.php:2604
msgid "Print view (with full texts)"
msgstr "Версия для печати (полностью)"

#: libraries/display_tbl.lib.php:2654 tbl_chart.php:86
msgid "Display chart"
msgstr "Отобразить график"

#: libraries/display_tbl.lib.php:2670
msgid "Visualize GIS data"
msgstr "Визуализация GIS данных"

#: libraries/display_tbl.lib.php:2691
msgid "Create view"
msgstr "Создать представление"

#: libraries/display_tbl.lib.php:2798
msgid "Link not found"
msgstr "Связь не найдена"

#: libraries/engines/bdb.lib.php:20 main.php:217
msgid "Version information"
msgstr "Информация о версии"

#: libraries/engines/innodb.lib.php:20
msgid "Data home directory"
msgstr "Домашний каталог для данных"

#: libraries/engines/innodb.lib.php:21
msgid "The common part of the directory path for all InnoDB data files."
msgstr "Общая часть пути к каталогу для всех файлов данных InnoDB."

#: libraries/engines/innodb.lib.php:24
msgid "Data files"
msgstr "Файлы данных"

#: libraries/engines/innodb.lib.php:27
msgid "Autoextend increment"
msgstr "Автоматическое увеличение"

#: libraries/engines/innodb.lib.php:28
msgid ""
"The increment size for extending the size of an autoextending tablespace "
"when it becomes full."
msgstr ""
"Размер (в мегабайтах) автоматического увеличения файла данных при "
"переполнении табличной области."

#: libraries/engines/innodb.lib.php:32
msgid "Buffer pool size"
msgstr "Размер буферного пула"

#: libraries/engines/innodb.lib.php:33
msgid ""
"The size of the memory buffer InnoDB uses to cache data and indexes of its "
"tables."
msgstr ""
"Размер буфера памяти, который InnoDB использует для кеширования данных и "
"индексов своих таблиц."

#: libraries/engines/innodb.lib.php:130
msgid "Buffer Pool"
msgstr "Буферный пул"

#: libraries/engines/innodb.lib.php:131 server_status.php:638
msgid "InnoDB Status"
msgstr "Состояние InnoDB"

#: libraries/engines/innodb.lib.php:153
msgid "Buffer Pool Usage"
msgstr "Использование"

#: libraries/engines/innodb.lib.php:161
msgid "pages"
msgstr "страниц"

#: libraries/engines/innodb.lib.php:170
msgid "Free pages"
msgstr "Чистых страниц"

#: libraries/engines/innodb.lib.php:176
msgid "Dirty pages"
msgstr "Грязных страниц"

#: libraries/engines/innodb.lib.php:182
msgid "Pages containing data"
msgstr "Страниц с данными"

#: libraries/engines/innodb.lib.php:188
msgid "Pages to be flushed"
msgstr "Страниц к очистке"

#: libraries/engines/innodb.lib.php:194
msgid "Busy pages"
msgstr "Занятых страниц"

#: libraries/engines/innodb.lib.php:203
msgid "Latched pages"
msgstr "Блокированных страниц"

#: libraries/engines/innodb.lib.php:214
msgid "Buffer Pool Activity"
msgstr "Активность"

#: libraries/engines/innodb.lib.php:218
msgid "Read requests"
msgstr "Запросы на чтение"

#: libraries/engines/innodb.lib.php:224
msgid "Write requests"
msgstr "Запросы на запись"

#: libraries/engines/innodb.lib.php:230
msgid "Read misses"
msgstr "Пропуски при чтении"

#: libraries/engines/innodb.lib.php:236
msgid "Write waits"
msgstr "Ожидание очистки"

#: libraries/engines/innodb.lib.php:242
msgid "Read misses in %"
msgstr "Пропуски при чтении, в %"

#: libraries/engines/innodb.lib.php:250
msgid "Write waits in %"
msgstr "Ожидание очистки, в %"

#: libraries/engines/myisam.lib.php:22
msgid "Data pointer size"
msgstr "Размер указателя в файле данных"

#: libraries/engines/myisam.lib.php:23
msgid ""
"The default pointer size in bytes, to be used by CREATE TABLE for MyISAM "
"tables when no MAX_ROWS option is specified."
msgstr ""
"Изначальный размер указателя в файле данных, при создании таблиц (CREATE "
"TABLE) типа MyISAM, с неустановленным параметром максимального числа строк "
"(MAX_ROWS)."

#: libraries/engines/myisam.lib.php:27
msgid "Automatic recovery mode"
msgstr "Режим автоматического восстановления"

#: libraries/engines/myisam.lib.php:28
msgid ""
"The mode for automatic recovery of crashed MyISAM tables, as set via the --"
"myisam-recover server startup option."
msgstr ""
"Режим автоматического восстановления таблиц после сбоя. Устанавливается "
"параметром --myisam-recover, при запуске сервера."

#: libraries/engines/myisam.lib.php:31
msgid "Maximum size for temporary sort files"
msgstr "Максимальный размер временных индексных файлов"

#: libraries/engines/myisam.lib.php:32
msgid ""
"The maximum size of the temporary file MySQL is allowed to use while re-"
"creating a MyISAM index (during REPAIR TABLE, ALTER TABLE, or LOAD DATA "
"INFILE)."
msgstr ""
"Максимальный размер временного файла, который MySQL может использовать для "
"восстановления индекса (при выполнении команд REPAIR TABLE, ALTER TABLE, или "
"LOAD DATA INFILE)."

#: libraries/engines/myisam.lib.php:36
msgid "Maximum size for temporary files on index creation"
msgstr "Максимальный размер временного файла при создании индекса"

#: libraries/engines/myisam.lib.php:37
msgid ""
"If the temporary file used for fast MyISAM index creation would be larger "
"than using the key cache by the amount specified here, prefer the key cache "
"method."
msgstr ""
"Если размер временного файла, используемого для быстрого создания индексов "
"таблиц типа MyISAM, превышает на указанный здесь объем используемый кеш "
"индекса, то предпочтение отдается менее быстрому, но более надежному методу "
"кеширования индекса."

#: libraries/engines/myisam.lib.php:41
msgid "Repair threads"
msgstr "Потоков восстановления"

#: libraries/engines/myisam.lib.php:42
msgid ""
"If this value is greater than 1, MyISAM table indexes are created in "
"parallel (each index in its own thread) during the repair by sorting process."
msgstr ""
"Если значение больше единицы, индексы таблиц типа MyISAM созданы параллельно "
"(каждый индекс в своем потоке) во время процесса восстановления с помощью "
"сортировки (Repair by sorting)."

#: libraries/engines/myisam.lib.php:46
msgid "Sort buffer size"
msgstr "Размер буфера сортировки"

#: libraries/engines/myisam.lib.php:47
msgid ""
"The buffer that is allocated when sorting MyISAM indexes during a REPAIR "
"TABLE or when creating indexes with CREATE INDEX or ALTER TABLE."
msgstr ""
"Буфер, который выделяется для сортировки индексов при выполнении команды "
"REPAIR TABLE или для создания индексов при помощи команд CREATE INDEX или "
"ALTER TABLE."

#: libraries/engines/pbms.lib.php:30
msgid "Garbage Threshold"
msgstr "Порог захламления"

#: libraries/engines/pbms.lib.php:31
msgid "The percentage of garbage in a repository file before it is compacted."
msgstr ""
"Процентное соотношение захламления в файле хранилища до его уплотнения."

#: libraries/engines/pbms.lib.php:35 libraries/replication_gui.lib.php:70
#: server_synchronize.php:1261
msgid "Port"
msgstr "Порт"

#: libraries/engines/pbms.lib.php:36
msgid ""
"The port for the PBMS stream-based communications. Setting this value to 0 "
"will disable HTTP communication with the daemon."
msgstr ""
"Порт для PBMS поточных соединений. Установка этого значения равным 0 "
"запретит HTTP соединение с процессом."

#: libraries/engines/pbms.lib.php:40
msgid "Repository Threshold"
msgstr "Порог хранилища"

#: libraries/engines/pbms.lib.php:41
msgid ""
"The maximum size of a BLOB repository file. You may use Kb, MB or GB to "
"indicate the unit of the value. A value in bytes is assumed when no unit is "
"specified."
msgstr ""
"Максимальный размер файла хранилища BLOB. Вы можете использовать Kb, MB или "
"GB для обозначения единицы измерения. Отсутствие единицы измерения означает "
"значение в байтах."

#: libraries/engines/pbms.lib.php:45
msgid "Temp Blob Timeout"
msgstr "Лимит временного BLOB"

#: libraries/engines/pbms.lib.php:46
msgid ""
"The timeout, in seconds, for temporary BLOBs. Uploaded BLOB data is removed "
"after this time, unless they are referenced by a record in the database."
msgstr ""
"Интервал в секундах для временных BLOB данных. Загруженные BLOB данные "
"удаляются по истечении этого времени, если на них не ссылаются записи в базе "
"данных."

#: libraries/engines/pbms.lib.php:50
msgid "Temp Log Threshold"
msgstr "Порог временного журнала"

#: libraries/engines/pbms.lib.php:51
msgid ""
"The maximum size of a temporary BLOB log file. You may use Kb, MB or GB to "
"indicate the unit of the value. A value in bytes is assumed when no unit is "
"specified."
msgstr ""
"Максимальный размер временного файла журнала BLOB. Вы можете использовать "
"Kb, MB или GB для обозначения единицы измерения. Отсутствие единицы "
"измерения означает значение в байтах."

#: libraries/engines/pbms.lib.php:55
msgid "Max Keep Alive"
msgstr "Максимальное время жизни"

#: libraries/engines/pbms.lib.php:56
msgid ""
"The timeout for inactive connection with the keep-alive flag set. After this "
"time the connection will be closed. The time-out is in milliseconds (1/1000)."
msgstr ""
"Временное ограничение для неактивных соединений с установленным флагом Keep-"
"Alive. По истечении этого времени соединение будет закрыто. Лимит "
"указывается в миллисекундах (1/1000)."

#: libraries/engines/pbms.lib.php:60
msgid "Metadata Headers"
msgstr "Заголовки метаданных"

#: libraries/engines/pbms.lib.php:61
msgid ""
"A \":\" delimited list of metadata headers to be used to initialize the "
"pbms_metadata_header table when a database is created."
msgstr ""
"Символ \":\" разделяет список заголовков метаданных, которые будут "
"использоваться для инициализации pbms_metadata_header таблицы при создании "
"базы данных."

#: libraries/engines/pbms.lib.php:94
#, php-format
msgid ""
"Documentation and further information about PBMS can be found on %sThe "
"PrimeBase Media Streaming home page%s."
msgstr ""
"Документацию и другую информацию по PBMS смотрите на %sстраницах сайта The "
"PrimeBase Media Streaming%s."

#: libraries/engines/pbms.lib.php:96 libraries/engines/pbxt.lib.php:127
msgid "Related Links"
msgstr "Дополнительные ссылки"

#: libraries/engines/pbms.lib.php:98
msgid "The PrimeBase Media Streaming Blog by Barry Leslie"
msgstr "Блог Barry Leslie посвященный PrimeBase Media Streaming"

#: libraries/engines/pbms.lib.php:99
msgid "PrimeBase XT Home Page"
msgstr "Домашняя страница PrimeBase XT"

#: libraries/engines/pbxt.lib.php:22
msgid "Index cache size"
msgstr "Размер кеша индекса"

#: libraries/engines/pbxt.lib.php:23
msgid ""
"This is the amount of memory allocated to the index cache. Default value is "
"32MB. The memory allocated here is used only for caching index pages."
msgstr ""
"Объём памяти выделенной под кеш индексов. Изначальное значение 32MB. "
"Выделенная здесь память используется только для кеширования индексных "
"страниц."

#: libraries/engines/pbxt.lib.php:27
msgid "Record cache size"
msgstr "Размер кеша записи"

#: libraries/engines/pbxt.lib.php:28
msgid ""
"This is the amount of memory allocated to the record cache used to cache "
"table data. The default value is 32MB. This memory is used to cache changes "
"to the handle data (.xtd) and row pointer (.xtr) files."
msgstr ""
"Объём памяти выделенной для кеширования данных таблицы. Изначальное значение "
"32MB. Данная память используется для кеширования изменений в файлах хранения "
"данных (.xtd) и указателей строк (.xtr)."

#: libraries/engines/pbxt.lib.php:32
msgid "Log cache size"
msgstr "Размер кеша журнала"

#: libraries/engines/pbxt.lib.php:33
msgid ""
"The amount of memory allocated to the transaction log cache used to cache on "
"transaction log data. The default is 16MB."
msgstr ""
"Объём памяти выделенной для кеширования данных журнала транзакций. "
"Изначальное значение 16MB."

#: libraries/engines/pbxt.lib.php:37
msgid "Log file threshold"
msgstr "Порог файла журнала"

#: libraries/engines/pbxt.lib.php:38
msgid ""
"The size of a transaction log before rollover, and a new log is created. The "
"default value is 16MB."
msgstr ""
"Размер журнала транзакций до отката, и создания нового журнала. Изначальное "
"значение 16MB."

#: libraries/engines/pbxt.lib.php:42
msgid "Transaction buffer size"
msgstr "Размер буфера транзакций"

#: libraries/engines/pbxt.lib.php:43
msgid ""
"The size of the global transaction log buffer (the engine allocates 2 "
"buffers of this size). The default is 1MB."
msgstr ""
"Размер глобального буфера журнала транзакций (движок выделяет 2 буфера "
"данного размера). Изначальное значение 1MB."

#: libraries/engines/pbxt.lib.php:47
msgid "Checkpoint frequency"
msgstr "Частота проверки"

#: libraries/engines/pbxt.lib.php:48
msgid ""
"The amount of data written to the transaction log before a checkpoint is "
"performed. The default value is 24MB."
msgstr ""
"Объем записанных данных в журнал транзакций, до произведения проверки. "
"Изначальное значение 24MB."

#: libraries/engines/pbxt.lib.php:52
msgid "Data log threshold"
msgstr "Порог журнала данных"

#: libraries/engines/pbxt.lib.php:53
msgid ""
"The maximum size of a data log file. The default value is 64MB. PBXT can "
"create a maximum of 32000 data logs, which are used by all tables. So the "
"value of this variable can be increased to increase the total amount of data "
"that can be stored in the database."
msgstr ""
"Максимальный размер файла журнала данных. Изначальное значение 64MB. PBXT "
"максимально может создать 32000 журналов данных, используемых всеми "
"таблицами. Таким образом, значение данной переменной может быть увеличено "
"для увеличения общего объема данных, которые могут храниться в базе данных."

#: libraries/engines/pbxt.lib.php:57
msgid "Garbage threshold"
msgstr "Порог захламления"

#: libraries/engines/pbxt.lib.php:58
msgid ""
"The percentage of garbage in a data log file before it is compacted. This is "
"a value between 1 and 99. The default is 50."
msgstr ""
"Процентное соотношение захламления в файле журнала данных до его компоновки. "
"Значение между 1 и 99. Изначальное значение 50."

#: libraries/engines/pbxt.lib.php:62
msgid "Log buffer size"
msgstr "Размер буфера журнала"

#: libraries/engines/pbxt.lib.php:63
msgid ""
"The size of the buffer used when writing a data log. The default is 256MB. "
"The engine allocates one buffer per thread, but only if the thread is "
"required to write a data log."
msgstr ""
"Размер буфера используемый для записи журнала данных. Изначально 256MB. "
"Движок выделяет один буфер на поток, но только если поток требуется для "
"записи данных журнала."

#: libraries/engines/pbxt.lib.php:67
msgid "Data file grow size"
msgstr "Размер возрастания файла данных"

#: libraries/engines/pbxt.lib.php:68
msgid "The grow size of the handle data (.xtd) files."
msgstr "Размер возрастания файлов хранения данных (.xtd)."

#: libraries/engines/pbxt.lib.php:72
msgid "Row file grow size"
msgstr "Размер возрастания файла строк"

#: libraries/engines/pbxt.lib.php:73
msgid "The grow size of the row pointer (.xtr) files."
msgstr "Размер возрастания файлов указателей строк (.xtr)."

#: libraries/engines/pbxt.lib.php:77
msgid "Log file count"
msgstr "Количество файлов журнала"

#: libraries/engines/pbxt.lib.php:78
msgid ""
"This is the number of transaction log files (pbxt/system/xlog*.xt) the "
"system will maintain. If the number of logs exceeds this value then old logs "
"will be deleted, otherwise they are renamed and given the next highest "
"number."
msgstr ""
"Количество файлов журналов транзакций (pbxt/system/xlog*.xt) сохраняемых "
"системой. При превышении количества журналов данного значения, старые "
"журналы будут удалены, иначе они будут переименованы и получат следующий "
"порядковый номер."

#: libraries/engines/pbxt.lib.php:125
#, php-format
msgid ""
"Documentation and further information about PBXT can be found on the %"
"sPrimeBase XT Home Page%s."
msgstr ""
"Документацию и дальнейшую информацию по PBXT смотрите на %sдомашней странице "
"PrimeBase XT%s."

#: libraries/engines/pbxt.lib.php:129
msgid "The PrimeBase XT Blog by Paul McCullagh"
msgstr "Блог Пола Маккалаха (Paul McCullagh) посвященный PrimeBase XT Blog"

#: libraries/engines/pbxt.lib.php:130
msgid "The PrimeBase Media Streaming (PBMS) home page"
msgstr "Домашняя страница PrimeBase Media Streaming (PBMS)"

#: libraries/export/csv.php:24 libraries/import/csv.php:28
msgid "Columns separated with:"
msgstr "Разделитель полей:"

#: libraries/export/csv.php:25 libraries/import/csv.php:29
msgid "Columns enclosed with:"
msgstr "Значения полей обрамлены:"

#: libraries/export/csv.php:26 libraries/import/csv.php:30
msgid "Columns escaped with:"
msgstr "Символ экранирования:"

#: libraries/export/csv.php:27 libraries/import/csv.php:31
msgid "Lines terminated with:"
msgstr "Разделитель строк:"

#: libraries/export/csv.php:28 libraries/export/excel.php:23
#: libraries/export/htmlword.php:29 libraries/export/latex.php:80
#: libraries/export/ods.php:24 libraries/export/odt.php:60
msgid "Replace NULL with:"
msgstr "Заменить NULL на:"

#: libraries/export/csv.php:29 libraries/export/excel.php:24
msgid "Remove carriage return/line feed characters within columns"
msgstr "Удалить из полей символы разрыва строк"

#: libraries/export/excel.php:33
msgid "Excel edition:"
msgstr "Версия Excel:"

#: libraries/export/htmlword.php:28 libraries/export/latex.php:70
#: libraries/export/odt.php:56 libraries/export/sql.php:222
#: libraries/export/texytext.php:26 libraries/export/xml.php:73
msgid "Data dump options"
msgstr "Параметры сохранения данных"

#: libraries/export/htmlword.php:121 libraries/export/odt.php:161
#: libraries/export/sql.php:1188 libraries/export/texytext.php:109
msgid "Dumping data for table"
msgstr "Дамп данных таблицы"

#: libraries/export/htmlword.php:195 libraries/export/odt.php:235
#: libraries/export/sql.php:1021 libraries/export/texytext.php:177
msgid "Table structure for table"
msgstr "Структура таблицы"

#: libraries/export/latex.php:14
msgid "Content of table @TABLE@"
msgstr "Содержимое таблицы @TABLE@"

#: libraries/export/latex.php:15
msgid "(continued)"
msgstr "(продолжение)"

#: libraries/export/latex.php:16
msgid "Structure of table @TABLE@"
msgstr "Структура таблицы @TABLE@"

#: libraries/export/latex.php:48 libraries/export/odt.php:40
#: libraries/export/sql.php:142
msgid "Object creation options"
msgstr "Параметры создания объектов"

#: libraries/export/latex.php:52 libraries/export/latex.php:76
msgid "Table caption (continued)"
msgstr "Заголовок таблицы (продолжение)"

#: libraries/export/latex.php:57 libraries/export/odt.php:43
#: libraries/export/sql.php:56
msgid "Display foreign key relationships"
msgstr "Отобразить связи внешних ключей"

#: libraries/export/latex.php:60 libraries/export/odt.php:46
msgid "Display comments"
msgstr "Отобразить комментарии"

#: libraries/export/latex.php:63 libraries/export/odt.php:49
#: libraries/export/sql.php:63
msgid "Display MIME types"
msgstr "Отобразить MIME типы"

#: libraries/export/latex.php:129 libraries/export/sql.php:482
#: libraries/export/xml.php:131 libraries/header_printview.inc.php:59
#: libraries/replication_gui.lib.php:66 libraries/replication_gui.lib.php:179
#: libraries/replication_gui.lib.php:275 libraries/replication_gui.lib.php:278
#: libraries/replication_gui.lib.php:335 server_privileges.php:812
#: server_privileges.php:815 server_privileges.php:871
#: server_privileges.php:1697 server_privileges.php:2250
#: server_status.php:1227
msgid "Host"
msgstr "Хост"

#: libraries/export/latex.php:134 libraries/export/sql.php:487
#: libraries/export/xml.php:136 libraries/header_printview.inc.php:61
msgid "Generation Time"
msgstr "Время создания"

#: libraries/export/latex.php:135 libraries/export/sql.php:489
#: libraries/export/xml.php:137
msgid "Server version"
msgstr "Версия сервера"

#: libraries/export/latex.php:136 libraries/export/sql.php:490
#: libraries/export/xml.php:138
msgid "PHP Version"
msgstr "Версия PHP"

#: libraries/export/mediawiki.php:15
msgid "MediaWiki Table"
msgstr "Таблица MediaWiki"

#: libraries/export/pdf.php:18
msgid "PDF"
msgstr "PDF"

#: libraries/export/pdf.php:24
msgid "(Generates a report containing the data of a single table)"
msgstr "(Создание отчета содержащего данные одной таблицы)"

#: libraries/export/pdf.php:25
msgid "Report title:"
msgstr "Заголовок отчета:"

#: libraries/export/php_array.php:18
msgid "PHP array"
msgstr "Массив PHP"

#: libraries/export/sql.php:40
msgid ""
"Display comments <i>(includes info such as export timestamp, PHP version, "
"and server version)</i>"
msgstr ""
"Вывести комментарии <i>(включает такую информацию, как: время экспорта, "
"версия PHP, и версия MySQL сервера)</i>"

#: libraries/export/sql.php:45
msgid "Additional custom header comment (\\n splits lines):"
msgstr ""
"Добавить в заголовок собственный комментарий (\n"
" для разделения строк):"

#: libraries/export/sql.php:50
msgid ""
"Include a timestamp of when databases were created, last updated, and last "
"checked"
msgstr ""
"Включить время создания базы данных, время последнего обновления, и время "
"последней проверки"

#: libraries/export/sql.php:100
msgid ""
"Database system or older MySQL server to maximize output compatibility with:"
msgstr ""
"Максимальная совместимость с системой базы данных, или устаревшей версией "
"MySQL:"

#: libraries/export/sql.php:114 libraries/export/sql.php:173
#: libraries/export/sql.php:180
#, php-format
msgid "Add %s statement"
msgstr "Добавить выражение %s"

#: libraries/export/sql.php:152
msgid "Add statements:"
msgstr "Добавить выражения:"

#: libraries/export/sql.php:211
msgid ""
"Enclose table and column names with backquotes <i>(Protects column and table "
"names formed with special characters or keywords)</i>"
msgstr ""
"Заключить имена таблиц и полей в обратные кавычки <i>(Защищает имена таблиц "
"и полей содержащих специальные символы или зарезервированные слова)</i>"

#: libraries/export/sql.php:231
msgid "Instead of <code>INSERT</code> statements, use:"
msgstr "Использовать вместо <code>INSERT</code> выражения:"

#: libraries/export/sql.php:238
msgid "<code>INSERT DELAYED</code> statements"
msgstr "<code>INSERT DELAYED</code>"

#: libraries/export/sql.php:245
msgid "<code>INSERT IGNORE</code> statements"
msgstr "<code>INSERT IGNORE</code>"

#: libraries/export/sql.php:255
msgid "Function to use when dumping data:"
msgstr "Использовать оператор при сохранении данных:"

#: libraries/export/sql.php:268
msgid "Syntax to use when inserting data:"
msgstr "Использовать синтаксис при вставке данных:"

#: libraries/export/sql.php:274
msgid ""
"include column names in every <code>INSERT</code> statement <br /> &nbsp; "
"&nbsp; &nbsp; Example: <code>INSERT INTO tbl_name (col_A,col_B,col_C) VALUES "
"(1,2,3)</code>"
msgstr ""
"включение имен полей в каждом выражении <code>INSERT</code> <br /> &nbsp; "
"&nbsp; &nbsp; Пример: <code>INSERT INTO tbl_name (col_A,col_B,col_C) VALUES "
"(1,2,3)</code>"

#: libraries/export/sql.php:275
msgid ""
"insert multiple rows in every <code>INSERT</code> statement<br /> &nbsp; "
"&nbsp; &nbsp; Example: <code>INSERT INTO tbl_name VALUES (1,2,3), (4,5,6), "
"(7,8,9)</code>"
msgstr ""
"включение нескольких строк в каждом выражении <code>INSERT</code><br /> "
"&nbsp; &nbsp; &nbsp; Пример: <code>INSERT INTO tbl_name VALUES (1,2,3), "
"(4,5,6), (7,8,9)</code>"

#: libraries/export/sql.php:276
msgid ""
"both of the above<br /> &nbsp; &nbsp; &nbsp; Example: <code>INSERT INTO "
"tbl_name (col_A,col_B) VALUES (1,2,3), (4,5,6), (7,8,9)</code>"
msgstr ""
"комбинация обоих верхних вариантов<br /> &nbsp; &nbsp; &nbsp; Пример: "
"<code>INSERT INTO tbl_name (col_A,col_B) VALUES (1,2,3), (4,5,6), (7,8,9)</"
"code>"

#: libraries/export/sql.php:277
msgid ""
"neither of the above<br /> &nbsp; &nbsp; &nbsp; Example: <code>INSERT INTO "
"tbl_name VALUES (1,2,3)</code>"
msgstr ""
"ни один из выше перечисленных<br /> &nbsp; &nbsp; &nbsp; Пример: "
"<code>INSERT INTO tbl_name VALUES (1,2,3)</code>"

#: libraries/export/sql.php:292
msgid ""
"Dump binary columns in hexadecimal notation <i>(for example, \"abc\" becomes "
"0x616263)</i>"
msgstr ""
"Сохранение бинарных полей в шестнадцатеричном виде <i>(к примеру, \"abc\" "
"станет 0x616263)</i>"

#: libraries/export/sql.php:301
msgid ""
"Dump TIMESTAMP columns in UTC <i>(enables TIMESTAMP columns to be dumped and "
"reloaded between servers in different time zones)</i>"
msgstr ""
"Сохранять поля с типом TIMESTAMP в UTC <i>(позволяет сохранить и перенести "
"поля с типом TIMESTAMP между серверами находящимися в различных временных "
"зонах)</i>"

#: libraries/export/sql.php:342 libraries/export/xml.php:45
msgid "Procedures"
msgstr "Процедуры"

#: libraries/export/sql.php:359 libraries/export/xml.php:40
msgid "Functions"
msgstr "Функции"

#: libraries/export/sql.php:855
msgid "Constraints for dumped tables"
msgstr "Ограничения внешнего ключа сохраненных таблиц"

#: libraries/export/sql.php:864
msgid "Constraints for table"
msgstr "Ограничения внешнего ключа таблицы"

#: libraries/export/sql.php:963
msgid "MIME TYPES FOR TABLE"
msgstr "MIME-ТИПЫ ТАБЛИЦЫ"

#: libraries/export/sql.php:975
msgid "RELATIONS FOR TABLE"
msgstr "СВЯЗИ ТАБЛИЦЫ"

#: libraries/export/sql.php:1044
msgid "Structure for view"
msgstr "Структура для представления"

#: libraries/export/sql.php:1053
msgid "Stand-in structure for view"
msgstr "Дублирующая структура для представления"

#: libraries/export/sql.php:1112
msgid "Error reading data:"
msgstr "Ошибка считывания данных:"

#: libraries/export/xml.php:19 libraries/import/xml.php:28
msgid "XML"
msgstr "XML"

#: libraries/export/xml.php:34
msgid "Object creation options (all are recommended)"
msgstr "Параметры создания объекта (рекомендуется выбрать все)"

#: libraries/export/xml.php:62
msgid "Views"
msgstr "Представления"

#: libraries/export/xml.php:78
msgid "Export contents"
msgstr "Экспортировать содержимое"

#: libraries/footer.inc.php:163 libraries/footer.inc.php:165
#: libraries/footer.inc.php:168
msgid "Open new phpMyAdmin window"
msgstr "Открыть phpMyAdmin в новом окне"

#: libraries/gis_visualization.lib.php:134
msgid "No data found for GIS visualization."
msgstr "Данные для визуализации GIS не найдены."

#: libraries/header_http.inc.php:15 libraries/header_meta_style.inc.php:15
msgid "GLOBALS overwrite attempt"
msgstr "попытка перезаписи GLOBALS"

#: libraries/header_printview.inc.php:49 libraries/header_printview.inc.php:57
msgid "SQL result"
msgstr "Результат SQL-запроса"

#: libraries/header_printview.inc.php:62
msgid "Generated by"
msgstr "Создан"

#: libraries/import.lib.php:157 libraries/rte/rte_routines.lib.php:1248
#: sql.php:722 tbl_change.php:188 tbl_get_field.php:34
msgid "MySQL returned an empty result set (i.e. zero rows)."
msgstr "MySQL вернула пустой результат (т.е. ноль строк)."

#: libraries/import.lib.php:1100
msgid ""
"The following structures have either been created or altered. Here you can:"
msgstr "Следующие структуры были созданы, либо изменены. Вы можете:"

#: libraries/import.lib.php:1101
msgid "View a structure's contents by clicking on its name"
msgstr "Просмотреть детали структуры нажав на её имя"

#: libraries/import.lib.php:1102
msgid ""
"Change any of its settings by clicking the corresponding \"Options\" link"
msgstr "Изменить любую настройку нажав на соответствующую ссылку \"Параметры\""

#: libraries/import.lib.php:1103
msgid "Edit structure by following the \"Structure\" link"
msgstr "Отредактировать структуру перейдя по ссылке \"Структура\""

#: libraries/import.lib.php:1106
msgid "Go to database"
msgstr "Перейти к базе данных"

#: libraries/import.lib.php:1109 libraries/import.lib.php:1132
#, php-format
msgid "Edit settings for %s"
msgstr "Отредактировать настройки для %s"

#: libraries/import.lib.php:1127
msgid "Go to table"
msgstr "Перейти к таблице"

#: libraries/import.lib.php:1130
#, php-format
msgid "Structure of %s"
msgstr "Структура %s"

#: libraries/import.lib.php:1136
msgid "Go to view"
msgstr "Перейти к представлению (VIEW)"

#: libraries/import/csv.php:38 libraries/import/ods.php:33
msgid ""
"The first line of the file contains the table column names <i>(if this is "
"unchecked, the first line will become part of the data)</i>"
msgstr ""
"Первая строка файла содержит имена полей таблицы <i>(если данный параметр не "
"выбран, то первая строка будет частью данных)</i>"

#: libraries/import/csv.php:40
msgid ""
"If the data in each row of the file is not in the same order as in the "
"database, list the corresponding column names here. Column names must be "
"separated by commas and not enclosed in quotations."
msgstr ""
"Если данные в строках файла расположены не в том же порядке, как в базе "
"данных, введите здесь имена полей в соответствующей последовательности. "
"Имена полей разделяются запятыми и не должны быть заключены в кавычки."

#: libraries/import/csv.php:42
msgid "Column names: "
msgstr "Названия столбцов:"

#: libraries/import/csv.php:62 libraries/import/csv.php:75
#: libraries/import/csv.php:80 libraries/import/csv.php:85
#, php-format
msgid "Invalid parameter for CSV import: %s"
msgstr "Неправильный параметр импорта CSV: %s"

#: libraries/import/csv.php:132
#, php-format
msgid ""
"Invalid column (%s) specified! Ensure that columns names are spelled "
"correctly, separated by commas, and not enclosed in quotes."
msgstr ""
"Указано ошибочное имя столбца (%s)! Убедитесь, что названия столбцов указаны "
"верно, разделены запятыми, и не заключены в кавычки."

#: libraries/import/csv.php:190 libraries/import/csv.php:437
#, php-format
msgid "Invalid format of CSV input on line %d."
msgstr "Неправильный формат входных CSV-данных в строке %d."

#: libraries/import/csv.php:325
#, php-format
msgid "Invalid column count in CSV input on line %d."
msgstr "Несоответствие количества столбцов в CSV данных на строке %d."

#: libraries/import/docsql.php:28
msgid "DocSQL"
msgstr "DocSQL"

#: libraries/import/docsql.php:32 libraries/tbl_properties.inc.php:568
#: server_synchronize.php:441 server_synchronize.php:913
msgid "Table name"
msgstr "Имя таблицы"

#: libraries/import/ldi.php:45 libraries/schema/User_Schema.class.php:351
#: view_create.php:147
msgid "Column names"
msgstr "Названия столбцов"

#: libraries/import/ldi.php:57
msgid "This plugin does not support compressed imports!"
msgstr "Этот модуль не поддерживает импорт сжатых данных!"

#: libraries/import/ods.php:35
msgid "Import percentages as proper decimals <i>(ex. 12.00% to .12)</i>"
msgstr ""
"Импортировать проценты в виде десятичных значений <i>(напр. 12.00% в .12)</i>"

#: libraries/import/ods.php:36
msgid "Import currencies <i>(ex. $5.00 to 5.00)</i>"
msgstr "Импортировать денежные единицы <i>(напр. $5.00 в 5.00)</i>"

#: libraries/import/ods.php:88 libraries/import/xml.php:83
#: libraries/import/xml.php:139
msgid ""
"The XML file specified was either malformed or incomplete. Please correct "
"the issue and try again."
msgstr ""
"Выбранный XML файл некорректен, либо неполон. Проверьте возможные ошибки и "
"попробуйте ещё раз."

#: libraries/import/shp.php:19
msgid "ESRI Shape File"
msgstr "Файл ESRI"

#: libraries/import/shp.php:280
#, php-format
msgid "There was an error importing the ESRI shape file: \"%s\"."
msgstr "При импорте файла ESRI произошла ошибка: \"%s\"."

#: libraries/import/shp.php:336
msgid ""
"You tried to import an invalid file or the imported file contains invalid "
"data"
msgstr ""
"Попытка загрузки некорректного файла, либо файла содержащего некорректные "
"данные"

#: libraries/import/shp.php:338
#, php-format
msgid "MySQL Spatial Extension does not support ESRI type \"%s\"."
msgstr "Пространственное расширение MySQL не поддерживает тип ESRI \"%s\"."

#: libraries/import/shp.php:376
msgid "The imported file does not contain any data"
msgstr "Импортированный файл не содержит данных"

#: libraries/import/sql.php:33
msgid "SQL compatibility mode:"
msgstr "Режим совместимости SQL:"

#: libraries/import/sql.php:43
msgid "Do not use <code>AUTO_INCREMENT</code> for zero values"
msgstr ""
"Не использовать атрибут <code>AUTO_INCREMENT</code> для нулевых значений"

#: libraries/kanji-encoding.lib.php:147
msgctxt "None encoding conversion"
msgid "None"
msgstr "Нет"

#. l10n: This is currently used only in Japanese locales
#: libraries/kanji-encoding.lib.php:153
msgid "Convert to Kana"
msgstr "Конвертировать в Кану"

#: libraries/mult_submits.inc.php:254
msgid "From"
msgstr "От"

#: libraries/mult_submits.inc.php:257
msgid "To"
msgstr "До"

#: libraries/mult_submits.inc.php:262 libraries/mult_submits.inc.php:276
#: libraries/sql_query_form.lib.php:395
msgid "Submit"
msgstr "Выполнить"

#: libraries/mult_submits.inc.php:268
msgid "Add table prefix"
msgstr "Добавить префикс таблицы"

#: libraries/mult_submits.inc.php:271
msgid "Add prefix"
msgstr "Добавить префикс"

#: libraries/mult_submits.inc.php:488 tbl_replace.php:344
msgid "No change"
msgstr "Нет изменений"

#: libraries/mysql_charsets.lib.php:113
msgid "Charset"
msgstr "Кодировка"

#: libraries/mysql_charsets.lib.php:212 libraries/mysql_charsets.lib.php:413
#: tbl_change.php:572
msgid "Binary"
msgstr "Двоичный"

#: libraries/mysql_charsets.lib.php:224
msgid "Bulgarian"
msgstr "Болгарский"

#: libraries/mysql_charsets.lib.php:228 libraries/mysql_charsets.lib.php:353
msgid "Simplified Chinese"
msgstr "Китайский упрощенный"

#: libraries/mysql_charsets.lib.php:230 libraries/mysql_charsets.lib.php:373
msgid "Traditional Chinese"
msgstr "Китайский традиционный"

#: libraries/mysql_charsets.lib.php:234 libraries/mysql_charsets.lib.php:420
msgid "case-insensitive"
msgstr "регистронезависимый"

#: libraries/mysql_charsets.lib.php:237 libraries/mysql_charsets.lib.php:422
msgid "case-sensitive"
msgstr "регистрозависымый"

#: libraries/mysql_charsets.lib.php:240
msgid "Croatian"
msgstr "Хорватский"

#: libraries/mysql_charsets.lib.php:243
msgid "Czech"
msgstr "Чешский"

#: libraries/mysql_charsets.lib.php:246
msgid "Danish"
msgstr "Датский"

#: libraries/mysql_charsets.lib.php:249
msgid "English"
msgstr "Английский"

#: libraries/mysql_charsets.lib.php:252
msgid "Esperanto"
msgstr "Эсперанто"

#: libraries/mysql_charsets.lib.php:255
msgid "Estonian"
msgstr "Эстонский"

#: libraries/mysql_charsets.lib.php:258 libraries/mysql_charsets.lib.php:261
msgid "German"
msgstr "Немецкий"

#: libraries/mysql_charsets.lib.php:258
msgid "dictionary"
msgstr "словарь"

#: libraries/mysql_charsets.lib.php:261
msgid "phone book"
msgstr "телефонная книга"

#: libraries/mysql_charsets.lib.php:264
msgid "Hungarian"
msgstr "Венгерский"

#: libraries/mysql_charsets.lib.php:267
msgid "Icelandic"
msgstr "Исландский"

#: libraries/mysql_charsets.lib.php:270 libraries/mysql_charsets.lib.php:360
msgid "Japanese"
msgstr "Японский"

#: libraries/mysql_charsets.lib.php:273
msgid "Latvian"
msgstr "Латвийский"

#: libraries/mysql_charsets.lib.php:276
msgid "Lithuanian"
msgstr "Литовский"

#: libraries/mysql_charsets.lib.php:279 libraries/mysql_charsets.lib.php:382
msgid "Korean"
msgstr "Корейский"

#: libraries/mysql_charsets.lib.php:282
msgid "Persian"
msgstr "Персидский"

#: libraries/mysql_charsets.lib.php:285
msgid "Polish"
msgstr "Польский"

#: libraries/mysql_charsets.lib.php:288 libraries/mysql_charsets.lib.php:336
msgid "West European"
msgstr "Западно-Европейский"

#: libraries/mysql_charsets.lib.php:291
msgid "Romanian"
msgstr "Румынский"

#: libraries/mysql_charsets.lib.php:294
msgid "Slovak"
msgstr "Словацкий"

#: libraries/mysql_charsets.lib.php:297
msgid "Slovenian"
msgstr "Словенский"

#: libraries/mysql_charsets.lib.php:300
msgid "Spanish"
msgstr "Испанский"

#: libraries/mysql_charsets.lib.php:303
msgid "Traditional Spanish"
msgstr "Испанский традиционный"

#: libraries/mysql_charsets.lib.php:306 libraries/mysql_charsets.lib.php:403
msgid "Swedish"
msgstr "Шведский"

#: libraries/mysql_charsets.lib.php:309 libraries/mysql_charsets.lib.php:406
msgid "Thai"
msgstr "Таи"

#: libraries/mysql_charsets.lib.php:312 libraries/mysql_charsets.lib.php:400
msgid "Turkish"
msgstr "Турецкий"

#: libraries/mysql_charsets.lib.php:315 libraries/mysql_charsets.lib.php:397
msgid "Ukrainian"
msgstr "Украинский"

#: libraries/mysql_charsets.lib.php:318 libraries/mysql_charsets.lib.php:327
msgid "Unicode"
msgstr "Юникод"

#: libraries/mysql_charsets.lib.php:318 libraries/mysql_charsets.lib.php:327
#: libraries/mysql_charsets.lib.php:336 libraries/mysql_charsets.lib.php:343
#: libraries/mysql_charsets.lib.php:365 libraries/mysql_charsets.lib.php:376
msgid "multilingual"
msgstr "многоязычный"

#: libraries/mysql_charsets.lib.php:343
msgid "Central European"
msgstr "Центрально-Европейский"

#: libraries/mysql_charsets.lib.php:348
msgid "Russian"
msgstr "Русский"

#: libraries/mysql_charsets.lib.php:365
msgid "Baltic"
msgstr "Балтийский"

#: libraries/mysql_charsets.lib.php:370
msgid "Armenian"
msgstr "Армянский"

#: libraries/mysql_charsets.lib.php:376
msgid "Cyrillic"
msgstr "Кириллический"

#: libraries/mysql_charsets.lib.php:379
msgid "Arabic"
msgstr "Арабский"

#: libraries/mysql_charsets.lib.php:385
msgid "Hebrew"
msgstr "Иврит"

#: libraries/mysql_charsets.lib.php:388
msgid "Georgian"
msgstr "Грузинский"

#: libraries/mysql_charsets.lib.php:391
msgid "Greek"
msgstr "Греческий"

#: libraries/mysql_charsets.lib.php:394
msgid "Czech-Slovak"
msgstr "Чехословацкий"

#: libraries/mysql_charsets.lib.php:409 libraries/mysql_charsets.lib.php:416
msgid "unknown"
msgstr "неизвестно"

#: libraries/navigation_header.inc.php:57
#: libraries/navigation_header.inc.php:59
#: libraries/navigation_header.inc.php:60
msgid "Home"
msgstr "К началу"

#: libraries/navigation_header.inc.php:69
#: libraries/navigation_header.inc.php:71
#: libraries/navigation_header.inc.php:72
msgid "Log out"
msgstr "Выход"

#: libraries/navigation_header.inc.php:115
#: libraries/navigation_header.inc.php:117
#: libraries/navigation_header.inc.php:119
msgid "Reload navigation frame"
msgstr "Обновить фрейм навигации"

#: libraries/plugin_interface.lib.php:309
msgid "This format has no options"
msgstr "Для этого формата нет настраиваемых параметров"

#: libraries/relation.lib.php:76
msgid "not OK"
msgstr "Не готово"

#: libraries/relation.lib.php:81
msgid "Enabled"
msgstr "Доступно"

#: libraries/relation.lib.php:88 libraries/relation.lib.php:100
#: pmd_relation_new.php:66
msgid "General relation features"
msgstr "Основные возможности связей"

#: libraries/relation.lib.php:104
msgid "Display Features"
msgstr "Показать возможности"

#: libraries/relation.lib.php:110
msgid "Creation of PDFs"
msgstr "Создание PDF-схемы"

#: libraries/relation.lib.php:114
msgid "Displaying Column Comments"
msgstr "Отображать комментарии столбцов"

#: libraries/relation.lib.php:119
msgid ""
"Please see the documentation on how to update your column_comments table"
msgstr ""
"Необходимо обновить таблицу column_comments. Детали смотрите в документации."

#: libraries/relation.lib.php:124 libraries/sql_query_form.lib.php:368
msgid "Bookmarked SQL query"
msgstr "Созданные закладки"

#: libraries/relation.lib.php:128 querywindow.php:74 querywindow.php:169
msgid "SQL history"
msgstr "История SQL-запросов"

#: libraries/relation.lib.php:136
msgid "Persistent recently used tables"
msgstr "Недавно использованные таблицы"

#: libraries/relation.lib.php:140
msgid "Persistent tables' UI preferences"
msgstr "Настройки интерфейса часто используемых таблиц"

#: libraries/relation.lib.php:148
msgid "User preferences"
msgstr "Пользовательские настройки"

#: libraries/relation.lib.php:152
msgid "Quick steps to setup advanced features:"
msgstr "Шаги необходимые для установки дополнительных функций:"

#: libraries/relation.lib.php:154
msgid ""
"Create the needed tables with the <code>script/create_tables.sql</code>."
msgstr ""
"Создайте необходимые таблицы с помощью скрипта <code>script/create_tables."
"sql</code>."

#: libraries/relation.lib.php:155
msgid "Create a pma user and give access to these tables."
msgstr "Создайте пользователя pma и предоставьте доступ к этим таблицам."

#: libraries/relation.lib.php:156
msgid ""
"Enable advanced features in configuration file (<code>config.inc.php</"
"code>), for example by starting from <code>config.sample.inc.php</code>."
msgstr ""
"Подключите дополнительные функции в конфигурационном файле (<code>config.inc."
"php</code>), начните с примера в <code>config.sample.inc.php</code>."

#: libraries/relation.lib.php:157
msgid "Re-login to phpMyAdmin to load the updated configuration file."
msgstr ""
"Перезайдите в phpMyAdmin, чтобы загрузить обновленный конфигурационный файл."

#: libraries/relation.lib.php:1130
msgid "no description"
msgstr "нет описания"

#: libraries/replication_gui.lib.php:54
msgid "Slave configuration"
msgstr "Настройка подчиненного сервера"

#: libraries/replication_gui.lib.php:54 server_replication.php:353
msgid "Change or reconfigure master server"
msgstr "Изменить, или перенастроить головной сервер"

#: libraries/replication_gui.lib.php:55
msgid ""
"Make sure, you have unique server-id in your configuration file (my.cnf). If "
"not, please add the following line into [mysqld] section:"
msgstr ""
"Убедитесь, что в конфигурационном файле (my.cnf) имеется уникальное значение "
"server-id. При необходимости, добавьте следующую строку в раздел [mysqld]:"

#: libraries/replication_gui.lib.php:58 libraries/replication_gui.lib.php:59
#: libraries/replication_gui.lib.php:255 libraries/replication_gui.lib.php:258
#: libraries/replication_gui.lib.php:265 server_privileges.php:792
#: server_privileges.php:795 server_privileges.php:802
#: server_synchronize.php:1269
msgid "User name"
msgstr "Имя пользователя"

#: libraries/replication_gui.lib.php:107
msgid "Master status"
msgstr "Статус Master"

#: libraries/replication_gui.lib.php:109
msgid "Slave status"
msgstr "Статус Slave"

#: libraries/replication_gui.lib.php:118 libraries/sql_query_form.lib.php:380
#: server_status.php:1464 server_variables.php:123
msgid "Variable"
msgstr "Переменная"

#: libraries/replication_gui.lib.php:119
#: libraries/rte/rte_routines.lib.php:1370 libraries/tbl_select.lib.php:87
#: pmd_general.php:470 pmd_general.php:529 pmd_general.php:652
#: pmd_general.php:769 server_status.php:1465 tbl_change.php:334
#: tbl_printview.php:329 tbl_structure.php:833 tbl_zoom_select.php:435
msgid "Value"
msgstr "Значение"

#: libraries/replication_gui.lib.php:178 server_binlog.php:183
msgid "Server ID"
msgstr "ID сервера"

#: libraries/replication_gui.lib.php:197
msgid ""
"Only slaves started with the --report-host=host_name option are visible in "
"this list."
msgstr ""
"Только подчиненные сервера запущенные с ключом --report-host=host_name "
"видимы в данном списке."

#: libraries/replication_gui.lib.php:246 server_replication.php:192
msgid "Add slave replication user"
msgstr "Добавьте подчиненного пользователя репликации"

#: libraries/replication_gui.lib.php:260 server_privileges.php:797
msgid "Any user"
msgstr "Любой пользователь"

#: libraries/replication_gui.lib.php:261 libraries/replication_gui.lib.php:329
#: libraries/replication_gui.lib.php:352 server_privileges.php:798
#: server_privileges.php:865 server_privileges.php:889
#: server_privileges.php:2105 server_privileges.php:2135
msgid "Use text field"
msgstr "Использовать текстовое поле"

#: libraries/replication_gui.lib.php:308 server_privileges.php:845
msgid "Any host"
msgstr "Любой хост"

#: libraries/replication_gui.lib.php:312 server_privileges.php:849
msgid "Local"
msgstr "Локальный"

#: libraries/replication_gui.lib.php:318 server_privileges.php:854
msgid "This Host"
msgstr "Этот хост"

#: libraries/replication_gui.lib.php:324 server_privileges.php:860
msgid "Use Host Table"
msgstr "Использовать таблицу хостов"

#: libraries/replication_gui.lib.php:337 server_privileges.php:873
msgid ""
"When Host table is used, this field is ignored and values stored in Host "
"table are used instead."
msgstr ""
"При использовании таблицы хостов, данное поле игнорируется и значения "
"берутся из прописанных при конфигурации."

#: libraries/replication_gui.lib.php:366
msgid "Generate Password"
msgstr "Создать пароль"

#: libraries/rte/rte_events.lib.php:102 libraries/rte/rte_events.lib.php:107
#: libraries/rte/rte_events.lib.php:130 libraries/rte/rte_routines.lib.php:252
#: libraries/rte/rte_routines.lib.php:257
#: libraries/rte/rte_routines.lib.php:281
#: libraries/rte/rte_routines.lib.php:1253
#: libraries/rte/rte_triggers.lib.php:75 libraries/rte/rte_triggers.lib.php:80
#: libraries/rte/rte_triggers.lib.php:103
#, php-format
msgid "The following query has failed: \"%s\""
msgstr "Данный запрос не был выполнен: \"%s\""

#: libraries/rte/rte_events.lib.php:116
msgid "Sorry, we failed to restore the dropped event."
msgstr "Невозможно восстановить удаленное событие."

#: libraries/rte/rte_events.lib.php:117 libraries/rte/rte_routines.lib.php:267
#: libraries/rte/rte_triggers.lib.php:90
msgid "The backed up query was:"
msgstr "Сохраненный запрос был:"

#: libraries/rte/rte_events.lib.php:121
#, php-format
msgid "Event %1$s has been modified."
msgstr "Было изменено событие %1$s."

#: libraries/rte/rte_events.lib.php:133
#, php-format
msgid "Event %1$s has been created."
msgstr "Было создано событие %1$s."

#: libraries/rte/rte_events.lib.php:141 libraries/rte/rte_routines.lib.php:292
#: libraries/rte/rte_triggers.lib.php:114
msgid "<b>One or more errors have occured while processing your request:</b>"
msgstr "<b>При обработке вашего запроса были обнаружены ошибки:</b>"

#: libraries/rte/rte_events.lib.php:185
msgid "Edit event"
msgstr "Редактировать событие"

#: libraries/rte/rte_events.lib.php:212 libraries/rte/rte_routines.lib.php:370
#: libraries/rte/rte_routines.lib.php:1275
#: libraries/rte/rte_routines.lib.php:1311
#: libraries/rte/rte_triggers.lib.php:187
msgid "Error in processing request"
msgstr "Ошибка при обработке запроса"

#: libraries/rte/rte_events.lib.php:371 libraries/rte/rte_routines.lib.php:828
#: libraries/rte/rte_triggers.lib.php:302
msgid "Details"
msgstr "Детали"

#: libraries/rte/rte_events.lib.php:374
msgid "Event name"
msgstr "Название события"

#: libraries/rte/rte_events.lib.php:395 server_binlog.php:182
msgid "Event type"
msgstr "Тип события"

#: libraries/rte/rte_events.lib.php:416 libraries/rte/rte_routines.lib.php:849
#, php-format
msgid "Change to %s"
msgstr "Изменить на %s"

#: libraries/rte/rte_events.lib.php:422
msgid "Execute at"
msgstr "Выполнить в"

#: libraries/rte/rte_events.lib.php:430
msgid "Execute every"
msgstr "Выполнять каждые"

#: libraries/rte/rte_events.lib.php:449
msgctxt "Start of recurring event"
msgid "Start"
msgstr "Начало"

#: libraries/rte/rte_events.lib.php:457
msgctxt "End of recurring event"
msgid "End"
msgstr "Конец"

#: libraries/rte/rte_events.lib.php:465 libraries/rte/rte_routines.lib.php:923
#: libraries/rte/rte_triggers.lib.php:354
msgid "Definition"
msgstr "Определение"

#: libraries/rte/rte_events.lib.php:471
msgid "On completion preserve"
msgstr "Сохранить при окончании"

#: libraries/rte/rte_events.lib.php:475 libraries/rte/rte_routines.lib.php:933
#: libraries/rte/rte_triggers.lib.php:360
msgid "Definer"
msgstr "Определитель"

#: libraries/rte/rte_events.lib.php:518 libraries/rte/rte_routines.lib.php:997
#: libraries/rte/rte_triggers.lib.php:398
msgid "The definer must be in the \"username@hostname\" format"
msgstr "Определитель должен быть в формате \"username@hostname\""

#: libraries/rte/rte_events.lib.php:525
msgid "You must provide an event name"
msgstr "Необходимо задать имя события"

#: libraries/rte/rte_events.lib.php:537
msgid "You must provide a valid interval value for the event."
msgstr "Необходимо задать корректный интервал значений для события."

#: libraries/rte/rte_events.lib.php:549
msgid "You must provide a valid execution time for the event."
msgstr "Необходимо задать корректное время выполнения события."

#: libraries/rte/rte_events.lib.php:553
msgid "You must provide a valid type for the event."
msgstr "Необходимо задать корректный тип события."

#: libraries/rte/rte_events.lib.php:572
msgid "You must provide an event definition."
msgstr "Вы должны задать определение события."

#: libraries/rte/rte_footer.lib.php:29
msgid "New"
msgstr "Новый"

#: libraries/rte/rte_footer.lib.php:91
msgid "OFF"
msgstr "ВЫКЛЮЧИТЬ"

#: libraries/rte/rte_footer.lib.php:96
msgid "ON"
msgstr "ВКЛЮЧИТЬ"

#: libraries/rte/rte_footer.lib.php:108
msgid "Event scheduler status"
msgstr "Статус планировщика событий"

#: libraries/rte/rte_list.lib.php:54
msgid "Returns"
msgstr "Возвращает"

#: libraries/rte/rte_list.lib.php:63 libraries/rte/rte_triggers.lib.php:340
msgid "Event"
msgstr "Событие"

#: libraries/rte/rte_routines.lib.php:64
msgid ""
"You are using PHP's deprecated 'mysql' extension, which is not capable of "
"handling multi queries. <b>The execution of some stored routines may fail!</"
"b> Please use the improved 'mysqli' extension to avoid any problems."
msgstr ""
"Вы используете устаревшее 'mysql' расширение PHP, которое не позволяет "
"выполнение множественных запросов. <b>Выполнение некоторых хранимых процедур "
"может привести к ошибке!</b> Пожалуйста, для избежания проблем, используйте "
"улучшенное 'mysqli' расширение."

#: libraries/rte/rte_routines.lib.php:245
#: libraries/rte/rte_routines.lib.php:1005
#, php-format
msgid "Invalid routine type: \"%s\""
msgstr "Ошибочный тип процедуры: \"%s\""

#: libraries/rte/rte_routines.lib.php:266
msgid "Sorry, we failed to restore the dropped routine."
msgstr "Невозможно восстановить удаленную процедуру."

#: libraries/rte/rte_routines.lib.php:271
#, php-format
msgid "Routine %1$s has been modified."
msgstr "Была изменена процедура %1$s."

#: libraries/rte/rte_routines.lib.php:284
#, php-format
msgid "Routine %1$s has been created."
msgstr "Была создана процедура %1$s."

#: libraries/rte/rte_routines.lib.php:344
msgid "Edit routine"
msgstr "Изменить процедуру"

#: libraries/rte/rte_routines.lib.php:831
msgid "Routine name"
msgstr "Имя процедуры"

#: libraries/rte/rte_routines.lib.php:854
msgid "Parameters"
msgstr "Параметры"

#: libraries/rte/rte_routines.lib.php:859
msgid "Direction"
msgstr "Направление"

#: libraries/rte/rte_routines.lib.php:862 libraries/tbl_properties.inc.php:98
msgid "Length/Values"
msgstr "Длина/значения"

#: libraries/rte/rte_routines.lib.php:877
msgid "Add parameter"
msgstr "Добавить параметр"

#: libraries/rte/rte_routines.lib.php:881
msgid "Remove last parameter"
msgstr "Удалить последний параметр"

#: libraries/rte/rte_routines.lib.php:886
msgid "Return type"
msgstr "Возвращаемый тип"

#: libraries/rte/rte_routines.lib.php:892
msgid "Return length/values"
msgstr "Вернуть длину/значения"

#: libraries/rte/rte_routines.lib.php:898
msgid "Return options"
msgstr "Вернуть параметры"

#: libraries/rte/rte_routines.lib.php:929
msgid "Is deterministic"
msgstr "Определяющий"

#: libraries/rte/rte_routines.lib.php:938
msgid "Security type"
msgstr "Тип безопасности"

#: libraries/rte/rte_routines.lib.php:945
msgid "SQL data access"
msgstr "Доступ к SQL данным"

#: libraries/rte/rte_routines.lib.php:1010
msgid "You must provide a routine name"
msgstr "Необходимо задать имя процедуры"

#: libraries/rte/rte_routines.lib.php:1036
#, php-format
msgid "Invalid direction \"%s\" given for parameter."
msgstr "\"%s\" является ошибочным параметром."

#: libraries/rte/rte_routines.lib.php:1048
#: libraries/rte/rte_routines.lib.php:1086
msgid ""
"You must provide length/values for routine parameters of type ENUM, SET, "
"VARCHAR and VARBINARY."
msgstr ""
"Вы должны задать длину/значения для параметров процедуры имеющих тип ENUM, "
"SET, VARCHAR и VARBINARY."

#: libraries/rte/rte_routines.lib.php:1066
msgid "You must provide a name and a type for each routine parameter."
msgstr "Вы должны задать имя и тип для каждого параметра процедуры."

#: libraries/rte/rte_routines.lib.php:1076
msgid "You must provide a valid return type for the routine."
msgstr "Необходимо задать корректный возвращаемый тип для процедуры."

#: libraries/rte/rte_routines.lib.php:1120
msgid "You must provide a routine definition."
msgstr "Вы должны задать определение процедуры."

#: libraries/rte/rte_routines.lib.php:1209
#, php-format
msgid "%d row affected by the last statement inside the procedure"
msgid_plural "%d rows affected by the last statement inside the procedure"
msgstr[0] "Последним выражением в процедуре была затронута %d строка"
msgstr[1] "Последним выражением в процедуре были затронуты %d строки"
msgstr[2] "Последним выражением в процедуре было затронуто %d строк"

#: libraries/rte/rte_routines.lib.php:1225
#, php-format
msgid "Execution results of routine %s"
msgstr "Результаты выполнения процедуры %s"

#: libraries/rte/rte_routines.lib.php:1299
#: libraries/rte/rte_routines.lib.php:1305
msgid "Execute routine"
msgstr "Выполнить процедуру"

#: libraries/rte/rte_routines.lib.php:1358
#: libraries/rte/rte_routines.lib.php:1361
msgid "Routine parameters"
msgstr "Параметры процедуры"

#: libraries/rte/rte_routines.lib.php:1368 libraries/tbl_select.lib.php:79
#: tbl_change.php:292 tbl_change.php:330
msgid "Function"
msgstr "Функция"

#: libraries/rte/rte_triggers.lib.php:89
msgid "Sorry, we failed to restore the dropped trigger."
msgstr "Невозможно восстановить удаленный триггер."

#: libraries/rte/rte_triggers.lib.php:94
#, php-format
msgid "Trigger %1$s has been modified."
msgstr "Триггер %1$s был изменен."

#: libraries/rte/rte_triggers.lib.php:106
#, php-format
msgid "Trigger %1$s has been created."
msgstr "Триггер %1$s был создан."

#: libraries/rte/rte_triggers.lib.php:161
msgid "Edit trigger"
msgstr "Редактировать триггер"

#: libraries/rte/rte_triggers.lib.php:305
msgid "Trigger name"
msgstr "Название триггера"

#: libraries/rte/rte_triggers.lib.php:405
msgid "You must provide a trigger name"
msgstr "Необходимо задать имя триггера"

#: libraries/rte/rte_triggers.lib.php:410
msgid "You must provide a valid timing for the trigger"
msgstr "Необходимо задать корректное время выполнения триггера"

#: libraries/rte/rte_triggers.lib.php:415
msgid "You must provide a valid event for the trigger"
msgstr "Вы должны задать корректное событие для триггера"

#: libraries/rte/rte_triggers.lib.php:421
msgid "You must provide a valid table name"
msgstr "Необходимо задать корректное имя таблицы"

#: libraries/rte/rte_triggers.lib.php:427
msgid "You must provide a trigger definition."
msgstr "Вы должны задать определение триггера."

#: libraries/rte/rte_words.lib.php:18
msgid "Add routine"
msgstr "Добавить процедуру"

#: libraries/rte/rte_words.lib.php:20
#, php-format
msgid "Export of routine %s"
msgstr "Экспорт процедуры %s"

#: libraries/rte/rte_words.lib.php:21
msgid "routine"
msgstr "процедура"

#: libraries/rte/rte_words.lib.php:22
msgid "You do not have the necessary privileges to create a routine"
msgstr "У вас недостаточно прав для создания процедуры"

#: libraries/rte/rte_words.lib.php:23
#, php-format
msgid "No routine with name %1$s found in database %2$s"
msgstr "В базе данных %2$s процедура с именем %1$s не найдена"

#: libraries/rte/rte_words.lib.php:24
msgid "There are no routines to display."
msgstr "Нет процедур для отображения."

#: libraries/rte/rte_words.lib.php:30
msgid "Add trigger"
msgstr "Добавить триггер"

#: libraries/rte/rte_words.lib.php:32
#, php-format
msgid "Export of trigger %s"
msgstr "Экспорт триггера %s"

#: libraries/rte/rte_words.lib.php:33
msgid "trigger"
msgstr "триггер"

#: libraries/rte/rte_words.lib.php:34
msgid "You do not have the necessary privileges to create a trigger"
msgstr "У вас недостаточно прав для создания триггера"

#: libraries/rte/rte_words.lib.php:35
#, php-format
msgid "No trigger with name %1$s found in database %2$s"
msgstr "В базе данных %2$s триггер с именем %1$s не найден"

#: libraries/rte/rte_words.lib.php:36
msgid "There are no triggers to display."
msgstr "Отсутствуют триггеры для отображения."

#: libraries/rte/rte_words.lib.php:42
msgid "Add event"
msgstr "Добавить событие"

#: libraries/rte/rte_words.lib.php:44
#, php-format
msgid "Export of event %s"
msgstr "Экспортировать событие %s"

#: libraries/rte/rte_words.lib.php:45
msgid "event"
msgstr "событие"

#: libraries/rte/rte_words.lib.php:46
msgid "You do not have the necessary privileges to create an event"
msgstr "У вас недостаточно прав для создания события"

#: libraries/rte/rte_words.lib.php:47
#, php-format
msgid "No event with name %1$s found in database %2$s"
msgstr "В базе данных %2$s не найдено событие с именем %1$s"

#: libraries/rte/rte_words.lib.php:48
msgid "There are no events to display."
msgstr "Отсутствуют события для отображения."

#: libraries/schema/Dia_Relation_Schema.class.php:230
#: libraries/schema/Eps_Relation_Schema.class.php:420
#: libraries/schema/Pdf_Relation_Schema.class.php:393
#: libraries/schema/Svg_Relation_Schema.class.php:387
#: libraries/schema/Visio_Relation_Schema.class.php:219
#, php-format
msgid "The %s table doesn't exist!"
msgstr "Таблица %s не существует!"

#: libraries/schema/Dia_Relation_Schema.class.php:265
#: libraries/schema/Eps_Relation_Schema.class.php:469
#: libraries/schema/Pdf_Relation_Schema.class.php:433
#: libraries/schema/Svg_Relation_Schema.class.php:438
#: libraries/schema/Visio_Relation_Schema.class.php:270
#, php-format
msgid "Please configure the coordinates for table %s"
msgstr "Измените координаты таблицы %s"

#: libraries/schema/Eps_Relation_Schema.class.php:823
#: libraries/schema/Pdf_Relation_Schema.class.php:836
#: libraries/schema/Svg_Relation_Schema.class.php:803
#: libraries/schema/Visio_Relation_Schema.class.php:537
#, php-format
msgid "Schema of the %s database - Page %s"
msgstr "Схема базы данных %s - Страница %s"

#: libraries/schema/Export_Relation_Schema.class.php:200
msgid "This page does not contain any tables!"
msgstr "Данная страница не содержит таблиц!"

#: libraries/schema/Export_Relation_Schema.class.php:228
msgid "SCHEMA ERROR: "
msgstr "Ошибка при создании схемы:"

#: libraries/schema/Pdf_Relation_Schema.class.php:858
#: libraries/schema/Pdf_Relation_Schema.class.php:1171
msgid "Relational schema"
msgstr "Cхема связей"

#: libraries/schema/Pdf_Relation_Schema.class.php:1134
msgid "Table of contents"
msgstr "Содержание"

#: libraries/schema/Pdf_Relation_Schema.class.php:1307
#: libraries/schema/Pdf_Relation_Schema.class.php:1328
#: libraries/tbl_properties.inc.php:101 tbl_structure.php:204
msgid "Attributes"
msgstr "Атрибуты"

#: libraries/schema/Pdf_Relation_Schema.class.php:1310
#: libraries/schema/Pdf_Relation_Schema.class.php:1331 tbl_structure.php:207
#: tbl_tracking.php:262
msgid "Extra"
msgstr "Дополнительно"

#: libraries/schema/User_Schema.class.php:116
msgid "Create a page"
msgstr "Создать новую страницу"

#: libraries/schema/User_Schema.class.php:122
msgid "Page name"
msgstr "Название страницы"

#: libraries/schema/User_Schema.class.php:126
msgid "Automatic layout based on"
msgstr "Основание автоматической раскладки"

#: libraries/schema/User_Schema.class.php:129
msgid "Internal relations"
msgstr "Внутренние связи"

#: libraries/schema/User_Schema.class.php:139
msgid "FOREIGN KEY"
msgstr "FOREIGN KEY"

#: libraries/schema/User_Schema.class.php:173
msgid "Please choose a page to edit"
msgstr "Выбор страницы для редактирования"

#: libraries/schema/User_Schema.class.php:178
msgid "Select page"
msgstr "Выберите страницу"

#: libraries/schema/User_Schema.class.php:244
msgid "Select Tables"
msgstr "Выберите таблицы"

#: libraries/schema/User_Schema.class.php:382
msgid "Display relational schema"
msgstr "Отобразить схему связей"

#: libraries/schema/User_Schema.class.php:392
msgid "Select Export Relational Type"
msgstr "Выберите тип экспорта связей"

#: libraries/schema/User_Schema.class.php:413
msgid "Show grid"
msgstr "Отображать сетку"

#: libraries/schema/User_Schema.class.php:415
msgid "Show color"
msgstr "Отображать в цвете"

#: libraries/schema/User_Schema.class.php:417
msgid "Show dimension of tables"
msgstr "Отображать размерность таблиц"

#: libraries/schema/User_Schema.class.php:420
msgid "Display all tables with the same width"
msgstr "Показать все таблицы одинаковой ширины"

#: libraries/schema/User_Schema.class.php:425
msgid "Only show keys"
msgstr "Only show keys"

#: libraries/schema/User_Schema.class.php:427
msgid "Landscape"
msgstr "Альбомная"

#: libraries/schema/User_Schema.class.php:428
msgid "Portrait"
msgstr "Книжная"

#: libraries/schema/User_Schema.class.php:430
msgid "Orientation"
msgstr "Ориентация"

#: libraries/schema/User_Schema.class.php:443
msgid "Paper size"
msgstr "Размер бумаги"

#: libraries/schema/User_Schema.class.php:482
msgid ""
"The current page has references to tables that no longer exist. Would you "
"like to delete those references?"
msgstr ""
"На текущей странице присутствуют ссылки на таблицы, которые больше не "
"существуют. Удалить эти ссылки?"

#: libraries/schema/User_Schema.class.php:507
msgid "Toggle scratchboard"
msgstr "Отображение"

#. l10n: Text direction, use either ltr or rtl
#: libraries/select_lang.lib.php:476
msgid "ltr"
msgstr "ltr"

#: libraries/select_lang.lib.php:493 libraries/select_lang.lib.php:499
#: libraries/select_lang.lib.php:505
#, php-format
msgid "Unknown language: %1$s."
msgstr "Неизвестный язык: %1$s."

#: libraries/select_server.lib.php:32 libraries/select_server.lib.php:37
msgid "Current Server"
msgstr "Текущий сервер"

#: libraries/server_links.inc.php:60
msgid "Users"
msgstr "Пользователи"

#: libraries/server_links.inc.php:79 server_synchronize.php:1154
#: server_synchronize.php:1162
msgid "Synchronize"
msgstr "Синхронизировать"

#: libraries/server_links.inc.php:84 server_binlog.php:77
#: server_status.php:583
msgid "Binary log"
msgstr "Бинарный журнал"

#: libraries/server_links.inc.php:95 server_engines.php:121
#: server_engines.php:125 server_status.php:636
msgid "Variables"
msgstr "Переменные"

#: libraries/server_links.inc.php:99
msgid "Charsets"
msgstr "Кодировки"

#: libraries/server_links.inc.php:104 server_plugins.php:47
#: server_plugins.php:80
msgid "Plugins"
msgstr "Расширения"

#: libraries/server_links.inc.php:108
msgid "Engines"
msgstr "Типы таблиц"

#: libraries/server_synchronize.lib.php:1286 server_synchronize.php:1186
msgid "Source database"
msgstr "Источник"

#: libraries/server_synchronize.lib.php:1288
#: libraries/server_synchronize.lib.php:1296
msgid "Current server"
msgstr "Текущий сервер"

#: libraries/server_synchronize.lib.php:1290
#: libraries/server_synchronize.lib.php:1298
msgid "Remote server"
msgstr "Удалённый сервер"

#: libraries/server_synchronize.lib.php:1293
msgid "Difference"
msgstr "Различие"

#: libraries/server_synchronize.lib.php:1294 server_synchronize.php:1188
msgid "Target database"
msgstr "Целевая база данных"

#: libraries/server_synchronize.lib.php:1329
#: libraries/server_synchronize.lib.php:1338
msgid "Click to select"
msgstr "Выделение"

#: libraries/sql_query_form.lib.php:189
#, php-format
msgid "Run SQL query/queries on server %s"
msgstr "Выполнить SQL-запрос(ы) на сервере %s"

#: libraries/sql_query_form.lib.php:206 libraries/sql_query_form.lib.php:228
#, php-format
msgid "Run SQL query/queries on database %s"
msgstr "Выполнить SQL-запрос(ы) к базе данных %s"

#: libraries/sql_query_form.lib.php:260 navigation.php:270
#: setup/frames/index.inc.php:232
msgid "Clear"
msgstr "Очистить"

#: libraries/sql_query_form.lib.php:265
msgid "Columns"
msgstr "Столбцы"

#: libraries/sql_query_form.lib.php:300 sql.php:968 sql.php:985
msgid "Bookmark this SQL query"
msgstr "Создание закладки"

#: libraries/sql_query_form.lib.php:307 sql.php:979
msgid "Let every user access this bookmark"
msgstr "Доступна для всех пользователей"

#: libraries/sql_query_form.lib.php:313
msgid "Replace existing bookmark of same name"
msgstr "Заменить существующую с таким же именем"

#: libraries/sql_query_form.lib.php:329
msgid "Do not overwrite this query from outside the window"
msgstr "Заблокировать содержимое окна запросов"

#: libraries/sql_query_form.lib.php:336
msgid "Delimiter"
msgstr "Разделитель"

#: libraries/sql_query_form.lib.php:344
msgid "Show this query here again"
msgstr "Показать данный запрос снова"

#: libraries/sql_query_form.lib.php:399
msgid "View only"
msgstr "Просмотр"

#: libraries/sql_query_form.lib.php:447 tbl_change.php:908
msgid "web server upload directory"
msgstr "Из каталога загрузки"

#: libraries/sqlparser.lib.php:136
msgid ""
"There seems to be an error in your SQL query. The MySQL server error output "
"below, if there is any, may also help you in diagnosing the problem"
msgstr ""
"Вероятно, SQL-запрос содержит ошибку. При наличии таковой, ниже будет "
"выведена ошибка MySQL-сервера, облегчающая диагностику проблемы."

#: libraries/sqlparser.lib.php:175
msgid ""
"There is a chance that you may have found a bug in the SQL parser. Please "
"examine your query closely, and check that the quotes are correct and not "
"mis-matched. Other possible failure causes may be that you are uploading a "
"file with binary outside of a quoted text area. You can also try your query "
"on the MySQL command line interface. The MySQL server error output below, if "
"there is any, may also help you in diagnosing the problem. If you still have "
"problems or if the parser fails where the command line interface succeeds, "
"please reduce your SQL query input to the single query that causes problems, "
"and submit a bug report with the data chunk in the CUT section below:"
msgstr ""
"В работе SQL-парсера произошла ошибка. Убедитесь в корректности запроса, "
"отсутствии в нем опечаток и незакрытых кавычек. Возможной причиной ошибки "
"может быть загрузка файла, содержащего двоичные данные вне кавычек в тексте "
"запроса. Попробуйте выполнить запрос через командную строку MySQL. При "
"наличии таковой, ниже будет выведена ошибка MySQL-сервера, облегчающая "
"диагностику проблемы. Если проблема не решается, хотя через интерфейс "
"командной строки запрос отрабатывает корректно, выявите ту часть запроса, "
"которая вызывает ошибку и отправьте разработчикам описание ошибки, снабдив "
"его данными из секции CUT выведенной ниже:"

#: libraries/sqlparser.lib.php:177
msgid "BEGIN CUT"
msgstr "BEGIN CUT"

#: libraries/sqlparser.lib.php:179
msgid "END CUT"
msgstr "END CUT"

#: libraries/sqlparser.lib.php:181
msgid "BEGIN RAW"
msgstr "BEGIN RAW"

#: libraries/sqlparser.lib.php:185
msgid "END RAW"
msgstr "END RAW"

#: libraries/sqlparser.lib.php:382
msgid "Automatically appended backtick to the end of query!"
msgstr "В конец запроса была автоматически добавлена обратная кавычка!"

#: libraries/sqlparser.lib.php:385
msgid "Unclosed quote"
msgstr "Незакрытая кавычка"

#: libraries/sqlparser.lib.php:537
msgid "Invalid Identifer"
msgstr "Неправильный идентификатор"

#: libraries/sqlparser.lib.php:653
msgid "Unknown Punctuation String"
msgstr "Неизвестная пунктуация"

#: libraries/sqlvalidator.lib.php:67
#, php-format
msgid ""
"The SQL validator could not be initialized. Please check if you have "
"installed the necessary PHP extensions as described in the %sdocumentation%s."
msgstr ""
"Проверка синтаксиса SQL не осуществима. Проверьте, установлены ли "
"необходимые модули расширений для PHP, описанные в %sдокументации%s."

#: libraries/tbl_links.inc.php:118 libraries/tbl_links.inc.php:119
msgid "Table seems to be empty!"
msgstr "Таблица - пуста!"

#: libraries/tbl_links.inc.php:127
#, php-format
msgid "Tracking of %s.%s is activated."
msgstr "Слежение за %s.%s включено."

#: libraries/tbl_properties.inc.php:98
msgid ""
"If column type is \"enum\" or \"set\", please enter the values using this "
"format: 'a','b','c'...<br />If you ever need to put a backslash (\"\\\") or "
"a single quote (\"'\") amongst those values, precede it with a backslash "
"(for example '\\\\xyz' or 'a\\'b')."
msgstr ""
"При создании полей типа \"enum\" или \"set\", данные значения должны иметь "
"формат: 'a','b','c'...<br />Символы обратной косой черты (\"\\\") и "
"одинарной кавычки (\"'\") необходимо экранировать (предварять) символом "
"обратной косой черты, например: '\\\\xyz' или 'a\\'b'."

#: libraries/tbl_properties.inc.php:99
msgid ""
"For default values, please enter just a single value, without backslash "
"escaping or quotes, using this format: a"
msgstr ""
"Для значений по умолчанию не добавляйте символы экранирования и кавычек, "
"формат значений: a"

#: libraries/tbl_properties.inc.php:109 libraries/tbl_properties.inc.php:478
#: tbl_printview.php:285 tbl_structure.php:153 tbl_structure.php:158
#: tbl_structure.php:577 tbl_structure.php:780
msgid "Index"
msgstr "Индекс"

#: libraries/tbl_properties.inc.php:129
#, php-format
msgid ""
"For a list of available transformation options and their MIME type "
"transformations, click on %stransformation descriptions%s"
msgstr ""
"Для просмотра доступных MIME-типов и параметров преобразований "
"воспользуйтесь данной ссылкой - %sописание преобразований%s"

#: libraries/tbl_properties.inc.php:137
msgid "Transformation options"
msgstr "Параметры преобразований"

#: libraries/tbl_properties.inc.php:138
msgid ""
"Please enter the values for transformation options using this format: 'a', "
"100, b,'c'...<br />If you ever need to put a backslash (\"\\\") or a single "
"quote (\"'\") amongst those values, precede it with a backslash (for example "
"'\\\\xyz' or 'a\\'b')."
msgstr ""
"Значения параметров преобразований должны иметь формат: 'a', 100, b, 'c'..."
"<br />Символы обратной косой черты (\"\\\") и одинарной кавычки (\"'\") "
"необходимо экранировать (предварять) символом обратной косой черты, "
"например: '\\\\xyz' или 'a\\'b'."

#: libraries/tbl_properties.inc.php:321
msgid "ENUM or SET data too long?"
msgstr "Много данных ENUM или SET?"

#: libraries/tbl_properties.inc.php:327
msgid "Get more editing space"
msgstr "Открыть расширенный редактор"

#: libraries/tbl_properties.inc.php:351
msgctxt "for default"
msgid "None"
msgstr "Нет"

#: libraries/tbl_properties.inc.php:352
msgid "As defined:"
msgstr "Как определено:"

#: libraries/tbl_properties.inc.php:466 tbl_structure.php:152
#: tbl_structure.php:157 tbl_structure.php:575
msgid "Primary"
msgstr "Первичный"

#: libraries/tbl_properties.inc.php:485 tbl_structure.php:156
#: tbl_structure.php:161 tbl_structure.php:584
msgid "Fulltext"
msgstr "Полнотекстовый"

#: libraries/tbl_properties.inc.php:535 transformation_overview.php:57
#, php-format
msgid ""
"No description is available for this transformation.<br />Please ask the "
"author what %s does."
msgstr ""
"На данный момент описание отсутствует.<br />Работа используемой функции "
"отображения преобразования %s, будет в скором времени описана."

#: libraries/tbl_properties.inc.php:574 tbl_structure.php:651
#, php-format
msgid "Add %s column(s)"
msgstr "Добавить %s поле(я)"

#: libraries/tbl_properties.inc.php:576 tbl_structure.php:645
msgid "You have to add at least one column."
msgstr "Необходимо добавить хотя бы одно поле."

#: libraries/tbl_properties.inc.php:664 server_engines.php:54
#: tbl_operations.php:374
msgid "Storage Engine"
msgstr "Тип таблиц"

#: libraries/tbl_properties.inc.php:693
msgid "PARTITION definition"
msgstr "Определение разделов (PARTITION)"

#: libraries/tbl_select.lib.php:86 pmd_general.php:481 pmd_general.php:501
#: pmd_general.php:623 pmd_general.php:636 pmd_general.php:699
#: pmd_general.php:753
msgid "Operator"
msgstr "Оператор"

#: libraries/tbl_select.lib.php:103
msgid "Table Search"
msgstr "Поиск в таблице"

#: libraries/tbl_select.lib.php:182 tbl_change.php:1002
msgid "Edit/Insert"
msgstr "Редактировать/Вставить"

#: libraries/transformations/application_octetstream__download.inc.php:10
msgid ""
"Displays a link to download the binary data of the column. You can use the "
"first option to specify the filename, or use the second option as the name "
"of a column which contains the filename. If you use the second option, you "
"need to set the first option to the empty string."
msgstr ""
"Отображает ссылку для загрузки бинарных данных поля. Возможно использование "
"первого параметра для выбора имени файла, или использование второго "
"параметра, как имени поля, которое содержит имя файла. В случае "
"использования второго параметра, первый необходимо установить в виде пустой "
"строки."

#: libraries/transformations/application_octetstream__hex.inc.php:10
msgid ""
"Displays hexadecimal representation of data. Optional first parameter "
"specifies how often space will be added (defaults to 2 nibbles)."
msgstr ""
"Отображает данные в шестнадцатеричном представлении. Необязательный первый "
"параметр может быть использован для указания на то, через какие промежутки "
"будет добавляться пробел (по умолчанию после двух полубайтов)."

#: libraries/transformations/image_jpeg__inline.inc.php:10
#: libraries/transformations/image_png__inline.inc.php:10
msgid ""
"Displays a clickable thumbnail. The options are the maximum width and height "
"in pixels. The original aspect ratio is preserved."
msgstr ""
"Отображает уменьшенную иконку изображения, на которую можно нажать для "
"увеличения. Параметрами задается максимальная ширина и высота картинки в "
"пикселях. Изначальное соотношение сторон, сохраняется."

#: libraries/transformations/image_jpeg__link.inc.php:10
msgid "Displays a link to download this image."
msgstr "Отображает ссылку для загрузки изображения."

#: libraries/transformations/text_plain__dateformat.inc.php:10
msgid ""
"Displays a TIME, TIMESTAMP, DATETIME or numeric unix timestamp column as "
"formatted date. The first option is the offset (in hours) which will be "
"added to the timestamp (Default: 0). Use second option to specify a "
"different date/time format string. Third option determines whether you want "
"to see local date or UTC one (use \"local\" or \"utc\" strings) for that. "
"According to that, date format has different value - for \"local\" see the "
"documentation for PHP's strftime() function and for \"utc\" it is done using "
"gmdate() function."
msgstr ""
"Отображает поля типа TIME, TIMESTAMP, DATETIME или время в формате Unix, в "
"виде форматированного вывода. Первый параметр прибавляет смещение, в часах "
"(по умолчанию: 0). Второй параметр задает иное форматирование строки даты/"
"времени. Третий параметр определяет установку локального (строка \"local\") "
"или всемирного (строка \"utc\") времени. В соответствии с установленным "
"третьим параметром формат даты должен иметь различные значения - для \"local"
"\" смотрите описание функции PHP strftime(), для \"utc\" - gmdate()."

#: libraries/transformations/text_plain__external.inc.php:10
msgid ""
"LINUX ONLY: Launches an external application and feeds it the column data "
"via standard input. Returns the standard output of the application. The "
"default is Tidy, to pretty-print HTML code. For security reasons, you have "
"to manually edit the file libraries/transformations/text_plain__external.inc."
"php and list the tools you want to make available. The first option is then "
"the number of the program you want to use and the second option is the "
"parameters for the program. The third option, if set to 1, will convert the "
"output using htmlspecialchars() (Default 1). The fourth option, if set to 1, "
"will prevent wrapping and ensure that the output appears all on one line "
"(Default 1)."
msgstr ""
"ТОЛЬКО LINUX: Запускает внешнее приложение и подает ему на ввод данные поля. "
"Возвращает обычный вывод приложения. По умолчанию используется Tidy "
"(форматирование HTML-кода). По соображениям безопасности, необходимо вручную "
"отредактировать файл libraries/transformations/text_plain__external.inc.php "
"вписав доступные программы. Первый параметр задает номер используемой "
"программы, во втором параметре передаются параметры собственно программы. "
"При установке третьего параметра в 1, данные вывода будут преобразованы "
"функцией PHP htmlspecialchars() (по умолчанию: 1). Установка червертого "
"параметра в 1, предотвратит переносы строки и выведет данные в одну строку "
"(по умолчанию: 1)."

#: libraries/transformations/text_plain__formatted.inc.php:10
msgid ""
"Displays the contents of the column as-is, without running it through "
"htmlspecialchars(). That is, the column is assumed to contain valid HTML."
msgstr ""
"Отображает содержимое поля как есть, без преобразования данных функцией PHP "
"htmlspecialchars(). Таким образом поле может содержать рабочий HTML-код."

#: libraries/transformations/text_plain__imagelink.inc.php:10
msgid ""
"Displays an image and a link; the column contains the filename. The first "
"option is a URL prefix like \"http://www.example.com/\". The second and "
"third options are the width and the height in pixels."
msgstr ""
"Показывает изображение и ссылку; поле содержит имя файла. Первый параметр "
"является URL-префиксом, например \"http://domain.com/\". Второй и третий "
"параметр - ширина и высота изображения в пикселях."

#: libraries/transformations/text_plain__link.inc.php:10
msgid ""
"Displays a link; the column contains the filename. The first option is a URL "
"prefix like \"http://www.example.com/\". The second option is a title for "
"the link."
msgstr ""
"Отображает ссылку; поле содержит имя файла. Первый параметр - URL-префикс, "
"например \"http://www.example.com/\". Второй параметр - заголовок ссылки."

#: libraries/transformations/text_plain__longToIpv4.inc.php:10
msgid ""
"Converts an (IPv4) Internet network address into a string in Internet "
"standard dotted format."
msgstr ""
"Конвертирует сетевой адрес (IPv4) в стандартную строку с разделителем в виде "
"точки."

#: libraries/transformations/text_plain__sql.inc.php:10
msgid "Formats text as SQL query with syntax highlighting."
msgstr "Форматирует текст в виде SQL запроса с подсветкой синтаксиса."

#: libraries/transformations/text_plain__substr.inc.php:10
msgid ""
"Displays a part of a string. The first option is the number of characters to "
"skip from the beginning of the string (Default 0). The second option is the "
"number of characters to return (Default: until end of string). The third "
"option is the string to append and/or prepend when truncation occurs "
"(Default: \"...\")."
msgstr ""
"Показывает только часть строки. Первый параметр - сдвиг, определяющий начало "
"выводимого текста (по умолчанию: 0). Второй параметр - количество "
"возвращаемых символов (по умолчанию: до конца строки). Третий параметр "
"определяет строку добавляемую вначале и/или в конце существующего отрывка "
"(по умолчанию: \"...\")."

#: libraries/user_preferences.inc.php:33
msgid "Manage your settings"
msgstr "Пользовательские настройки"

#: libraries/user_preferences.inc.php:50 prefs_manage.php:289
msgid "Configuration has been saved"
msgstr "Настройки успешно сохранены"

#: libraries/user_preferences.inc.php:71
#, php-format
msgid ""
"Your preferences will be saved for current session only. Storing them "
"permanently requires %sphpMyAdmin configuration storage%s."
msgstr ""
"Ваши настройки будут сохранены только для текущей сессии. Для постоянного "
"хранения требуется подключение модуля %sхранения настроек phpMyAdmin%s."

#: libraries/user_preferences.lib.php:116
msgid "Could not save configuration"
msgstr "Не получилось сохранить настройки"

#: libraries/user_preferences.lib.php:282
msgid ""
"Your browser has phpMyAdmin configuration for this domain. Would you like to "
"import it for current session?"
msgstr ""
"Ваш браузер содержит настройки phpMyAdmin для данного домена. Хотите "
"импортировать их для текущей сессии?"

#: libraries/zip_extension.lib.php:26
msgid "No files found inside ZIP archive!"
msgstr "Файлов внутри ZIP-архива не найдено!"

#: libraries/zip_extension.lib.php:53 libraries/zip_extension.lib.php:55
#: libraries/zip_extension.lib.php:70
msgid "Error in ZIP archive:"
msgstr "Ошибка в ZIP-архиве:"

#: main.php:65
msgid "General Settings"
msgstr "Основные настройки"

#: main.php:101
msgid "Server connection collation"
msgstr "Сопоставление кодировки соединения с MySQL"

#: main.php:116
msgid "Appearance Settings"
msgstr "Настройки внешнего вида"

#: main.php:144 prefs_manage.php:272
msgid "More settings"
msgstr "Дополнительные настройки"

#: main.php:158
msgid "Database server"
msgstr "Сервер баз данных"

#: main.php:161
msgid "Software"
msgstr "Программа"

#: main.php:162
msgid "Software version"
msgstr "Версия программы"

#: main.php:163
msgid "Protocol version"
msgstr "Версия протокола"

#: main.php:165 server_privileges.php:1543 server_privileges.php:1696
#: server_privileges.php:1820 server_privileges.php:2249
#: server_status.php:1226
msgid "User"
msgstr "Пользователь"

#: main.php:169
msgid "Server charset"
msgstr "Кодировка сервера"

#: main.php:181
msgid "Web server"
msgstr "Веб-сервер"

#: main.php:192
msgid "Database client version"
msgstr "Версия клиента базы данных"

#: main.php:194
msgid "PHP extension"
msgstr "PHP расширение"

#: main.php:201
msgid "Show PHP information"
msgstr "Показать информацию PHP"

#: main.php:222
msgid "Official Homepage"
msgstr "Официальная страница phpMyAdmin"

#: main.php:223
msgid "Contribute"
msgstr "Пожертвования"

#: main.php:224
msgid "Get support"
msgstr "Получение помощи"

#: main.php:225
msgid "List of changes"
msgstr "Список изменений"

#: main.php:249
msgid ""
"Your configuration file contains settings (root with no password) that "
"correspond to the default MySQL privileged account. Your MySQL server is "
"running with this default, is open to intrusion, and you really should fix "
"this security hole by setting a password for user 'root'."
msgstr ""
"Конфигурационный файл phpMyAdmin содержит настройки MySQL по-умолчанию, "
"согласно которым для привилегированного пользователя 'root' не задан пароль. "
"Такие настройки делают MySQL-сервер уязвимым для несанкционированного "
"доступа, поэтому настоятельно рекомендуется установить пароль для "
"пользователя 'root'."

#: main.php:257
msgid ""
"You have enabled mbstring.func_overload in your PHP configuration. This "
"option is incompatible with phpMyAdmin and might cause some data to be "
"corrupted!"
msgstr ""
"В конфигурации PHP включен, несовместимый с phpMyAdmin, параметр mbstring."
"func_overload. Для предотвращения возможной потери данных, данный параметр "
"должен быть выключен!"

#: main.php:265
msgid ""
"The mbstring PHP extension was not found and you seem to be using a "
"multibyte charset. Without the mbstring extension phpMyAdmin is unable to "
"split strings correctly and it may result in unexpected results."
msgstr ""
"При работе с многобайтными кодировками без установленного расширения PHP "
"&quot;mbstring&quot;, phpMyAdmin не в состоянии производить корректное "
"разбиение строк, что может привести к непредсказуемым результатам. "
"Установите расширение PHP &quot;mbstring&quot;."

#: main.php:273
msgid ""
"Your PHP parameter [a@http://php.net/manual/en/session.configuration.php#ini."
"session.gc-maxlifetime@]session.gc_maxlifetime[/a] is lower that cookie "
"validity configured in phpMyAdmin, because of this, your login will expire "
"sooner than configured in phpMyAdmin."
msgstr ""
"Ваш PHP параметр [a@http://php.net/manual/en/session.configuration.php#ini."
"session.gc-maxlifetime@]session.gc_maxlifetime[/a] меньше, чем длительность "
"cookie определенная в phpMyAdmin, по этой причине, данные входа истекут "
"быстрее установленных."

#: main.php:280
msgid ""
"Login cookie store is lower than cookie validity configured in phpMyAdmin, "
"because of this, your login will expire sooner than configured in phpMyAdmin."
msgstr ""
"Параметр хранения cookie данных меньше, чем длительность cookie определенная "
"в phpMyAdmin, по этой причине, данные входа истекут быстрее установленных."

#: main.php:288
msgid "The configuration file now needs a secret passphrase (blowfish_secret)."
msgstr ""
"При cookie-аутентификации, в конфигурационном файле необходимо задать "
"парольную фразу установив значение директивы $cfg['blowfish_secret']."

#: main.php:296
msgid ""
"Directory [code]config[/code], which is used by the setup script, still "
"exists in your phpMyAdmin directory. You should remove it once phpMyAdmin "
"has been configured."
msgstr ""
"Используемый скриптом настройки каталог [code]config[/code] все еще "
"находится в установочной директории phpMyAdmin. Обязательно удалите его "
"сразу после настройки phpMyAdmin."

#: main.php:302
#, php-format
msgid ""
"The phpMyAdmin configuration storage is not completely configured, some "
"extended features have been deactivated. To find out why click %shere%s."
msgstr ""
"Дополнительные возможности phpMyAdmin не настроены в полной мере, некоторые "
"функции были отключены. Для определения причины нажмите %sздесь%s."

#: main.php:317
msgid ""
"Javascript support is missing or disabled in your browser, some phpMyAdmin "
"functionality will be missing. For example navigation frame will not refresh "
"automatically."
msgstr ""
"Поддержка JavaScript в вашем браузере отсутствует или отключена, некоторые "
"функции phpMyAdmin будет отсутствовать. Например, фрейм навигации не будет "
"обновляться автоматически."

#: main.php:333
#, php-format
msgid ""
"Your PHP MySQL library version %s differs from your MySQL server version %s. "
"This may cause unpredictable behavior."
msgstr ""
"Версия клиентской библиотеки MySQL (%s) отличается от версии установленного "
"MySQL-сервера (%s). Это может привести к некорректной работе."

#: main.php:345
#, php-format
msgid ""
"Server running with Suhosin. Please refer to %sdocumentation%s for possible "
"issues."
msgstr ""
"Сервер использует защитную систему Suhosin. Для решения возможных проблем "
"обратитесь к %sдокументации%s."

#: navigation.php:183 server_databases.php:285 server_synchronize.php:1294
msgid "No databases"
msgstr "Базы данных отсутствуют"

#: navigation.php:271
msgid "Filter tables by name"
msgstr "Фильтровать таблицы по имени"

#: navigation.php:304 navigation.php:305
msgctxt "short form"
msgid "Create table"
msgstr "Создать таблицу"

#: navigation.php:310 navigation.php:474
msgid "Please select a database"
msgstr "Выберите базу данных"

#: pmd_general.php:64
msgid "Show/Hide left menu"
msgstr "Показать/скрыть левое меню"

#: pmd_general.php:68
msgid "Save position"
msgstr "Сохранить расположение таблиц"

#: pmd_general.php:74 pmd_general.php:346
msgid "Create relation"
msgstr "Создать связь"

#: pmd_general.php:80
msgid "Reload"
msgstr "Обновить"

#: pmd_general.php:83
msgid "Help"
msgstr "Помощь"

#: pmd_general.php:87
msgid "Angular links"
msgstr "Угловые линии связей"

#: pmd_general.php:87
msgid "Direct links"
msgstr "Прямые линии связей"

#: pmd_general.php:91
msgid "Snap to grid"
msgstr "Привязать к сетке"

#: pmd_general.php:95
msgid "Small/Big All"
msgstr "Свернуть/развернуть отображение всех таблиц"

#: pmd_general.php:99
msgid "Toggle small/big"
msgstr "Обратное отображение"

#: pmd_general.php:104 pmd_pdf.php:76
msgid "Import/Export coordinates for PDF schema"
msgstr "Импорт/экспорт координат таблиц в/из PDF-схемы"

#: pmd_general.php:110
msgid "Build Query"
msgstr "Составить запрос"

#: pmd_general.php:115
msgid "Move Menu"
msgstr "Переместить меню"

#: pmd_general.php:126
msgid "Hide/Show all"
msgstr "Скрыть/отобразить все таблицы"

#: pmd_general.php:130
msgid "Hide/Show Tables with no relation"
msgstr "Скрыть/отобразить таблицы не имеющие связей"

#: pmd_general.php:170
msgid "Number of tables"
msgstr "Количество таблиц"

#: pmd_general.php:412
msgid "Delete relation"
msgstr "Удалить связь"

#: pmd_general.php:454 pmd_general.php:513
msgid "Relation operator"
msgstr "Оператор"

#: pmd_general.php:464 pmd_general.php:523 pmd_general.php:646
#: pmd_general.php:763
msgid "Except"
msgstr "Кроме"

#: pmd_general.php:470 pmd_general.php:529 pmd_general.php:652
#: pmd_general.php:769
msgid "subquery"
msgstr "подзапрос"

#: pmd_general.php:474 pmd_general.php:570
msgid "Rename to"
msgstr "Переименовать в"

#: pmd_general.php:476 pmd_general.php:575
msgid "New name"
msgstr "Новое имя"

#: pmd_general.php:479 pmd_general.php:694
msgid "Aggregate"
msgstr "Объединение"

#: pmd_general.php:804
msgid "Active options"
msgstr "Активные параметры"

#: pmd_pdf.php:30
msgid "Page has been created"
msgstr "Страница успешно создана"

#: pmd_pdf.php:33
msgid "Page creation failed"
msgstr "Ошибка создания страницы"

#: pmd_pdf.php:85
msgid "Page"
msgstr "Страница"

#: pmd_pdf.php:95
msgid "Import from selected page"
msgstr "Импортировать с выбранной страницы"

#: pmd_pdf.php:96
msgid "Export to selected page"
msgstr "Экспортировать на выбранную страницу"

#: pmd_pdf.php:98
msgid "Create a page and export to it"
msgstr "Создать страницу и экспортировать в нее"

#: pmd_pdf.php:107
msgid "New page name: "
msgstr "Название новой страницы:"

#: pmd_pdf.php:110
msgid "Export/Import to scale"
msgstr "Масштаб"

#: pmd_pdf.php:115
msgid "recommended"
msgstr "рекомендуемый"

#: pmd_relation_new.php:27
msgid "Error: relation already exists."
msgstr "Ошибка: Связь уже существует."

#: pmd_relation_new.php:59 pmd_relation_new.php:84
msgid "Error: Relation not added."
msgstr "Ошибка: Связь не добавлена."

#: pmd_relation_new.php:60
msgid "FOREIGN KEY relation added"
msgstr "Добавлена связь на внешний ключ (FOREIGN KEY)"

#: pmd_relation_new.php:82
msgid "Internal relation added"
msgstr "Добавлена внутренняя связь"

#: pmd_relation_upd.php:58
msgid "Relation deleted"
msgstr "Связь удалена"

#: pmd_save_pos.php:45
msgid "Error saving coordinates for Designer."
msgstr "Ошибка сохранения координат."

#: pmd_save_pos.php:53
msgid "Modifications have been saved"
msgstr "Изменения сохранены"

#: prefs_forms.php:78
msgid "Cannot save settings, submitted form contains errors"
msgstr "Невозможно сохранить настройки, отправленная форма содержит ошибки"

#: prefs_manage.php:78
msgid "Could not import configuration"
msgstr "Не получилось импортировать настройки"

#: prefs_manage.php:110
msgid "Configuration contains incorrect data for some fields."
msgstr "В некоторых полях, настройки содержать некорректные данные."

#: prefs_manage.php:126
msgid "Do you want to import remaining settings?"
msgstr "Вы хотите импортировать оставшиеся настройки?"

#: prefs_manage.php:223 prefs_manage.php:249
msgid "Saved on: @DATE@"
msgstr "Сохранено: @DATE@"

#: prefs_manage.php:237
msgid "Import from file"
msgstr "Импорт из файла"

#: prefs_manage.php:243
msgid "Import from browser's storage"
msgstr "Импорт из хранилища браузера"

#: prefs_manage.php:246
msgid "Settings will be imported from your browser's local storage."
msgstr "Настройки будут импортированы из локального хранилища вашего браузера."

#: prefs_manage.php:252
msgid "You have no saved settings!"
msgstr "У вас нет сохраненных настроек!"

#: prefs_manage.php:256 prefs_manage.php:310
msgid "This feature is not supported by your web browser"
msgstr "Данная функция не поддерживается вашим браузером"

#: prefs_manage.php:261
msgid "Merge with current configuration"
msgstr "Объединение с текущими настройками"

#: prefs_manage.php:275
#, php-format
msgid ""
"You can set more settings by modifying config.inc.php, eg. by using %sSetup "
"script%s."
msgstr ""
"Вы можете установить дополнительные настройки отредактировав config.inc.php, "
"к примеру, используя %sСкрипт настройки%s."

#: prefs_manage.php:300
msgid "Save to browser's storage"
msgstr "Сохранить в хранилище браузера"

#: prefs_manage.php:304
msgid "Settings will be saved in your browser's local storage."
msgstr "Настройки будут сохранены в локальное хранилище вашего браузера."

#: prefs_manage.php:306
msgid "Existing settings will be overwritten!"
msgstr "Текущие настройки будут перезаписаны!"

#: prefs_manage.php:321
msgid "You can reset all your settings and restore them to default values."
msgstr ""
"Вы можете сбросить все пользовательские настройки и восстановить их в "
"значения по умолчанию."

#: querywindow.php:69
msgid "Import files"
msgstr "Импорт файлов"

#: querywindow.php:80
msgid "All"
msgstr "Все"

#: schema_edit.php:38 schema_edit.php:44 schema_edit.php:50 schema_edit.php:55
#, php-format
msgid "<b>%s</b> table not found or not set in %s"
msgstr "Таблица <b>%s</b> не найдена или не установлена в %s"

#: schema_export.php:39
msgid "File doesn't exist"
msgstr "Файл не существует"

#: server_binlog.php:87
msgid "Select binary log to view"
msgstr "Выберите бинарный журнал для просмотра"

#: server_binlog.php:103 server_status.php:592
msgid "Files"
msgstr "Файлов"

#: server_binlog.php:150 server_binlog.php:152 server_status.php:1237
#: server_status.php:1239
msgid "Truncate Shown Queries"
msgstr "Сокращенное отображение запросов"

#: server_binlog.php:158 server_binlog.php:160 server_status.php:1237
#: server_status.php:1239
msgid "Show Full Queries"
msgstr "Развернутое отображение запросов"

#: server_binlog.php:180
msgid "Log name"
msgstr "Файл журнала"

#: server_binlog.php:181
msgid "Position"
msgstr "Позиция"

#: server_binlog.php:184
msgid "Original position"
msgstr "Исходная позиция"

#: server_binlog.php:185 tbl_structure.php:759
msgid "Information"
msgstr "Информация"

#: server_collations.php:39
msgid "Character Sets and Collations"
msgstr "Кодировки и сравнения"

#: server_databases.php:69
msgid "No databases selected."
msgstr "Ни одна база данных не выбрана."

#: server_databases.php:80
#, php-format
msgid "%s databases have been dropped successfully."
msgstr "Удалено баз данных: %s"

#: server_databases.php:104
msgid "Databases statistics"
msgstr "Статистика баз данных"

#: server_databases.php:187 server_replication.php:179
#: server_replication.php:207
msgid "Master replication"
msgstr "Репликация головного сервера"

#: server_databases.php:189 server_replication.php:246
msgid "Slave replication"
msgstr "Репликация подчинённого сервера"

#: server_databases.php:276 server_databases.php:277
msgid "Enable Statistics"
msgstr "Включить статистику"

#: server_databases.php:279
msgid ""
"Note: Enabling the database statistics here might cause heavy traffic "
"between the web server and the MySQL server."
msgstr ""
"Примечание: Включение статистики баз данных может спровоцировать большой "
"трафик между веб-сервером и сервером MySQL."

#: server_engines.php:45
msgid "Storage Engines"
msgstr "Типы таблиц"

#: server_export.php:20
msgid "View dump (schema) of databases"
msgstr "Отобразить дамп (схему) баз данных"

#: server_plugins.php:81
msgid "Modules"
msgstr "Модули"

#: server_plugins.php:102
msgid "Begin"
msgstr "Начало"

#: server_plugins.php:111
msgid "Plugin"
msgstr "Расширение"

#: server_plugins.php:112 server_plugins.php:146
msgid "Module"
msgstr "Модуль"

#: server_plugins.php:113 server_plugins.php:148
msgid "Library"
msgstr "Библиотека"

#: server_plugins.php:114 server_plugins.php:149 tbl_tracking.php:635
msgid "Version"
msgstr "Версия"

#: server_plugins.php:115 server_plugins.php:150
msgid "Author"
msgstr "Автор"

#: server_plugins.php:116 server_plugins.php:151
msgid "License"
msgstr "Лицензия"

#: server_plugins.php:182
msgid "disabled"
msgstr "отключено"

#: server_privileges.php:32 server_privileges.php:367
msgid "Includes all privileges except GRANT."
msgstr "Содержит все привилегии, за исключением GRANT."

#: server_privileges.php:33 server_privileges.php:243
#: server_privileges.php:628
msgid "Allows altering the structure of existing tables."
msgstr "Разрешает изменение структуры существующих таблиц."

#: server_privileges.php:34 server_privileges.php:301
#: server_privileges.php:634
msgid "Allows altering and dropping stored routines."
msgstr "Разрешает изменение и удаление хранимых процедур."

#: server_privileges.php:35 server_privileges.php:211
#: server_privileges.php:627
msgid "Allows creating new databases and tables."
msgstr "Разрешает создание новых баз данных и таблиц."

#: server_privileges.php:36 server_privileges.php:297
#: server_privileges.php:633
msgid "Allows creating stored routines."
msgstr "Разрешает создание хранимых процедур."

#: server_privileges.php:37 server_privileges.php:627
msgid "Allows creating new tables."
msgstr "Разрешает создание новых таблиц."

#: server_privileges.php:38 server_privileges.php:255
#: server_privileges.php:631
msgid "Allows creating temporary tables."
msgstr "Разрешает создание временных таблиц."

#: server_privileges.php:39 server_privileges.php:305
#: server_privileges.php:667
msgid "Allows creating, dropping and renaming user accounts."
msgstr ""
"Разрешает создание, удаление и переименование учетных записей пользователей."

#: server_privileges.php:40 server_privileges.php:271
#: server_privileges.php:284 server_privileges.php:639
#: server_privileges.php:643
msgid "Allows creating new views."
msgstr "Разрешает создание новых представлений (CREATE VIEW)."

#: server_privileges.php:41 server_privileges.php:207
#: server_privileges.php:619
msgid "Allows deleting data."
msgstr "Разрешает удаление данных."

#: server_privileges.php:42 server_privileges.php:215
#: server_privileges.php:630
msgid "Allows dropping databases and tables."
msgstr "Разрешает удаление баз данных и таблиц."

#: server_privileges.php:43 server_privileges.php:630
msgid "Allows dropping tables."
msgstr "Разрешает удаление таблиц."

#: server_privileges.php:44 server_privileges.php:275
#: server_privileges.php:647
msgid "Allows to set up events for the event scheduler"
msgstr "Разрешает настройку отложенных событий"

#: server_privileges.php:45 server_privileges.php:309
#: server_privileges.php:635
msgid "Allows executing stored routines."
msgstr "Разрешает выполнение хранимых процедур."

#: server_privileges.php:46 server_privileges.php:231
#: server_privileges.php:622
msgid "Allows importing data from and exporting data into files."
msgstr "Разрешает импорт и экспорт данных в файлы."

#: server_privileges.php:47 server_privileges.php:653
msgid ""
"Allows adding users and privileges without reloading the privilege tables."
msgstr ""
"Разрешает добавление пользователей и привилегий без перезагрузки таблиц "
"привилегий."

#: server_privileges.php:48 server_privileges.php:239
#: server_privileges.php:629
msgid "Allows creating and dropping indexes."
msgstr "Разрешает создание и удаление индексов."

#: server_privileges.php:49 server_privileges.php:199
#: server_privileges.php:548 server_privileges.php:617
msgid "Allows inserting and replacing data."
msgstr "Разрешает вставку и замену данных."

#: server_privileges.php:50 server_privileges.php:259
#: server_privileges.php:662
msgid "Allows locking tables for the current thread."
msgstr "Разрешает блокировку таблиц для текущего потока."

#: server_privileges.php:51 server_privileges.php:726
#: server_privileges.php:728
msgid "Limits the number of new connections the user may open per hour."
msgstr ""
"Максимальное количество новых подключений, которые пользователь может "
"установить в течение часа."

#: server_privileges.php:52 server_privileges.php:714
#: server_privileges.php:716
msgid "Limits the number of queries the user may send to the server per hour."
msgstr ""
"Максимальное количество запросов, которые пользователь может отправить в "
"течение часа."

#: server_privileges.php:53 server_privileges.php:720
#: server_privileges.php:722
msgid ""
"Limits the number of commands that change any table or database the user may "
"execute per hour."
msgstr ""
"Максимальное количество команд изменяющих какую-либо таблицу или базу "
"данных, которые пользователь может выполнить в течение часа."

#: server_privileges.php:54 server_privileges.php:732
#: server_privileges.php:734
msgid "Limits the number of simultaneous connections the user may have."
msgstr "Максимальное количество одновременных подключений одного пользователя."

#: server_privileges.php:55 server_privileges.php:227
#: server_privileges.php:657
msgid "Allows viewing processes of all users"
msgstr "Разрешает просмотр процессов всех пользователей"

#: server_privileges.php:56 server_privileges.php:235
#: server_privileges.php:558 server_privileges.php:663
msgid "Has no effect in this MySQL version."
msgstr "Не доступно в данной версии MySQL."

#: server_privileges.php:57 server_privileges.php:219
#: server_privileges.php:658
msgid "Allows reloading server settings and flushing the server's caches."
msgstr "Разрешает перезагрузку настроек сервера и очистку его кешей."

#: server_privileges.php:58 server_privileges.php:267
#: server_privileges.php:665
msgid "Allows the user to ask where the slaves / masters are."
msgstr ""
"Разрешает запрашивать местонахождение головного и подчиненных серверов."

#: server_privileges.php:59 server_privileges.php:263
#: server_privileges.php:666
msgid "Needed for the replication slaves."
msgstr "Необходимо для подчиненных серверов при репликации."

#: server_privileges.php:60 server_privileges.php:195
#: server_privileges.php:543 server_privileges.php:616
msgid "Allows reading data."
msgstr "Разрешает выборку данных."

#: server_privileges.php:61 server_privileges.php:247
#: server_privileges.php:660
msgid "Gives access to the complete list of databases."
msgstr "Разрешает доступ к полному списку баз данных."

#: server_privileges.php:62 server_privileges.php:288
#: server_privileges.php:293 server_privileges.php:632
msgid "Allows performing SHOW CREATE VIEW queries."
msgstr "Разрешает вывод запроса создающего представление (SHOW CREATE VIEW)."

#: server_privileges.php:63 server_privileges.php:223
#: server_privileges.php:659
msgid "Allows shutting down the server."
msgstr "Разрешает остановку сервера."

#: server_privileges.php:64 server_privileges.php:251
#: server_privileges.php:656
msgid ""
"Allows connecting, even if maximum number of connections is reached; "
"required for most administrative operations like setting global variables or "
"killing threads of other users."
msgstr ""
"Разрешает установку соединения, даже при достижении максимального количества "
"соединений. (Требуется для большинства административных задач, таких как "
"установка глобальных переменных или завершение процессов других "
"пользователей)."

#: server_privileges.php:65 server_privileges.php:279
#: server_privileges.php:648
msgid "Allows creating and dropping triggers"
msgstr "Разрешает создание и удаление триггеров"

#: server_privileges.php:66 server_privileges.php:203
#: server_privileges.php:553 server_privileges.php:618
msgid "Allows changing data."
msgstr "Разрешает изменение данных."

#: server_privileges.php:67 server_privileges.php:361
msgid "No privileges."
msgstr "Нет привилегий."

#: server_privileges.php:403 server_privileges.php:404
msgctxt "None privileges"
msgid "None"
msgstr "Нет"

#: server_privileges.php:534 server_privileges.php:679
#: server_privileges.php:1890 server_privileges.php:1896
msgid "Table-specific privileges"
msgstr "Привилегии уровня таблицы"

#: server_privileges.php:535 server_privileges.php:687
#: server_privileges.php:1700
msgid "Note: MySQL privilege names are expressed in English"
msgstr "Примечание: типы привилегий MySQL отображаются по-английски"

#: server_privileges.php:612
msgid "Administration"
msgstr "Администрирование"

#: server_privileges.php:676 server_privileges.php:1699
msgid "Global privileges"
msgstr "Глобальные привилегии"

#: server_privileges.php:678 server_privileges.php:1890
msgid "Database-specific privileges"
msgstr "Привилегии уровня базы данных"

#: server_privileges.php:710
msgid "Resource limits"
msgstr "Ограничение на использование ресурсов"

#: server_privileges.php:711
msgid "Note: Setting these options to 0 (zero) removes the limit."
msgstr ""
"Замечание: Установка значения параметров в 0 (ноль), снимает ограничения."

#: server_privileges.php:789
msgid "Login Information"
msgstr "Информация учетной записи"

#: server_privileges.php:883
msgid "Do not change the password"
msgstr "Не менять пароль"

#: server_privileges.php:915 server_privileges.php:2388
msgid "No user found."
msgstr "Пользователь не найден."

#: server_privileges.php:959
#, php-format
msgid "The user %s already exists!"
msgstr "Пользователь %s уже существует!"

#: server_privileges.php:1043
msgid "You have added a new user."
msgstr "Был добавлен новый пользователь."

#: server_privileges.php:1271
#, php-format
msgid "You have updated the privileges for %s."
msgstr "Были изменены привилегии для %s."

#: server_privileges.php:1293
#, php-format
msgid "You have revoked the privileges for %s"
msgstr "Отменены привилегии для %s"

#: server_privileges.php:1329
#, php-format
msgid "The password for %s was changed successfully."
msgstr "Пароль для %s был успешно изменен."

#: server_privileges.php:1349
#, php-format
msgid "Deleting %s"
msgstr "Удаление %s"

#: server_privileges.php:1363
msgid "No users selected for deleting!"
msgstr "Не выбраны пользователи подлежащие удалению!"

#: server_privileges.php:1366
msgid "Reloading the privileges"
msgstr "Перезагрузка привилегий"

#: server_privileges.php:1384
msgid "The selected users have been deleted successfully."
msgstr "Выбранные пользователи были успешно удалены."

#: server_privileges.php:1419
msgid "The privileges were reloaded successfully."
msgstr "Привилегии были успешно перезагружены."

#: server_privileges.php:1430 server_privileges.php:1819
msgid "Edit Privileges"
msgstr "Редактирование привилегий"

#: server_privileges.php:1439
msgid "Revoke"
msgstr "Отменить"

#: server_privileges.php:1466 server_privileges.php:1720
#: server_privileges.php:2342
msgid "Any"
msgstr "Любой"

#: server_privileges.php:1561
msgid "Users overview"
msgstr "Обзор учетных записей"

#: server_privileges.php:1701 server_privileges.php:1895
#: server_privileges.php:2253
msgid "Grant"
msgstr "GRANT"

#: server_privileges.php:1774
msgid "Remove selected users"
msgstr "Удалить выделенных пользователей"

#: server_privileges.php:1777
msgid "Revoke all active privileges from the users and delete them afterwards."
msgstr "Отменить все активные привилегии пользователей и затем удалить их."

#: server_privileges.php:1778 server_privileges.php:1779
#: server_privileges.php:1780
msgid "Drop the databases that have the same names as the users."
msgstr "Удалить базы данных, имена которых совпадают с именами пользователей."

#: server_privileges.php:1801
#, php-format
msgid ""
"Note: phpMyAdmin gets the users' privileges directly from MySQL's privilege "
"tables. The content of these tables may differ from the privileges the "
"server uses, if they have been changed manually. In this case, you should %"
"sreload the privileges%s before you continue."
msgstr ""
"Примечание: phpMyAdmin получает информацию о пользовательских привилегиях "
"непосредственно из таблиц привилегий MySQL. Содержимое этих таблиц может "
"отличаться от привилегий, используемых сервером, если они были изменены "
"вручную. В таком случае необходимо %sперезагрузить привилегии%s."

#: server_privileges.php:1854
msgid "The selected user was not found in the privilege table."
msgstr "Выделенный пользователь не был найден в таблице привилегий."

#: server_privileges.php:1896
msgid "Column-specific privileges"
msgstr "Привилегии уровня столбца"

#: server_privileges.php:2102
msgid "Add privileges on the following database"
msgstr "Добавить привилегии на следующую базу"

#: server_privileges.php:2120
msgid "Wildcards % and _ should be escaped with a \\ to use them literally"
msgstr ""
"При использовании в имени базы данных символов нижнего подчеркивания _ и "
"процента %, необходимо экранировать их символом обратной косой черты \\, в "
"противном случае они будут интерпретированы как групповые символы"

#: server_privileges.php:2123
msgid "Add privileges on the following table"
msgstr "Добавить привилегии на следующую таблицу"

#: server_privileges.php:2180
msgid "Change Login Information / Copy User"
msgstr "Изменить/Копировать учетную запись"

#: server_privileges.php:2183
msgid "Create a new user with the same privileges and ..."
msgstr "Создать нового пользователя с такими же привилегиями..."

#: server_privileges.php:2185
msgid "... keep the old one."
msgstr "и сохранить старого."

#: server_privileges.php:2186
msgid "... delete the old one from the user tables."
msgstr "и удалить старого из таблиц пользователей."

#: server_privileges.php:2187
msgid ""
"... revoke all active privileges from the old one and delete it afterwards."
msgstr ", отменить все активные привилегии старого и затем удалить его."

#: server_privileges.php:2188
msgid ""
"... delete the old one from the user tables and reload the privileges "
"afterwards."
msgstr ", удалить старого из таблиц пользователей и перезагрузить привилегии."

#: server_privileges.php:2211
msgid "Database for user"
msgstr "База данных для пользователя"

#: server_privileges.php:2215
msgctxt "Create none database for user"
msgid "None"
msgstr "Нет"

#: server_privileges.php:2216
msgid "Create database with same name and grant all privileges"
msgstr ""
"Создать базу данных с именем пользователя в названии и предоставить на нее "
"полные привилегии"

#: server_privileges.php:2217
msgid "Grant all privileges on wildcard name (username\\_%)"
msgstr ""
"Предоставить полные привилегии на базы данных подпадающие под шаблон (имя "
"пользователя\\_%)"

#: server_privileges.php:2221
#, php-format
msgid "Grant all privileges on database &quot;%s&quot;"
msgstr "Выставить полные привилегии на базу данных &quot;%s&quot;"

#: server_privileges.php:2246
#, php-format
msgid "Users having access to &quot;%s&quot;"
msgstr "Пользователи с правами доступа к &quot;%s&quot;"

#: server_privileges.php:2353
msgid "global"
msgstr "Глобальный уровень"

#: server_privileges.php:2355
msgid "database-specific"
msgstr "Уровень базы данных"

#: server_privileges.php:2357
msgid "wildcard"
msgstr "Групповой символ"

#: server_privileges.php:2397
msgid "User has been added."
msgstr "Пользователь был добавлен."

#: server_replication.php:49
msgid "Unknown error"
msgstr "Неизвестная ошибка"

#: server_replication.php:56
#, php-format
msgid "Unable to connect to master %s."
msgstr "Невозможно соединиться с головным сервером %s."

#: server_replication.php:63
msgid ""
"Unable to read master log position. Possible privilege problem on master."
msgstr ""
"Невозможно прочесть позицию журнала у головного сервера. Вероятно проблема в "
"настройке привилегий головного сервера."

#: server_replication.php:69
msgid "Unable to change master"
msgstr "Невозможно изменить головной сервер"

#: server_replication.php:72
#, php-format
msgid "Master server changed successfully to %s"
msgstr "Головной сервер успешно изменён на %s"

#: server_replication.php:180
msgid "This server is configured as master in a replication process."
msgstr "Данный сервер настроен головным в процессе репликации."

#: server_replication.php:182 server_status.php:613
msgid "Show master status"
msgstr "Показать состояние головного сервера"

#: server_replication.php:185
msgid "Show connected slaves"
msgstr "Показать соединённые подчиненные сервера"

#: server_replication.php:208
#, php-format
msgid ""
"This server is not configured as master in a replication process. Would you "
"like to <a href=\"%s\">configure</a> it?"
msgstr ""
"Данный сервер не настроен в качестве головного для процесса репликации. "
"Хотите произвести <a href=\"%s\">настройку</a>?"

#: server_replication.php:215
msgid "Master configuration"
msgstr "Настройка головного сервера"

#: server_replication.php:216
msgid ""
"This server is not configured as master server in a replication process. You "
"can choose from either replicating all databases and ignoring certain "
"(useful if you want to replicate majority of databases) or you can choose to "
"ignore all databases by default and allow only certain databases to be "
"replicated. Please select the mode:"
msgstr ""
"Данный сервер не настроен в качестве головного для процесса репликации. Вы "
"можете выбрать репликацию всех баз данных с игнорированием определенных "
"(используйте, если хотите провести репликацию большинства баз данных), либо "
"выбрать игнорирование всех баз данных по умолчанию и разрешение для "
"репликации только определенных. Пожалуйста, выберите желаемый режим:"

#: server_replication.php:219
msgid "Replicate all databases; Ignore:"
msgstr "Репликация всех баз данных; игнорировать:"

#: server_replication.php:220
msgid "Ignore all databases; Replicate:"
msgstr "Игнорировать все базы данных; репликация:"

#: server_replication.php:223
msgid "Please select databases:"
msgstr "Пожалуйста, выберите базы данных:"

#: server_replication.php:226
msgid ""
"Now, add the following lines at the end of [mysqld] section in your my.cnf "
"and please restart the MySQL server afterwards."
msgstr ""
"Теперь добавьте данные строки в конец раздела [mysqld] конфигурационного "
"файла my.cnf, после чего перезапустите сервер MySQL."

#: server_replication.php:228
msgid ""
"Once you restarted MySQL server, please click on Go button. Afterwards, you "
"should see a message informing you, that this server <b>is</b> configured as "
"master"
msgstr ""
"Сразу после перезапуска MySQL сервера, пожалуйста, нажмите кнопку OK, после "
"чего вы должны увидеть сообщение указывающее, что данный сервер <b>настроен</"
"b> как головной"

#: server_replication.php:291
msgid "Slave SQL Thread not running!"
msgstr "Подчиненный SQL поток не запущен!"

#: server_replication.php:294
msgid "Slave IO Thread not running!"
msgstr "Подчиненный поток ввода-вывода не запущен!"

#: server_replication.php:303
msgid ""
"Server is configured as slave in a replication process. Would you like to:"
msgstr ""
"Сервер настроен в качестве подчиненного для процесса репликации. Произвести "
"действие:"

#: server_replication.php:306
msgid "See slave status table"
msgstr "Смотрите таблицу состояния подчинённого сервера"

#: server_replication.php:309
msgid "Synchronize databases with master"
msgstr "Синхронизировать базы данных с головным сервером"

#: server_replication.php:320
msgid "Control slave:"
msgstr "Контролировать подчинённый сервер:"

#: server_replication.php:323
msgid "Full start"
msgstr "Полный запуск"

#: server_replication.php:323
msgid "Full stop"
msgstr "Полная остановка"

#: server_replication.php:324
msgid "Reset slave"
msgstr "Сбросить подчиненный сервер"

#: server_replication.php:326
msgid "Start SQL Thread only"
msgstr "Запустить только SQL поток"

#: server_replication.php:328
msgid "Stop SQL Thread only"
msgstr "Остановить только SQL поток"

#: server_replication.php:331
msgid "Start IO Thread only"
msgstr "Запустить только поток ввода-вывода"

#: server_replication.php:333
msgid "Stop IO Thread only"
msgstr "Остановить только поток ввода-вывода"

#: server_replication.php:338
msgid "Error management:"
msgstr "Управление ошибками:"

#: server_replication.php:340
msgid "Skipping errors might lead into unsynchronized master and slave!"
msgstr ""
"Игнорирование ошибок может привести к рассинхронизации головного и "
"подчинённого сервера!"

#: server_replication.php:342
msgid "Skip current error"
msgstr "Игнорировать текущую ошибку"

#: server_replication.php:343
msgid "Skip next"
msgstr "Пропустить следующую"

#: server_replication.php:346
msgid "errors."
msgstr "ошибки."

#: server_replication.php:361
#, php-format
msgid ""
"This server is not configured as slave in a replication process. Would you "
"like to <a href=\"%s\">configure</a> it?"
msgstr ""
"Данный сервер не настроен в качестве подчинённого для процесса репликации. "
"Хотите произвести <a href=\"%s\">настройку</a>?"

#: server_status.php:450
#, php-format
msgid "Thread %s was successfully killed."
msgstr "Процесс %s был успешно завершен."

#: server_status.php:452
#, php-format
msgid ""
"phpMyAdmin was unable to kill thread %s. It probably has already been closed."
msgstr ""
"phpMyAdmin не смог завершить работу потока с ID %s. Вероятно, он уже был "
"закрыт."

#: server_status.php:580
msgid "Handler"
msgstr "Обработчик"

#: server_status.php:581
msgid "Query cache"
msgstr "Кеш запросов"

#: server_status.php:582
msgid "Threads"
msgstr "Потоки"

#: server_status.php:584
msgid "Temporary data"
msgstr "Временные данные"

#: server_status.php:585
msgid "Delayed inserts"
msgstr "Отложенные вставки"

#: server_status.php:586
msgid "Key cache"
msgstr "Кеш индекса"

#: server_status.php:587
msgid "Joins"
msgstr "Объединения"

#: server_status.php:589
msgid "Sorting"
msgstr "Сортировка"

#: server_status.php:591
msgid "Transaction coordinator"
msgstr "Координатор транзакций"

#: server_status.php:603
msgid "Flush (close) all tables"
msgstr "Закрыть все таблицы"

#: server_status.php:605
msgid "Show open tables"
msgstr "Список открытых таблиц"

#: server_status.php:610
msgid "Show slave hosts"
msgstr "Информация о подчиненных серверах"

#: server_status.php:616
msgid "Show slave status"
msgstr "Информация о состоянии сервера репликации"

#: server_status.php:621
msgid "Flush query cache"
msgstr "Дефрагментировать кеш запросов"

#: server_status.php:770
msgid "Runtime Information"
msgstr "Текущее состояние MySQL"

#: server_status.php:777
msgid "All status variables"
msgstr "Все переменные состояния"

#: server_status.php:778
msgid "Monitor"
msgstr "Монитор"

#: server_status.php:779
msgid "Advisor"
msgstr "Советчик"

#: server_status.php:789 server_status.php:811
msgid "Refresh rate: "
msgstr "Частота обновления:"

#: server_status.php:832
msgid "Containing the word:"
msgstr "Содержит слово:"

#: server_status.php:837
msgid "Show only alert values"
msgstr "Выводить только предупреждающие значения"

#: server_status.php:841
msgid "Filter by category..."
msgstr "Фильтр по категории..."

#: server_status.php:855
msgid "Show unformatted values"
msgstr "Выводить неотформатированные значения"

#: server_status.php:859
msgid "Related links:"
msgstr "Связанные ссылки:"

#: server_status.php:892
msgid "Run analyzer"
msgstr "Запустить анализ"

#: server_status.php:893
msgid "Instructions"
msgstr "Инструкции"

#: server_status.php:900
msgid ""
"The Advisor system can provide recommendations on server variables by "
"analyzing the server status variables."
msgstr ""
"Система советов может предоставлять рекомендации по переменным сервера, "
"основываясь на анализе их статуса."

#: server_status.php:902
msgid ""
"Do note however that this system provides recommendations based on simple "
"calculations and by rule of thumb which may not necessarily apply to your "
"system."
msgstr ""
"Однако, данная система предоставляет рекомендации  основываясь на "
"примитивных подсчетах и может быть не применима к вашему серверу."

#: server_status.php:904
msgid ""
"Prior to changing any of the configuration, be sure to know what you are "
"changing (by reading the documentation) and how to undo the change. Wrong "
"tuning can have a very negative effect on performance."
msgstr ""
"Перед любым изменением, убедитесь в том, что понимаете последствия "
"(прочитайте документацию) и знаете как отменить настройки. Ошибочная "
"настройка может отрицательно сказаться на производительности."

#: server_status.php:906
msgid ""
"The best way to tune your system would be to change only one setting at a "
"time, observe or benchmark your database, and undo the change if there was "
"no clearly measurable improvement."
msgstr ""
"Наилучшим подходом к настройки вашей системы будет изменение только одной "
"директивы за раз, последующий обзор производительности базы данных и возврат "
"к исходным настройкам, если не было замечено положительного улучшения в "
"работе."

#. l10n: Questions is the name of a MySQL Status variable
#: server_status.php:928
#, php-format
msgid "Questions since startup: %s"
msgstr "Вопросов начиная с запуска: %s"

#: server_status.php:934 server_status.php:970 server_status.php:1090
#: server_status.php:1135
msgid "per hour"
msgstr "в час"

#: server_status.php:938
msgid "per minute"
msgstr "в минуту"

#: server_status.php:943
msgid "per second"
msgstr "в секунду"

#: server_status.php:964 tbl_printview.php:328 tbl_structure.php:832
msgid "Statements"
msgstr "Характеристика"

#. l10n: # = Amount of queries
#: server_status.php:967
msgid "#"
msgstr "Кол-во"

#: server_status.php:1039
#, php-format
msgid "Network traffic since startup: %s"
msgstr "Сетевой трафик с момента запуска: %s"

#: server_status.php:1047
#, php-format
msgid "This MySQL server has been running for %1$s. It started up on %2$s."
msgstr "Сервер MySQL работает %1$s. Запущен %2$s."

#: server_status.php:1057
msgid ""
"This MySQL server works as <b>master</b> and <b>slave</b> in <b>replication</"
"b> process."
msgstr ""
"Данный MySQL сервер настроен <b>головным</b> и <b>подчиненным</b> в процессе "
"<b>репликации</b>."

#: server_status.php:1059
msgid "This MySQL server works as <b>master</b> in <b>replication</b> process."
msgstr "Данный сервер настроен <b>головным</b> в процессе <b>репликации</b>."

#: server_status.php:1061
msgid "This MySQL server works as <b>slave</b> in <b>replication</b> process."
msgstr ""
"Данный сервер настроен <b>подчиненным</b> в процессе <b>репликации</b>."

#: server_status.php:1064
msgid ""
"For further information about replication status on the server, please visit "
"the <a href=\"#replication\">replication section</a>."
msgstr ""
"Для получения подробной информации о состоянии репликации сервера, "
"пожалуйста, перейдите в <a href=\"#replication\">раздел репликации</a>."

#: server_status.php:1073
msgid "Replication status"
msgstr "Состояние репликации"

#: server_status.php:1089
msgid ""
"On a busy server, the byte counters may overrun, so those statistics as "
"reported by the MySQL server may be incorrect."
msgstr ""
"На загруженном сервере, побайтовые счетчики могут переполняться, таким "
"образом, статистика, передаваемая MySQL-сервером, может быть некорректной."

#: server_status.php:1095
msgid "Received"
msgstr "Принято"

#: server_status.php:1105
msgid "Sent"
msgstr "Отправлено"

#: server_status.php:1141
msgid "max. concurrent connections"
msgstr "Максимально одновременных"

#: server_status.php:1148
msgid "Failed attempts"
msgstr "Неудачных попыток"

#: server_status.php:1162
msgid "Aborted"
msgstr "Прерваны"

#: server_status.php:1225
msgid "ID"
msgstr "ID"

#: server_status.php:1229
msgid "Command"
msgstr "Команда"

#: server_status.php:1291
msgid ""
"The number of connections that were aborted because the client died without "
"closing the connection properly."
msgstr ""
"Количество прерванных соединений в связи с потерей связи и неверно закрытым "
"соединением клиента."

#: server_status.php:1292
msgid "The number of failed attempts to connect to the MySQL server."
msgstr "Количество неудавшихся попыток соединения к серверу MySQL."

#: server_status.php:1293
msgid ""
"The number of transactions that used the temporary binary log cache but that "
"exceeded the value of binlog_cache_size and used a temporary file to store "
"statements from the transaction."
msgstr ""
"Количество транзакций, использовавших кеш бинарного журнала и превысивших "
"значение binlog_cache_size, вследствие чего содержащиеся в них SQL-выражения "
"были сохранены во временном файле."

#: server_status.php:1294
msgid "The number of transactions that used the temporary binary log cache."
msgstr "Количество транзакций, использовавших кеш бинарного журнала."

#: server_status.php:1295
msgid ""
"The number of connection attempts (successful or not) to the MySQL server."
msgstr "Количество попыток соединения (успешных либо нет) к серверу MySQL."

#: server_status.php:1296
msgid ""
"The number of temporary tables on disk created automatically by the server "
"while executing statements. If Created_tmp_disk_tables is big, you may want "
"to increase the tmp_table_size  value to cause temporary tables to be memory-"
"based instead of disk-based."
msgstr ""
"Количество временных таблиц, автоматически созданных сервером на диске, во "
"время выполнения SQL-выражений. Если значение Created_tmp_disk_tables "
"велико, следует увеличить значение переменной tmp_table_size, чтобы "
"временные таблицы располагались в памяти, а не на жестком диске."

#: server_status.php:1297
msgid "How many temporary files mysqld has created."
msgstr "Количество временных файлов, созданных MySQL-сервером (mysqld)."

#: server_status.php:1298
msgid ""
"The number of in-memory temporary tables created automatically by the server "
"while executing statements."
msgstr ""
"Количество временных таблиц в памяти, созданных сервером автоматически в "
"процессе выполнения SQL-выражений."

#: server_status.php:1299
msgid ""
"The number of rows written with INSERT DELAYED for which some error occurred "
"(probably duplicate key)."
msgstr ""
"Количество ошибок, возникших в процессе обработки запросов INSERT DELAYED, "
"например, из-за дублирования ключей."

#: server_status.php:1300
msgid ""
"The number of INSERT DELAYED handler threads in use. Every different table "
"on which one uses INSERT DELAYED gets its own thread."
msgstr "Количество обрабатываемых запросов INSERT DELAYED."

#: server_status.php:1301
msgid "The number of INSERT DELAYED rows written."
msgstr ""
"Количество строк записанных в режиме отложенной вставки данных (INSERT "
"DELAYED)."

#: server_status.php:1302
msgid "The number of executed FLUSH statements."
msgstr "Количество выполненных команд FLUSH."

#: server_status.php:1303
msgid "The number of internal COMMIT statements."
msgstr "Количество внутренних команд COMMIT."

#: server_status.php:1304
msgid "The number of times a row was deleted from a table."
msgstr "Количество запросов на удаление строк из таблицы."

#: server_status.php:1305
msgid ""
"The MySQL server can ask the NDB Cluster storage engine if it knows about a "
"table with a given name. This is called discovery. Handler_discover "
"indicates the number of time tables have been discovered."
msgstr ""
"MySQL-сервер может запрашивать NDB Cluster о существовании таблиц с "
"определенным именем. Этот процесс называется обнаружением. Handler_discover "
"- число обнаружений таблиц."

#: server_status.php:1306
msgid ""
"The number of times the first entry was read from an index. If this is high, "
"it suggests that the server is doing a lot of full index scans; for example, "
"SELECT col1 FROM foo, assuming that col1 is indexed."
msgstr ""
"Количество запросов на чтение первой записи из индекса. При большом значении "
"переменной, скорее всего, сервер многократно выполняет полное сканирование "
"индекса. Например, SELECT col1 FROM foo, при условии, что col1 "
"проиндексирован."

#: server_status.php:1307
msgid ""
"The number of requests to read a row based on a key. If this is high, it is "
"a good indication that your queries and tables are properly indexed."
msgstr ""
"Количество запросов на чтение строк, построенных на значении ключа. Большое "
"значение переменной говорит о том, что запросы и таблицы проиндексированы "
"надлежащим образом."

#: server_status.php:1308
msgid ""
"The number of requests to read the next row in key order. This is "
"incremented if you are querying an index column with a range constraint or "
"if you are doing an index scan."
msgstr ""
"Количество запросов на чтение следующей строки в порядке расположения "
"индексов. Значение увеличивается при запросе индексного столбца с "
"ограничением по размеру или при сканировании индекса."

#: server_status.php:1309
msgid ""
"The number of requests to read the previous row in key order. This read "
"method is mainly used to optimize ORDER BY ... DESC."
msgstr ""
"Количество запросов на чтение предыдущей строки при ниспадающей сортировке "
"индекса. Обычно используется при оптимизации: ORDER BY ... DESC."

#: server_status.php:1310
msgid ""
"The number of requests to read a row based on a fixed position. This is high "
"if you are doing a lot of queries that require sorting of the result. You "
"probably have a lot of queries that require MySQL to scan whole tables or "
"you have joins that don't use keys properly."
msgstr ""
"Количество запросов, на чтение строки, основанных на ее позиции. Большое "
"значение переменной может быть обусловлено частым выполнением запросов "
"использующих сортировку результата, выполнением большого числа запросов "
"требующих полного сканирования таблиц, наличием объединений не использующих "
"индексы надлежащим образом."

#: server_status.php:1311
msgid ""
"The number of requests to read the next row in the data file. This is high "
"if you are doing a lot of table scans. Generally this suggests that your "
"tables are not properly indexed or that your queries are not written to take "
"advantage of the indexes you have."
msgstr ""
"Количество запросов на чтение следующей строки из файла данных. Данное "
"значение будет высоким, при частом сканировании таблиц. Обычно это означает, "
"что таблицы не проиндексированы надлежащим образом или запросы не используют "
"преимущества индексов."

#: server_status.php:1312
msgid "The number of internal ROLLBACK statements."
msgstr "Количество внутренних команд ROLLBACK."

#: server_status.php:1313
msgid "The number of requests to update a row in a table."
msgstr "Количество запросов на обновление строк в таблице."

#: server_status.php:1314
msgid "The number of requests to insert a row in a table."
msgstr "Количество запросов на вставку строк в таблицу."

#: server_status.php:1315
msgid "The number of pages containing data (dirty or clean)."
msgstr ""
"Количество страниц содержащих данные (&quot;грязные&quot; или &quot;"
"чистые&quot;)."

#: server_status.php:1316
msgid "The number of pages currently dirty."
msgstr "Текущее количество &quot;грязных&quot; страниц."

#: server_status.php:1317
msgid "The number of buffer pool pages that have been requested to be flushed."
msgstr ""
"Количество страниц буферного пула, над которыми был осуществлен процесс "
"очистки (FLUSH)."

#: server_status.php:1318
msgid "The number of free pages."
msgstr "Количество свободных страниц."

#: server_status.php:1319
msgid ""
"The number of latched pages in InnoDB buffer pool. These are pages currently "
"being read or written or that can't be flushed or removed for some other "
"reason."
msgstr ""
"Количество станиц заблокированных в буферном пуле InnoDB. Над этими "
"страницами осуществляется процесс чтения или записи, либо они не могут быть "
"очищены или удалены по какой-либо другой причине."

#: server_status.php:1320
msgid ""
"The number of pages busy because they have been allocated for administrative "
"overhead such as row locks or the adaptive hash index. This value can also "
"be calculated as Innodb_buffer_pool_pages_total - "
"Innodb_buffer_pool_pages_free - Innodb_buffer_pool_pages_data."
msgstr ""
"Количество страниц занятых вследствие выделения под административные "
"процессы, такие как: блокировка строки или адаптивное хеширование индекса. "
"Значение можно рассчитать по формуле: Innodb_buffer_pool_pages_total - "
"Innodb_buffer_pool_pages_free - Innodb_buffer_pool_pages_data."

#: server_status.php:1321
msgid "Total size of buffer pool, in pages."
msgstr "Общий размер буферного пула (в страницах)."

#: server_status.php:1322
msgid ""
"The number of \"random\" read-aheads InnoDB initiated. This happens when a "
"query is to scan a large portion of a table but in random order."
msgstr ""
"Количество \"случайных\" опережающих чтений, инициированных InnoDB. Это "
"происходит, когда запрос сканирует большую часть таблицы в случайном порядке."

#: server_status.php:1323
msgid ""
"The number of sequential read-aheads InnoDB initiated. This happens when "
"InnoDB does a sequential full table scan."
msgstr ""
"Количество последовательных опережающих чтений, инициированных InnoDB. Это "
"происходит, когда InnoDB выполняет полное последовательное сканирование "
"таблицы."

#: server_status.php:1324
msgid "The number of logical read requests InnoDB has done."
msgstr "Количество последовательных запросов на чтение, выполненных InnoDB."

#: server_status.php:1325
msgid ""
"The number of logical reads that InnoDB could not satisfy from buffer pool "
"and had to do a single-page read."
msgstr ""
"Количество последовательных запросов на чтение, которые InnoDB не смог "
"выполнить из буферного пула и использовал постраничное чтение."

#: server_status.php:1326
msgid ""
"Normally, writes to the InnoDB buffer pool happen in the background. "
"However, if it's necessary to read or create a page and no clean pages are "
"available, it's necessary to wait for pages to be flushed first. This "
"counter counts instances of these waits. If the buffer pool size was set "
"properly, this value should be small."
msgstr ""
"Обычно, записи в буферный пул InnoDB выполняются в фоновом режиме. Однако, "
"если необходимо чтение или создание страницы при отсутствии чистых таковых, "
"сперва требуется ожидание их очистки. Данный счетчик показывает число таких "
"ожиданий. Если размер буферного пула был установлен должным образом, "
"значение будет небольшим."

#: server_status.php:1327
msgid "The number writes done to the InnoDB buffer pool."
msgstr "Количество записей, выполненных в буферный пул InnoDB."

#: server_status.php:1328
msgid "The number of fsync() operations so far."
msgstr "Количество операций fsync(), выполненных на данный момент."

#: server_status.php:1329
msgid "The current number of pending fsync() operations."
msgstr "Текущее количество незавершенных операций fsync()."

#: server_status.php:1330
msgid "The current number of pending reads."
msgstr "Текущее количество незавершенных операций чтения."

#: server_status.php:1331
msgid "The current number of pending writes."
msgstr "Текущее количество незавершенных операций записи."

#: server_status.php:1332
msgid "The amount of data read so far, in bytes."
msgstr "Сумма данных (в байтах), прочитанных на данный момент."

#: server_status.php:1333
msgid "The total number of data reads."
msgstr "Общее количество операций чтения данных."

#: server_status.php:1334
msgid "The total number of data writes."
msgstr "Общее количество операций записи данных."

#: server_status.php:1335
msgid "The amount of data written so far, in bytes."
msgstr "Сумма данных (в байтах), записанных на данный момент."

#: server_status.php:1336
msgid "The number of pages that have been written for doublewrite operations."
msgstr ""
"Количество записей в буфер doublewrite, и количество созданных для этого "
"страниц."

#: server_status.php:1337
msgid "The number of doublewrite operations that have been performed."
msgstr ""
"Количество записей в буфер doublewrite, и количество созданных для этого "
"страниц."

#: server_status.php:1338
msgid ""
"The number of waits we had because log buffer was too small and we had to "
"wait for it to be flushed before continuing."
msgstr ""
"Количество ожиданий очистки журнального буфера, вследствие малого его "
"размера."

#: server_status.php:1339
msgid "The number of log write requests."
msgstr "Количество запросов на запись в журнал."

#: server_status.php:1340
msgid "The number of physical writes to the log file."
msgstr "Количество физических записей в файл журнала."

#: server_status.php:1341
msgid "The number of fsync() writes done to the log file."
msgstr "Количество записей с помощью fsync(), сделанных в файл журнала."

#: server_status.php:1342
msgid "The number of pending log file fsyncs."
msgstr ""
"Количество незавершенных попыток синхронизации с помощью операции fsync."

#: server_status.php:1343
msgid "Pending log file writes."
msgstr "Количество незавершенных запросов на запись в журнал."

#: server_status.php:1344
msgid "The number of bytes written to the log file."
msgstr "Объем данных в байтах, записанных в файл журнала."

#: server_status.php:1345
msgid "The number of pages created."
msgstr "Количество созданных страниц."

#: server_status.php:1346
msgid ""
"The compiled-in InnoDB page size (default 16KB). Many values are counted in "
"pages; the page size allows them to be easily converted to bytes."
msgstr ""
"Размер страницы, компилируемой в InnoDB (по умолчанию 16Кб). Многие значения "
"приводятся в страницах, но зная объем страницы, можно перевести эти значения "
"в байты."

#: server_status.php:1347
msgid "The number of pages read."
msgstr "Количество прочитанных страниц."

#: server_status.php:1348
msgid "The number of pages written."
msgstr "Количество записанных страниц."

#: server_status.php:1349
msgid "The number of row locks currently being waited for."
msgstr "Текущее количество ожиданий блокировок строк."

#: server_status.php:1350
msgid "The average time to acquire a row lock, in milliseconds."
msgstr "Среднее время ожидания блокировки строк (в миллисекундах)."

#: server_status.php:1351
msgid "The total time spent in acquiring row locks, in milliseconds."
msgstr "Общее время, ожидания блокировок строк (в миллисекундах)."

#: server_status.php:1352
msgid "The maximum time to acquire a row lock, in milliseconds."
msgstr "Максимальное время ожидания блокировки строк (в миллисекундах)."

#: server_status.php:1353
msgid "The number of times a row lock had to be waited for."
msgstr "Общее количество ожиданий блокировки строк."

#: server_status.php:1354
msgid "The number of rows deleted from InnoDB tables."
msgstr "Количество строк, удаленных из таблиц InnoDB."

#: server_status.php:1355
msgid "The number of rows inserted in InnoDB tables."
msgstr "Количество строк, добавленных в таблицы InnoDB."

#: server_status.php:1356
msgid "The number of rows read from InnoDB tables."
msgstr "Количество строк, прочитанных из таблиц InnoDB."

#: server_status.php:1357
msgid "The number of rows updated in InnoDB tables."
msgstr "Количество строк, обновленных в таблицах InnoDB."

#: server_status.php:1358
msgid ""
"The number of key blocks in the key cache that have changed but haven't yet "
"been flushed to disk. It used to be known as Not_flushed_key_blocks."
msgstr ""
"Количество блоков в кеше индекса, которые были изменены, но еще не записаны "
"на диск. Данный параметр также известен как Not_flushed_key_blocks."

#: server_status.php:1359
msgid ""
"The number of unused blocks in the key cache. You can use this value to "
"determine how much of the key cache is in use."
msgstr ""
"Количество неиспользуемых блоков в кеше индекса. Данный параметр позволяет "
"определить как полно используется кеш индекса."

#: server_status.php:1360
msgid ""
"The number of used blocks in the key cache. This value is a high-water mark "
"that indicates the maximum number of blocks that have ever been in use at "
"one time."
msgstr ""
"Количество используемых блоков в кеше индекса. Данное значение - "
"максимальное количество блоков, использованных одновременно."

#: server_status.php:1361
msgid "The number of requests to read a key block from the cache."
msgstr "Количество запросов на чтение блока из кеша индексов."

#: server_status.php:1362
msgid ""
"The number of physical reads of a key block from disk. If Key_reads is big, "
"then your key_buffer_size value is probably too small. The cache miss rate "
"can be calculated as Key_reads/Key_read_requests."
msgstr ""
"Количество физических операций чтения блока индексов с диска. Если значение "
"велико - скорее всего, задано слишком маленькое значение переменной "
"key_buffer_size. Коэффициент неудачных обращений к кешу может быть рассчитан "
"как: Key_reads/Key_read_requests."

#: server_status.php:1363
msgid "The number of requests to write a key block to the cache."
msgstr "Количество запросов на запись блока в кеш индекса."

#: server_status.php:1364
msgid "The number of physical writes of a key block to disk."
msgstr "Количество физических операций записи блока индексов на диск."

#: server_status.php:1365
msgid ""
"The total cost of the last compiled query as computed by the query "
"optimizer. Useful for comparing the cost of different query plans for the "
"same query. The default value of 0 means that no query has been compiled yet."
msgstr ""
"Общие затраты последнего компилированного запроса, рассчитанные "
"оптимизатором запросов. Полезно при сравнении эффективности различных схем "
"одного запроса. Изначальное нулевое значение, означает, что процесса "
"компиляции запроса еще не было."

#: server_status.php:1366
msgid ""
"The maximum number of connections that have been in use simultaneously since "
"the server started."
msgstr ""
"Максимальное количество соединений использованных одновременно начиная с "
"запуска сервера."

#: server_status.php:1367
msgid "The number of rows waiting to be written in INSERT DELAYED queues."
msgstr "Количество строк, ожидающих вставки в запросах INSERT DELAYED."

#: server_status.php:1368
msgid ""
"The number of tables that have been opened. If opened tables is big, your "
"table cache value is probably too small."
msgstr ""
"Общее количество открывавшихся таблиц. При большом значении переменной "
"рекомендуется увеличить размер кеша таблиц (table_cache)."

#: server_status.php:1369
msgid "The number of files that are open."
msgstr "Количество открытых файлов."

#: server_status.php:1370
msgid "The number of streams that are open (used mainly for logging)."
msgstr ""
"Количество открытых потоков (применяется к файлам журналов). Потоком "
"называется файл, открытый с помощью функции fopen."

#: server_status.php:1371
msgid "The number of tables that are open."
msgstr "Количество открытых таблиц."

#: server_status.php:1372
msgid ""
"The number of free memory blocks in query cache. High numbers can indicate "
"fragmentation issues, which may be solved by issuing a FLUSH QUERY CACHE "
"statement."
msgstr ""
"Количество свободных блоков памяти в кеше запроса. Высокое значение может "
"указывать на фрагментацию, проблема которой решается выполнением запроса "
"FLUSH QUERY CACHE."

#: server_status.php:1373
msgid "The amount of free memory for query cache."
msgstr "Объем свободной памяти для кеша запросов."

#: server_status.php:1374
msgid "The number of cache hits."
msgstr ""
"Количество &quot;попаданий&quot; в кеш запросов, т.е. сколько запросов было "
"удовлетворено запросами, находящимися в кеше."

#: server_status.php:1375
msgid "The number of queries added to the cache."
msgstr "Количество запросов, добавленных в кеш запросов."

#: server_status.php:1376
msgid ""
"The number of queries that have been removed from the cache to free up "
"memory for caching new queries. This information can help you tune the query "
"cache size. The query cache uses a least recently used (LRU) strategy to "
"decide which queries to remove from the cache."
msgstr ""
"Количество запросов, удаленных из кеша для освобождения памяти под "
"кеширование новых запросов. Эта информация может помочь при настройке "
"размера кеша запросов. Кеш запросов использует стратегию LRU (дольше всего "
"не использующиеся страницы заменяются новыми) при принятии решения об "
"удаления запроса из кеша."

#: server_status.php:1377
msgid ""
"The number of non-cached queries (not cachable, or not cached due to the "
"query_cache_type setting)."
msgstr ""
"Количество запросов, которые оказались некешируемыми или для которых "
"кеширование было подавлено с помощью ключевого слова SQL_NO_CACHE."

#: server_status.php:1378
msgid "The number of queries registered in the cache."
msgstr "Количество запросов, зарегистрированных в кеше."

#: server_status.php:1379
msgid "The total number of blocks in the query cache."
msgstr "Суммарное количество блоков памяти, отведенных под кеш запросов."

#: server_status.php:1380
msgid "The status of failsafe replication (not yet implemented)."
msgstr "Состояние отказоустойчивой репликации (пока не реализовано)."

#: server_status.php:1381
msgid ""
"The number of joins that do not use indexes. If this value is not 0, you "
"should carefully check the indexes of your tables."
msgstr ""
"Количество запросов-объединений, выполненных без использования индексов. "
"Если значение переменной не равно 0, рекомендуется проверить индексы таблиц."

#: server_status.php:1382
msgid "The number of joins that used a range search on a reference table."
msgstr ""
"Количество запросов-объединений, выполненных с использованием поиска по "
"диапазону в таблице, на которую делается ссылка."

#: server_status.php:1383
msgid ""
"The number of joins without keys that check for key usage after each row. "
"(If this is not 0, you should carefully check the indexes of your tables.)"
msgstr ""
"Количество запросов-объединений, выполненных с использованием поиска по "
"диапазону для выборки строк из вторичной таблицы. Если значение переменной "
"не равно 0, рекомендуется проверить индексы таблиц."

#: server_status.php:1384
msgid ""
"The number of joins that used ranges on the first table. (It's normally not "
"critical even if this is big.)"
msgstr ""
"Количество запросов-объединений, выполненных с использованием поиска по "
"диапазону в первой таблице. Обычно значение этой переменной не критично, "
"даже если оно велико."

#: server_status.php:1385
msgid "The number of joins that did a full scan of the first table."
msgstr ""
"Количество запросов-объединений, выполненных с использованием полного поиска "
"по первой таблице."

#: server_status.php:1386
msgid "The number of temporary tables currently open by the slave SQL thread."
msgstr ""
"Количество временных таблиц, открытых в настоящий момент подчиненным потоком."

#: server_status.php:1387
msgid ""
"Total (since startup) number of times the replication slave SQL thread has "
"retried transactions."
msgstr ""
"Общее количество повторов транзакций подчиненным потоком репликации с "
"момента запуска."

#: server_status.php:1388
msgid "This is ON if this server is a slave that is connected to a master."
msgstr ""
"Присваивается значение ON, если данный сервер функционирует как подчиненный, "
"подключенный к главному."

#: server_status.php:1389
msgid ""
"The number of threads that have taken more than slow_launch_time seconds to "
"create."
msgstr ""
"Количество потоков, на создание которых потребовалось более чем "
"slow_launch_time секунд."

#: server_status.php:1390
msgid ""
"The number of queries that have taken more than long_query_time seconds."
msgstr "Количество запросов, выполнявшихся более long_query_time секунд."

#: server_status.php:1391
msgid ""
"The number of merge passes the sort algorithm has had to do. If this value "
"is large, you should consider increasing the value of the sort_buffer_size "
"system variable."
msgstr ""
"Количество проходов, сделанных алгоритмом сортировки. При большом значении "
"следует увеличить значение переменной sort_buffer_size."

#: server_status.php:1392
msgid "The number of sorts that were done with ranges."
msgstr ""
"Количество операций сортировки, выполненных с использованием диапазона."

#: server_status.php:1393
msgid "The number of sorted rows."
msgstr "Количество отсортированных строк."

#: server_status.php:1394
msgid "The number of sorts that were done by scanning the table."
msgstr ""
"Количество операций сортировки, выполненных с использованием полного "
"сканирования таблицы."

#: server_status.php:1395
msgid "The number of times that a table lock was acquired immediately."
msgstr ""
"Количество запросов на блокировку таблицы, которые были удовлетворены "
"немедленно."

#: server_status.php:1396
msgid ""
"The number of times that a table lock could not be acquired immediately and "
"a wait was needed. If this is high, and you have performance problems, you "
"should first optimize your queries, and then either split your table or "
"tables or use replication."
msgstr ""
"Количество запросов на блокировку таблицы, которые были удовлетворены только "
"после определенного периода ожидания. Если значение велико и есть проблемы с "
"производительностью, необходимо сначала оптимизировать свои запросы, а затем "
"разбить свою таблицу (или таблицы) или использовать репликацию."

#: server_status.php:1397
msgid ""
"The number of threads in the thread cache. The cache hit rate can be "
"calculated as Threads_created/Connections. If this value is red you should "
"raise your thread_cache_size."
msgstr ""
"Количество потоков в потоковом кеше. Частоту успешных обращений к кешу можно "
"вычислить по формуле Threads_created/Connections. Если это значение окрашено "
"в красный цвет - вам следует увеличить thread_cache_size."

#: server_status.php:1398
msgid "The number of currently open connections."
msgstr "Количество открытых текущих соединений."

#: server_status.php:1399
msgid ""
"The number of threads created to handle connections. If Threads_created is "
"big, you may want to increase the thread_cache_size value. (Normally this "
"doesn't give a notable performance improvement if you have a good thread "
"implementation.)"
msgstr ""
"Полное количество потоков, созданных для поддержания соединений с клиентом. "
"При большом значении переменной, можно увеличить значение переменной "
"thread_cache_size (это не даст существенного выигрыша в производительности, "
"при хорошей реализации потоков)."

#: server_status.php:1400
msgid "The number of threads that are not sleeping."
msgstr "Количество процессов, находящихся в активном состоянии."

#: server_status.php:1540
msgid "Start Monitor"
msgstr "Запустить монитор"

#: server_status.php:1549
msgid "Instructions/Setup"
msgstr "Инструкции/Настройки"

#: server_status.php:1554
msgid "Done rearranging/editing charts"
msgstr "Завершено редактирование графиков"

#: server_status.php:1561
msgid "Add chart"
msgstr "Добавить график"

#: server_status.php:1563
msgid "Rearrange/edit charts"
msgstr "Упорядочить/отредактировать графики"

#: server_status.php:1567
msgid "Refresh rate"
msgstr "Частота обновления"

#: server_status.php:1572
msgid "Chart columns"
msgstr "Столбцы графика"

#: server_status.php:1588
msgid "Chart arrangement"
msgstr "Расположение гарфика"

#: server_status.php:1588
msgid ""
"The arrangement of the charts is stored to the browsers local storage. You "
"may want to export it if you have a complicated set up."
msgstr ""
"Расположения графиков сохраняются в локальном хранилище браузера. При "
"наличии сложной настройки, вы можете осуществить ее экспорт."

#: server_status.php:1589
msgid "Reset to default"
msgstr "Восстановить изначальное значение"

#: server_status.php:1593
msgid "Monitor Instructions"
msgstr "Инструкции мониторинга"

#: server_status.php:1594
msgid ""
"The phpMyAdmin Monitor can assist you in optimizing the server configuration "
"and track down time intensive queries. For the latter you will need to set "
"log_output to 'TABLE' and have either the slow_query_log or general_log "
"enabled. Note however, that the general_log produces a lot of data and "
"increases server load by up to 15%"
msgstr ""
"Мониторинг phpMyAdmin может помочь вам в оптимизации настройки сервера и "
"отслеживания долго выполняемых запросов. Для последнего, потребуется "
"установка log_output в 'TABLE' и включение директивы slow_query_log или "
"general_log. Будьте внимательны, включение general_log производит увеличение "
"хранимых данных и увеличивает нагрузку на сервер до 15%."

#: server_status.php:1599
msgid ""
"Unfortunately your Database server does not support logging to table, which "
"is a requirement for analyzing the database logs with phpMyAdmin. Logging to "
"table is supported by MySQL 5.1.6 and onwards. You may still use the server "
"charting features however."
msgstr ""
"К сожалению, ваш сервер баз данных не поддерживает сохранение журналов в "
"таблицу, что требуется для анализа журналов базы данных с помощью "
"phpMyAdmin. Сохранение журналов в таблицу поддерживается MySQL 5.1.6 и выше. "
"Однако, вы все еще можете использовать функции графиков сервера."

#: server_status.php:1612
msgid "Using the monitor:"
msgstr "Использование мониторинга:"

#: server_status.php:1614
msgid ""
"Ok, you are good to go! Once you click 'Start monitor' your browser will "
"refresh all displayed charts in a regular interval. You may add charts and "
"change the refresh rate under 'Settings', or remove any chart using the cog "
"icon on each respective chart."
msgstr ""
"Хорошо, начнем! После запуска мониторинга, ваш браузер начнет обновление "
"всех отображаемых графиков через определенный интервал времени. Вы можете "
"добавлять графики и менять частоту обновления в настройках, или удалить "
"график используя соответствующую иконку на каждом из них."

#: server_status.php:1616
msgid ""
"To display queries from the logs, select the relevant time span on any chart "
"by holding down the left mouse button and panning over the chart. Once "
"confirmed, this will load a table of grouped queries, there you may click on "
"any occuring SELECT statements to further analyze them."
msgstr ""
"Для отображения запросов из журналов, выберите подходящий период времени на "
"любом графике нажав левую кнопку мышки и выделив его. После подтверждения, "
"будет загружена таблица сгруппированных запросов, где вы сможете кликнуть на "
"любые выражения SELECT, для их последующего анализа."

#: server_status.php:1623
msgid "Please note:"
msgstr "Примечание:"

#: server_status.php:1625
msgid ""
"Enabling the general_log may increase the server load by 5-15%. Also be "
"aware that generating statistics from the logs is a load intensive task, so "
"it is advisable to select only a small time span and to disable the "
"general_log and empty its table once monitoring is not required any more."
msgstr ""
"Включение директивы general_log может увеличить загрузку сервера на 5-15%. "
"Также, имейте в виду, что генерирование статистики из журналов является "
"тяжелой, загружающей задачей для сервера, поэтому советуем выбирать только "
"небольшие промежутки времени, а так же отключать general_log и очищать его "
"таблицу, когда мониторинг больше не требуется."

#: server_status.php:1637
msgid "Preset chart"
msgstr "Заготовки графиков"

#: server_status.php:1641
msgid "Status variable(s)"
msgstr "Переменные состояния"

#: server_status.php:1643
msgid "Select series:"
msgstr "Выберите серии:"

#: server_status.php:1645
msgid "Commonly monitored"
msgstr "Частый мониторинг"

#: server_status.php:1660
msgid "or type variable name:"
msgstr "или задайте имя переменной:"

#: server_status.php:1664
msgid "Display as differential value"
msgstr "Отобразить в виде значения разницы"

#: server_status.php:1666
msgid "Apply a divisor"
msgstr "Применить делитель"

#: server_status.php:1673
msgid "Append unit to data values"
msgstr "Добавить к значениям единицу измерения"

#: server_status.php:1679
msgid "Add this series"
msgstr "Добавить данные серии"

#: server_status.php:1681
msgid "Clear series"
msgstr "Очистить серии"

#: server_status.php:1684
msgid "Series in Chart:"
msgstr "Серии в графике:"

#: server_status.php:1697
msgid "Log statistics"
msgstr "Статистика журналов"

#: server_status.php:1698
msgid "Selected time range:"
msgstr "Выбранный диапазон времени:"

#: server_status.php:1703
msgid "Only retrieve SELECT,INSERT,UPDATE and DELETE Statements"
msgstr "Выполнять только выражения SELECT,INSERT,UPDATE и DELETE"

#: server_status.php:1708
msgid "Remove variable data in INSERT statements for better grouping"
msgstr "Для лучшей группировки, удалить данные переменной в запросах INSERT"

#: server_status.php:1713
msgid "Choose from which log you want the statistics to be generated from."
msgstr "Выберите из какого журнала должна генерироваться статистика."

#: server_status.php:1715
msgid "Results are grouped by query text."
msgstr "Результаты сгруппированы по тексту запроса."

#: server_status.php:1720
msgid "Query analyzer"
msgstr "Анализ запроса"

#: server_status.php:1760
#, php-format
msgid "%d second"
msgid_plural "%d seconds"
msgstr[0] "%d секунда"
msgstr[1] "%d секунды"
msgstr[2] "%d секунд"

#: server_status.php:1762
#, php-format
msgid "%d minute"
msgid_plural "%d minutes"
msgstr[0] "%d минута"
msgstr[1] "%d минуты"
msgstr[2] "%d минут"

#: server_synchronize.php:99
msgid "Could not connect to the source"
msgstr "Не получилось соединиться с источником"

#: server_synchronize.php:102
msgid "Could not connect to the target"
msgstr "Не получилось соединиться с целевой базой данных"

#: server_synchronize.php:130 server_synchronize.php:133 tbl_create.php:50
#: tbl_get_field.php:19
#, php-format
msgid "'%s' database does not exist."
msgstr "База данных '%s' не существует."

#: server_synchronize.php:282
msgid "Structure Synchronization"
msgstr "Синхронизация структуры"

#: server_synchronize.php:286
msgid "Data Synchronization"
msgstr "Синхронизация данных"

#: server_synchronize.php:401 server_synchronize.php:852
msgid "not present"
msgstr "отсутствует"

#: server_synchronize.php:437 server_synchronize.php:909
msgid "Structure Difference"
msgstr "Различие структуры"

#: server_synchronize.php:438 server_synchronize.php:910
msgid "Data Difference"
msgstr "Различие данных"

#: server_synchronize.php:443 server_synchronize.php:915
msgid "Add column(s)"
msgstr "Добавить поле(я)"

#: server_synchronize.php:444 server_synchronize.php:916
msgid "Remove column(s)"
msgstr "Удалить поле(я)"

#: server_synchronize.php:445 server_synchronize.php:917
msgid "Alter column(s)"
msgstr "Изменить поле(я)"

#: server_synchronize.php:446 server_synchronize.php:918
msgid "Remove index(s)"
msgstr "Удалить индекс(ы)"

#: server_synchronize.php:447 server_synchronize.php:919
msgid "Apply index(s)"
msgstr "Применить индекс(ы)"

#: server_synchronize.php:448 server_synchronize.php:920
msgid "Update row(s)"
msgstr "Обновить строку(и)"

#: server_synchronize.php:449 server_synchronize.php:921
msgid "Insert row(s)"
msgstr "Вставить строку(и)"

#: server_synchronize.php:460 server_synchronize.php:933
msgid "Would you like to delete all the previous rows from target tables?"
msgstr "Удалить все предыдущие строки из целевой таблицы?"

#: server_synchronize.php:465 server_synchronize.php:938
msgid "Apply Selected Changes"
msgstr "Применить выбранные изменения"

#: server_synchronize.php:469 server_synchronize.php:941
msgid "Synchronize Databases"
msgstr "Синхронизировать базы данных"

#: server_synchronize.php:483
msgid "Selected target tables have been synchronized with source tables."
msgstr "Выбранные целевые таблицы были синхронизированы с таблицами источника."

#: server_synchronize.php:988
msgid "Target database has been synchronized with source database"
msgstr "Целевая база данных была синхронизирована с базой данных источника"

#: server_synchronize.php:1046
msgid "Executed queries"
msgstr "Выполнено запросов"

#: server_synchronize.php:1202
msgid "Enter manually"
msgstr "Ввести вручную"

#: server_synchronize.php:1210
msgid "Current connection"
msgstr "Текущее соединение"

#: server_synchronize.php:1250
#, php-format
msgid "Configuration: %s"
msgstr "Настройки: %s"

#: server_synchronize.php:1265
msgid "Socket"
msgstr "Сокет"

#: server_synchronize.php:1313
msgid ""
"Target database will be completely synchronized with source database. Source "
"database will remain unchanged."
msgstr ""
"Целевая база данных будет полностью синхронизована с источником. База данных "
"источника останется неизменной."

#: server_variables.php:80
msgid "Setting variable failed"
msgstr "Не удалось установить переменную"

#: server_variables.php:99
msgid "Server variables and settings"
msgstr "Серверные переменные и настройки"

#: server_variables.php:126 server_variables.php:152
msgid "Session value"
msgstr "Значение сессии"

#: server_variables.php:126
msgid "Global value"
msgstr "Глобальное значение"

#: setup/frames/config.inc.php:38 setup/frames/index.inc.php:226
msgid "Download"
msgstr "Скачать"

#: setup/frames/form.inc.php:25
msgid "Incorrect formset, check $formsets array in setup/frames/form.inc.php"
msgstr ""
"Некорректно задан набор форм, проверьте массив $formsets в файле setup/"
"frames/form.inc.php"

#: setup/frames/index.inc.php:49
msgid "Cannot load or save configuration"
msgstr "Невозможно загрузить или сохранить настройки"

#: setup/frames/index.inc.php:50
msgid ""
"Please create web server writable folder [em]config[/em] in phpMyAdmin top "
"level directory as described in [a@Documentation.html#setup_script]"
"documentation[/a]. Otherwise you will be only able to download or display it."
msgstr ""
"Пожалуйста, создайте на сервере в корневой директории phpMyAdmin каталог [em]"
"config[/em] и установите у него разрешение на запись, как описано в "
"[a@Documentation.html#setup_script]документации[/a]. В противном случае вы "
"сможете только скачать, или просмотреть его."

#: setup/frames/index.inc.php:57
msgid ""
"You are not using a secure connection; all data (including potentially "
"sensitive information, like passwords) is transferred unencrypted!"
msgstr ""
"Вы используете обычное, небезопасное соединение; все данные (включая "
"потенциально критическую информацию, вроде паролей) передаются в "
"незашифрованном виде!"

#: setup/frames/index.inc.php:61
#, php-format
msgid ""
"If your server is also configured to accept HTTPS requests follow [a@%s]this "
"link[/a] to use a secure connection."
msgstr ""
"Если ваш сервер настроен также и на приём HTTPS запросов, перейдите по [a@%s]"
"данной ссылке[/a] для использования безопасного соединения."

#: setup/frames/index.inc.php:65
msgid "Insecure connection"
msgstr "Небезопасное соединение"

#: setup/frames/index.inc.php:93
msgid "Configuration saved."
msgstr "Конфигурация сохранена."

#: setup/frames/index.inc.php:94
msgid ""
"Configuration saved to file config/config.inc.php in phpMyAdmin top level "
"directory, copy it to top level one and delete directory config to use it."
msgstr ""
"Настройки сохранены в файл config/config.inc.php от корневого каталога "
"phpMyAdmin, скопируйте его в корневой каталог и удалите после этого "
"директорию config."

#: setup/frames/index.inc.php:101 setup/frames/menu.inc.php:15
msgid "Overview"
msgstr "Обзор"

#: setup/frames/index.inc.php:109
msgid "Show hidden messages (#MSG_COUNT)"
msgstr "Показать скрытые сообщения (#MSG_COUNT)"

#: setup/frames/index.inc.php:149
msgid "There are no configured servers"
msgstr "Отсутствуют настроенные сервера"

#: setup/frames/index.inc.php:157
msgid "New server"
msgstr "Новый сервер"

#: setup/frames/index.inc.php:186
msgid "Default language"
msgstr "Язык по умолчанию"

#: setup/frames/index.inc.php:196
msgid "let the user choose"
msgstr "Предоставить выбор пользователю"

#: setup/frames/index.inc.php:207
msgid "- none -"
msgstr "- не выбран -"

#: setup/frames/index.inc.php:210
msgid "Default server"
msgstr "Сервер по умолчанию"

#: setup/frames/index.inc.php:220
msgid "End of line"
msgstr "Конец строки"

#: setup/frames/index.inc.php:225
msgid "Display"
msgstr "Показать"

#: setup/frames/index.inc.php:229
msgid "Load"
msgstr "Загрузить"

#: setup/frames/index.inc.php:240
msgid "phpMyAdmin homepage"
msgstr "Домашняя страница phpMyAdmin"

#: setup/frames/index.inc.php:241
msgid "Donate"
msgstr "Пожертвование"

#: setup/frames/servers.inc.php:28
msgid "Edit server"
msgstr "Редактировать сервер"

#: setup/frames/servers.inc.php:37
msgid "Add a new server"
msgstr "Добавить новый сервер"

#: setup/index.php:22
msgid "Wrong GET file attribute value"
msgstr "Недопустимое значение атрибута файла в GET"

#: setup/lib/form_processing.lib.php:43
msgid "Warning"
msgstr "Предупреждение"

#: setup/lib/form_processing.lib.php:44
msgid "Submitted form contains errors"
msgstr "Данные формы содержат ошибки"

#: setup/lib/form_processing.lib.php:45
msgid "Try to revert erroneous fields to their default values"
msgstr ""
"Проверка данных на соответствие и возвращение в изначальное значение при "
"наличии ошибки"

#: setup/lib/form_processing.lib.php:48
msgid "Ignore errors"
msgstr "Игнорировать ошибки"

#: setup/lib/form_processing.lib.php:50
msgid "Show form"
msgstr "Показать форму"

#: setup/lib/index.lib.php:122
msgid ""
"Neither URL wrapper nor CURL is available. Version check is not possible."
msgstr ""
"Недоступны обработчик URL протокола или CURL. Проверка версии невозможна."

#: setup/lib/index.lib.php:132
msgid ""
"Reading of version failed. Maybe you're offline or the upgrade server does "
"not respond."
msgstr ""
"Не удалось получить текущую версию. Возможно вы не соединены с сетью, или "
"сервер обновления не отвечает."

#: setup/lib/index.lib.php:152
msgid "Got invalid version string from server"
msgstr "От сервера получена некорректная строка версии"

#: setup/lib/index.lib.php:162
msgid "Unparsable version string"
msgstr "Строка версии не поддаётся разбору"

#: setup/lib/index.lib.php:180
#, php-format
msgid ""
"You are using Git version, run [kbd]git pull[/kbd] :-)[br]The latest stable "
"version is %s, released on %s."
msgstr ""
"Вы используете Git версию, запустите [kbd]git pull[/kbd] :-)[br]Последняя "
"стабильная версия %s, выпущена %s."

#: setup/lib/index.lib.php:186
msgid "No newer stable version is available"
msgstr "Обновление стабильной версии недоступно"

#: setup/lib/index.lib.php:274
#, php-format
msgid ""
"This %soption%s should be disabled as it allows attackers to bruteforce "
"login to any MySQL server. If you feel this is necessary, use %strusted "
"proxies list%s. However, IP-based protection may not be reliable if your IP "
"belongs to an ISP where thousands of users, including you, are connected to."
msgstr ""
"Данный %sпараметр%s должен быть отключен, так как позволяет атакующему "
"совершать перебор учетных данных к любому серверу MySQL. При необходимости "
"активации данного параметра, используйте %sсписок доверенных прокси%s. "
"Однако, защита по IP может быть ненадежной, если ваш IP не является "
"выделенным и кроме вас принадлежит тысячам пользователей того же Интернет "
"Провайдера."

#: setup/lib/index.lib.php:276
msgid ""
"You didn't have blowfish secret set and have enabled cookie authentication, "
"so a key was automatically generated for you. It is used to encrypt cookies; "
"you don't need to remember it."
msgstr ""
"Вы не установлили ключ blowfish и включили cookie идентификацию, по этой "
"причине он был автоматически создан за вас. Данный ключ используется для "
"кодировки cookies; вам не надо его запоминать."

#: setup/lib/index.lib.php:277
#, php-format
msgid ""
"%sBzip2 compression and decompression%s requires functions (%s) which are "
"unavailable on this system."
msgstr ""
"%sСоздание и распаковка Bzip2 архивов%s требует наличия функций (%s), "
"которые недоступны на данной системе."

#: setup/lib/index.lib.php:279
msgid ""
"This value should be double checked to ensure that this directory is neither "
"world accessible nor readable or writable by other users on your server."
msgstr ""
"Данное значение должно быть внимательно проверено на предмет того, что "
"директория не доступна извне, не открыта для чтения или записи для любого "
"другого пользователя сервера."

#: setup/lib/index.lib.php:280
#, php-format
msgid "This %soption%s should be enabled if your web server supports it."
msgstr ""
"Вы должны использовать %sSSL соединение%s, если ваш веб-сервер его "
"поддерживает."

#: setup/lib/index.lib.php:282
#, php-format
msgid ""
"%sGZip compression and decompression%s requires functions (%s) which are "
"unavailable on this system."
msgstr ""
"%sСоздание и распаковка GZip архивов%s требует наличия функций (%s), которые "
"недоступны на данной системе."

#: setup/lib/index.lib.php:284
#, php-format
msgid ""
"%sLogin cookie validity%s greater than 1440 seconds may cause random session "
"invalidation if %ssession.gc_maxlifetime%s is lower than its value "
"(currently %d)."
msgstr ""
"%sДлительность cookie авторизации%s более 1440 секунд может вызывать "
"случайные сбросы сессии, если %ssession.gc_maxlifetime%s менее данного "
"значения (текущее значение %d)."

#: setup/lib/index.lib.php:286
#, php-format
msgid ""
"%sLogin cookie validity%s should be set to 1800 seconds (30 minutes) at "
"most. Values larger than 1800 may pose a security risk such as impersonation."
msgstr ""
"%sВремя действия cookie идентификации%s не должно превышать 1800 секунд (30 "
"минут). Установка значения более 1800 может оказаться небезопасным в связи с "
"возможным использованием сессии другим лицом."

#: setup/lib/index.lib.php:288
#, php-format
msgid ""
"If using cookie authentication and %sLogin cookie store%s is not 0, %sLogin "
"cookie validity%s must be set to a value less or equal to it."
msgstr ""
"При использовании cookie авторизации и установке %sХранение авторизации в "
"cookie%s не в 0, %sДлительность cookie авторизации%s должна быть установлена "
"в меньшее или равное значение."

#: setup/lib/index.lib.php:290
#, php-format
msgid ""
"If you feel this is necessary, use additional protection settings - %shost "
"authentication%s settings and %strusted proxies list%s. However, IP-based "
"protection may not be reliable if your IP belongs to an ISP where thousands "
"of users, including you, are connected to."
msgstr ""
"При необходимости используйте дополнительные настройки безопасности - %"
"sидентификация по хосту%s и %sсписок доверенных прокси серверов%s. Однако, "
"защита по IP может быть ненадежной, если ваш IP не является выделенным и "
"кроме вас принадлежит тысячам пользователей того же Интернет Провайдера."

#: setup/lib/index.lib.php:292
#, php-format
msgid ""
"You set the [kbd]config[/kbd] authentication type and included username and "
"password for auto-login, which is not a desirable option for live hosts. "
"Anyone who knows or guesses your phpMyAdmin URL can directly access your "
"phpMyAdmin panel. Set %sauthentication type%s to [kbd]cookie[/kbd] or [kbd]"
"http[/kbd]."
msgstr ""
"Вы установили [kbd]config[/kbd] идентификацию и ввели имя пользователя с "
"паролем для автоматического входа, что крайне не рекомендуется для рабочего "
"хоста. Любой, кто сможет узнать ссылку к phpMyAdmin сможет напрямую попасть "
"в панель управления. Установите %sтип идентификации%s в [kbd]cookie[/kbd] "
"или [kbd]http[/kbd]."

#: setup/lib/index.lib.php:294
#, php-format
msgid ""
"%sZip compression%s requires functions (%s) which are unavailable on this "
"system."
msgstr ""
"%sСоздание Zip архивов%s требует наличия функций (%s), которые недоступны на "
"данной системе."

#: setup/lib/index.lib.php:296
#, php-format
msgid ""
"%sZip decompression%s requires functions (%s) which are unavailable on this "
"system."
msgstr ""
"%sРаспаковка Zip архивов%s требует наличия функций (%s), которые недоступны "
"на данной системе."

#: setup/lib/index.lib.php:323
msgid "You should use SSL connections if your web server supports it."
msgstr ""
"Вы должны использовать SSL соединение, если ваш веб-сервер его поддерживает."

#: setup/lib/index.lib.php:336
msgid "You should use mysqli for performance reasons."
msgstr ""
"По причине улучшения производительности, рекомендуется использовать "
"расширение mysqli."

#: setup/lib/index.lib.php:367
msgid "You allow for connecting to the server without a password."
msgstr "Вы разрешаете соединение с сервером без пароля."

#: setup/lib/index.lib.php:389
msgid "Key is too short, it should have at least 8 characters."
msgstr ""
"Ключ кодирования слишком короткий, он должен содержать не менее 8 символов."

#: setup/lib/index.lib.php:396
msgid "Key should contain letters, numbers [em]and[/em] special characters."
msgstr "Ключ должен содержать символы алфавита, цифры [em]и[/em] знаки."

#: setup/validate.php:22
msgid "Wrong data"
msgstr "Ошибочные данные"

#: sql.php:103 tbl_change.php:262 tbl_select.php:28 tbl_zoom_select.php:58
msgid "Browse foreign values"
msgstr "Обзор внешних значений"

#: sql.php:212
#, php-format
msgid "Using bookmark \"%s\" as default browse query."
msgstr "Для обзора данных использован запрос из закладки \"%s\"."

#: sql.php:698 tbl_replace.php:400
#, php-format
msgid "Inserted row id: %1$d"
msgstr "Идентификатор вставленной строки: %1$d"

#: sql.php:715
msgid "Showing as PHP code"
msgstr "Отображает как PHP-код"

#: sql.php:718 tbl_replace.php:374
msgid "Showing SQL query"
msgstr "Отображает SQL-запрос"

#: sql.php:720
msgid "Validated SQL"
msgstr "SQL синтаксис проверен"

#: sql.php:941
#, php-format
msgid "Problems with indexes of table `%s`"
msgstr "Проблемы с индексами таблицы `%s`"

#: sql.php:973
msgid "Label"
msgstr "Метка"

#: tbl_addfield.php:185 tbl_alter.php:99 tbl_indexes.php:98
#, php-format
msgid "Table %1$s has been altered successfully"
msgstr "Таблица %1$s была успешно изменена"

#: tbl_change.php:699
msgid "Because of its length,<br /> this column might not be editable"
msgstr "Из-за большого количества данных<br />изменение поля невозможно"

#: tbl_change.php:818
msgid "Remove BLOB Repository Reference"
msgstr "Удалить ссылку хранилища BLOB данных"

#: tbl_change.php:822
msgid "Binary - do not edit"
msgstr "Двоичные данные - не редактируются"

#: tbl_change.php:872
msgid "Upload to BLOB repository"
msgstr "Загрузить в хранилище BLOB данных"

#: tbl_change.php:1031
msgid "Insert as new row"
msgstr "Вставить запись"

#: tbl_change.php:1032
msgid "Insert as new row and ignore errors"
msgstr "Вставить в виде новой строки и игнорировать появляющиеся ошибки"

#: tbl_change.php:1033
msgid "Show insert query"
msgstr "Отобразить запрос вставки"

#: tbl_change.php:1044
msgid "and then"
msgstr "и затем"

#: tbl_change.php:1048
msgid "Go back to previous page"
msgstr "Вернуться на предыдущую страницу"

#: tbl_change.php:1049
msgid "Insert another new row"
msgstr "Добавить новую запись"

#: tbl_change.php:1053
msgid "Go back to this page"
msgstr "Вернуться к данной странице"

#: tbl_change.php:1061
msgid "Edit next row"
msgstr "Редактировать следующую строку"

#: tbl_change.php:1072
msgid ""
"Use TAB key to move from value to value, or CTRL+arrows to move anywhere"
msgstr ""
"Для перемещения между полями значения, используйте клавишу TAB, либо CTRL"
"+клавиши со стрелками - для свободного перемещения"

#: tbl_change.php:1110
#, php-format
msgid "Continue insertion with %s rows"
msgstr "Продолжить вставку с %s строки"

#: tbl_chart.php:88
msgid "Bar"
msgstr "Столбец"

#: tbl_chart.php:90
msgid "Line"
msgstr "Линия"

#: tbl_chart.php:91
msgid "Spline"
msgstr "Сплайн"

#: tbl_chart.php:92
msgid "Pie"
msgstr "Круговая"

#: tbl_chart.php:94
msgid "Stacked"
msgstr "Уложенный"

#: tbl_chart.php:97
msgid "Chart title"
msgstr "Заголовок графика"

#: tbl_chart.php:103
msgid "X-Axis:"
msgstr "Ось-X:"

#: tbl_chart.php:117
msgid "Series:"
msgstr "Серии:"

#: tbl_chart.php:119
msgid "The remaining columns"
msgstr "Оставшиеся столбцы"

#: tbl_chart.php:132
msgid "X-Axis label:"
msgstr "Подпись для оси X:"

#: tbl_chart.php:133
msgid "X Values"
msgstr "Значения X"

#: tbl_chart.php:134
msgid "Y-Axis label:"
msgstr "Подпись для оси Y:"

#: tbl_chart.php:134
msgid "Y Values"
msgstr "Значения Y"

#: tbl_create.php:30
#, php-format
msgid "Table %s already exists!"
msgstr "Таблица %s уже существует!"

#: tbl_create.php:216
#, php-format
msgid "Table %1$s has been created."
msgstr "Таблица %1$s была создана."

#: tbl_export.php:24
msgid "View dump (schema) of table"
msgstr "Отобразить дамп (схему) таблицы"

#: tbl_gis_visualization.php:112
msgid "Display GIS Visualization"
msgstr "Визуализация GIS данных"

#: tbl_gis_visualization.php:128
msgid "Width"
msgstr "Ширина"

#: tbl_gis_visualization.php:132
msgid "Height"
msgstr "Высота"

#: tbl_gis_visualization.php:136
msgid "Label column"
msgstr "Название столбца"

#: tbl_gis_visualization.php:138
msgid "-- None --"
msgstr "-- Пусто --"

#: tbl_gis_visualization.php:151
msgid "Spatial column"
msgstr "Пространственный столбец"

#: tbl_gis_visualization.php:175
msgid "Redraw"
msgstr "Пересоздать"

#: tbl_gis_visualization.php:177
msgid "Save to file"
msgstr "Сохранить в файл"

#: tbl_gis_visualization.php:178
msgid "File name"
msgstr "Имя файла"

#: tbl_indexes.php:66
msgid "The name of the primary key must be \"PRIMARY\"!"
msgstr "Имя первичного индекса должно быть \"PRIMARY\"!"

#: tbl_indexes.php:75
msgid "Can't rename index to PRIMARY!"
msgstr "Невозможно переименовать индекс в PRIMARY!"

#: tbl_indexes.php:91
msgid "No index parts defined!"
msgstr "Части индекса не определены!"

#: tbl_indexes.php:173 tbl_structure.php:169 tbl_structure.php:170
msgid "Add index"
msgstr "Добавить индекс"

#: tbl_indexes.php:175
#, fuzzy
#| msgid "Edit mode"
msgid "Edit index"
msgstr "Редакция"

#: tbl_indexes.php:186
msgid "Index name:"
msgstr "Имя индекса&nbsp;:"

#: tbl_indexes.php:188
msgid ""
"(\"PRIMARY\" <b>must</b> be the name of and <b>only of</b> a primary key!)"
msgstr "(Имя \"PRIMARY\" <b>должен</b> иметь <b>только</b> первичный индекс!)"

#: tbl_indexes.php:194
msgid "Index type:"
msgstr "Тип индекса&nbsp;:"

#: tbl_indexes.php:278
#, php-format
msgid "Add to index &nbsp;%s&nbsp;column(s)"
msgstr "Добавить к индексу&nbsp;%s&nbsp;столбец(ы)"

#: tbl_move_copy.php:44
msgid "Can't move table to same one!"
msgstr "Не возможно переместить таблицу саму в себя!"

#: tbl_move_copy.php:46
msgid "Can't copy table to same one!"
msgstr "Невозможно скопировать таблицу саму в себя!"

#: tbl_move_copy.php:54
#, php-format
msgid "Table %s has been moved to %s."
msgstr "Таблица %s была перемещена в %s."

#: tbl_move_copy.php:56
#, php-format
msgid "Table %s has been copied to %s."
msgstr "Таблица %s была скопирована в %s."

#: tbl_move_copy.php:81
msgid "The table name is empty!"
msgstr "Не задано имя таблицы!"

#: tbl_operations.php:268
msgid "Alter table order by"
msgstr "Изменить сортировку таблицы"

#: tbl_operations.php:277
msgid "(singly)"
msgstr "(столбец)"

#: tbl_operations.php:297
msgid "Move table to (database<b>.</b>table):"
msgstr "Переместить таблицы в (база данных<b>.</b>таблица):"

#: tbl_operations.php:355
msgid "Table options"
msgstr "Параметры таблицы"

#: tbl_operations.php:359
msgid "Rename table to"
msgstr "Переименовать таблицу в"

#: tbl_operations.php:535
msgid "Copy table to (database<b>.</b>table):"
msgstr "Скопировать таблицу в (база данных<b>.</b>таблица):"

#: tbl_operations.php:582
msgid "Switch to copied table"
msgstr "Переключиться на скопированную таблицу"

#: tbl_operations.php:594
msgid "Table maintenance"
msgstr "Обслуживание таблицы"

#: tbl_operations.php:618
msgid "Defragment table"
msgstr "Дефрагментировать таблицу"

#: tbl_operations.php:666
#, php-format
msgid "Table %s has been flushed"
msgstr "Обновлен кеш таблицы %s"

#: tbl_operations.php:672
msgid "Flush the table (FLUSH)"
msgstr "Обновить кеш таблицы (FLUSH)"

#: tbl_operations.php:681
msgid "Delete data or table"
msgstr "Удалить данные или таблицу"

#: tbl_operations.php:696
msgid "Empty the table (TRUNCATE)"
msgstr "Очистить таблицу (TRUNCATE)"

#: tbl_operations.php:716
msgid "Delete the table (DROP)"
msgstr "Удалить таблицу (DROP)"

#: tbl_operations.php:738
msgid "Partition maintenance"
msgstr "Обслуживание разделов"

#: tbl_operations.php:746
#, php-format
msgid "Partition %s"
msgstr "Раздел %s"

#: tbl_operations.php:749
msgid "Analyze"
msgstr "Анализ"

#: tbl_operations.php:750
msgid "Check"
msgstr "Проверка"

#: tbl_operations.php:751
msgid "Optimize"
msgstr "Оптимизация"

#: tbl_operations.php:752
msgid "Rebuild"
msgstr "Перестройка"

#: tbl_operations.php:753
msgid "Repair"
msgstr "Исправление"

#: tbl_operations.php:765
msgid "Remove partitioning"
msgstr "Удалить разделение"

#: tbl_operations.php:791
msgid "Check referential integrity:"
msgstr "Проверить целостность данных:"

#: tbl_printview.php:72
msgid "Showing tables"
msgstr "Отображение таблиц"

#: tbl_printview.php:269 tbl_structure.php:763
msgid "Space usage"
msgstr "Используемое пространство"

#: tbl_printview.php:273 tbl_structure.php:767
msgid "Usage"
msgstr "Использование"

#: tbl_printview.php:300 tbl_structure.php:794
msgid "Effective"
msgstr "Эффективность"

#: tbl_printview.php:325 tbl_structure.php:829
msgid "Row Statistics"
msgstr "Статистика строк"

#: tbl_printview.php:339 tbl_structure.php:844
msgid "static"
msgstr "статический"

#: tbl_printview.php:341 tbl_structure.php:846
msgid "dynamic"
msgstr "динамический"

#: tbl_printview.php:363 tbl_structure.php:889
msgid "Row length"
msgstr "Длина строки"

#: tbl_printview.php:373 tbl_structure.php:897
msgid "Row size"
msgstr "Размер строки"

#: tbl_printview.php:383 tbl_structure.php:905
msgid "Next autoindex"
msgstr "Следующий автоматический индекс"

#: tbl_relation.php:271
#, php-format
msgid "Error creating foreign key on %1$s (check data types)"
msgstr "Ошибка создания внешнего ключа на %1$s (проверьте типы данных)"

#: tbl_relation.php:398
msgid "Internal relation"
msgstr "Внутренняя связь"

#: tbl_relation.php:400
msgid ""
"An internal relation is not necessary when a corresponding FOREIGN KEY "
"relation exists."
msgstr ""
"Внутренняя связь не обязательна, если существует соответствующая связь с "
"помощью внешнего ключа (FOREIGN KEY)."

#: tbl_relation.php:406
msgid "Foreign key constraint"
msgstr "Ограничение внешнего ключа"

#: tbl_select.php:84
msgid "Do a \"query by example\" (wildcard: \"%\")"
msgstr "Выполнить \"запрос по образцу\" (групповой символ: \"%\")"

#: tbl_select.php:178
msgid "Select columns (at least one):"
msgstr "Выберите поля (не менее одного):"

#: tbl_select.php:196
msgid "Add search conditions (body of the \"where\" clause):"
msgstr "Добавить условия поиска (тело для условия \"WHERE\"):"

#: tbl_select.php:203
msgid "Number of rows per page"
msgstr "Количество строк на странице"

#: tbl_select.php:209
msgid "Display order:"
msgstr "Сортировка:"

#: tbl_structure.php:155 tbl_structure.php:160 tbl_structure.php:581
msgid "Spatial"
msgstr "Пространственный"

#: tbl_structure.php:162 tbl_structure.php:166
msgid "Browse distinct values"
msgstr "Обзор уникальных значений"

#: tbl_structure.php:167 tbl_structure.php:168
msgid "Add primary key"
msgstr "Добавить первичный ключ"

#: tbl_structure.php:171 tbl_structure.php:172
msgid "Add unique index"
msgstr "Добавить уникальный индекс"

#: tbl_structure.php:173 tbl_structure.php:174
msgid "Add SPATIAL index"
msgstr "Добавить пространственный индекс"

#: tbl_structure.php:175 tbl_structure.php:176
msgid "Add FULLTEXT index"
msgstr "Добавить полнотекстовый индекс"

#: tbl_structure.php:359
msgctxt "None for default"
msgid "None"
msgstr "Нет"

#: tbl_structure.php:372
#, php-format
msgid "Column %s has been dropped"
msgstr "Поле %s было удалено"

#: tbl_structure.php:383 tbl_structure.php:477
#, php-format
msgid "A primary key has been added on %s"
msgstr "Был добавлен первичный ключ к %s"

#: tbl_structure.php:398 tbl_structure.php:413 tbl_structure.php:433
#: tbl_structure.php:448 tbl_structure.php:490 tbl_structure.php:503
#: tbl_structure.php:517 tbl_structure.php:530
#, php-format
msgid "An index has been added on %s"
msgstr "Был добавлен индекс для %s"

#: tbl_structure.php:465
msgid "Show more actions"
msgstr "Показать больше операций"

#: tbl_structure.php:606
msgid "Edit view"
msgstr "Редактировать представление"

#: tbl_structure.php:623
msgid "Relation view"
msgstr "Связи"

#: tbl_structure.php:631
msgid "Propose table structure"
msgstr "Анализ структуры таблицы"

#: tbl_structure.php:649
msgid "Add column"
msgstr "Добавить столбец"

#: tbl_structure.php:663
msgid "At End of Table"
msgstr "В конец таблицы"

#: tbl_structure.php:664
msgid "At Beginning of Table"
msgstr "В начало таблицы"

#: tbl_structure.php:665
#, php-format
msgid "After %s"
msgstr "После %s"

#: tbl_structure.php:702
#, php-format
msgid "Create an index on &nbsp;%s&nbsp;columns"
msgstr "Создать индекс для &nbsp;%s&nbsp;столбца/ов"

#: tbl_structure.php:860
msgid "partitioned"
msgstr "разделён"

#: tbl_tracking.php:109
#, php-format
msgid "Tracking report for table `%s`"
msgstr "Отчёт слежения для таблицы `%s`"

#: tbl_tracking.php:173
#, php-format
msgid "Version %s is created, tracking for %s.%s is activated."
msgstr "Версия %s создана, отслеживание %s.%s включено."

#: tbl_tracking.php:181
#, php-format
msgid "Tracking for %s.%s , version %s is deactivated."
msgstr "Отслеживание %s.%s, версии %s выключено."

#: tbl_tracking.php:189
#, php-format
msgid "Tracking for %s.%s , version %s is activated."
msgstr "Отслеживание %s.%s, версии %s включено."

#: tbl_tracking.php:199
msgid "SQL statements executed."
msgstr "Выполненные SQL запросы."

#: tbl_tracking.php:205
msgid ""
"You can execute the dump by creating and using a temporary database. Please "
"ensure that you have the privileges to do so."
msgstr ""
"Вы можете выполнить выгруженные запросы создав и использовав для этого "
"временную базу данных. Убедитесь, что у вас есть для этого достаточные "
"привилегии."

#: tbl_tracking.php:206
msgid "Comment out these two lines if you do not need them."
msgstr "Закомментируйте эти две строки, если они вам не нужны."

#: tbl_tracking.php:215
msgid "SQL statements exported. Please copy the dump or execute it."
msgstr "SQL выражения успешно выгружены; скопируйте, либо выполните их."

#: tbl_tracking.php:246
#, php-format
msgid "Version %s snapshot (SQL code)"
msgstr "Обзор версии %s (SQL код)"

#: tbl_tracking.php:373
msgid "Tracking data definition successfully deleted"
msgstr "Данные слежения успешно удалены"

#: tbl_tracking.php:375 tbl_tracking.php:392
msgid "Query error"
msgstr "Ошибка запроса"

#: tbl_tracking.php:390
msgid "Tracking data manipulation successfully deleted"
msgstr "Данные слежения успешно удалены"

#: tbl_tracking.php:402
msgid "Tracking statements"
msgstr "Отслеживаемые выражения"

#: tbl_tracking.php:418 tbl_tracking.php:546
#, php-format
msgid "Show %s with dates from %s to %s by user %s %s"
msgstr "Вывести %s с датой от %s до %s пользователя %s %s"

#: tbl_tracking.php:423
msgid "Delete tracking data row from report"
msgstr "Удалить строку данных слежения за таблицей"

#: tbl_tracking.php:434
msgid "No data"
msgstr "Нет данных"

#: tbl_tracking.php:444 tbl_tracking.php:501
msgid "Date"
msgstr "Дата"

#: tbl_tracking.php:446
msgid "Data definition statement"
msgstr "Выражение определяющее структуру"

#: tbl_tracking.php:503
msgid "Data manipulation statement"
msgstr "Выражение изменяющее данные"

#: tbl_tracking.php:549
msgid "SQL dump (file download)"
msgstr "Выгрузка SQL (файл)"

#: tbl_tracking.php:550
msgid "SQL dump"
msgstr "Выгрузка SQL"

#: tbl_tracking.php:551
msgid "This option will replace your table and contained data."
msgstr "Данный параметр заместит таблицу и содержащиеся в ней данные."

#: tbl_tracking.php:551
msgid "SQL execution"
msgstr "Выполнение SQL запроса"

#: tbl_tracking.php:563
#, php-format
msgid "Export as %s"
msgstr "Экспортировать как %s"

#: tbl_tracking.php:603
msgid "Show versions"
msgstr "Показать версии"

#: tbl_tracking.php:687
#, php-format
msgid "Deactivate tracking for %s.%s"
msgstr "Выключить слежение за %s.%s"

#: tbl_tracking.php:689
msgid "Deactivate now"
msgstr "Выключить"

#: tbl_tracking.php:700
#, php-format
msgid "Activate tracking for %s.%s"
msgstr "Включить слежение за %s.%s"

#: tbl_tracking.php:702
msgid "Activate now"
msgstr "Включить"

#: tbl_tracking.php:715
#, php-format
msgid "Create version %s of %s.%s"
msgstr "Создать версию %s из %s.%s"

#: tbl_tracking.php:719
msgid "Track these data definition statements:"
msgstr "Отслеживать выражения определяющие структуру:"

#: tbl_tracking.php:727
msgid "Track these data manipulation statements:"
msgstr "Отслеживать выражения изменяющие данные:"

#: tbl_tracking.php:735
msgid "Create version"
msgstr "Создать версию"

#: tbl_zoom_select.php:135
msgid "Do a \"query by example\" (wildcard: \"%\") for two different columns"
msgstr ""
"Выполнить \"запрос по образцу\" (символ шаблона: \"%\") для двух различных "
"столбцов"

#: tbl_zoom_select.php:145
msgid "Additional search criteria"
msgstr "Добавочный критерий поиска"

#: tbl_zoom_select.php:276
msgid "Use this column to label each point"
msgstr "Использовать данное поле для обозначения каждой точки"

#: tbl_zoom_select.php:296
msgid "Maximum rows to plot"
msgstr "Максимальное количество строк для построения"

#: tbl_zoom_select.php:410
msgid "Browse/Edit the points"
msgstr "Обзор/Редакция точек"

#: tbl_zoom_select.php:417
msgid "How to use"
msgstr "Как использовать"

#: themes.php:28
msgid "Get more themes!"
msgstr "Другие темы!"

#: transformation_overview.php:24
msgid "Available MIME types"
msgstr "Доступные MIME-типы"

#: transformation_overview.php:37
msgid ""
"MIME types printed in italics do not have a separate transformation function"
msgstr ""
"MIME-типы, выделенные курсивом, не имеют отдельной функции трансформации"

#: transformation_overview.php:42
msgid "Available transformations"
msgstr "Доступные преобразования"

#: transformation_overview.php:47
msgctxt "for MIME transformation"
msgid "Description"
msgstr "Описание"

#: user_password.php:34
msgid "You don't have sufficient privileges to be here right now!"
msgstr "Для доступа к данной странице у вас недостаточно прав!"

#: user_password.php:96
msgid "The profile has been updated."
msgstr "Профиль был обновлен."

#: view_create.php:141
msgid "VIEW name"
msgstr "VIEW название"

#: view_operations.php:91
msgid "Rename view to"
msgstr "Переименовать представление в"

#: po/advisory_rules.php:9
msgid "Uptime below one day"
msgstr "Сервер работает менее суток"

#: po/advisory_rules.php:12
msgid "Uptime is less than 1 day, performance tuning may not be accurate."
msgstr ""
"Сервер работает менее одного дня, настройки производительности могут быть не "
"достаточно точны."

#: po/advisory_rules.php:15
msgid ""
"To have more accurate averages it is recommended to let the server run for "
"longer than a day before running this analyzer"
msgstr ""
"Для получения более точных средних значений, рекомендуется, перед запуском "
"анализатора, дать проработать серверу более одного дня"

#: po/advisory_rules.php:20
#, php-format
msgid "The uptime is only %s"
msgstr "Сервер работает только %s"

#: po/advisory_rules.php:24
msgid "Questions below 1,000"
msgstr "Запросов менее 1000"

#: po/advisory_rules.php:27
msgid ""
"Fewer than 1,000 questions have been run against this server. The "
"recommendations may not be accurate."
msgstr ""
"Данный сервер обработал менее 1000 запросов, в результате чего, рекомендации "
"могут быть недостаточно точными."

#: po/advisory_rules.php:30
msgid ""
"Let the server run for a longer time until it has executed a greater amount "
"of queries."
msgstr ""
"Дайте серверу проработать какое-то время, пока не будет выполнено "
"достаточное количество запросов."

#: po/advisory_rules.php:35
#, php-format
msgid "Current amount of Questions: %s"
msgstr "Текущее количество запросов: %s"

#: po/advisory_rules.php:39
msgid "Percentage of slow queries"
msgstr "Процент медленных запросов"

#: po/advisory_rules.php:42
msgid ""
"There is a lot of slow queries compared to the overall amount of Queries."
msgstr ""
"Наблюдается большое количество медленных запросов по отношению к общему их "
"числу."

#: po/advisory_rules.php:45 po/advisory_rules.php:60
msgid ""
"You might want to increase {long_query_time} or optimize the queries listed "
"in the slow query log"
msgstr ""
"Вы можете увеличить значение {long_query_time} или оптимизировать запросы "
"выведенные в списке журнала медленных запросов"

#: po/advisory_rules.php:50
#, php-format
msgid "The slow query rate should be below 5%%, your value is %s%%."
msgstr ""
"Уровень медленных запросов должен быть менее 5%%, ваше значение составляет %s"
"%%."

#: po/advisory_rules.php:54
msgid "Slow query rate"
msgstr "Уровень медленных запросов"

#: po/advisory_rules.php:57
msgid ""
"There is a high percentage of slow queries compared to the server uptime."
msgstr ""
"Наблюдается высокий процент медленных запросов по отношению к времени работы "
"сервера."

#: po/advisory_rules.php:65
#, php-format
msgid ""
"You have a slow query rate of %s per hour, you should have less than 1%% per "
"hour."
msgstr ""
"Уровень медленных запросов составляет %s в час, необходимо придерживаться не "
"более 1%% в час."

#: po/advisory_rules.php:69
msgid "Long query time"
msgstr "Время выполнения длинных запросов"

#: po/advisory_rules.php:72
msgid ""
"long_query_time is set to 10 seconds or more, thus only slow queries that "
"take above 10 seconds are logged."
msgstr ""
"Значение long_query_time установлено в 10 секунд или более, таким образом, "
"только медленные запросы превышающие по времени выполнения 10 секунд будут "
"записаны в журнал."

#: po/advisory_rules.php:75
msgid ""
"It is suggested to set {long_query_time} to a lower value, depending on your "
"environment. Usually a value of 1-5 seconds is suggested."
msgstr ""
"Предлагается понизить значение переменной {long_query_time}, в соответствии "
"с вашим окружением. Рекомендуемым значением является 1-5 секунд."

#: po/advisory_rules.php:80
#, php-format
msgid "long_query_time is currently set to %ds."
msgstr "Переменная long_query_time установлена в %d секунд."

#: po/advisory_rules.php:84
msgid "Slow query logging"
msgstr "Запись журналов медленных запросов"

#: po/advisory_rules.php:87
msgid "The slow query log is disabled."
msgstr "Отключен журнал медленных запросов."

#: po/advisory_rules.php:90
msgid ""
"Enable slow query logging by setting {log_slow_queries} to 'ON'. This will "
"help troubleshooting badly performing queries."
msgstr ""
"Включите запись журналов медленных запросов установив переменную "
"{log_slow_queries} в 'ON'. Это поможет в поиске медленных, недостаточно "
"оптимизированных запросов."

#: po/advisory_rules.php:95
msgid "log_slow_queries is set to 'OFF'"
msgstr "Переменная log_slow_queries установлена в 'OFF'"

#: po/advisory_rules.php:99
msgid "Release Series"
msgstr "Серии выпусков"

#: po/advisory_rules.php:102
msgid "The MySQL server version less then 5.1."
msgstr "Версия сервера MySQL ниже 5.1."

#: po/advisory_rules.php:105
msgid ""
"You should upgrade, as MySQL 5.1 has improved performance, and MySQL 5.5 "
"even more so."
msgstr ""
"В связи с улучшенной производительностью MySQL 5.1 и еще более выдающимися "
"результатами MySQL 5.5, вам рекомендуется обновить свою версию MySQL."

#: po/advisory_rules.php:110 po/advisory_rules.php:125
#: po/advisory_rules.php:140
#, php-format
msgid "Current version: %s"
msgstr "Текущая версия: %s"

#: po/advisory_rules.php:114 po/advisory_rules.php:129
msgid "Minor Version"
msgstr "Промежуточная версия"

#: po/advisory_rules.php:117
msgid "Version less than 5.1.30 (the first GA release of 5.1)."
msgstr "Версия менее 5.1.30 (первый стабильный выпуск 5.1)."

#: po/advisory_rules.php:120
msgid ""
"You should upgrade, as recent versions of MySQL 5.1 have improved "
"performance and MySQL 5.5 even more so."
msgstr ""
"В связи с улучшенной производительностью последних выпусков MySQL 5.1 и еще "
"более выдающимися результатами MySQL 5.5, вам рекомендуется обновить свою "
"версию MySQL."

#: po/advisory_rules.php:132
msgid "Version less than 5.5.8 (the first GA release of 5.5)."
msgstr "Версия менее 5.5.8 (первый стабильный выпуск 5.5)."

#: po/advisory_rules.php:135
msgid "You should upgrade, to a stable version of MySQL 5.5"
msgstr "Необходимо обновить MySQL до стабильной версии 5.5"

#: po/advisory_rules.php:144 po/advisory_rules.php:159
#: po/advisory_rules.php:174
msgid "Distribution"
msgstr "Дистрибутив"

#: po/advisory_rules.php:147
msgid "Version is compiled from source, not a MySQL official binary."
msgstr "Версия собрана из исходников, не официальная сборка MySQL."

#: po/advisory_rules.php:150
msgid ""
"If you did not compile from source, you may be using a package modified by a "
"distribution. The MySQL manual only is accurate for official MySQL binaries, "
"not any package distributions (such as RedHat, Debian/Ubuntu etc)."
msgstr ""
"Если вы сами не собирали программу из исходников, возможно вы используете "
"измененный пакет из дистрибутива. Документация MySQL будет в полной мере "
"применима только к официальной сборке MySQL, а не к пакетам из дистрибутивов "
"(таким как RedHat, Debian/Ubuntu и так далее)."

#: po/advisory_rules.php:155
msgid "'source' found in version_comment"
msgstr "В version_comment найдено слово 'source'"

#: po/advisory_rules.php:162 po/advisory_rules.php:177
msgid "The MySQL manual only is accurate for official MySQL binaries."
msgstr ""
"Документация MySQL в полной мере применима только к официальной сборке MySQL."

#: po/advisory_rules.php:165
msgid "Percona documentation is at http://www.percona.com/docs/wiki/"
msgstr "Документация Percona находится на http://www.percona.com/docs/wiki/"

#: po/advisory_rules.php:170
msgid "'percona' found in version_comment"
msgstr "В version_comment найдено слово 'percona'"

#: po/advisory_rules.php:180
msgid "Drizzle documentation is at http://docs.drizzle.org/"
msgstr "Документация Drizzle находится на http://docs.drizzle.org/"

#: po/advisory_rules.php:185
#, php-format
msgid "Version string (%s) matches Drizzle versioning scheme"
msgstr "Строка версии (%s) соответствует схеме версии Drizzle"

#: po/advisory_rules.php:189
msgid "MySQL Architecture"
msgstr "Архитектура MySQL"

#: po/advisory_rules.php:192
msgid "MySQL is not compiled as a 64-bit package."
msgstr "MySQL не был собран, как 64-битная программа."

#: po/advisory_rules.php:195
msgid ""
"Your memory capacity is above 3 GiB (assuming the Server is on localhost), "
"so MySQL might not be able to access all of your memory. You might want to "
"consider installing the 64-bit version of MySQL."
msgstr ""
"Объем доступной памяти выше 3 GiB (при условии расположения сервера на "
"localhost), поэтому MySQL не сможет получить доступ ко всей памяти. "
"Возможно, вам следует рассмотреть возможность установки 64-битной версии "
"MySQL."

#: po/advisory_rules.php:200
#, php-format
msgid "Available memory on this host: %s"
msgstr "Объем памяти доступной на данном хосте: %s"

#: po/advisory_rules.php:204
msgid "Query cache disabled"
msgstr "Кеш запросов отключен"

#: po/advisory_rules.php:207
msgid "The query cache is not enabled."
msgstr "Кеш запросов не был включен."

#: po/advisory_rules.php:210
msgid ""
"The query cache is known to greatly improve performance if configured "
"correctly. Enable it by setting {query_cache_size} to a 2 digit MiB value "
"and setting {query_cache_type} to 'ON'. <b>Note:</b> If you are using "
"memcached, ignore this recommendation."
msgstr ""
"Кеш запросов, при правильной настройке, позволяет значительно улучшить "
"производительность сервера. Включите его установив {query_cache_size} на "
"двухзначное значение в MiB и изменив {query_cache_type} на 'ON'. "
"<b>Примечание:</b> При использовании memcached, игнорируйте данную "
"рекомендацию."

#: po/advisory_rules.php:215
msgid "query_cache_size is set to 0 or query_cache_type is set to 'OFF'"
msgstr ""
"Переменная query_cache_size установлена в 0, или переменная query_cache_type "
"установлена в 'OFF'"

#: po/advisory_rules.php:219
msgid "Query caching method"
msgstr "Метод кеширования запросов"

#: po/advisory_rules.php:222
msgid "Suboptimal caching method."
msgstr "Оптимальный метод кеширования."

#: po/advisory_rules.php:225
msgid ""
"You are using the MySQL Query cache with a fairly high traffic database. It "
"might be worth considering to use <a href=\\\"http://dev.mysql.com/doc/"
"refman/5.5/en/ha-memcached.html\\\">memcached</a> instead of the MySQL Query "
"cache, especially if you have multiple slaves."
msgstr ""
"Вы используете механизм кеширования запросов MySQL с базой данных имеющей "
"достаточно объемный трафик. Стоит обратить внимание на возможность "
"использования <a href=\\\"http://dev.mysql.com/doc/refman/5.5/en/ha-"
"memcached.html\\\">memcached</a> вместо механизма кеширования запросов "
"MySQL, в особенности при наличии нескольких подчиненных серверов."

#: po/advisory_rules.php:230
#, php-format
msgid ""
"The query cache is enabled and the server receives %d queries per second. "
"This rule fires if there is more than 100 queries per second."
msgstr ""
"Кеширование запросов включено и сервер получает %d запросов в секунду. "
"Данное правило срабатывает при поступлении более 100 запросов в секунду."

#: po/advisory_rules.php:234
msgid "Query cache efficiency (%)"
msgstr "Эффективность кеширования запросов (%)"

#: po/advisory_rules.php:237
msgid "Query cache not running efficiently, it has a low hit rate."
msgstr ""
"Кеширование запросов работает недостаточно эффективно из-за низкой частоты "
"успешных обращений."

#: po/advisory_rules.php:240
msgid "Consider increasing {query_cache_limit}."
msgstr "Рассмотрите возможность увеличения {query_cache_limit}."

#: po/advisory_rules.php:245
#, php-format
msgid "The current query cache hit rate of %s%% is below 20%%"
msgstr "Текущая частота успешных обращений кеширования запросов %s%% ниже 20%%"

#: po/advisory_rules.php:249
msgid "Query Cache usage"
msgstr "Использование кеширования запросов"

#: po/advisory_rules.php:252
#, php-format
msgid "Less than 80%% of the query cache is being utilized."
msgstr "Использовано менее 80%% кеша запросов."

#: po/advisory_rules.php:255
msgid ""
"This might be caused by {query_cache_limit} being too low. Flushing the "
"query cache might help as well."
msgstr ""
"Это может быть вызвано низким значением переменной {query_cache_limit}. Так "
"же, может помочь очистка кеша запросов."

#: po/advisory_rules.php:260
#, php-format
msgid ""
"The current ratio of free query cache memory to total query cache size is %s%"
"%. It should be above 80%%"
msgstr ""
"Текущее соотношение свободного кеша запросов по отношению к полному кешу "
"запросов составляет %s%%. Значение должно быть выше 80%%"

#: po/advisory_rules.php:264
msgid "Query cache fragmentation"
msgstr "Фрагментация кеша запросов"

#: po/advisory_rules.php:267
msgid "The query cache is considerably fragmented."
msgstr "Кеш запросов существенно фрагментирован."

#: po/advisory_rules.php:270
msgid ""
"Severe fragmentation is likely to (further) increase Qcache_lowmem_prunes. "
"This might be caused by many Query cache low memory prunes due to "
"{query_cache_size} being too small. For a immediate but short lived fix you "
"can flush the query cache (might lock the query cache for a long time). "
"Carefully adjusting {query_cache_min_res_unit} to a lower value might help "
"too, e.g. you can set it to the average size of your queries in the cache "
"using this formula: (query_cache_size - qcache_free_memory) / "
"qcache_queries_in_cache"
msgstr ""
"При сильной фрагментации возможно (дальнейшее) увеличение "
"Qcache_lowmem_prunes. Это может быть вызвано большим количеством очисток "
"низкой памяти кеша запросов при маленьком значении {query_cache_size}. Для "
"быстрого, но недолговременного исправления, вы можете очистить кеш запросов "
"(может заблокировать кеш запросов на продолжительное время). Так же поможет "
"внимательная настройка {query_cache_min_res_unit} установкой его в более "
"низкое значение, например, вы можете установить средний размер запросов в "
"кеш по формуле: (query_cache_size - qcache_free_memory) / "
"qcache_queries_in_cache"

#: po/advisory_rules.php:275
#, php-format
msgid ""
"The cache is currently fragmented by %s%% , with 100%% fragmentation meaning "
"that the query cache is an alternating pattern of free and used blocks. This "
"value should be below 20%%."
msgstr ""
"Кеш фрагментирован на %s%% , при 100%% фрагментации состояние кеша запросов "
"будет означать последовательное чередование свободных и занятых блоков. "
"Данное значение должно быть ниже 20%%."

#: po/advisory_rules.php:279
msgid "Query cache low memory prunes"
msgstr "Очисток низкой памяти кеша запросов"

#: po/advisory_rules.php:282
msgid ""
"Cached queries are removed due to low query cache memory from the query "
"cache."
msgstr "Кешированные запросы удалены из-за недостатка памяти кеша запросов."

#: po/advisory_rules.php:285
msgid ""
"You might want to increase {query_cache_size}, however keep in mind that the "
"overhead of maintaining the cache is likely to increase with its size, so do "
"this in small increments and monitor the results."
msgstr ""
"Вы можете увеличить значение {query_cache_size}, однако примите во внимание, "
"что накладные расходы на кеш увеличатся вместе с его размером, поэтому "
"изменяйте значение небольшими шагами одновременно наблюдая за результатом."

#: po/advisory_rules.php:290
msgid ""
"The ratio of removed queries to inserted queries is %s%%. The lower this "
"value is, the better (This rules firing limit: 0.1%)"
msgstr ""
"Соотношение удаленных запросов к добавленным запросам составляет %s%%. Чем "
"ниже данное значение, тем лучше (порог срабатывания правила: 0.1%)"

#: po/advisory_rules.php:294
msgid "Query cache max size"
msgstr "Максимальный размер кеша запросов"

#: po/advisory_rules.php:297
msgid ""
"The query cache size is above 128 MiB. Big query caches may cause "
"significant overhead that is required to maintain the cache."
msgstr ""
"Размер кеша запросов превышает 128 MiB. Кеширование больших запросов может "
"привести к заметной нагрузке, поэтому требуется внимательное поддержание "
"состояния кеша."

#: po/advisory_rules.php:300
msgid ""
"Depending on your environment, it might be performance increasing to reduce "
"this value."
msgstr ""
"В зависимости от системного окружения, для повышения производительности "
"может быть полезно уменьшение данного значения."

#: po/advisory_rules.php:305
#, php-format
msgid "Current query cache size: %s"
msgstr "Текущий размер кеша запросов: %s"

#: po/advisory_rules.php:309
msgid "Query cache min result size"
msgstr "Минимальный размер результата кеша запросов"

#: po/advisory_rules.php:312
msgid ""
"The max size of the result set in the query cache is the default of 1 MiB."
msgstr ""
"Максимальный размер результата установленный в кеше запросов, по умолчанию "
"составляет 1 MiB."

#: po/advisory_rules.php:315
msgid ""
"Changing {query_cache_limit} (usually by increasing) may increase "
"efficiency. This variable determines the maximum size a query result may "
"have to be inserted into the query cache. If there are many query results "
"above 1 MiB that are well cacheable (many reads, little writes) then "
"increasing {query_cache_limit} will increase efficiency. Whereas in the case "
"of many query results being above 1 MiB that are not very well cacheable "
"(often invalidated due to table updates) increasing {query_cache_limit} "
"might reduce efficiency."
msgstr ""
"Изменение {query_cache_limit} (обычно повышение) может увеличить "
"эффективность. Данная переменная определяет максимальный размер результата "
"запроса, который будет добавлен в кеш запросов. При большом количестве "
"результатов запросов свыше 1 MiB, которые могут быть без труда кешированы "
"(большое количество процессов чтения, малое количество процессов записи), "
"увеличение значения {query_cache_limit} увеличит эффективность. В то же "
"время, при большом количестве результатов запросов превышающих 1 MiB, "
"которые не подпадают под условие кеширования (часто недействительны при "
"обновлении таблиц), увеличение {query_cache_limit} может снизить "
"эффективность."

#: po/advisory_rules.php:320
msgid "query_cache_limit is set to 1 MiB"
msgstr "query_cache_limit установлен на 1 MiB"

#: po/advisory_rules.php:324
msgid "Percentage of sorts that cause temporary tables"
msgstr "Процент сортировок вызывающих создание временных таблиц"

#: po/advisory_rules.php:327 po/advisory_rules.php:342
msgid "Too many sorts are causing temporary tables."
msgstr ""
"Слишком большое количество сортировок вызывают создание временных таблиц."

#: po/advisory_rules.php:330 po/advisory_rules.php:345
msgid ""
"Consider increasing sort_buffer_size and/or read_rnd_buffer_size, depending "
"on your system memory limits"
msgstr ""
"Рассмотрите возможность увеличения sort_buffer_size и/или "
"read_rnd_buffer_size, в зависимости от ограничения памяти вашей системы"

#: po/advisory_rules.php:335
#, php-format
msgid ""
"%s%% of all sorts cause temporary tables, this value should be lower than 10%"
"%."
msgstr ""
"%s%% сортировок вызывает создание временных таблиц, данное значение должно "
"быть ниже 10%%."

#: po/advisory_rules.php:339
msgid "Rate of sorts that cause temporary tables"
msgstr "Процент сортировок вызывающих создание временных таблиц"

#: po/advisory_rules.php:350
#, php-format
msgid ""
"Temporary tables average: %s, this value should be less than 1 per hour."
msgstr ""
"Среднее значение создания временных таблиц: %s, данное значение должно быть "
"менее 1 в час."

#: po/advisory_rules.php:354
msgid "Sort rows"
msgstr "Сортировать строки"

#: po/advisory_rules.php:357
msgid "There are lots of rows being sorted."
msgstr "Было отсортировано большое количество строк."

#: po/advisory_rules.php:360
msgid ""
"While there is nothing wrong with a high amount of row sorting, you might "
"want to make sure that the queries which require a lot of sorting use "
"indexed columns in the ORDER BY clause, as this will result in much faster "
"sorting"
msgstr ""
"Несмотря на то, что большое количество сортировок само по себе не является "
"плохим показателем, вы должны убедиться, что запросы требующие сортировки "
"используют поля индексов в выражении ORDER BY, так как это приведет к "
"значительно более быстрой сортировке"

#: po/advisory_rules.php:365
#, php-format
msgid "Sorted rows average: %s"
msgstr "Средний показатель отсортированных строк: %s"

#: po/advisory_rules.php:369
msgid "Rate of joins without indexes"
msgstr "Доля объединений не использующих индексы"

#: po/advisory_rules.php:372
msgid "There are too many joins without indexes."
msgstr "Слишком большое количество объединения не использующих индексы."

#: po/advisory_rules.php:375
msgid ""
"This means that joins are doing full table scans. Adding indexes for the "
"columns being used in the join conditions will greatly speed up table joins"
msgstr ""
"Это означает сканирование всей таблицы при объединении. Добавление индексов "
"для полей используемых в условии, значительно увеличит скорость объединения."

#: po/advisory_rules.php:380
#, php-format
msgid "Table joins average: %s, this value should be less than 1 per hour"
msgstr ""
"Среднее значение объединения таблиц: %s, данное значение должно быть менее 1 "
"в час"

#: po/advisory_rules.php:384
msgid "Rate of reading first index entry"
msgstr "Доля чтения первого вхождения индекса"

#: po/advisory_rules.php:387
msgid "The rate of reading the first index entry is high."
msgstr "Доля чтения первого вхождения индекса высока."

#: po/advisory_rules.php:390
msgid ""
"This usually indicates frequent full index scans. Full index scans are "
"faster than table scans but require lots of CPU cycles in big tables, if "
"those tables that have or had high volumes of UPDATEs and DELETEs, running "
"'OPTIMIZE TABLE' might reduce the amount of and/or speed up full index "
"scans. Other than that full index scans can only be reduced by rewriting "
"queries."
msgstr ""
"Обычно это означает частое полноиндексное сканирование. Полноиндексное "
"сканирование быстрее сканирования таблицы, но для больших таблиц требует "
"прохождения значительного количества циклов центрального процессора. Если "
"для этих таблиц часто выполняются запросы UPDATE и DELETE, выполнение "
"'OPTIMIZE TABLE' может уменьшить объем и увеличить скорость полноиндексного "
"сканирования. Другим образом уменьшить полноиндексное сканирование можно "
"только переписав запросы."

#: po/advisory_rules.php:395
#, php-format
msgid "Index scans average: %s, this value should be less than 1 per hour"
msgstr ""
"Среднее значение сканирования индексов: %s, значение должно быть менее 1 в "
"час"

#: po/advisory_rules.php:399
msgid "Rate of reading fixed position"
msgstr "Доля чтения фиксированного положения"

#: po/advisory_rules.php:402
msgid "The rate of reading data from a fixed position is high."
msgstr "Доля чтения данных из фиксированного положения высока."

#: po/advisory_rules.php:405
msgid ""
"This indicates that many queries need to sort results and/or do a full table "
"scan, including join queries that do not use indexes. Add indexes where "
"applicable."
msgstr ""
"Указывает на то, что большое количество запросов нуждается в сортировке и/"
"или полном сканировании таблицы, включая запросы объединения не использующие "
"индексы. Добавьте индексы где это возможно."

#: po/advisory_rules.php:410
#, php-format
msgid ""
"Rate of reading fixed position average: %s, this value should be less than 1 "
"per hour"
msgstr ""
"Средняя доля чтений из фиксированной позиции: %s, значение должно быть менее "
"1 в час"

#: po/advisory_rules.php:414
msgid "Rate of reading next table row"
msgstr "Доля чтения следующей строки таблицы"

#: po/advisory_rules.php:417
msgid "The rate of reading the next table row is high."
msgstr "Доля чтения следующей строки таблицы высока."

#: po/advisory_rules.php:420
msgid ""
"This indicates that many queries are doing full table scans. Add indexes "
"where applicable."
msgstr ""
"Указывает на то, что большое количество запросов совершают полное "
"сканирование таблицы. Добавьте индексы где это возможно."

#: po/advisory_rules.php:425
#, php-format
msgid ""
"Rate of reading next table row: %s, this value should be less than 1 per hour"
msgstr ""
"Доля чтения следующей строки таблицы: %s, данное значение должно быть менее "
"1 в час"

#: po/advisory_rules.php:429
msgid "tmp_table_size vs. max_heap_table_size"
msgstr "tmp_table_size против max_heap_table_size"

#: po/advisory_rules.php:432
msgid "tmp_table_size and max_heap_table_size are not the same."
msgstr "tmp_table_size и max_heap_table_size не одно и то же."

#: po/advisory_rules.php:435
msgid ""
"If you have deliberately changed one of either: The server uses the lower "
"value of either to determine the maximum size of in-memory tables. So if you "
"wish to increase the in-memory table limit you will have to increase the "
"other value as well."
msgstr ""
"Если вы обдуманно изменили одну из переменных: Для определения максимального "
"размера таблиц в памяти, сервер использует наименьшее из двух значений. "
"Таким образом, если вы хотите увеличить ограничение размера таблиц в памяти, "
"необходимо изменить второе из них соответственно."

#: po/advisory_rules.php:440
#, php-format
msgid "Current values are tmp_table_size: %s, max_heap_table_size: %s"
msgstr "Текущие значения tmp_table_size: %s, max_heap_table_size: %s"

#: po/advisory_rules.php:444
msgid "Percentage of temp tables on disk"
msgstr "Процентное соотношение временных таблиц на диске"

#: po/advisory_rules.php:447 po/advisory_rules.php:462
msgid ""
"Many temporary tables are being written to disk instead of being kept in "
"memory."
msgstr ""
"Значительное количество временных таблиц было записано на диск, вместо то "
"чтобы быть сохранено в памяти."

#: po/advisory_rules.php:450
msgid ""
"Increasing {max_heap_table_size} and {tmp_table_size} might help. However "
"some temporary tables are always being written to disk, independent of the "
"value of these variables. To eliminate these you will have to rewrite your "
"queries to avoid those conditions (Within a temporary table: Presence of a "
"BLOB or TEXT column or presence of a column bigger than 512 bytes) as "
"mentioned in the beginning of an <a href=\\\"http://www.facebook.com/note."
"php?note_id=10150111255065841&comments\\\">Article by the Pythian Group</a>"
msgstr ""
"Может помочь увеличение значений переменных {max_heap_table_size} и "
"{tmp_table_size}. Однако некоторые временные таблицы всегда будут "
"записываться на диск, в независимости от значений данных переменных. Для "
"исправления данной проблемы, в должны переписать запросы таким образом, "
"чтобы исключить условия (Внутри временной таблицы: Наличие столбца BLOB или "
"TEXT, или наличие столбца более чем 512 байт) упомянутые в начале <a href=\\"
"\"http://www.facebook.com/note.php?note_id=10150111255065841&comments\\"
"\">Статьи группы Pythian</a>"

#: po/advisory_rules.php:455
#, php-format
msgid ""
"%s%% of all temporary tables are being written to disk, this value should be "
"below 25%%"
msgstr ""
"%s%% из всех временных таблиц были записаны на диск, данное значение должно "
"быть ниже 25%%"

#: po/advisory_rules.php:459
msgid "Temp disk rate"
msgstr "Соотношение временных таблиц на диске"

#: po/advisory_rules.php:465
msgid ""
"Increasing {max_heap_table_size} and {tmp_table_size} might help. However "
"some temporary tables are always being written to disk, independent of the "
"value of these variables. To eliminate these you will have to rewrite your "
"queries to avoid those conditions (Within a temporary table: Presence of a "
"BLOB or TEXT column or presence of a column bigger than 512 bytes) as "
"mentioned in the <a href=\\\"http://dev.mysql.com/doc/refman/5.5/en/internal-"
"temporary-tables.html\\\">MySQL Documentation</a>"
msgstr ""
"Может помочь увеличение значений переменных {max_heap_table_size} и "
"{tmp_table_size}. Однако некоторые временные таблицы всегда будут "
"записываться на диск, в независимости от значений данных переменных. Для "
"исправления данной проблемы, в должны переписать запросы таким образом, "
"чтобы исключить условия (Внутри временной таблицы: Наличие столбца BLOB или "
"TEXT, или наличие столбца более чем 512 байт) упомянутые в <a href=\\"
"\"http://dev.mysql.com/doc/refman/5.5/en/internal-temporary-tables.html\\"
"\">Документации MySQL</a>"

#: po/advisory_rules.php:470
#, php-format
msgid ""
"Rate of temporary tables being written to disk: %s, this value should be "
"less than 1 per hour"
msgstr ""
"Соотношение временных таблиц записанных на диск: %s, данное значение должно "
"быть менее 1 в час"

#: po/advisory_rules.php:474
msgid "MyISAM key buffer size"
msgstr "Размер буфера ключей MyISAM"

#: po/advisory_rules.php:477
msgid "Key buffer is not initialized. No MyISAM indexes will be cached."
msgstr "Буфер ключей не установлен. Индексы MyISAM не будут кешироваться."

#: po/advisory_rules.php:480
msgid ""
"Set {key_buffer_size} depending on the size of your MyISAM indexes. 64M is a "
"good start."
msgstr ""
"Установите значение переменной {key_buffer_size} в зависимости от размера "
"индексов MyISAM. Начните с 64M."

#: po/advisory_rules.php:485
msgid "key_buffer_size is 0"
msgstr "key_buffer_size равен 0"

#: po/advisory_rules.php:489
#, php-format
msgid "Max %% MyISAM key buffer ever used"
msgstr "Максимальный %% буфера ключей MyISAM, который был использован"

#: po/advisory_rules.php:492 po/advisory_rules.php:507
#, php-format
msgid "MyISAM key buffer (index cache) %% used is low."
msgstr "Низкий %% использования буфера ключей MyISAM (кеш индекса)."

#: po/advisory_rules.php:495 po/advisory_rules.php:510
msgid ""
"You may need to decrease the size of {key_buffer_size}, re-examine your "
"tables to see if indexes have been removed, or examine queries and "
"expectations about what indexes are being used."
msgstr ""
"Вероятно необходимо уменьшение размера {key_buffer_size}, пересмотрите ваши "
"таблицы, чтобы убедиться в удалении индексов, или просмотрите запросы и "
"используемые ими индексы."

#: po/advisory_rules.php:500
#, php-format
msgid "max %% MyISAM key buffer ever used: %s, this value should be above 95%%"
msgstr ""
"Максимальный %% буфера ключей MyISAM, который был использован: %s, данное "
"значение должно быть выше 95%%"

#: po/advisory_rules.php:504
msgid "Percentage of MyISAM key buffer used"
msgstr "Процент использованного буфера ключей MyISAM"

#: po/advisory_rules.php:515
#, php-format
msgid "%% MyISAM key buffer used: %s, this value should be above 95%%"
msgstr ""
"%% использованного буфера ключей MyISAM: %s, данное значение должно быть "
"выше 95%%"

#: po/advisory_rules.php:519
msgid "Percentage of index reads from memory"
msgstr "Процент чтения индексов из памяти"

#: po/advisory_rules.php:522
#, php-format
msgid "The %% of indexes that use the MyISAM key buffer is low."
msgstr "Малый %% индексов использует буфер ключей MyISAM."

#: po/advisory_rules.php:525
msgid "You may need to increase {key_buffer_size}."
msgstr "Возможно необходимо увеличить значение переменной {key_buffer_size}."

#: po/advisory_rules.php:530
#, php-format
msgid "Index reads from memory: %s%%, this value should be above 95%%"
msgstr "Чтений индексов из памяти: %s%%, данное значение должно быть выше 95%%"

#: po/advisory_rules.php:534
msgid "Rate of table open"
msgstr "Соотношение открытых таблиц"

#: po/advisory_rules.php:537
msgid "The rate of opening tables is high."
msgstr "Высокое соотношение открытых таблиц."

#: po/advisory_rules.php:540
msgid ""
"Opening tables requires disk I/O which is costly. Increasing "
"{table_open_cache} might avoid this."
msgstr ""
"Открытые таблицы требуют выполнения затратных операций ввода-вывода. "
"Избежать этого можно увеличением значения переменной {table_open_cache}."

#: po/advisory_rules.php:545
#, php-format
msgid "Opened table rate: %s, this value should be less than 10 per hour"
msgstr ""
"Соотношение открытых таблиц: %s, данное значение должно быть менее 10 в час"

#: po/advisory_rules.php:549
msgid "Percentage of used open files limit"
msgstr "Процентное соотношение использованного ограничения открытых файлов"

#: po/advisory_rules.php:552
msgid ""
"The number of open files is approaching the max number of open files.  You "
"may get a \\\"Too many open files\\\" error."
msgstr "Количество открытых файлов приближается к максимальному."

#: po/advisory_rules.php:555 po/advisory_rules.php:570
msgid ""
"Consider increasing {open_files_limit}, and check the error log when "
"restarting after changing open_files_limit."
msgstr ""
"Рассмотрите возможность увеличения значения переменной {open_files_limit}, и "
"после ее изменения и перезагрузки, проверьте журнал ошибок."

#: po/advisory_rules.php:560
#, php-format
msgid ""
"The number of opened files is at %s%% of the limit. It should be below 85%%"
msgstr ""
"Количество открытых файлов составляет %s%% от лимита. Данное значение должно "
"быть ниже 85%%"

#: po/advisory_rules.php:564
msgid "Rate of open files"
msgstr "Соотношение открытых файлов"

#: po/advisory_rules.php:567
msgid "The rate of opening files is high."
msgstr "Высокое соотношение открытых файлов."

#: po/advisory_rules.php:575
#, php-format
msgid "Opened files rate: %s, this value should be less than 5 per hour"
msgstr ""
"Соотношение открытых файлов: %s, данное значение должно быть менее 5 в час"

#: po/advisory_rules.php:579
#, php-format
msgid "Immediate table locks %%"
msgstr "%% незамедлительной блокировки таблиц"

#: po/advisory_rules.php:582 po/advisory_rules.php:597
msgid "Too many table locks were not granted immediately."
msgstr ""
"Слишком большое количество запросов на блокировку таблицы, которые не были "
"выполнены немедленно."

#: po/advisory_rules.php:585 po/advisory_rules.php:600
msgid "Optimize queries and/or use InnoDB to reduce lock wait."
msgstr ""
"Для уменьшения ожидания блокировки необходима оптимизация запросов и/или "
"использование таблиц типа InnoDB."

#: po/advisory_rules.php:590
#, php-format
msgid "Immediate table locks: %s%%, this value should be above 95%%"
msgstr ""
"Незамедлительная блокировка таблиц: %s%%, данное значение должно быть выше "
"95%%"

#: po/advisory_rules.php:594
msgid "Table lock wait rate"
msgstr "Соотношение ожидания блокировки таблиц"

#: po/advisory_rules.php:605
#, php-format
msgid "Table lock wait rate: %s, this value should be less than 1 per hour"
msgstr ""
"Соотношение ожидания блокировки таблиц: %s, данное значение должно быть "
"менее 1 в час"

#: po/advisory_rules.php:609
msgid "Thread cache"
msgstr "Кеш потока"

#: po/advisory_rules.php:612
msgid ""
"Thread cache is disabled, resulting in more overhead from new connections to "
"MySQL."
msgstr ""
"Кеш потока отключен, что выразится в увеличенной нагрузке от новых "
"соединений к MySQL."

#: po/advisory_rules.php:615
msgid "Enable the thread cache by setting {thread_cache_size} > 0."
msgstr ""
"Включите кеширование потока установив переменную {thread_cache_size} > 0."

#: po/advisory_rules.php:620
msgid "The thread cache is set to 0"
msgstr "Кеш потока установлен в 0"

#: po/advisory_rules.php:624
#, php-format
msgid "Thread cache hit rate %%"
msgstr "%% соотношение обращений в кеш потока"

#: po/advisory_rules.php:627
msgid "Thread cache is not efficient."
msgstr "Кеш потока действует не эффективно."

#: po/advisory_rules.php:630
msgid "Increase {thread_cache_size}."
msgstr "Увеличьте {thread_cache_size}."

#: po/advisory_rules.php:635
#, php-format
msgid "Thread cache hitrate: %s%%, this value should be above 80%%"
msgstr ""
"Частота успешных обращений в кеш потока: %s%%, данное значение должно быть "
"выше 80%%"

#: po/advisory_rules.php:639
msgid "Threads that are slow to launch"
msgstr "Потоки с медленным запуском"

#: po/advisory_rules.php:642
msgid "There are too many threads that are slow to launch."
msgstr "Обнаружено большое количество потоков с медленным запуском."

#: po/advisory_rules.php:645
msgid ""
"This generally happens in case of general system overload as it is pretty "
"simple operations. You might want to monitor your system load carefully."
msgstr ""
"По большей части, это может происходить из-за перегрузки основной системы, "
"так как сами операции достаточно просты. Обратите особое внимание на "
"загрузку вашей системы."

#: po/advisory_rules.php:650
#, php-format
msgid "%s thread(s) took longer than %s seconds to start, it should be 0"
msgstr "Запуск %s потока(ов) занял более %s секунд, должно быть 0"

#: po/advisory_rules.php:654
msgid "Slow launch time"
msgstr "Время медленного запуска"

#: po/advisory_rules.php:657
msgid "Slow_launch_threads is above 2s"
msgstr "Slow_launch_threads выше 2 сек."

#: po/advisory_rules.php:660
msgid ""
"Set slow_launch_time to 1s or 2s to correctly count threads that are slow to "
"launch"
msgstr ""
"Установите переменную slow_launch_time на 1 или 2 сек., чтобы корректно "
"считать медленно запускаемые потоки"

#: po/advisory_rules.php:665
#, php-format
msgid "slow_launch_time is set to %s"
msgstr "slow_launch_time установлен на %s"

#: po/advisory_rules.php:669
msgid "Percentage of used connections"
msgstr "Процентное соотношение использованных соединений"

#: po/advisory_rules.php:672
msgid ""
"The maximum amount of used connections is getting close to the value of "
"max_connections."
msgstr ""
"Максимальный размер использованных соединений приближается к значению "
"max_connections."

#: po/advisory_rules.php:675
msgid ""
"Increase max_connections, or decrease wait_timeout so that connections that "
"do not close database handlers properly get killed sooner. Make sure the "
"code closes database handlers properly."
msgstr ""
"Увеличьте max_connections, или уменьшите wait_timeout чтобы соединения с "
"незакрытыми операторами базы данных быстрее уничтожались. Убедитесь, что в "
"коде корректно закрываются операторы базы данных."

#: po/advisory_rules.php:680
#, php-format
msgid ""
"Max_used_connections is at %s%% of max_connections, it should be below 80%%"
msgstr ""
"Max_used_connections установлен в %s%% от max_connections, данное значение "
"должно быть ниже 80%%"

#: po/advisory_rules.php:684
msgid "Percentage of aborted connections"
msgstr "Процентное соотношение прерванных соединений"

#: po/advisory_rules.php:687 po/advisory_rules.php:702
msgid "Too many connections are aborted."
msgstr "Слишком большое количество соединений было прервано."

#: po/advisory_rules.php:690 po/advisory_rules.php:705
msgid ""
"Connections are usually aborted when they cannot be authorized. <a href=\\"
"\"http://www.mysqlperformanceblog.com/2008/08/23/how-to-track-down-the-"
"source-of-aborted_connects/\\\">This article</a> might help you track down "
"the source."
msgstr ""
"Обычно соединения прерываются при невозможности авторизации. <a href=\\"
"\"http://www.mysqlperformanceblog.com/2008/08/23/how-to-track-down-the-"
"source-of-aborted_connects/\\\">Данная статья</a> поможет вам в отслеживании "
"источника проблемы."

#: po/advisory_rules.php:695
#, php-format
msgid "%s%% of all connections are aborted. This value should be below 1%%"
msgstr ""
"%s%% от всех соединений были прерваны. Данное значение должно быть ниже 1%%"

#: po/advisory_rules.php:699
msgid "Rate of aborted connections"
msgstr "Соотношение прерванных соединений"

#: po/advisory_rules.php:710
#, php-format
msgid ""
"Aborted connections rate is at %s, this value should be less than 1 per hour"
msgstr ""
"Соотношение прерванных соединений %s, данное значение должно быть менее 1 в "
"час"

#: po/advisory_rules.php:714
msgid "Percentage of aborted clients"
msgstr "Процентное соотношение прерванных связей клиентов"

#: po/advisory_rules.php:717 po/advisory_rules.php:732
msgid "Too many clients are aborted."
msgstr "Слишком большое количество прерванных клиентских связей."

#: po/advisory_rules.php:720 po/advisory_rules.php:735
msgid ""
"Clients are usually aborted when they did not close their connection to "
"MySQL properly. This can be due to network issues or code not closing a "
"database handler properly. Check your network and code."
msgstr ""
"Обычно связь с клиентами прерывается при некорректном закрытии ими "
"соединения с MySQL. Это может происходить из-за сетевых сбоев или отсутствия "
"в коде правильного закрытия обработчика базы данных. Проверьте вашу сеть и "
"программный код."

#: po/advisory_rules.php:725
#, php-format
msgid "%s%% of all clients are aborted. This value should be below 2%%"
msgstr ""
"%s%% от всех клиентских соединений были прерваны. Данное значение должно "
"быть ниже 2%%"

#: po/advisory_rules.php:729
msgid "Rate of aborted clients"
msgstr "Соотношение прерванных клиентских соединений"

#: po/advisory_rules.php:740
#, php-format
msgid "Aborted client rate is at %s, this value should be less than 1 per hour"
msgstr ""
"Соотношение прерванных клиентских соединений %s, данное значение должно быть "
"менее 1 в час"

#: po/advisory_rules.php:744
msgid "Is InnoDB disabled?"
msgstr "Отключен InnoDB?"

#: po/advisory_rules.php:747
msgid "You do not have InnoDB enabled."
msgstr "У вас не включен InnoDB."

#: po/advisory_rules.php:750
msgid "InnoDB is usually the better choice for table engines."
msgstr "Обычно тип таблиц InnoDB является наилучшим выбором."

#: po/advisory_rules.php:755
msgid "have_innodb is set to 'value'"
msgstr "have_innodb установлен в 'value'"

#: po/advisory_rules.php:759
msgid "InnoDB log size"
msgstr "Размер журнала InnoDB"

#: po/advisory_rules.php:762
msgid ""
"The InnoDB log file size is not an appropriate size, in relation to the "
"InnoDB buffer pool."
msgstr ""
"Размер файла журнала InnoDB не соответствует выбранному размеру буферного "
"пула InnoDB."

#: po/advisory_rules.php:765
#, php-format
msgid ""
"Especially on a system with a lot of writes to InnoDB tables you should set "
"innodb_log_file_size to 25%% of {innodb_buffer_pool_size}. However the "
"bigger this value, the longer the recovery time will be when database "
"crashes, so this value should not be set much higher than 256 MiB. Please "
"note however that you cannot simply change the value of this variable. You "
"need to shutdown the server, remove the InnoDB log files, set the new value "
"in my.cnf, start the server, then check the error logs if everything went "
"fine. See also <a href=\\\"http://mysqldatabaseadministration.blogspot."
"com/2007/01/increase-innodblogfilesize-proper-way.html\\\">this blog entry</"
"a>"
msgstr ""
"В особенности на системах с большим количеством записей в таблицы InnoDB, "
"необходимо установить innodb_log_file_size в 25%% от "
"{innodb_buffer_pool_size}. Однако, чем больше данное значение, тем дольше "
"времени займет восстановление базы данных после сбоя, поэтому оно не должно "
"быть существенно выше 256 MiB. Пожалуйста, обратите внимание, что нельзя "
"просто изменить данное значение переменной. Вы должны остановить сервер, "
"удалить файлы журналов InnoDB, установить новое значение в my.cnf, запустить "
"сервер, и проверить журналы ошибок на предмет отсутствия проблем. Так же "
"смотрите <a href=\\\"http://mysqldatabaseadministration.blogspot.com/2007/01/"
"increase-innodblogfilesize-proper-way.html\\\">данную запись блога</a>"

#: po/advisory_rules.php:770
#, php-format
msgid ""
"Your InnoDB log size is at %s%% in relation to the InnoDB buffer pool size, "
"it should not be below 20%%"
msgstr ""
"Размер вашего журнала InnoDB составляет %s%% по отношению к размеру "
"буферного пула InnoDB, данное соотношение не должно быть ниже 20%%"

#: po/advisory_rules.php:774
msgid "Max InnoDB log size"
msgstr "Максимальный размер журнала InnoDB"

#: po/advisory_rules.php:777
msgid "The InnoDB log file size is inadequately large."
msgstr "Размер файла журнала InnoDB неадекватно велик."

#: po/advisory_rules.php:780
#, php-format
msgid ""
"It is usually sufficient to set innodb_log_file_size to 25%% of the size of "
"{innodb_buffer_pool_size}. A very big innodb_log_file_size slows down the "
"recovery time after a database crash considerably. See also <a href=\\"
"\"http://www.mysqlperformanceblog.com/2006/07/03/choosing-proper-"
"innodb_log_file_size/\\\">this Article</a>. You need to shutdown the server, "
"remove the InnoDB log files, set the new value in my.cnf, start the server, "
"then check the error logs if everything went fine. See also <a href=\\"
"\"http://mysqldatabaseadministration.blogspot.com/2007/01/increase-"
"innodblogfilesize-proper-way.html\\\">this blog entry</a>"
msgstr ""
"Обычно бывает достаточно установить innodb_log_file_size в 25%% от размера "
"{innodb_buffer_pool_size}. Очень большое значение innodb_log_file_size "
"заметно замедляет восстановление после сбоя. Смотрите <a href=\\\"http://www."
"mysqlperformanceblog.com/2006/07/03/choosing-proper-innodb_log_file_size/\\"
"\">данную статью</a>. Необходимо остановить сервер, удалить файлы журналов "
"InnoDB, установить новое значение в my.cnf, запустить сервер, и проверить "
"журнал ошибок на предмет наличия проблем. Смотрите так же <a href=\\\"http://"
"mysqldatabaseadministration.blogspot.com/2007/01/increase-innodblogfilesize-"
"proper-way.html\\\">данную запись блога</a>"

#: po/advisory_rules.php:785
#, php-format
msgid "Your absolute InnoDB log size is %s MiB"
msgstr "Абсолютный размер журнала InnoDB %s MiB"

#: po/advisory_rules.php:789
msgid "InnoDB buffer pool size"
msgstr "Размер буферного пула InnoDB"

#: po/advisory_rules.php:792
msgid "Your InnoDB buffer pool is fairly small."
msgstr "Буферный пул InnoDB имеет маленький размер."

#: po/advisory_rules.php:795
#, php-format
msgid ""
"The InnoDB buffer pool has a profound impact on performance for InnoDB "
"tables. Assign all your remaining memory to this buffer. For database "
"servers that use solely InnoDB as storage engine and have no other services "
"(e.g. a web server) running, you may set this as high as 80%% of your "
"available memory. If that is not the case, you need to carefully assess the "
"memory consumption of your other services and non-InnoDB-Tables and set this "
"variable accordingly. If it is set too high, your system will start "
"swapping, which decreases performance significantly. See also <a href=\\"
"\"http://www.mysqlperformanceblog.com/2007/11/03/choosing-"
"innodb_buffer_pool_size/\\\">this article</a>"
msgstr ""
"Буферный пул InnoDB имеет значительное влияние на производительность таблиц "
"InnoDB. Отведите под данный буфер всю свободную память. Для сервера баз "
"данных, который использует исключительно тип таблиц InnoDB и не предназначен "
"для работы каких-либо иных служб (например, веб-сервера), вы можете "
"установить данное значение вплоть до 80%% от доступной памяти. В ином "
"случае, вы должны внимательно оценить потребление памяти другими службами и "
"не InnoDB таблицами, соответственно установив данную переменную. При слишком "
"высоком значении переменной, ваша система начнет использовать файл подкачки, "
"что значительно уменьшит ее производительность. Смотрите так же <a href=\\"
"\"http://www.mysqlperformanceblog.com/2007/11/03/choosing-"
"innodb_buffer_pool_size/\\\">данную статью</a>"

#: po/advisory_rules.php:800
#, php-format
msgid ""
"You are currently using %s%% of your memory for the InnoDB buffer pool. This "
"rule fires if you are assigning less than 60%%, however this might be "
"perfectly adequate for your system if you don't have much InnoDB tables or "
"other services running on the same machine."
msgstr ""
"На данный момент для буферного пула вы используете %s%% от имеющейся памяти. "
"Данное правило отобразится при выделении менее чем 60%%, однако данное "
"значение может быть вполне оправдано для вашей системы при отсутствии "
"большого количества таблиц InnoDB или запущенных других служб на текущей "
"машине."

#: po/advisory_rules.php:804
msgid "MyISAM concurrent inserts"
msgstr "Одновременные вставки MyISAM"

#: po/advisory_rules.php:807
msgid "Enable concurrent_insert by setting it to 1"
msgstr "Включите concurrent_insert установив значение в 1"

#: po/advisory_rules.php:810
msgid ""
"Setting {concurrent_insert} to 1 reduces contention between readers and "
"writers for a given table. See also <a href=\\\"http://dev.mysql.com/doc/"
"refman/5.5/en/concurrent-inserts.html\\\">MySQL Documentation</a>"
msgstr ""
"Установка {concurrent_insert} в 1 уменьшает разногласие между чтением и "
"записью определенной таблицы. Смотрите так же <a href=\\\"http://dev.mysql."
"com/doc/refman/5.5/en/concurrent-inserts.html\\\">Документацию MySQL</a>"

#: po/advisory_rules.php:815
msgid "concurrent_insert is set to 0"
msgstr "concurrent_insert установлен в 0"

#~ msgid "Click to unselect"
#~ msgstr "Снятие выделения"

#~ msgid "Create an index"
#~ msgstr "Создать индекс"

#~ msgid "Modify an index"
#~ msgstr "Изменить индекс"

#~ msgid "Column count has to be larger than zero."
#~ msgstr "Количество столбцов должно быть больше нуля."

#~ msgid "+ Restart insertion and add a new value"
#~ msgstr "Обновить вставку и добавить новое значение"

#~ msgid "Create Table"
#~ msgstr "Создать таблицу"

#~ msgid "(or the local Drizzle server's socket is not correctly configured)"
#~ msgstr "(или сокет локального сервера Drizzle неверно настроен)"

#~ msgid ""
#~ "[kbd]horizontal[/kbd], [kbd]vertical[/kbd] or a number that indicates "
#~ "maximum number for which vertical model is used"
#~ msgstr ""
#~ "[kbd]horizontal[/kbd], [kbd]vertical[/kbd] либо число определяющее "
#~ "максимальное количество при котором используется вертикальный режим"

#~ msgid "Display direction for altering/creating columns"
#~ msgstr "Вид отображения столбцов при их редакции/создании"

#~ msgid "Create table on database %s"
#~ msgstr "Создать новую таблицу в базе данных %s"

#, fuzzy
#~ msgid "Data Label"
#~ msgstr "Метка"

#~ msgid "Location of the text file"
#~ msgstr "Выбор файла"

#~ msgid "MySQL charset"
#~ msgstr "MySQL-кодировка"

#~ msgid "MySQL client version"
#~ msgstr "Версия MySQL-клиента"

#, fuzzy
#~ msgid "Filters"
#~ msgstr "Фильтр"

#~ msgid "To select relation, click :"
#~ msgstr "Для выбора связи нажмите на точке соединения:"

#~ msgid ""
#~ "The display column is shown in pink. To set/unset a column as the display "
#~ "column, click the \"Choose column to display\" icon, then click on the "
#~ "appropriate column name."
#~ msgstr ""
#~ "Отображаемые столбцы подсвечиваются розовым цветом. Для того чтобы "
#~ "установить или снять отображаемый столбец, нажмите кнопку \"Выбор "
#~ "отображаемого столбца\" и выберите необходимый столбец."

#, fuzzy
#~ msgid "memcached usage"
#~ msgstr "Используемое пространство"

#, fuzzy
#~ msgid "% open files"
#~ msgstr "Список открытых таблиц"

#, fuzzy
#~ msgid "% connections used"
#~ msgstr "Соединения"

#, fuzzy
#~ msgid "% aborted connections"
#~ msgstr "Соединение со сжатием"

#, fuzzy
#~ msgid "CPU Usage"
#~ msgstr "Использование"

#, fuzzy
#~ msgid "Swap Usage"
#~ msgstr "Использование"

#~ msgid "Excel 97-2003 XLS Workbook"
#~ msgstr "Excel 97-2003 XLS Workbook"

#~ msgid "Excel 2007 XLSX Workbook"
#~ msgstr "Excel 2007 XLSX Workbook"

#, fuzzy
#~ msgctxt "PDF"
#~ msgid "page"
#~ msgstr "страниц"

#~ msgid "Inline Edit"
#~ msgstr "Быстрая правка"

#~ msgid "Previous"
#~ msgstr "Назад"

#~ msgid "Next"
#~ msgstr "Следующий"

#, fuzzy
#~ msgid "Create event"
#~ msgstr "Создать представление"

#~ msgid "Create routine"
#~ msgstr "Создать процедуру"

#, fuzzy
#~ msgid "Create trigger"
#~ msgstr "Создать представление"

#~ msgid ""
#~ "No themes support; please check your configuration and/or your themes in "
#~ "directory %s."
#~ msgstr ""
#~ "Поддержка тем не работает, проверьте конфигурацию и наличие тем в "
#~ "каталоге %s."

#~ msgid "The following queries have been executed:"
#~ msgstr "Выполнены следующие запросы:"

#~ msgid "Switch to"
#~ msgstr "Переключиться на"

#~ msgid "settings"
#~ msgstr "настройки"

#~ msgid "Refresh rate:"
#~ msgstr "Частота обновления:"

#, fuzzy
#~ msgid "Clear monitor config"
#~ msgstr "Прописанный пользователь"

#~ msgid "Server traffic"
#~ msgstr "Трафик сервера"

#~ msgid "Issued queries since last refresh"
#~ msgstr "Выполнено запросов с момента последнего обновления"

#~ msgid "Value too long in the form!"
#~ msgstr "Значение в форме имеет слишком большую длину!"

#~ msgid "Export of event \"%s\""
#~ msgstr "Экспорт события \"%s\""

#~ msgid "Turn it on"
#~ msgstr "Включить"

#~ msgid "Turn it off"
#~ msgstr "Выключить"

#~ msgid "Export of trigger \"%s\""
#~ msgstr "Экспорт триггера \"%s\""

#~ msgid "No trigger with name %s found"
#~ msgstr "Не найден триггер с именем %s"

#, fuzzy
#~ msgid "rows"
#~ msgstr "Обзор"

#~ msgid "row(s) starting from row #"
#~ msgstr "строки начиная от"

#~ msgid "in %s mode and repeat headers after %s cells"
#~ msgstr "в %s режиме, заголовки после каждых %s ячеек"

#~ msgid ""
#~ "phpMyAdmin was unable to read your configuration file!<br />This might "
#~ "happen if PHP finds a parse error in it or PHP cannot find the file.<br /"
#~ ">Please call the configuration file directly using the link below and "
#~ "read the PHP error message(s) that you receive. In most cases a quote or "
#~ "a semicolon is missing somewhere.<br />If you receive a blank page, "
#~ "everything is fine."
#~ msgstr ""
#~ "phpMyAdmin не смог прочесть конфигурационный файл!<br />Это может "
#~ "случиться если PHP нашел в нем ошибку, или файл не найден.<br />Вызовите "
#~ "конфигурационный файл напрямую, используя ссылку данную ниже, и "
#~ "просмотрите сообщения об ошибках выдаваемые PHP. В большинстве случаев, "
#~ "возможна синтаксическая ошибка, например, где-то пропущена кавычка или "
#~ "точка с запятой.<br />Если отобразится пустая страница - все в порядке."

#~ msgid "Dropping Event"
#~ msgstr "Удаление события"

#~ msgid "Dropping Procedure"
#~ msgstr "Удаление процедуры"

#~ msgid "Theme / Style"
#~ msgstr "Тема / Стиль"

#~ msgid "seconds"
#~ msgstr "секунды"

#~ msgid "Query execution time comparison (in microseconds)"
#~ msgstr "Сравнение времени выполнения запроса (в микросекундах)"

#~ msgid "GD extension is needed for charts."
#~ msgstr "Для графиков необходимо расширение GD."

#~ msgid "JSON encoder is needed for chart tooltips."
#~ msgstr "Для всплывающих подсказок графиков необходимо расширение JSON."

#~ msgid "The number of free memory blocks in query cache."
#~ msgstr "Количество свободных блоков памяти в кеше запросов."

#~ msgctxt "$strShowStatusReset"
#~ msgid "Reset"
#~ msgstr "Сбросить"

#~ msgid "Show processes"
#~ msgstr "Список процессов"

#~ msgctxt "for Show status"
#~ msgid "Reset"
#~ msgstr "Сброс"

#~ msgid ""
#~ "<b>Server traffic</b>: These tables show the network traffic statistics "
#~ "of this MySQL server since its startup."
#~ msgstr ""
#~ "Трафик: статистика по сетевому трафику MySQL-сервера со времени его "
#~ "запуска."

#~ msgid ""
#~ "<b>Query statistics</b>: Since its startup, %s queries have been sent to "
#~ "the server."
#~ msgstr ""
#~ "Статистика запросов: со времени запуска, на сервер было отослано запросов "
#~ "- %s."

#~ msgid "Note: Generating the query chart can take a long time."
#~ msgstr ""
#~ "Замечание: создание графика запроса может занять продолжительное время."

#~ msgid "Chart generated successfully."
#~ msgstr "График был успешно создан."

#~ msgid ""
#~ "The result of this query can't be used for a chart. See [a@./"
#~ "Documentation.html#faq6_29@Documentation]FAQ 6.29[/a]"
#~ msgstr ""
#~ "Результат данного запроса не может быть использован для постройки "
#~ "графика. Смотрите [a@./Documentation.html#faq6_29@Documentation]FAQ 6.29[/"
#~ "a]"

#~ msgid "Title"
#~ msgstr "Название"

#~ msgid "Area margins"
#~ msgstr "Отступы от краев"

#~ msgid "Legend margins"
#~ msgstr "Отступы подписи"

#~ msgid "Radar"
#~ msgstr "Радиальная"

#~ msgid "Multi"
#~ msgstr "Мульти"

#~ msgid "Continuous image"
#~ msgstr "Цельное изображение"

#~ msgid ""
#~ "For compatibility reasons the chart image is segmented by default, select "
#~ "this to draw the whole chart in one image."
#~ msgstr ""
#~ "По причине совместимости, картинка графика изначально выводится в "
#~ "сегментированном виде. Отметьте данный параметр для вывода графика в виде "
#~ "цельной картинки."

#~ msgid ""
#~ "When drawing a radar chart all values are normalized to a range [0..10]."
#~ msgstr ""
#~ "При выводе радиальной диаграммы, все значения сводятся к диапазону "
#~ "[0..10]."

#~ msgid ""
#~ "Note that not every result table can be put to the chart. See <a href=\"./"
#~ "Documentation.html#faq6_29\" target=\"Documentation\">FAQ 6.29</a>"
#~ msgstr ""
#~ "Обратите внимание, что не любая таблица результатов может быть сведена в "
#~ "диаграмму. Смотрите <a href=\"./Documentation.html#faq6_29\" target="
#~ "\"Documentation\">FAQ 6.29</a>"

#~ msgid "Add a New User"
#~ msgstr "Добавить нового пользователя"

#~ msgid "Create User"
#~ msgstr "Создать пользователя"

#~ msgid "Show table row links on left side"
#~ msgstr "Вывести ссылки слева"

#~ msgid "Show table row links on right side"
#~ msgstr "Вывести ссылки справа"

#~ msgid "Background color"
#~ msgstr "Цвет фона"

#~ msgid "Choose..."
#~ msgstr "Выбрать..."<|MERGE_RESOLUTION|>--- conflicted
+++ resolved
@@ -10,10 +10,7 @@
 "MIME-Version: 1.0\n"
 "Content-Type: text/plain; charset=UTF-8\n"
 "Content-Transfer-Encoding: 8bit\n"
-<<<<<<< HEAD
 "Language: ru\n"
-=======
->>>>>>> 9b626ae9
 "Plural-Forms: nplurals=3; plural=(n%10==1 && n%100!=11 ? 0 : n%10>=2 && n%"
 "10<=4 && (n%100<10 || n%100>=20) ? 1 : 2);\n"
 "X-Generator: Pootle 2.1.6\n"
