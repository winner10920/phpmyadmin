# Automatically generated <>, 2010.
msgid ""
msgstr ""
"Project-Id-Version: phpMyAdmin 3.5.0-dev\n"
"Report-Msgid-Bugs-To: phpmyadmin-devel@lists.sourceforge.net\n"
<<<<<<< HEAD
"POT-Creation-Date: 2011-06-27 10:20+0200\n"
"PO-Revision-Date: 2011-06-23 15:36+0200\n"
=======
"POT-Creation-Date: 2011-06-24 12:07+0200\n"
"PO-Revision-Date: 2011-06-26 13:35+0200\n"
>>>>>>> 9ff4e6b0
"Last-Translator: Marc Delisle <marc@infomarc.info>\n"
"Language-Team: french <fr@li.org>\n"
"Language: fr\n"
"MIME-Version: 1.0\n"
"Content-Type: text/plain; charset=UTF-8\n"
"Content-Transfer-Encoding: 8bit\n"
"Plural-Forms: nplurals=2; plural=(n > 1);\n"
"X-Generator: Pootle 2.0.5\n"

#: browse_foreigners.php:35 browse_foreigners.php:53
#: libraries/display_tbl.lib.php:360 server_privileges.php:1583
msgid "Show all"
msgstr "Tout afficher"

#: browse_foreigners.php:70 libraries/common.lib.php:2269
#: libraries/display_tbl.lib.php:340 libraries/export/pdf.php:135
#: libraries/schema/Pdf_Relation_Schema.class.php:240
#: libraries/schema/Pdf_Relation_Schema.class.php:1095
#: libraries/schema/Pdf_Relation_Schema.class.php:1111
#: libraries/schema/User_Schema.class.php:356
msgid "Page number:"
msgstr "Page n° : "

#: browse_foreigners.php:133
msgid ""
"The target browser window could not be updated. Maybe you have closed the "
"parent window, or your browser's security settings are configured to block "
"cross-window updates."
msgstr ""
"La fenêtre demandée depuis votre navigateur ne peut être rafraîchie. Il est "
"possible que vous ayez fermé la fenêtre source , ou encore que votre "
"navigateur bloque les mises à jour entre fenêtres pour des raisons de "
"sécurité."

#: browse_foreigners.php:151 libraries/common.lib.php:2762
#: libraries/common.lib.php:2769 libraries/common.lib.php:2951
#: libraries/common.lib.php:2952 libraries/db_links.inc.php:60
#: libraries/tbl_links.inc.php:68
msgid "Search"
msgstr "Rechercher"

#: browse_foreigners.php:154 db_operations.php:369 db_operations.php:421
#: db_operations.php:531 db_operations.php:559 db_search.php:360
#: db_structure.php:528 enum_editor.php:63 js/messages.php:90
#: libraries/Config.class.php:1220 libraries/Theme_Manager.class.php:305
#: libraries/auth/cookie.auth.lib.php:273 libraries/common.lib.php:1315
#: libraries/common.lib.php:2245 libraries/core.lib.php:557
#: libraries/db_routines.lib.php:789 libraries/db_routines.lib.php:921
#: libraries/display_change_password.lib.php:72
#: libraries/display_create_table.lib.php:61
#: libraries/display_export.lib.php:354 libraries/display_import.lib.php:267
#: libraries/display_tbl.lib.php:558 libraries/display_tbl.lib.php:653
#: libraries/replication_gui.lib.php:75 libraries/replication_gui.lib.php:371
#: libraries/schema/User_Schema.class.php:120
#: libraries/schema/User_Schema.class.php:172
#: libraries/schema/User_Schema.class.php:406
#: libraries/schema/User_Schema.class.php:445
#: libraries/select_server.lib.php:100 libraries/sql_query_form.lib.php:384
#: libraries/sql_query_form.lib.php:454 libraries/sql_query_form.lib.php:518
#: libraries/tbl_properties.inc.php:607 libraries/tbl_properties.inc.php:777
#: main.php:109 navigation.php:202 navigation.php:240 pmd_pdf.php:124
#: prefs_manage.php:265 prefs_manage.php:316 server_binlog.php:128
#: server_privileges.php:646 server_privileges.php:1694
#: server_privileges.php:2051 server_privileges.php:2098
#: server_privileges.php:2138 server_replication.php:233
#: server_replication.php:316 server_replication.php:347
#: server_synchronize.php:1220 tbl_change.php:332 tbl_change.php:1024
#: tbl_change.php:1061 tbl_indexes.php:260 tbl_operations.php:280
#: tbl_operations.php:317 tbl_operations.php:519 tbl_operations.php:581
#: tbl_operations.php:763 tbl_select.php:291 tbl_structure.php:698
#: tbl_structure.php:734 tbl_tracking.php:425 tbl_tracking.php:563
#: view_create.php:181 view_operations.php:99
msgid "Go"
msgstr "Exécuter"

#: browse_foreigners.php:169 browse_foreigners.php:173
#: libraries/Index.class.php:444 tbl_tracking.php:313
msgid "Keyname"
msgstr "Nom de l'index"

#: browse_foreigners.php:170 browse_foreigners.php:172
#: server_collations.php:54 server_collations.php:66 server_engines.php:57
#: server_status.php:1030
msgid "Description"
msgstr "Description"

#: browse_foreigners.php:248 browse_foreigners.php:257
#: browse_foreigners.php:269 browse_foreigners.php:277
msgid "Use this value"
msgstr "Utiliser cette valeur"

#: bs_disp_as_mime_type.php:29 bs_play_media.php:35
#: libraries/blobstreaming.lib.php:331
msgid "No blob streaming server configured!"
msgstr "Aucun serveur blob streaming configuré!"

#: bs_disp_as_mime_type.php:35
msgid "Failed to fetch headers"
msgstr "Erreur d'accès aux en-têtes"

#: bs_disp_as_mime_type.php:41
msgid "Failed to open remote URL"
msgstr "Échec d'ouverture du URL distant"

#: changelog.php:32 license.php:28
#, php-format
msgid ""
"The %s file is not available on this system, please visit www.phpmyadmin.net "
"for more information."
msgstr ""
"Le fichier %s n'est pas disponible sur ce serveur, veuillez visiter www."
"phpmyadmin.net pour plus d'informations."

#: db_create.php:58
#, php-format
msgid "Database %1$s has been created."
msgstr "La base de données %1$s a été créée."

#: db_datadict.php:48 db_operations.php:362
msgid "Database comment: "
msgstr "Commentaire sur la base de données: "

#: db_datadict.php:157 libraries/schema/Pdf_Relation_Schema.class.php:1210
#: libraries/tbl_properties.inc.php:714 tbl_operations.php:362
#: tbl_printview.php:127
msgid "Table comments"
msgstr "Commentaires sur la table"

#: db_datadict.php:166 db_qbe.php:196 libraries/Index.class.php:448
#: libraries/export/htmlword.php:248 libraries/export/latex.php:375
#: libraries/export/odt.php:302 libraries/export/texytext.php:227
#: libraries/schema/Pdf_Relation_Schema.class.php:1236
#: libraries/schema/Pdf_Relation_Schema.class.php:1257
#: libraries/tbl_properties.inc.php:274 tbl_change.php:310 tbl_chart.php:86
#: tbl_indexes.php:188 tbl_printview.php:139 tbl_relation.php:399
#: tbl_select.php:113 tbl_tracking.php:266 tbl_tracking.php:317
msgid "Column"
msgstr "Colonne"

#: db_datadict.php:167 db_printview.php:104 libraries/Index.class.php:445
#: libraries/db_events.inc.php:69 libraries/db_routines.lib.php:666
#: libraries/db_routines.lib.php:691 libraries/db_routines.lib.php:847
#: libraries/db_routines.lib.php:1216 libraries/db_structure.lib.php:51
#: libraries/export/htmlword.php:249 libraries/export/latex.php:375
#: libraries/export/odt.php:305 libraries/export/texytext.php:228
#: libraries/schema/Pdf_Relation_Schema.class.php:1237
#: libraries/schema/Pdf_Relation_Schema.class.php:1258
#: libraries/tbl_properties.inc.php:100 server_privileges.php:2151
#: tbl_change.php:289 tbl_change.php:316 tbl_printview.php:140
#: tbl_printview.php:310 tbl_select.php:114 tbl_structure.php:205
#: tbl_structure.php:795 tbl_tracking.php:267 tbl_tracking.php:314
msgid "Type"
msgstr "Type"

#: db_datadict.php:169 libraries/Index.class.php:451
#: libraries/export/htmlword.php:250 libraries/export/latex.php:375
#: libraries/export/odt.php:308 libraries/export/texytext.php:229
#: libraries/schema/Pdf_Relation_Schema.class.php:1239
#: libraries/schema/Pdf_Relation_Schema.class.php:1260
#: libraries/tbl_properties.inc.php:109 tbl_change.php:325
#: tbl_printview.php:142 tbl_structure.php:208 tbl_tracking.php:269
#: tbl_tracking.php:320
msgid "Null"
msgstr "Null"

#: db_datadict.php:170 db_structure.php:453 libraries/export/htmlword.php:251
#: libraries/export/latex.php:375 libraries/export/odt.php:311
#: libraries/export/texytext.php:230
#: libraries/schema/Pdf_Relation_Schema.class.php:1240
#: libraries/schema/Pdf_Relation_Schema.class.php:1261
#: libraries/tbl_properties.inc.php:106 tbl_printview.php:143
#: tbl_structure.php:209 tbl_tracking.php:270
msgid "Default"
msgstr "Défaut"

#: db_datadict.php:174 libraries/export/htmlword.php:253
#: libraries/export/latex.php:377 libraries/export/odt.php:315
#: libraries/export/texytext.php:232
#: libraries/schema/Pdf_Relation_Schema.class.php:1242
#: libraries/schema/Pdf_Relation_Schema.class.php:1263 tbl_printview.php:147
msgid "Links to"
msgstr "Relié à"

#: db_datadict.php:176 db_printview.php:110
#: libraries/config/messages.inc.php:94 libraries/config/messages.inc.php:109
#: libraries/config/messages.inc.php:131 libraries/export/htmlword.php:256
#: libraries/export/latex.php:380 libraries/export/odt.php:320
#: libraries/export/texytext.php:235
#: libraries/schema/Pdf_Relation_Schema.class.php:1253
#: libraries/schema/Pdf_Relation_Schema.class.php:1264
#: libraries/tbl_properties.inc.php:129 tbl_printview.php:149
msgid "Comments"
msgstr "Commentaires"

#: db_datadict.php:259 js/messages.php:109 libraries/Index.class.php:361
#: libraries/Index.class.php:388 libraries/Index.class.php:688
#: libraries/config.values.php:45 libraries/config.values.php:51
#: libraries/config/FormDisplay.tpl.php:204 libraries/export/htmlword.php:326
#: libraries/export/latex.php:445 libraries/export/odt.php:376
#: libraries/export/texytext.php:305 libraries/mult_submits.inc.php:287
#: libraries/schema/Pdf_Relation_Schema.class.php:1318
#: libraries/user_preferences.lib.php:311 prefs_manage.php:130
#: server_privileges.php:1381 server_privileges.php:1392
#: server_privileges.php:1638 server_privileges.php:1649
#: server_privileges.php:1969 server_privileges.php:1974
#: server_privileges.php:2268 sql.php:257 sql.php:318 tbl_printview.php:226
#: tbl_structure.php:380 tbl_tracking.php:330 tbl_tracking.php:335
msgid "No"
msgstr "Non"

#: db_datadict.php:259 js/messages.php:108 libraries/Index.class.php:362
#: libraries/Index.class.php:387 libraries/Index.class.php:688
#: libraries/config.values.php:45 libraries/config.values.php:51
#: libraries/config/FormDisplay.tpl.php:204 libraries/export/htmlword.php:326
#: libraries/export/latex.php:445 libraries/export/odt.php:376
#: libraries/export/texytext.php:305 libraries/mult_submits.inc.php:46
#: libraries/mult_submits.inc.php:78 libraries/mult_submits.inc.php:87
#: libraries/mult_submits.inc.php:92 libraries/mult_submits.inc.php:97
#: libraries/mult_submits.inc.php:102 libraries/mult_submits.inc.php:262
#: libraries/mult_submits.inc.php:276 libraries/mult_submits.inc.php:286
#: libraries/mult_submits.inc.php:299
#: libraries/schema/Pdf_Relation_Schema.class.php:1318
#: libraries/user_preferences.lib.php:311 prefs_manage.php:129
#: server_databases.php:76 server_privileges.php:1378
#: server_privileges.php:1389 server_privileges.php:1635
#: server_privileges.php:1649 server_privileges.php:1969
#: server_privileges.php:1972 server_privileges.php:2268 sql.php:317
#: tbl_printview.php:226 tbl_structure.php:41 tbl_structure.php:380
#: tbl_tracking.php:328 tbl_tracking.php:333
msgid "Yes"
msgstr "Oui"

#: db_datadict.php:314 db_printview.php:264 tbl_printview.php:495
msgid "Print"
msgstr "Imprimer"

#: db_export.php:30
msgid "View dump (schema) of database"
msgstr "Voir une exportation (schéma) de la base de données"

#: db_export.php:34 db_printview.php:94 db_qbe.php:101 db_tracking.php:48
#: export.php:371 navigation.php:329
msgid "No tables found in database."
msgstr "Aucune table n'a été trouvée dans cette base."

#: db_export.php:44 db_search.php:342 server_export.php:26
msgid "Select All"
msgstr "Tout sélectionner"

#: db_export.php:46 db_search.php:345 server_export.php:28
msgid "Unselect All"
msgstr "Tout désélectionner"

#: db_operations.php:41 tbl_create.php:48
msgid "The database name is empty!"
msgstr "Le nom de la base de données est vide !"

#: db_operations.php:272
#, php-format
msgid "Database %s has been renamed to %s"
msgstr "La base de données %s a été renommée en %s"

#: db_operations.php:276
#, php-format
msgid "Database %s has been copied to %s"
msgstr "La base de données %s a été copiée sur %s"

#: db_operations.php:404
msgid "Rename database to"
msgstr "Changer le nom de la base de données pour"

#: db_operations.php:409 server_status.php:799
msgid "Command"
msgstr "Commande"

#: db_operations.php:440
msgid "Remove database"
msgstr "Supprimer la base de données"

#: db_operations.php:452
#, php-format
msgid "Database %s has been dropped."
msgstr "La base de données %s a été effacée."

#: db_operations.php:457
msgid "Drop the database (DROP)"
msgstr "Supprimer la base de données (DROP)"

#: db_operations.php:487
msgid "Copy database to"
msgstr "Copier la base de données vers"

#: db_operations.php:494 tbl_operations.php:548 tbl_tracking.php:418
msgid "Structure only"
msgstr "Structure seule"

#: db_operations.php:495 tbl_operations.php:549 tbl_tracking.php:420
msgid "Structure and data"
msgstr "Structure et données"

#: db_operations.php:496 tbl_operations.php:550 tbl_tracking.php:419
msgid "Data only"
msgstr "Données seulement"

#: db_operations.php:504
msgid "CREATE DATABASE before copying"
msgstr "Faire CREATE DATABASE avant la copie"

#: db_operations.php:507 libraries/config/messages.inc.php:126
#: libraries/config/messages.inc.php:127 libraries/config/messages.inc.php:129
#: libraries/config/messages.inc.php:135 tbl_operations.php:556
#, php-format
msgid "Add %s"
msgstr "Ajouter %s"

#: db_operations.php:511 libraries/config/messages.inc.php:119
#: tbl_operations.php:314 tbl_operations.php:558
msgid "Add AUTO_INCREMENT value"
msgstr "Inclure la valeur courante de l'AUTO_INCREMENT"

#: db_operations.php:515 tbl_operations.php:565
msgid "Add constraints"
msgstr "Inclure les contraintes de clés étrangères"

#: db_operations.php:528
msgid "Switch to copied database"
msgstr "Aller à la base de données copiée"

#: db_operations.php:552 libraries/Index.class.php:450
#: libraries/build_html_for_db.lib.php:19 libraries/db_structure.lib.php:53
#: libraries/mysql_charsets.lib.php:110 libraries/tbl_properties.inc.php:107
#: libraries/tbl_properties.inc.php:720 server_collations.php:53
#: server_collations.php:65 tbl_operations.php:378 tbl_select.php:115
#: tbl_structure.php:206 tbl_structure.php:903 tbl_tracking.php:268
#: tbl_tracking.php:319
msgid "Collation"
msgstr "Interclassement"

#: db_operations.php:565
#, php-format
msgid ""
"The phpMyAdmin configuration storage has been deactivated. To find out why "
"click %shere%s."
msgstr ""
"Le stockage de configurations phpMyAdmin a été désactivé. Pour une analyse "
"du problème, cliquez %sici%s."

#: db_operations.php:600
msgid "Edit or export relational schema"
msgstr "Éditer ou exporter un schéma relationnel"

#: db_printview.php:102 db_tracking.php:85 db_tracking.php:186
#: libraries/config/messages.inc.php:497 libraries/db_structure.lib.php:37
#: libraries/display_triggers.inc.php:74 libraries/export/pdf.php:102
#: libraries/export/xml.php:331 libraries/header.inc.php:152
#: libraries/schema/User_Schema.class.php:233 server_privileges.php:1745
#: server_privileges.php:1801 server_privileges.php:2065
#: server_synchronize.php:418 server_synchronize.php:861 tbl_tracking.php:643
msgid "Table"
msgstr "Table"

#: db_printview.php:103 libraries/build_html_for_db.lib.php:30
#: libraries/db_structure.lib.php:47 libraries/header_printview.inc.php:62
#: libraries/import.lib.php:147 navigation.php:648 navigation.php:670
#: tbl_printview.php:391 tbl_structure.php:395 tbl_structure.php:501
#: tbl_structure.php:913
msgid "Rows"
msgstr "Lignes"

#: db_printview.php:107 libraries/db_structure.lib.php:58 tbl_indexes.php:189
msgid "Size"
msgstr "Taille"

#: db_printview.php:160 db_structure.php:409 libraries/export/sql.php:750
#: libraries/export/sql.php:1077
msgid "in use"
msgstr "utilisé"

#: db_printview.php:185 libraries/db_info.inc.php:86
#: libraries/export/sql.php:705
#: libraries/schema/Pdf_Relation_Schema.class.php:1215 tbl_printview.php:431
#: tbl_structure.php:945
msgid "Creation"
msgstr "Création"

#: db_printview.php:194 libraries/db_info.inc.php:91
#: libraries/export/sql.php:710
#: libraries/schema/Pdf_Relation_Schema.class.php:1220 tbl_printview.php:441
#: tbl_structure.php:953
msgid "Last update"
msgstr "Dernière modification"

#: db_printview.php:203 libraries/db_info.inc.php:96
#: libraries/export/sql.php:715
#: libraries/schema/Pdf_Relation_Schema.class.php:1225 tbl_printview.php:451
#: tbl_structure.php:961
msgid "Last check"
msgstr "Dernière vérification"

#: db_printview.php:220 db_structure.php:432
#, php-format
msgid "%s table"
msgid_plural "%s tables"
msgstr[0] "%s table"
msgstr[1] "%s tables"

#: db_qbe.php:41
msgid "You have to choose at least one column to display"
msgstr "Vous devez choisir au moins une colonne à afficher"

#: db_qbe.php:186
msgid "Switch to"
msgstr "Passer en"

#: db_qbe.php:186
msgid "visual builder"
msgstr "mode visuel"

#: db_qbe.php:222 libraries/db_structure.lib.php:95
#: libraries/display_tbl.lib.php:927
msgid "Sort"
msgstr "Tri"

#: db_qbe.php:231 db_qbe.php:265 libraries/db_structure.lib.php:102
#: libraries/display_tbl.lib.php:549 libraries/display_tbl.lib.php:888
#: server_databases.php:158 server_databases.php:175 tbl_operations.php:275
#: tbl_select.php:278
msgid "Ascending"
msgstr "Croissant"

#: db_qbe.php:232 db_qbe.php:273 libraries/db_structure.lib.php:110
#: libraries/display_tbl.lib.php:554 libraries/display_tbl.lib.php:885
#: server_databases.php:158 server_databases.php:175 tbl_operations.php:276
#: tbl_select.php:279
msgid "Descending"
msgstr "Décroissant"

#: db_qbe.php:286 db_tracking.php:91 libraries/display_tbl.lib.php:429
#: tbl_change.php:279 tbl_tracking.php:648
msgid "Show"
msgstr "Afficher"

#: db_qbe.php:322
msgid "Criteria"
msgstr "Critère"

#: db_qbe.php:375 db_qbe.php:457 db_qbe.php:549 db_qbe.php:580
msgid "Ins"
msgstr "Ajouter"

#: db_qbe.php:379 db_qbe.php:461 db_qbe.php:546 db_qbe.php:577
msgid "And"
msgstr "Et"

#: db_qbe.php:388 db_qbe.php:469 db_qbe.php:551 db_qbe.php:582
msgid "Del"
msgstr "Effacer"

#: db_qbe.php:392 db_qbe.php:473 db_qbe.php:544 db_qbe.php:575
#: server_privileges.php:307 tbl_change.php:887 tbl_indexes.php:256
#: tbl_select.php:252
msgid "Or"
msgstr "Ou"

#: db_qbe.php:529
msgid "Modify"
msgstr "Modifier"

#: db_qbe.php:606
msgid "Add/Delete criteria rows"
msgstr "Ajouter/effacer des lignes"

#: db_qbe.php:618
msgid "Add/Delete columns"
msgstr "Ajouter/effacer des colonnes"

#: db_qbe.php:631 db_qbe.php:656
msgid "Update Query"
msgstr "Mise-à-jour de la requête"

#: db_qbe.php:639
msgid "Use Tables"
msgstr "Utiliser les tables"

#: db_qbe.php:662
#, php-format
msgid "SQL query on database <b>%s</b>:"
msgstr "Requête SQL sur la base <b>%s</b>: "

#: db_qbe.php:955 libraries/common.lib.php:1168
msgid "Submit Query"
msgstr "Exécuter la requête"

#: db_routines.php:154 import.php:453 libraries/Message.class.php:185
#: libraries/display_tbl.lib.php:2272 libraries/sql_query_form.lib.php:139
#: tbl_operations.php:228 tbl_relation.php:289 tbl_row_action.php:126
#: view_operations.php:60
msgid "Your SQL query has been executed successfully"
msgstr "Votre requête SQL a été exécutée avec succès"

#: db_routines.php:157
#, php-format
msgid "%d row affected by the last statement inside the procedure"
msgid_plural "%d rows affected by the last statement inside the procedure"
msgstr[0] "%d ligne a été affectée par le dernier énoncé de la procédure"
msgstr[1] "%d lignes ont été affectées par le dernier énoncé de la procédure"

#: db_routines.php:167
#, php-format
msgid "Execution results of routine %s"
msgstr "Résultats de l'exécution de la procédure %s"

#: db_routines.php:187 libraries/import.lib.php:153 sql.php:678
#: tbl_change.php:180 tbl_get_field.php:34
msgid "MySQL returned an empty result set (i.e. zero rows)."
msgstr "MySQL a retourné un résultat vide (aucune ligne)."

<<<<<<< HEAD
#: db_routines.php:192 db_routines.php:297 db_routines.php:302
#: db_routines.php:326
#, fuzzy, php-format
=======
#: db_routines.php:190 db_routines.php:295 db_routines.php:300
#: db_routines.php:324
#, php-format
>>>>>>> 9ff4e6b0
#| msgid "The following queries have been executed:"
msgid "The following query has failed: \"%s\""
msgstr "La requête «%s» a échoué"

#: db_routines.php:193 db_routines.php:298 db_routines.php:303
#: db_routines.php:313 db_routines.php:327 libraries/common.lib.php:609
msgid "MySQL said: "
msgstr "MySQL a répondu: "

#: db_routines.php:210 db_routines.php:242 db_routines.php:270
#: db_routines.php:409
msgid "Error in processing request"
msgstr "Erreur dans le traitement de la requête"

#: db_routines.php:211 db_routines.php:243 db_routines.php:271
#: db_routines.php:410
#, php-format
msgid "No routine with name %1$s found in database %2$s"
msgstr ""
"Aucune procédure portant le nom %1$s n'a été trouvée dans la base de données "
"%2$s"

#: db_routines.php:232 db_routines.php:236
msgid "Execute routine"
msgstr "Exécuter la procédure"

#: db_routines.php:261 db_routines.php:265
#, php-format
msgid "Export of routine %s"
msgstr "Exporter la procédure %s"

#: db_routines.php:290 libraries/db_routines.lib.php:960
#, php-format
msgid "Invalid routine type: \"%s\""
msgstr "Type de procédure invalide : «%s»"

#: db_routines.php:311
msgid "Sorry, we failed to restore the dropped routine."
msgstr "Désolé, il a été impossible de restaurer la procédure."

#: db_routines.php:312
msgid "The backed up query was:"
msgstr "La requête conservée est :"

#: db_routines.php:316
#, php-format
msgid "Routine %1$s has been modified."
msgstr "La procédure %1$s a été modifiée."

#: db_routines.php:329
#, php-format
msgid "Routine %1$s has been created."
msgstr "La procédure %1$s a été créée."

#: db_routines.php:337
msgid "<b>One or more errors have occured while processing your request:</b>"
msgstr ""
"<b>Au moins une erreur s'est produite lors du traitement de la requête :</b>"

#: db_routines.php:381
msgid "Create routine"
msgstr "Créer une procédure"

#: db_routines.php:385
msgid "Edit routine"
msgstr "Modifier une procédure"

#: db_routines.php:436
msgid ""
"You are using PHP's deprecated 'mysql' extension, which is not capable of "
"handling multi queries. <b>The execution of some stored routines may fail!</"
"b> Please use the improved 'mysqli' extension to avoid any problems."
msgstr ""
"Vous utilisez l'extension PHP «mysql» qui est désuète et ne peut traiter les "
"requêtes multiples. <b>L'exécution de certaines procédures stockées peut "
"échouer!</b>Veuillez utiliser l'extension «mysqli» pour éviter ces problèmes."

#: db_search.php:54 libraries/auth/config.auth.lib.php:83
#: libraries/auth/config.auth.lib.php:102
#: libraries/auth/cookie.auth.lib.php:641 libraries/auth/http.auth.lib.php:51
#: libraries/auth/signon.auth.lib.php:236
msgid "Access denied"
msgstr "Accès refusé"

#: db_search.php:66 db_search.php:309
msgid "at least one of the words"
msgstr "au moins un mot"

#: db_search.php:67 db_search.php:310
msgid "all words"
msgstr "tous les mots"

#: db_search.php:68 db_search.php:311
msgid "the exact phrase"
msgstr "phrase exacte"

#: db_search.php:69 db_search.php:312
msgid "as regular expression"
msgstr "expression réguliére"

#: db_search.php:231
#, php-format
msgid "Search results for \"<i>%s</i>\" %s:"
msgstr "Résultats de la recherche de «<i>%s</i>» %s :"

#: db_search.php:249
#, php-format
msgid "%s match inside table <i>%s</i>"
msgid_plural "%s matches inside table <i>%s</i>"
msgstr[0] "%s occurence dans la table <i>%s</i>"
msgstr[1] "%s occurences dans la table <i>%s</i>"

#: db_search.php:256 libraries/common.lib.php:2764
#: libraries/common.lib.php:2949 libraries/common.lib.php:2950
#: libraries/tbl_links.inc.php:55 tbl_structure.php:599
msgid "Browse"
msgstr "Afficher"

#: db_search.php:261
#, php-format
msgid "Delete the matches for the %s table?"
msgstr "Supprimer de la table %s les occurences?"

#: db_search.php:261 libraries/display_tbl.lib.php:1323
#: libraries/display_tbl.lib.php:2351
#: libraries/schema/User_Schema.class.php:165
#: libraries/schema/User_Schema.class.php:234
#: libraries/schema/User_Schema.class.php:269
#: libraries/schema/User_Schema.class.php:299
#: libraries/sql_query_form.lib.php:447 pmd_general.php:423
#: setup/frames/index.inc.php:138 setup/frames/index.inc.php:229
#: tbl_tracking.php:435 tbl_tracking.php:456 tbl_tracking.php:513
msgid "Delete"
msgstr "Effacer"

#: db_search.php:274
#, php-format
msgid "<b>Total:</b> <i>%s</i> match"
msgid_plural "<b>Total:</b> <i>%s</i> matches"
msgstr[0] "<b>Total :</b> <i>%s</i> occurence"
msgstr[1] "<b>Total :</b> <i>%s</i> occurences"

#: db_search.php:297
msgid "Search in database"
msgstr "Effectuer une nouvelle recherche dans la base de données"

#: db_search.php:300
msgid "Words or values to search for (wildcard: \"%\"):"
msgstr "Mot(s) ou valeur(s) à rechercher (passe-partout: «%») :"

#: db_search.php:305
msgid "Find:"
msgstr "Type de recherche :"

#: db_search.php:309 db_search.php:310
msgid "Words are separated by a space character (\" \")."
msgstr "Séparer les mots par un espace (« »)."

#: db_search.php:323
msgid "Inside tables:"
msgstr "Dans les tables :"

#: db_search.php:353
msgid "Inside column:"
msgstr "Dans la colonne : "

#: db_structure.php:60
msgid "No tables found in database"
msgstr "Aucune table n'a été trouvée dans cette base."

#: db_structure.php:270 tbl_operations.php:688
#, php-format
msgid "Table %s has been emptied"
msgstr "La table %s a été vidée"

#: db_structure.php:279 tbl_operations.php:705
#, php-format
msgid "View %s has been dropped"
msgstr "La vue %s a été supprimée"

#: db_structure.php:279 tbl_operations.php:705
#, php-format
msgid "Table %s has been dropped"
msgstr "La table %s a été effacée"

#: db_structure.php:286 tbl_create.php:295
msgid "Tracking is active."
msgstr "Le suivi est actif."

#: db_structure.php:288 tbl_create.php:297
msgid "Tracking is not active."
msgstr "Le suivi n'est pas activé."

#: db_structure.php:372 libraries/display_tbl.lib.php:2235
#, php-format
msgid ""
"This view has at least this number of rows. Please refer to %sdocumentation"
"%s."
msgstr ""
"Cette vue contient au moins ce nombre de lignes. Veuillez référer à "
"%sdocumentation%s."

#: db_structure.php:386 db_structure.php:400 libraries/header.inc.php:152
#: libraries/tbl_info.inc.php:60 tbl_structure.php:212
msgid "View"
msgstr "Vue"

#: db_structure.php:437 libraries/db_structure.lib.php:40
#: libraries/server_links.inc.php:90 server_replication.php:31
#: server_replication.php:162 server_status.php:271
msgid "Replication"
msgstr "Réplication"

#: db_structure.php:441
msgid "Sum"
msgstr "Somme"

#: db_structure.php:448 libraries/StorageEngine.class.php:352
#, php-format
msgid "%s is the default storage engine on this MySQL server."
msgstr "Sur ce serveur MySQL, le moteur de stockage par défaut est %s."

#: db_structure.php:476 db_structure.php:493 db_structure.php:494
#: libraries/display_tbl.lib.php:2376 libraries/display_tbl.lib.php:2381
#: libraries/mult_submits.inc.php:15 server_databases.php:260
#: server_databases.php:265 server_privileges.php:1666 tbl_structure.php:587
#: tbl_structure.php:596
msgid "With selected:"
msgstr "Pour la sélection :"

#: db_structure.php:479 libraries/display_tbl.lib.php:2371
#: server_databases.php:262 server_privileges.php:583
#: server_privileges.php:1669 tbl_structure.php:590
msgid "Check All"
msgstr "Tout cocher"

#: db_structure.php:483 libraries/display_tbl.lib.php:2372
#: libraries/replication_gui.lib.php:35 server_databases.php:264
#: server_privileges.php:586 server_privileges.php:1673 tbl_structure.php:594
msgid "Uncheck All"
msgstr "Tout décocher"

#: db_structure.php:488
msgid "Check tables having overhead"
msgstr "Cocher tables avec pertes"

#: db_structure.php:496 libraries/common.lib.php:2962
#: libraries/common.lib.php:2963 libraries/config/messages.inc.php:164
#: libraries/db_links.inc.php:56 libraries/display_tbl.lib.php:2389
#: libraries/display_tbl.lib.php:2527 libraries/server_links.inc.php:65
#: libraries/tbl_links.inc.php:80 prefs_manage.php:288
#: server_privileges.php:1354 setup/frames/menu.inc.php:21
msgid "Export"
msgstr "Exporter"

#: db_structure.php:498 db_structure.php:553
#: libraries/display_tbl.lib.php:2478 tbl_structure.php:628
#: tbl_structure.php:630
msgid "Print view"
msgstr "Version imprimable"

#: db_structure.php:502 libraries/common.lib.php:2958
#: libraries/common.lib.php:2959
msgid "Empty"
msgstr "Vider"

#: db_structure.php:504 db_tracking.php:104 libraries/Index.class.php:490
#: libraries/common.lib.php:2956 libraries/common.lib.php:2957
#: server_databases.php:266 tbl_structure.php:153 tbl_structure.php:154
#: tbl_structure.php:603
msgid "Drop"
msgstr "Supprimer"

#: db_structure.php:506 tbl_operations.php:604
msgid "Check table"
msgstr "Vérifier la table"

#: db_structure.php:508 tbl_operations.php:653 tbl_structure.php:845
#: tbl_structure.php:847
msgid "Optimize table"
msgstr "Optimiser la table"

#: db_structure.php:510 tbl_operations.php:640
msgid "Repair table"
msgstr "Réparer la table"

#: db_structure.php:512 tbl_operations.php:627
msgid "Analyze table"
msgstr "Analyser la table"

#: db_structure.php:514
msgid "Add prefix to table"
msgstr "Ajouter un préfixe à la table"

#: db_structure.php:516 libraries/mult_submits.inc.php:251
msgid "Replace table prefix"
msgstr "Remplacer le préfixe de table"

#: db_structure.php:518 libraries/mult_submits.inc.php:251
msgid "Copy table with prefix"
msgstr "Copier la table avec un préfixe"

#: db_structure.php:560 libraries/schema/User_Schema.class.php:383
msgid "Data Dictionary"
msgstr "Dictionnaire de données"

#: db_tracking.php:79
msgid "Tracked tables"
msgstr "Tables faisant l'objet d'un suivi"

#: db_tracking.php:84 libraries/config/messages.inc.php:491
#: libraries/export/htmlword.php:90 libraries/export/latex.php:163
#: libraries/export/odt.php:121 libraries/export/pdf.php:102
#: libraries/export/sql.php:569 libraries/export/texytext.php:78
#: libraries/export/xml.php:258 libraries/header.inc.php:139
#: libraries/header_printview.inc.php:57 server_databases.php:157
#: server_privileges.php:1740 server_privileges.php:1801
#: server_privileges.php:2059 server_status.php:798
#: server_synchronize.php:1190 server_synchronize.php:1194
#: tbl_tracking.php:642
msgid "Database"
msgstr "Base de données"

#: db_tracking.php:86
msgid "Last version"
msgstr "Dernière version"

#: db_tracking.php:87 tbl_tracking.php:645
msgid "Created"
msgstr "Créé"

#: db_tracking.php:88 tbl_tracking.php:646
msgid "Updated"
msgstr "Mis à jour"

#: db_tracking.php:89 libraries/server_links.inc.php:51 server_status.php:801
#: sql.php:935 tbl_tracking.php:647
msgid "Status"
msgstr "État"

#: db_tracking.php:90 libraries/Index.class.php:442
#: libraries/db_events.inc.php:68 libraries/db_routines.lib.php:1215
#: libraries/db_structure.lib.php:44 libraries/display_triggers.inc.php:76
#: server_databases.php:191 server_privileges.php:1612
#: server_privileges.php:1805 server_privileges.php:2154 tbl_structure.php:214
msgid "Action"
msgstr "Action"

#: db_tracking.php:101 js/messages.php:34
msgid "Delete tracking data for this table"
msgstr "Supprimer les données de suivi de cette table"

#: db_tracking.php:119 tbl_tracking.php:599 tbl_tracking.php:657
msgid "active"
msgstr "actif"

#: db_tracking.php:121 tbl_tracking.php:601 tbl_tracking.php:659
msgid "not active"
msgstr "non activé"

#: db_tracking.php:134
msgid "Versions"
msgstr "Versions"

#: db_tracking.php:135 tbl_tracking.php:409 tbl_tracking.php:676
msgid "Tracking report"
msgstr "Rapport de suivi"

#: db_tracking.php:136 tbl_tracking.php:244 tbl_tracking.php:676
msgid "Structure snapshot"
msgstr "Instantané"

#: db_tracking.php:181
msgid "Untracked tables"
msgstr "Tables ne faisant pas l'objet d'un suivi"

#: db_tracking.php:201 db_tracking.php:203 tbl_structure.php:664
#: tbl_structure.php:666
msgid "Track table"
msgstr "Suivre la table"

#: db_tracking.php:229
msgid "Database Log"
msgstr "Journal de la base de données"

#: enum_editor.php:21 libraries/tbl_properties.inc.php:773
#, php-format
msgid "Values for the column \"%s\""
msgstr "Valeurs pour la colonne «%s»"

#: enum_editor.php:22 libraries/tbl_properties.inc.php:774
msgid "Enter each value in a separate field."
msgstr "Saisir chaque valeur dans un champ séparé."

#: enum_editor.php:57
msgid "+ Restart insertion and add a new value"
msgstr "+ Recommencer l'insertion et ajouter une valeur"

#: enum_editor.php:67
msgid "Output"
msgstr "Résultat"

#: enum_editor.php:68
msgid "Copy and paste the joined values into the \"Length/Values\" field"
msgstr "Copiez les valeurs et collez-les dans le champ «Taille/Valeurs»"

#: export.php:73
msgid "Selected export type has to be saved in file!"
msgstr "Ce choix d'exportation doit être sauvegardé dans un fichier !"

#: export.php:164 export.php:189 export.php:671
#, php-format
msgid "Insufficient space to save the file %s."
msgstr "Espace-disque insuffisant pour enregistrer le fichier %s."

#: export.php:307
#, php-format
msgid ""
"File %s already exists on server, change filename or check overwrite option."
msgstr ""
"Le fichier %s existe déjà sur le serveur, veuillez changer le nom, ou cocher "
"l'option d'écrasement des fichiers existants."

#: export.php:311 export.php:315
#, php-format
msgid "The web server does not have permission to save the file %s."
msgstr ""
"Le serveur web n'a pas les permissions nécessaires pour enregistrer le "
"fichier %s."

#: export.php:673
#, php-format
msgid "Dump has been saved to file %s."
msgstr "Le fichier d'exportation a été sauvegardé sous %s."

#: import.php:58
#, php-format
msgid ""
"You probably tried to upload too large file. Please refer to %sdocumentation"
"%s for ways to workaround this limit."
msgstr ""
"Vous avez probablement tenté de télécharger un fichier trop volumineux. "
"Veuillez vous référer à la %sdocumentation%s pour des façons de contourner "
"cette limite."

#: import.php:278 import.php:331 libraries/File.class.php:501
#: libraries/File.class.php:611
msgid "File could not be read"
msgstr "Le fichier n'a pu être lu"

#: import.php:286 import.php:295 import.php:314 import.php:323
#: libraries/File.class.php:681 libraries/File.class.php:689
#: libraries/File.class.php:705 libraries/File.class.php:713
#, php-format
msgid ""
"You attempted to load file with unsupported compression (%s). Either support "
"for it is not implemented or disabled by your configuration."
msgstr ""
"Vous avez tenté d'importer un fichier dont le mode de compression (%s) n'est "
"pas supporté par votre configuration PHP ou est désactivé dans celle-ci."

#: import.php:336
msgid ""
"No data was received to import. Either no file name was submitted, or the "
"file size exceeded the maximum size permitted by your PHP configuration. See "
"[a@./Documentation.html#faq1_16@Documentation]FAQ 1.16[/a]."
msgstr ""
"Aucune données n'a été reçu en vue de l'importation. Aucun nom de fichier "
"n'a été fourni, ou encore la taille du fichier a dépassé la limite permise "
"par votre configuration de PHP. Voir [a@./Documentation."
"html#faq1_16@Documentation]FAQ 1.16[/a]."

#: import.php:371 libraries/display_import.lib.php:23
msgid "Could not load import plugins, please check your installation!"
msgstr ""
"Chargement impossible des greffons d'importation, veuillez vérifier votre "
"installation !"

#: import.php:396
msgid "The bookmark has been deleted."
msgstr "Le signet a été effacé."

#: import.php:400
msgid "Showing bookmark"
msgstr "Affichage du signet"

#: import.php:402 sql.php:970
#, php-format
msgid "Bookmark %s created"
msgstr "Signet %s créé"

#: import.php:408 import.php:414
#, php-format
msgid "Import has been successfully finished, %d queries executed."
msgstr "L'importation s'est terminée avec succès, %d requêtes exécutées."

#: import.php:423
msgid ""
"Script timeout passed, if you want to finish import, please resubmit same "
"file and import will resume."
msgstr ""
"La limite de temps a été atteinte; si vous voulez terminer l'importation, "
"soumettez à nouveau le même fichier et l'importation continuera."

#: import.php:425
msgid ""
"However on last run no data has been parsed, this usually means phpMyAdmin "
"won't be able to finish this import unless you increase php time limits."
msgstr ""
"Cependant lors du dernier traitement, aucune section n'a été analysée; ceci "
"signifie que phpMyAdmin ne pourra terminer cette importation, à moins que la "
"limite de temps de PHP ne soit augmentée."

#: import_status.php:30 libraries/common.lib.php:650
#: libraries/schema/Export_Relation_Schema.class.php:203 user_password.php:123
msgid "Back"
msgstr "Retour"

#: index.php:183
msgid "phpMyAdmin is more friendly with a <b>frames-capable</b> browser."
msgstr ""
"phpMyAdmin est plus convivial avec un navigateur <b>supportant les cadres</"
"b>."

#: js/messages.php:25 server_synchronize.php:340 server_synchronize.php:352
#: server_synchronize.php:368 server_synchronize.php:375
#: server_synchronize.php:734 server_synchronize.php:762
#: server_synchronize.php:790 server_synchronize.php:802
msgid "Click to select"
msgstr "Cliquer pour sélectionner"

#: js/messages.php:26
msgid "Click to unselect"
msgstr "Cliquer pour désélectionner"

#: js/messages.php:27 libraries/import.lib.php:103 sql.php:214
msgid "\"DROP DATABASE\" statements are disabled."
msgstr "La commande «DROP DATABASE» est désactivée."

#: js/messages.php:30 libraries/mult_submits.inc.php:282 sql.php:312
msgid "Do you really want to "
msgstr "Voulez-vous vraiment effectuer "

#: js/messages.php:31 libraries/mult_submits.inc.php:282 sql.php:297
msgid "You are about to DESTROY a complete database!"
msgstr "Vous êtes sur le point de DÉTRUIRE une base de données !"

#: js/messages.php:32
msgid "You are about to DESTROY a complete table!"
msgstr "Vous êtes sur le point de DÉTRUIRE une table au complet !"

#: js/messages.php:33
msgid "You are about to TRUNCATE a complete table!"
msgstr "Vous êtes sur le point de VIDER une table au complet !"

#: js/messages.php:35
msgid "Deleting tracking data"
msgstr "Suppression des données de suivi"

#: js/messages.php:36
msgid "Dropping Primary Key/Index"
msgstr "Destruction de clé primaire / index"

#: js/messages.php:37
msgid "This operation could take a long time. Proceed anyway?"
msgstr "Cette opération pourrait être longue. Procéder quand même ?"

#: js/messages.php:40
msgid "You are about to DISABLE a BLOB Repository!"
msgstr "Vous allez DÉSACTIVER un dépôt BLOB !"

#: js/messages.php:41
#, php-format
msgid "Are you sure you want to disable all BLOB references for database %s?"
msgstr ""
"Êtes-vous certain de vouloir désactiver toutes les références BLOB pour la "
"base %s ?"

#: js/messages.php:44
msgid "Missing value in the form!"
msgstr "Formulaire incomplet !"

#: js/messages.php:45
msgid "This is not a number!"
msgstr "Ce n'est pas un nombre !"

#. l10n: Default description for the y-Axis of Charts
#: js/messages.php:49
msgid "Total count"
msgstr "Nombre total"

#: js/messages.php:52
msgid "The host name is empty!"
msgstr "Le nom de serveur est vide !"

#: js/messages.php:53
msgid "The user name is empty!"
msgstr "Le nom d'utilisateur est vide !"

#: js/messages.php:54 server_privileges.php:1221 user_password.php:64
msgid "The password is empty!"
msgstr "Le mot de passe est vide !"

#: js/messages.php:55 server_privileges.php:1219 user_password.php:67
msgid "The passwords aren't the same!"
msgstr "Les mots de passe doivent être identiques !"

#: js/messages.php:56 server_privileges.php:1679 server_privileges.php:1703
#: server_privileges.php:2108 server_privileges.php:2302
msgid "Add user"
msgstr "Ajouter un utilisateur"

#: js/messages.php:57
msgid "Reloading Privileges"
msgstr "Chargement des privilèges en cours"

#: js/messages.php:58
msgid "Removing Selected Users"
msgstr "Effacement des utilisateurs sélectionnés"

#: js/messages.php:59 libraries/tbl_properties.inc.php:772
#: tbl_tracking.php:244 tbl_tracking.php:409
msgid "Close"
msgstr "Fermer"

#: js/messages.php:62 js/messages.php:132 libraries/Index.class.php:468
#: libraries/common.lib.php:594 libraries/common.lib.php:1144
#: libraries/common.lib.php:2960 libraries/common.lib.php:2961
#: libraries/config/messages.inc.php:471 libraries/display_tbl.lib.php:1287
#: libraries/import.lib.php:1150 libraries/import.lib.php:1174
#: libraries/schema/User_Schema.class.php:164 setup/frames/index.inc.php:137
msgid "Edit"
msgstr "Modifier"

#: js/messages.php:64 server_status.php:420
msgid "Live traffic chart"
msgstr "Graphique du trafic en temps réel"

#: js/messages.php:65 server_status.php:423
msgid "Live conn./process chart"
msgstr "Graphique des connexions et processus en temps réel"

#: js/messages.php:66 server_status.php:445
msgid "Live query chart"
msgstr "Graphique des requêtes en temps réel"

#: js/messages.php:68
msgid "Static data"
msgstr "Données statiques"

#. l10n: Total number of queries
#: js/messages.php:70 libraries/build_html_for_db.lib.php:45
#: libraries/engines/innodb.lib.php:168 server_databases.php:219
#: server_status.php:701 server_status.php:762 tbl_printview.php:348
#: tbl_structure.php:832
msgid "Total"
msgstr "Total"

#. l10n: Other, small valued, queries
#: js/messages.php:72 server_status.php:602
msgid "Other"
msgstr "Autres"

#. l10n: Thousands separator
#: js/messages.php:74 libraries/common.lib.php:1374
msgid ","
msgstr "  "

#. l10n: Decimal separator
#: js/messages.php:76 libraries/common.lib.php:1376
msgid "."
msgstr ","

#: js/messages.php:78
msgid "KiB sent since last refresh"
msgstr "Kio transmis depuis le dernier rafraîchissement"

#: js/messages.php:79
msgid "KiB received since last refresh"
msgstr "Kio reçus depuis le dernier rafraîchissement"

#: js/messages.php:80
msgid "Server traffic (in KiB)"
msgstr "Trafic du serveur (en Kio)"

#: js/messages.php:81
msgid "Connections since last refresh"
msgstr "Connexions depuis le dernier rafraîchissement"

#: js/messages.php:82 server_status.php:794
msgid "Processes"
msgstr "Processus"

#: js/messages.php:83
msgid "Connections / Processes"
msgstr "Connexions / Processus"

#: js/messages.php:84
msgid "Issued queries since last refresh"
msgstr "Requêtes reçues depuis le dernier rafraîchissement"

#: js/messages.php:85
msgid "Issued queries"
msgstr "Requêtes reçues"

#: js/messages.php:87 server_status.php:402
msgid "Query statistics"
msgstr "Statistiques sur les requêtes"

#: js/messages.php:91 libraries/tbl_properties.inc.php:777 pmd_general.php:388
#: pmd_general.php:425 pmd_general.php:545 pmd_general.php:593
#: pmd_general.php:669 pmd_general.php:723 pmd_general.php:786
msgid "Cancel"
msgstr "Annuler"

#: js/messages.php:94
msgid "Loading"
msgstr "Chargement en cours"

#: js/messages.php:95
msgid "Processing Request"
msgstr "Requête en traitement"

#: js/messages.php:96 libraries/db_events.inc.php:39
#: libraries/display_triggers.inc.php:46 libraries/import/ods.php:80
msgid "Error in Processing Request"
msgstr "Erreur dans le traitement de la requête"

#: js/messages.php:97
msgid "Dropping Column"
msgstr "Suppression de la colonne"

#: js/messages.php:98
msgid "Adding Primary Key"
msgstr "Ajout de clé primaire"

#: js/messages.php:99 libraries/relation.lib.php:87 pmd_general.php:386
#: pmd_general.php:543 pmd_general.php:591 pmd_general.php:667
#: pmd_general.php:721 pmd_general.php:784
msgid "OK"
msgstr "OK"

#: js/messages.php:102
msgid "Renaming Databases"
msgstr "Changement de nom de la base de données"

#: js/messages.php:103
msgid "Reload Database"
msgstr "Rafraîchir la base de données"

#: js/messages.php:104
msgid "Copying Database"
msgstr "Copie de la base de données"

#: js/messages.php:105
msgid "Changing Charset"
msgstr "Changement du jeu de caractères"

#: js/messages.php:106
msgid "Table must have at least one column"
msgstr "La table doit comporter au moins une colonne."

#: js/messages.php:107
msgid "Create Table"
msgstr "Nouvelle table"

#: js/messages.php:112
msgid "Insert Table"
msgstr "Insérer dans la table"

#: js/messages.php:115
msgid "Searching"
msgstr "En recherche"

#: js/messages.php:116
msgid "Hide search results"
msgstr "Cacher les résultats de recherche"

#: js/messages.php:117
msgid "Show search results"
msgstr "Afficher les résultats de recherche"

#: js/messages.php:118
msgid "Browsing"
msgstr "Affichage en cours"

#: js/messages.php:119
msgid "Deleting"
msgstr "Destruction en cours"

#: js/messages.php:122
msgid "The definition of a stored function must contain a RETURN statement!"
msgstr "La définition d'une fonction doit comporter un énoncé RETURN!"

#: js/messages.php:123
msgid "Value too long in the form!"
msgstr "Valeur trop longue dans le formulaire!"

#: js/messages.php:126
msgid ""
"Note: If the file contains multiple tables, they will be combined into one"
msgstr "Note : si le fichier contient plusieurs tables, elles seront combinées"

#: js/messages.php:129
msgid "Hide query box"
msgstr "Cacher zone SQL"

#: js/messages.php:130
msgid "Show query box"
msgstr "Montrer zone SQL"

#: js/messages.php:131
msgid "Inline Edit"
msgstr "Éditer en place"

#: js/messages.php:133 libraries/config/FormDisplay.tpl.php:332
#: libraries/schema/User_Schema.class.php:313
#: libraries/tbl_properties.inc.php:766 setup/frames/config.inc.php:39
#: setup/frames/index.inc.php:227 tbl_change.php:976
#: tbl_gis_visualization.php:222 tbl_indexes.php:253 tbl_relation.php:563
msgid "Save"
msgstr "Sauvegarder"

#: js/messages.php:134 libraries/display_tbl.lib.php:637 pmd_general.php:158
#: tbl_change.php:316 tbl_change.php:322
msgid "Hide"
msgstr "Cacher"

#: js/messages.php:135 tbl_row_action.php:28
msgid "No rows selected"
msgstr "Aucune ligne n'a été sélectionnée"

#: js/messages.php:136 libraries/display_tbl.lib.php:2384 querywindow.php:114
#: querywindow.php:118 querywindow.php:121 tbl_structure.php:152
#: tbl_structure.php:602
msgid "Change"
msgstr "Modifier"

#: js/messages.php:139
msgid "Hide search criteria"
msgstr "Cacher les critères de recherche"

#: js/messages.php:140
msgid "Show search criteria"
msgstr "Afficher les critères de recherche"

#: js/messages.php:143 tbl_change.php:304 tbl_indexes.php:203
#: tbl_indexes.php:230
msgid "Ignore"
msgstr "Ignorer"

#: js/messages.php:146
msgid "Select referenced key"
msgstr "Sélectionnez la clé référencée"

#: js/messages.php:147
msgid "Select Foreign Key"
msgstr "Choisissez la clé étrangère"

#: js/messages.php:148
msgid "Please select the primary key or a unique key"
msgstr "Veuillez choisir la clé primaire ou un index unique"

#: js/messages.php:149 pmd_general.php:87 tbl_relation.php:545
msgid "Choose column to display"
msgstr "Colonne descriptive"

#: js/messages.php:150
msgid ""
"You haven't saved the changes in the layout. They will be lost if you don't "
"save them.Do you want to continue?"
msgstr ""
"Vous n'avez pas sauvegardé les changements. Ils seront perdus si vous ne les "
"sauvegardez pas. Voulez-vous continuer?"

#: js/messages.php:153
msgid "Add an option for column "
msgstr "Ajouter une option pour la colonne"

#: js/messages.php:156
msgid "Generate password"
msgstr "Générer un mot de passe"

#: js/messages.php:157 libraries/replication_gui.lib.php:365
msgid "Generate"
msgstr "Générer"

#: js/messages.php:158
msgid "Change Password"
msgstr "Modifier le mot de passe"

#: js/messages.php:161 tbl_structure.php:497
msgid "More"
msgstr "plus"

#: js/messages.php:164 setup/lib/index.lib.php:158
#, php-format
msgid ""
"A newer version of phpMyAdmin is available and you should consider "
"upgrading. The newest version is %s, released on %s."
msgstr ""
"Une nouvelle version de phpMyAdmin est disponible et vous devriez songer à "
"une mise à niveau. La version la plus récente est %s, publiée le %s."

#. l10n: Latest available phpMyAdmin version
#: js/messages.php:166
msgid ", latest stable version:"
msgstr ", dernière version stable :"

#: js/messages.php:167
msgid "up to date"
msgstr "à jour"

#. l10n: Display text for calendar close link
#: js/messages.php:185
msgid "Done"
msgstr "Fermer"

#. l10n: Display text for previous month link in calendar
#: js/messages.php:187
msgid "Prev"
msgstr "Précédent"

#. l10n: Display text for next month link in calendar
#: js/messages.php:189 libraries/common.lib.php:2308
#: libraries/common.lib.php:2311 libraries/display_tbl.lib.php:372
#: server_binlog.php:189 server_binlog.php:191 tbl_printview.php:421
#: tbl_structure.php:937
msgid "Next"
msgstr "Suivant"

#. l10n: Display text for current month link in calendar
#: js/messages.php:191
msgid "Today"
msgstr "Aujourd'hui"

#: js/messages.php:194
msgid "January"
msgstr "Janvier"

#: js/messages.php:195
msgid "February"
msgstr "Février"

#: js/messages.php:196
msgid "March"
msgstr "Mars"

#: js/messages.php:197
msgid "April"
msgstr "Avril"

#: js/messages.php:198
msgid "May"
msgstr "Mai"

#: js/messages.php:199
msgid "June"
msgstr "Juin"

#: js/messages.php:200
msgid "July"
msgstr "Juillet"

#: js/messages.php:201
msgid "August"
msgstr "Août"

#: js/messages.php:202
msgid "September"
msgstr "Septembre"

#: js/messages.php:203
msgid "October"
msgstr "Octobre"

#: js/messages.php:204
msgid "November"
msgstr "Novembre"

#: js/messages.php:205
msgid "December"
msgstr "Décembre"

#. l10n: Short month name
#: js/messages.php:209 libraries/common.lib.php:1511
msgid "Jan"
msgstr "Janvier"

#. l10n: Short month name
#: js/messages.php:211 libraries/common.lib.php:1513
msgid "Feb"
msgstr "Février"

#. l10n: Short month name
#: js/messages.php:213 libraries/common.lib.php:1515
msgid "Mar"
msgstr "Mars"

#. l10n: Short month name
#: js/messages.php:215 libraries/common.lib.php:1517
msgid "Apr"
msgstr "Avril"

#. l10n: Short month name
#: js/messages.php:217 libraries/common.lib.php:1519
msgctxt "Short month name"
msgid "May"
msgstr "Mai"

#. l10n: Short month name
#: js/messages.php:219 libraries/common.lib.php:1521
msgid "Jun"
msgstr "Juin"

#. l10n: Short month name
#: js/messages.php:221 libraries/common.lib.php:1523
msgid "Jul"
msgstr "Juillet"

#. l10n: Short month name
#: js/messages.php:223 libraries/common.lib.php:1525
msgid "Aug"
msgstr "Août"

#. l10n: Short month name
#: js/messages.php:225 libraries/common.lib.php:1527
msgid "Sep"
msgstr "Septembre"

#. l10n: Short month name
#: js/messages.php:227 libraries/common.lib.php:1529
msgid "Oct"
msgstr "Octobre"

#. l10n: Short month name
#: js/messages.php:229 libraries/common.lib.php:1531
msgid "Nov"
msgstr "Novembre"

#. l10n: Short month name
#: js/messages.php:231 libraries/common.lib.php:1533
msgid "Dec"
msgstr "Décembre"

#: js/messages.php:234
msgid "Sunday"
msgstr "Dimanche"

#: js/messages.php:235
msgid "Monday"
msgstr "Lundi"

#: js/messages.php:236
msgid "Tuesday"
msgstr "Mardi"

#: js/messages.php:237
msgid "Wednesday"
msgstr "Mercredi"

#: js/messages.php:238
msgid "Thursday"
msgstr "Jeudi"

#: js/messages.php:239
msgid "Friday"
msgstr "Vendredi"

#: js/messages.php:240
msgid "Saturday"
msgstr "Samedi"

#. l10n: Short week day name
#: js/messages.php:244 libraries/common.lib.php:1536
msgid "Sun"
msgstr "Dim"

#. l10n: Short week day name
#: js/messages.php:246 libraries/common.lib.php:1538
msgid "Mon"
msgstr "Lun"

#. l10n: Short week day name
#: js/messages.php:248 libraries/common.lib.php:1540
msgid "Tue"
msgstr "Mar"

#. l10n: Short week day name
#: js/messages.php:250 libraries/common.lib.php:1542
msgid "Wed"
msgstr "Mer"

#. l10n: Short week day name
#: js/messages.php:252 libraries/common.lib.php:1544
msgid "Thu"
msgstr "Jeu"

#. l10n: Short week day name
#: js/messages.php:254 libraries/common.lib.php:1546
msgid "Fri"
msgstr "Ven"

#. l10n: Short week day name
#: js/messages.php:256 libraries/common.lib.php:1548
msgid "Sat"
msgstr "Sam"

#. l10n: Minimal week day name
#: js/messages.php:260
msgid "Su"
msgstr "Di"

#. l10n: Minimal week day name
#: js/messages.php:262
msgid "Mo"
msgstr "Lu"

#. l10n: Minimal week day name
#: js/messages.php:264
msgid "Tu"
msgstr "Ma"

#. l10n: Minimal week day name
#: js/messages.php:266
msgid "We"
msgstr "Me"

#. l10n: Minimal week day name
#: js/messages.php:268
msgid "Th"
msgstr "Je"

#. l10n: Minimal week day name
#: js/messages.php:270
msgid "Fr"
msgstr "Ve"

#. l10n: Minimal week day name
#: js/messages.php:272
msgid "Sa"
msgstr "Sa"

#. l10n: Column header for week of the year in calendar
#: js/messages.php:274
msgid "Wk"
msgstr "Sem"

#: js/messages.php:276
msgid "Hour"
msgstr "Heure"

#: js/messages.php:277
msgid "Minute"
msgstr "Minute"

#: js/messages.php:278
msgid "Second"
msgstr "Seconde"

#: libraries/Config.class.php:1190
msgid "Font size"
msgstr "Taille du texte"

#: libraries/File.class.php:310
msgid "The uploaded file exceeds the upload_max_filesize directive in php.ini."
msgstr ""
"La taille du fichier téléchargé dépasse la limite permise par la directive "
"upload_max_filesize de php.ini."

#: libraries/File.class.php:313
msgid ""
"The uploaded file exceeds the MAX_FILE_SIZE directive that was specified in "
"the HTML form."
msgstr ""
"La taille du fichier téléchargé dépasse la limite permise par la directive "
"MAX_FILE_SIZE présente dans le formulaire HTML."

#: libraries/File.class.php:316
msgid "The uploaded file was only partially uploaded."
msgstr "Le fichier n'a été que partiellement téléchargé."

#: libraries/File.class.php:319
msgid "Missing a temporary folder."
msgstr "Répertoire temporaire manquant."

#: libraries/File.class.php:322
msgid "Failed to write file to disk."
msgstr "Erreur lors de l'écriture du fichier sur disque."

#: libraries/File.class.php:325
msgid "File upload stopped by extension."
msgstr "Téléchargement arrêté par l'extension."

#: libraries/File.class.php:328
msgid "Unknown error in file upload."
msgstr "Erreur inconnue durant le téléchargement."

#: libraries/File.class.php:559
msgid ""
"Error moving the uploaded file, see [a@./Documentation."
"html#faq1_11@Documentation]FAQ 1.11[/a]"
msgstr ""
"Erreur lors du déplacement du fichier téléchargé, voir [a@./Documentation."
"html#faq1_11@Documentation]FAQ 1.11[/a]"

#: libraries/Index.class.php:430 tbl_relation.php:526
msgid "No index defined!"
msgstr "Aucun index n'est défini !"

#: libraries/Index.class.php:435 libraries/build_html_for_db.lib.php:40
#: tbl_tracking.php:309
msgid "Indexes"
msgstr "Index"

#: libraries/Index.class.php:446 libraries/tbl_properties.inc.php:503
#: tbl_structure.php:157 tbl_structure.php:162 tbl_structure.php:606
#: tbl_tracking.php:315
msgid "Unique"
msgstr "Unique"

#: libraries/Index.class.php:447 tbl_tracking.php:316
msgid "Packed"
msgstr "Compressé"

#: libraries/Index.class.php:449 tbl_tracking.php:318
msgid "Cardinality"
msgstr "Cardinalité"

#: libraries/Index.class.php:452 libraries/db_routines.lib.php:777
#: tbl_tracking.php:272 tbl_tracking.php:321
msgid "Comment"
msgstr "Commentaire"

#: libraries/Index.class.php:474
msgid "The primary key has been dropped"
msgstr "La clé primaire a été effacée"

#: libraries/Index.class.php:478
#, php-format
msgid "Index %s has been dropped"
msgstr "L'index %s a été effacé"

#: libraries/Index.class.php:582
#, php-format
msgid ""
"The indexes %1$s and %2$s seem to be equal and one of them could possibly be "
"removed."
msgstr ""
"Les index %1$s et %2$s semblent identiques et l'un d'eux pourrait être "
"supprimé."

#: libraries/List_Database.class.php:430 libraries/config/messages.inc.php:177
#: libraries/server_links.inc.php:43 server_databases.php:100
#: server_privileges.php:1740
msgid "Databases"
msgstr "Bases de données"

#: libraries/Message.class.php:205 libraries/blobstreaming.lib.php:308
#: libraries/blobstreaming.lib.php:314 libraries/common.lib.php:561
#: libraries/core.lib.php:232 libraries/import.lib.php:136 tbl_change.php:883
#: tbl_operations.php:228 tbl_relation.php:287 view_operations.php:60
msgid "Error"
msgstr "Erreur"

#: libraries/Message.class.php:260
#, php-format
msgid "%1$d row affected."
msgid_plural "%1$d rows affected."
msgstr[0] "%1$d ligne affectée."
msgstr[1] "%1$d lignes affectées."

#: libraries/Message.class.php:279
#, php-format
msgid "%1$d row deleted."
msgid_plural "%1$d rows deleted."
msgstr[0] "%1$d ligne supprimée."
msgstr[1] "%1$d lignes supprimées."

#: libraries/Message.class.php:298
#, php-format
msgid "%1$d row inserted."
msgid_plural "%1$d rows inserted."
msgstr[0] "%1$d ligne insérée."
msgstr[1] "%1$d lignes insérées."

#: libraries/RecentTable.class.php:114
msgid "Could not save recent table"
msgstr "Impossible de sauvegarder l'historique des tables récentes"

#: libraries/RecentTable.class.php:149
msgid "Recent tables"
msgstr "Tables récentes"

#: libraries/RecentTable.class.php:155
msgid "There are no recent tables"
msgstr "Il n'y a pas de tables récentes"

#: libraries/StorageEngine.class.php:195
msgid ""
"There is no detailed status information available for this storage engine."
msgstr ""
"Aucune information détaillée sur l'état n'est disponible pour ce moteur de "
"stockage."

#: libraries/StorageEngine.class.php:355
#, php-format
msgid "%s is available on this MySQL server."
msgstr "%s est disponible sur ce serveur MySQL."

#: libraries/StorageEngine.class.php:358
#, php-format
msgid "%s has been disabled for this MySQL server."
msgstr "%s a été désactivé sur ce serveur MySQL."

#: libraries/StorageEngine.class.php:362
#, php-format
msgid "This MySQL server does not support the %s storage engine."
msgstr "Ce serveur MySQL ne supporte pas le moteur de stockage %s."

#: libraries/Table.class.php:1027
msgid "Invalid database"
msgstr "Nom de base de données invalide"

#: libraries/Table.class.php:1041 tbl_get_field.php:25
msgid "Invalid table name"
msgstr "Nom de table invalide"

#: libraries/Table.class.php:1056
#, php-format
msgid "Error renaming table %1$s to %2$s"
msgstr "Erreur lors du renommage de %1$s en %2$s"

#: libraries/Table.class.php:1139
#, php-format
msgid "Table %s has been renamed to %s"
msgstr "La table %s se nomme maintenant %s"

#: libraries/Table.class.php:1272
msgid "Could not save table UI preferences"
msgstr "Impossible de sauvegarder les préférences d'interface de tables"

#: libraries/Theme.class.php:160
#, php-format
msgid "No valid image path for theme %s found!"
msgstr "Chemin des images inexistant pour le thème %s !"

#: libraries/Theme.class.php:380
msgid "No preview available."
msgstr "Prévisualisation non disponible."

#: libraries/Theme.class.php:383
msgid "take it"
msgstr "utiliser celui-ci"

#: libraries/Theme_Manager.class.php:109
#, php-format
msgid "Default theme %s not found!"
msgstr "Thème par défaut %s inexistant !"

#: libraries/Theme_Manager.class.php:147
#, php-format
msgid "Theme %s not found!"
msgstr "Thème %s inexistant !"

#: libraries/Theme_Manager.class.php:215
#, php-format
msgid "Theme path not found for theme %s!"
msgstr "Chemin non trouvé pour le thème %s !"

#: libraries/Theme_Manager.class.php:291 themes.php:20 themes.php:40
msgid "Theme"
msgstr "Thème"

#: libraries/auth/config.auth.lib.php:76
msgid "Cannot connect: invalid settings."
msgstr "Connexion impossible: paramètres incorrects."

#: libraries/auth/config.auth.lib.php:91
#: libraries/auth/cookie.auth.lib.php:200 libraries/auth/http.auth.lib.php:64
#, php-format
msgid "Welcome to %s"
msgstr "Bienvenue sur %s"

#: libraries/auth/config.auth.lib.php:106
#, php-format
msgid ""
"You probably did not create a configuration file. You might want to use the "
"%1$ssetup script%2$s to create one."
msgstr ""
"La raison probable est que vous n'avez pas créé de fichier de configuration. "
"Vous pouvez utiliser le %1$sscript de configuration%2$s dans ce but."

#: libraries/auth/config.auth.lib.php:115
msgid ""
"phpMyAdmin tried to connect to the MySQL server, and the server rejected the "
"connection. You should check the host, username and password in your "
"configuration and make sure that they correspond to the information given by "
"the administrator of the MySQL server."
msgstr ""
"phpMyAdmin a tenté de se connecter au serveur MySQL, et le serveur a rejeté "
"la connexion. Veuillez vérifier les valeurs de host, username et password "
"dans votre configuration et vous assurer qu'elles correspondent aux "
"informations fournies par l'administrateur du serveur MySQL."

#: libraries/auth/cookie.auth.lib.php:225
msgid "Log in"
msgstr "Connexion"

#: libraries/auth/cookie.auth.lib.php:227
#: libraries/auth/cookie.auth.lib.php:229
#: libraries/navigation_header.inc.php:95
#: libraries/navigation_header.inc.php:99
msgid "phpMyAdmin documentation"
msgstr "Documentation de phpMyAdmin"

#: libraries/auth/cookie.auth.lib.php:239
#: libraries/auth/cookie.auth.lib.php:240
msgid "You can enter hostname/IP address and port separated by space."
msgstr ""
"Vous pouvez entrer le nom du serveur ou son adresse IP, ainsi que le port "
"séparé par un espace."

#: libraries/auth/cookie.auth.lib.php:239
msgid "Server:"
msgstr "Serveur : "

#: libraries/auth/cookie.auth.lib.php:244
msgid "Username:"
msgstr "Utilisateur : "

#: libraries/auth/cookie.auth.lib.php:248
msgid "Password:"
msgstr "Mot de passe : "

#: libraries/auth/cookie.auth.lib.php:255
msgid "Server Choice"
msgstr "Choix du serveur"

#: libraries/auth/cookie.auth.lib.php:301 libraries/header.inc.php:86
msgid "Cookies must be enabled past this point."
msgstr "Vous devez accepter les cookies pour poursuivre."

#: libraries/auth/cookie.auth.lib.php:639
#: libraries/auth/signon.auth.lib.php:234
msgid ""
"Login without a password is forbidden by configuration (see AllowNoPassword)"
msgstr ""
"La configuration interdit une connexion sans mot de passe (voir "
"AllowNoPassword)"

#: libraries/auth/cookie.auth.lib.php:643
#: libraries/auth/signon.auth.lib.php:238
#, php-format
msgid "No activity within %s seconds; please log in again"
msgstr "Aucune activité depuis %s secondes ou plus, veuillez vous reconnecter"

#: libraries/auth/cookie.auth.lib.php:653
#: libraries/auth/cookie.auth.lib.php:655
#: libraries/auth/signon.auth.lib.php:244
msgid "Cannot log in to the MySQL server"
msgstr "Connexion au serveur MySQL non permise"

#: libraries/auth/http.auth.lib.php:69
msgid "Wrong username/password. Access denied."
msgstr "Erreur d'utilisateur/mot de passe. Accès refusé."

#: libraries/auth/signon.auth.lib.php:87
msgid "Can not find signon authentication script:"
msgstr "Ne peut trouver le script d'authentification pour le mode signon:"

#: libraries/auth/swekey/swekey.auth.lib.php:118
#, php-format
msgid "File %s does not contain any key id"
msgstr "Le fichier %s ne contient pas d'identifiant de clé"

#: libraries/auth/swekey/swekey.auth.lib.php:157
#: libraries/auth/swekey/swekey.auth.lib.php:180
msgid "Hardware authentication failed"
msgstr "L'authentification matérielle a échoué"

#: libraries/auth/swekey/swekey.auth.lib.php:166
msgid "No valid authentication key plugged"
msgstr "La clé d'authentification n'est pas branchée"

#: libraries/auth/swekey/swekey.auth.lib.php:202
msgid "Authenticating..."
msgstr "Authentification en cours..."

#: libraries/blobstreaming.lib.php:241
msgid "PBMS error"
msgstr "Erreur PBMS"

#: libraries/blobstreaming.lib.php:267
msgid "PBMS connection failed:"
msgstr "La connexion PBMS a échoué :"

#: libraries/blobstreaming.lib.php:312
msgid "PBMS get BLOB info failed:"
msgstr "L'accès aux informations BLOB de PBMS a échoué :"

#: libraries/blobstreaming.lib.php:320
msgid "get BLOB Content-Type failed"
msgstr "L'accès au Content-Type du BLOB a échoué"

#: libraries/blobstreaming.lib.php:347
msgid "View image"
msgstr "Afficher l'image"

#: libraries/blobstreaming.lib.php:351
msgid "Play audio"
msgstr "Lecture audio"

#: libraries/blobstreaming.lib.php:356
msgid "View video"
msgstr "Lecture vidéo"

#: libraries/blobstreaming.lib.php:360
msgid "Download file"
msgstr "Télécharger"

#: libraries/blobstreaming.lib.php:421
#, php-format
msgid "Could not open file: %s"
msgstr "Échec d'ouverture du fichier %s"

#: libraries/bookmark.lib.php:83
msgid "shared"
msgstr "partagé"

#: libraries/build_html_for_db.lib.php:25
#: libraries/config/messages.inc.php:183 libraries/export/xml.php:36
#: server_status.php:273
msgid "Tables"
msgstr "Tables"

#: libraries/build_html_for_db.lib.php:35 libraries/config/setup.forms.php:304
#: libraries/config/setup.forms.php:340 libraries/config/setup.forms.php:371
#: libraries/config/setup.forms.php:376
#: libraries/config/user_preferences.forms.php:204
#: libraries/config/user_preferences.forms.php:240
#: libraries/config/user_preferences.forms.php:271
#: libraries/config/user_preferences.forms.php:276
#: libraries/export/latex.php:216 libraries/export/sql.php:1058
#: server_privileges.php:513 server_replication.php:314 tbl_printview.php:314
#: tbl_structure.php:801
msgid "Data"
msgstr "Données"

#: libraries/build_html_for_db.lib.php:50 libraries/db_structure.lib.php:60
#: tbl_printview.php:333 tbl_structure.php:818
msgid "Overhead"
msgstr "Perte"

#: libraries/build_html_for_db.lib.php:93
msgid "Jump to database"
msgstr "Aller à la base de données"

#: libraries/build_html_for_db.lib.php:130
msgid "Not replicated"
msgstr "Non répliqué"

#: libraries/build_html_for_db.lib.php:136
msgid "Replicated"
msgstr "Répliqué"

#: libraries/build_html_for_db.lib.php:150
#, php-format
msgid "Check privileges for database &quot;%s&quot;."
msgstr "Vérifier les privilèges pour la base de données &quot;%s&quot;."

#: libraries/build_html_for_db.lib.php:153
msgid "Check Privileges"
msgstr "Vérifier les privilèges"

#: libraries/common.inc.php:587
msgid "Failed to read configuration file"
msgstr "Impossible de lire le fichier de configuration"

#: libraries/common.inc.php:588
msgid ""
"This usually means there is a syntax error in it, please check any errors "
"shown below."
msgstr ""
"Ceci indique habituellement qu'il y a une erreur de syntaxe, veuillez "
"vérifier si une erreur s'affiche plus bas."

#: libraries/common.inc.php:595
#, php-format
msgid "Could not load default configuration from: %1$s"
msgstr "Chargement de la configuration par défaut impossible depuis %1$s"

# OK
#: libraries/common.inc.php:600
msgid ""
"The <tt>$cfg['PmaAbsoluteUri']</tt> directive MUST be set in your "
"configuration file!"
msgstr ""
"Le paramètre <tt>$cfg['PmaAbsoluteUri']</tt> DOIT être renseigné dans votre "
"fichier de configuration !"

#: libraries/common.inc.php:630
#, php-format
msgid "Invalid server index: %s"
msgstr "Indice de serveur invalide: %s"

#: libraries/common.inc.php:637
#, php-format
msgid "Invalid hostname for server %1$s. Please review your configuration."
msgstr ""
"Nom d'hôte invalide pour le serveur %1$s. Veuillez vérifier votre "
"configuration."

#: libraries/common.inc.php:646 libraries/config/messages.inc.php:495
#: libraries/header.inc.php:129 main.php:161 server_synchronize.php:1170
msgid "Server"
msgstr "Serveur"

#: libraries/common.inc.php:825
msgid "Invalid authentication method set in configuration:"
msgstr ""
"Le fichier de configuration contient un type d'authentification invalide :"

#: libraries/common.inc.php:928
#, php-format
msgid "You should upgrade to %s %s or later."
msgstr "Vous devriez utiliser %s en version %s ou plus récente."

#: libraries/common.lib.php:134
#, php-format
msgid "Max: %s%s"
msgstr "Taille maximum: %s%s"

#. l10n: Language to use for MySQL 5.5 documentation, please use only languages which do exist in official documentation.
#: libraries/common.lib.php:386
msgctxt "MySQL 5.5 documentation language"
msgid "en"
msgstr "en"

#. l10n: Language to use for MySQL 5.1 documentation, please use only languages which do exist in official documentation.
#: libraries/common.lib.php:390
msgctxt "MySQL 5.1 documentation language"
msgid "en"
msgstr "en"

#. l10n: Language to use for MySQL 5.0 documentation, please use only languages which do exist in official documentation.
#: libraries/common.lib.php:394
msgctxt "MySQL 5.0 documentation language"
msgid "en"
msgstr "fr"

#: libraries/common.lib.php:407 libraries/common.lib.php:409
#: libraries/common.lib.php:411 libraries/common.lib.php:426
#: libraries/common.lib.php:428 libraries/common.lib.php:444
#: libraries/common.lib.php:446 libraries/config/FormDisplay.tpl.php:168
#: libraries/display_export.lib.php:239 libraries/engines/pbms.lib.php:71
#: libraries/engines/pbxt.lib.php:106 libraries/relation.lib.php:85
#: libraries/sql_query_form.lib.php:428 libraries/sql_query_form.lib.php:431
#: main.php:212 server_variables.php:114
msgid "Documentation"
msgstr "Documentation"

#: libraries/common.lib.php:573 libraries/header_printview.inc.php:60
#: server_status.php:260 server_status.php:803
msgid "SQL query"
msgstr "Requête SQL"

#: libraries/common.lib.php:1078
msgid "Failed to connect to SQL validator!"
msgstr "Connexion au validateur SQL impossible"

#: libraries/common.lib.php:1119 libraries/config/messages.inc.php:472
msgid "Explain SQL"
msgstr "Expliquer SQL"

#: libraries/common.lib.php:1123
msgid "Skip Explain SQL"
msgstr "Ne pas expliquer SQL"

#: libraries/common.lib.php:1157
msgid "Without PHP Code"
msgstr "Sans source PHP"

#: libraries/common.lib.php:1160 libraries/config/messages.inc.php:474
msgid "Create PHP Code"
msgstr "Créer source PHP"

#: libraries/common.lib.php:1178 libraries/config/messages.inc.php:473
#: server_status.php:410 server_status.php:436 server_status.php:457
msgid "Refresh"
msgstr "Actualiser"

#: libraries/common.lib.php:1187
msgid "Skip Validate SQL"
msgstr "Ne pas valider SQL"

#: libraries/common.lib.php:1190 libraries/config/messages.inc.php:476
msgid "Validate SQL"
msgstr "Valider SQL"

#: libraries/common.lib.php:1245
msgid "Inline edit of this query"
msgstr "Éditer cette requête en place"

#: libraries/common.lib.php:1247
msgid "Inline"
msgstr "En ligne"

#: libraries/common.lib.php:1314 sql.php:931
msgid "Profiling"
msgstr "Profilage"

#. l10n: shortcuts for Byte, Kilo, Mega, Giga, Tera, Peta, Exa+
#: libraries/common.lib.php:1334
msgid "B"
msgstr "o"

#: libraries/common.lib.php:1334
msgid "KiB"
msgstr "Kio"

#: libraries/common.lib.php:1334
msgid "MiB"
msgstr "Mio"

#: libraries/common.lib.php:1334
msgid "GiB"
msgstr "Gio"

#: libraries/common.lib.php:1334
msgid "TiB"
msgstr "Tio"

#: libraries/common.lib.php:1334
msgid "PiB"
msgstr "Pio"

#: libraries/common.lib.php:1334
msgid "EiB"
msgstr "Eio"

#. l10n: See http://www.php.net/manual/en/function.strftime.php to define the format string
#: libraries/common.lib.php:1552
#: libraries/transformations/text_plain__dateformat.inc.php:33
msgid "%B %d, %Y at %I:%M %p"
msgstr "%A %d %B %Y à %H:%M"

#: libraries/common.lib.php:1867
#, php-format
msgid "%s days, %s hours, %s minutes and %s seconds"
msgstr "%s jours, %s heures, %s minutes et %s secondes"

#: libraries/common.lib.php:2278 libraries/common.lib.php:2281
#: libraries/display_tbl.lib.php:307
msgid "Begin"
msgstr "Début"

#: libraries/common.lib.php:2279 libraries/common.lib.php:2282
#: libraries/display_tbl.lib.php:308 server_binlog.php:154
#: server_binlog.php:156
msgid "Previous"
msgstr "Précédent"

#: libraries/common.lib.php:2309 libraries/common.lib.php:2312
#: libraries/display_tbl.lib.php:387
msgid "End"
msgstr "Fin"

#: libraries/common.lib.php:2384
#, php-format
msgid "Jump to database &quot;%s&quot;."
msgstr "Aller à la base de données &quot;%s&quot;."

#: libraries/common.lib.php:2403
#, php-format
msgid "The %s functionality is affected by a known bug, see %s"
msgstr "La fonctionnalité %s est affectée par une anomalie connue, voir %s"

#: libraries/common.lib.php:2760 libraries/common.lib.php:2767
#: libraries/common.lib.php:2955 libraries/config/setup.forms.php:295
#: libraries/config/setup.forms.php:332 libraries/config/setup.forms.php:366
#: libraries/config/user_preferences.forms.php:195
#: libraries/config/user_preferences.forms.php:232
#: libraries/config/user_preferences.forms.php:266
#: libraries/db_links.inc.php:48 libraries/export/latex.php:352
#: libraries/import.lib.php:1167 libraries/tbl_links.inc.php:61
#: libraries/tbl_properties.inc.php:623 pmd_general.php:151
#: server_privileges.php:513 server_replication.php:313 tbl_tracking.php:262
msgid "Structure"
msgstr "Structure"

#: libraries/common.lib.php:2761 libraries/common.lib.php:2768
#: libraries/config/messages.inc.php:214 libraries/db_links.inc.php:53
#: libraries/export/sql.php:25 libraries/import/sql.php:18
#: libraries/server_links.inc.php:47 libraries/tbl_links.inc.php:65
#: querywindow.php:88
msgid "SQL"
msgstr "SQL"

#: libraries/common.lib.php:2763 libraries/common.lib.php:2953
#: libraries/common.lib.php:2954 libraries/sql_query_form.lib.php:318
#: libraries/sql_query_form.lib.php:321 libraries/tbl_links.inc.php:74
msgid "Insert"
msgstr "Insérer"

#: libraries/common.lib.php:2770 libraries/db_links.inc.php:86
#: libraries/tbl_links.inc.php:93 libraries/tbl_links.inc.php:113
#: view_operations.php:87
msgid "Operations"
msgstr "Opérations"

#: libraries/common.lib.php:2900
msgid "Browse your computer:"
msgstr "Parcourir :"

#: libraries/common.lib.php:2916
#, php-format
msgid "Select from the web server upload directory <b>%s</b>:"
msgstr ""
"Choisissez depuis le répertoire de téléchargement du serveur web <b>%s</b> :"

#: libraries/common.lib.php:2928 libraries/sql_query_form.lib.php:499
#: tbl_change.php:884
msgid "The directory you set for upload work cannot be reached"
msgstr "Le répertoire de transfert est inaccessible"

#: libraries/common.lib.php:2936
msgid "There are no files to upload"
msgstr "Aucun fichier n'est disponible pour le transfert"

#: libraries/common.lib.php:2964 libraries/common.lib.php:2965
msgid "Execute"
msgstr "Exécuter"

#: libraries/config.values.php:45 libraries/config.values.php:47
#: libraries/config.values.php:51
msgid "Both"
msgstr "Les deux"

#: libraries/config.values.php:47
msgid "Nowhere"
msgstr "Nulle part"

#: libraries/config.values.php:47
msgid "Left"
msgstr "À gauche"

#: libraries/config.values.php:47
msgid "Right"
msgstr "À droite"

#: libraries/config.values.php:75
msgid "Open"
msgstr "Ouvert"

#: libraries/config.values.php:75
msgid "Closed"
msgstr "Fermé"

#: libraries/config.values.php:96 libraries/export/htmlword.php:25
#: libraries/export/latex.php:42 libraries/export/odt.php:34
#: libraries/export/sql.php:122 libraries/export/texytext.php:24
#: libraries/import.lib.php:1172
msgid "structure"
msgstr "structure"

#: libraries/config.values.php:97 libraries/export/htmlword.php:25
#: libraries/export/latex.php:42 libraries/export/odt.php:34
#: libraries/export/sql.php:123 libraries/export/texytext.php:24
msgid "data"
msgstr "données"

#: libraries/config.values.php:98 libraries/export/htmlword.php:25
#: libraries/export/latex.php:42 libraries/export/odt.php:34
#: libraries/export/sql.php:124 libraries/export/texytext.php:24
msgid "structure and data"
msgstr "structure et données"

#: libraries/config.values.php:100
msgid "Quick - display only the minimal options to configure"
msgstr "Rapide - n'afficher qu'un minimum d'options à configurer"

#: libraries/config.values.php:101
msgid "Custom - display all possible options to configure"
msgstr "Personnalisée - afficher toutes les options possibles"

#: libraries/config.values.php:102
msgid "Custom - like above, but without the quick/custom choice"
msgstr "Personnalisée - comme ci-haut mais sans les choix rapide/personnalisée"

#: libraries/config.values.php:120
msgid "complete inserts"
msgstr "Insertions complètes"

#: libraries/config.values.php:121
msgid "extended inserts"
msgstr "Insertions étendues"

#: libraries/config.values.php:122
msgid "both of the above"
msgstr "tous les choix ci-haut"

#: libraries/config.values.php:123
msgid "neither of the above"
msgstr "aucun des choix ci-haut"

#: libraries/config/FormDisplay.class.php:83
#: libraries/config/validate.lib.php:422
msgid "Not a positive number"
msgstr "Nombre non positif"

#: libraries/config/FormDisplay.class.php:84
#: libraries/config/validate.lib.php:435
msgid "Not a non-negative number"
msgstr "Nombre non négatif"

#: libraries/config/FormDisplay.class.php:85
#: libraries/config/validate.lib.php:409
msgid "Not a valid port number"
msgstr "Numéro de port invalide"

#: libraries/config/FormDisplay.class.php:86
#: libraries/config/FormDisplay.class.php:574
#: libraries/config/validate.lib.php:360 libraries/config/validate.lib.php:450
msgid "Incorrect value"
msgstr "Valeur incorrecte"

#: libraries/config/FormDisplay.class.php:87
#: libraries/config/validate.lib.php:464
#, php-format
msgid "Value must be equal or lower than %s"
msgstr "La valeur doit être égale ou plus petite que %s"

#: libraries/config/FormDisplay.class.php:538
#, php-format
msgid "Missing data for %s"
msgstr "Données manquantes pour %s"

#: libraries/config/FormDisplay.class.php:736
#: libraries/config/FormDisplay.class.php:740
msgid "unavailable"
msgstr "non disponible"

#: libraries/config/FormDisplay.class.php:737
#: libraries/config/FormDisplay.class.php:741
#, php-format
msgid "\"%s\" requires %s extension"
msgstr "«%s» requiert l'extension %s"

#: libraries/config/FormDisplay.class.php:755
#, php-format
msgid "import will not work, missing function (%s)"
msgstr "importation impossible, fonction manquante (%s)"

#: libraries/config/FormDisplay.class.php:759
#, php-format
msgid "export will not work, missing function (%s)"
msgstr "exportation impossible, fonction manquante (%s)"

#: libraries/config/FormDisplay.class.php:766
msgid "SQL Validator is disabled"
msgstr "Le validateur SQL est désactivé"

#: libraries/config/FormDisplay.class.php:773
msgid "SOAP extension not found"
msgstr "Extension SOAP absente"

#: libraries/config/FormDisplay.class.php:781
#, php-format
msgid "maximum %s"
msgstr "maximum %s"

#: libraries/config/FormDisplay.tpl.php:173
msgid "This setting is disabled, it will not be applied to your configuration"
msgstr ""
"Ce réglage est désactivé, il ne sera pas appliqué à votre configuration"

#: libraries/config/FormDisplay.tpl.php:173 libraries/relation.lib.php:89
#: libraries/relation.lib.php:96 pmd_relation_new.php:68
msgid "Disabled"
msgstr "Désactivé"

#: libraries/config/FormDisplay.tpl.php:248
#, php-format
msgid "Set value: %s"
msgstr "Assigner la valeur: %s"

#: libraries/config/FormDisplay.tpl.php:253
#: libraries/config/messages.inc.php:356
msgid "Restore default value"
msgstr "Ramener la valeur par défaut"

#: libraries/config/FormDisplay.tpl.php:269
msgid "Allow users to customize this value"
msgstr "Permettre aux utilisateurs de personnaliser cette valeur"

#: libraries/config/FormDisplay.tpl.php:333
#: libraries/schema/User_Schema.class.php:466 prefs_manage.php:320
#: prefs_manage.php:325 tbl_change.php:1025
msgid "Reset"
msgstr "Réinitialiser"

#: libraries/config/messages.inc.php:17
msgid "Improves efficiency of screen refresh"
msgstr "Améliore l'efficacité du rafraîchissement de l'écran"

#: libraries/config/messages.inc.php:18
msgid "Enable Ajax"
msgstr "Activer Ajax"

#: libraries/config/messages.inc.php:19
msgid ""
"If enabled user can enter any MySQL server in login form for cookie auth"
msgstr ""
"Si activé, permet d'entrer un nom de serveur MySQL sur le panneau de "
"connexion en mode cookie"

#: libraries/config/messages.inc.php:20
msgid "Allow login to any MySQL server"
msgstr "Permettre de tenter une connexion à tout serveur MySQL"

#: libraries/config/messages.inc.php:21
msgid ""
"Enabling this allows a page located on a different domain to call phpMyAdmin "
"inside a frame, and is a potential [strong]security hole[/strong] allowing "
"cross-frame scripting attacks"
msgstr ""
"Activer ceci permet à une page située dans un domaine différent d'appeler "
"phpMyAdmin à l'intérieur d'un cadre et représente un trou potentiel de "
"sécurité pour les attaques de script inter-cadre"

#: libraries/config/messages.inc.php:22
msgid "Allow third party framing"
msgstr "Permettre les cadres tierce partie"

#: libraries/config/messages.inc.php:23
msgid "Show &quot;Drop database&quot; link to normal users"
msgstr ""
"Montrer le lien pour détruire une base de données aux utilisateurs ordinaires"

#: libraries/config/messages.inc.php:24
msgid ""
"Secret passphrase used for encrypting cookies in [kbd]cookie[/kbd] "
"authentication"
msgstr ""
"Mot de passe utilisé pour encrypter les cookies quand on utilise "
"l'authentification [kbd]cookie[/kbd]"

#: libraries/config/messages.inc.php:25
msgid "Blowfish secret"
msgstr "Secret Blowfish"

#: libraries/config/messages.inc.php:26
msgid "Highlight selected rows"
msgstr "Utilisé quand on clique sur une ligne"

#: libraries/config/messages.inc.php:27
msgid "Row marker"
msgstr "Activer le marqueur de lignes"

#: libraries/config/messages.inc.php:28
msgid "Highlight row pointed by the mouse cursor"
msgstr "Mettre en surbrillance la ligne sur laquelle pointe la souris"

#: libraries/config/messages.inc.php:29
msgid "Highlight pointer"
msgstr "Activer le pointeur de surbrillance"

#: libraries/config/messages.inc.php:30
msgid ""
"Enable [a@http://en.wikipedia.org/wiki/Bzip2]bzip2[/a] compression for "
"import and export operations"
msgstr ""
"Active la compression [a@http://en.wikipedia.org/wiki/Bzip2]bzip2[/a] pour "
"les opérations d'importation et d'exportation"

#: libraries/config/messages.inc.php:31
msgid "Bzip2"
msgstr "Bzip2"

#: libraries/config/messages.inc.php:32
msgid ""
"Defines which type of editing controls should be used for CHAR and VARCHAR "
"columns; [kbd]input[/kbd] - allows limiting of input length, [kbd]textarea[/"
"kbd] - allows newlines in columns"
msgstr ""
"Déterminer la méthode d'édition pour les colonnes CHAR et VARCHAR; [kbd]input"
"[/kbd] - permet de limiter la taille, [kbd]textarea[/kbd] - permet la saisie "
"de sauts de lignes"

#: libraries/config/messages.inc.php:33
msgid "CHAR columns editing"
msgstr "Édition des colonnes CHAR"

#: libraries/config/messages.inc.php:34
msgid "Number of columns for CHAR/VARCHAR textareas"
msgstr "Nombre de colonnes pour les textareas CHAR/VARCHAR"

#: libraries/config/messages.inc.php:35
msgid "CHAR textarea columns"
msgstr "Taille horizontale pour un textarea contenant un CHAR"

#: libraries/config/messages.inc.php:36
msgid "Number of rows for CHAR/VARCHAR textareas"
msgstr "Nombre de lignes pour les textareas CHAR/VARCHAR"

#: libraries/config/messages.inc.php:37
msgid "CHAR textarea rows"
msgstr "Taille verticale pour un textarea contenant un CHAR"

#: libraries/config/messages.inc.php:38
msgid "Check config file permissions"
msgstr "Vérifier les permissions du fichier de configuration"

#: libraries/config/messages.inc.php:39
msgid ""
"Compress gzip/bzip2 exports on the fly without the need for much memory; if "
"you encounter problems with created gzip/bzip2 files disable this feature"
msgstr ""
"Comprime les exportations gzip/bzip2 à la volée avec économie de mémoire; si "
"les fichiers gzip/bzip2 produits ne sont pas conformes, désactivez ceci"

#: libraries/config/messages.inc.php:40
msgid "Compress on the fly"
msgstr "Compression à la volée"

#: libraries/config/messages.inc.php:41 setup/frames/config.inc.php:25
#: setup/frames/index.inc.php:165
msgid "Configuration file"
msgstr "Fichier de configuration"

#: libraries/config/messages.inc.php:42
msgid ""
"Whether a warning (&quot;Are your really sure...&quot;) should be displayed "
"when you're about to lose data"
msgstr ""
"Un message (Êtes-vous certain...) devrait-il s'afficher quand vous êtes sur "
"le point de perdre des données"

#: libraries/config/messages.inc.php:43
msgid "Confirm DROP queries"
msgstr "Confirmer les requêtes de suppression DROP"

#: libraries/config/messages.inc.php:44
msgid "Debug SQL"
msgstr "Déboguer SQL"

#: libraries/config/messages.inc.php:45
msgid "Default display direction"
msgstr "Valeur par défaut de la direction de l'affichage"

#: libraries/config/messages.inc.php:46
msgid ""
"[kbd]horizontal[/kbd], [kbd]vertical[/kbd] or a number that indicates "
"maximum number for which vertical model is used"
msgstr ""
"[kbd]horizontal[/kbd], [kbd]vertical[/kbd] ou un nombre qui indique la "
"valeur maximum pour lequel le mode vertical sera utilisé"

#: libraries/config/messages.inc.php:47
msgid "Display direction for altering/creating columns"
msgstr "Direction de l'affichage pour modifier/créer des colonnes"

#: libraries/config/messages.inc.php:48
msgid "Tab that is displayed when entering a database"
msgstr "L'onglet affiché lors de l'entrée dans une base de données"

#: libraries/config/messages.inc.php:49
msgid "Default database tab"
msgstr "Onglet par défaut pour bases de données"

#: libraries/config/messages.inc.php:50
msgid "Tab that is displayed when entering a server"
msgstr "L'onglet initial dans l'affichage serveur"

#: libraries/config/messages.inc.php:51
msgid "Default server tab"
msgstr "Onglet par défaut pour serveur"

#: libraries/config/messages.inc.php:52
msgid "Tab that is displayed when entering a table"
msgstr "L'onglet initial lors de l'accès à une table"

#: libraries/config/messages.inc.php:53
msgid "Default table tab"
msgstr "Onglet par défaut pour tables"

#: libraries/config/messages.inc.php:54
msgid "Show binary contents as HEX by default"
msgstr "Montrer par défaut le contenu binaire en hexadécimal"

#: libraries/config/messages.inc.php:55 libraries/display_tbl.lib.php:629
msgid "Show binary contents as HEX"
msgstr "Montrer le contenu binaire en hexadécimal"

#: libraries/config/messages.inc.php:56
msgid "Show database listing as a list instead of a drop down"
msgstr "Montrer la liste des bases de données au lieu d'un menu déroulant"

#: libraries/config/messages.inc.php:57
msgid "Display databases as a list"
msgstr "Affiche les bases de données sous forme de liste"

#: libraries/config/messages.inc.php:58
msgid "Show server listing as a list instead of a drop down"
msgstr "Montrer la liste des serveurs au lieu d'un menu déroulant"

#: libraries/config/messages.inc.php:59
msgid "Display servers as a list"
msgstr "Affiche les serveurs sous forme de liste"

#: libraries/config/messages.inc.php:60
msgid ""
"Disable the table maintenance mass operations, like optimizing or repairing "
"the selected tables of a database."
msgstr ""
"Désactiver les opérations de masse sur les tables, comme l'optimisation ou "
"la réparation."

#: libraries/config/messages.inc.php:61
msgid "Disable multi table maintenance"
msgstr "Désactiver la maintenance de tables multiples"

#: libraries/config/messages.inc.php:62
msgid "Edit SQL queries in popup window"
msgstr "Éditer les requêtes SQL dans une fenêtre popup"

#: libraries/config/messages.inc.php:63
msgid "Edit in window"
msgstr "Édition dans la fenêtre"

#: libraries/config/messages.inc.php:64
msgid "Display errors"
msgstr "Affichage des erreurs"

#: libraries/config/messages.inc.php:65
msgid "Gather errors"
msgstr "Collecter les erreurs"

#: libraries/config/messages.inc.php:66
msgid "Show icons for warning, error and information messages"
msgstr ""
"Utiliser des icônes pour les avertissements, les erreurs et les informations."

#: libraries/config/messages.inc.php:67
msgid "Iconic errors"
msgstr "Icônes pour les erreurs"

#: libraries/config/messages.inc.php:68
msgid ""
"Set the number of seconds a script is allowed to run ([kbd]0[/kbd] for no "
"limit)"
msgstr ""
"Nombre de secondes allouées à l'exécution des scripts ([kbd]0[/kbd] signifie "
"illimité)"

#: libraries/config/messages.inc.php:69
msgid "Maximum execution time"
msgstr "Durée maximum d'exécution"

#: libraries/config/messages.inc.php:70 prefs_manage.php:299
msgid "Save as file"
msgstr "Transmettre"

#: libraries/config/messages.inc.php:71 libraries/config/messages.inc.php:239
msgid "Character set of the file"
msgstr "Jeu de caractères du fichier"

#: libraries/config/messages.inc.php:72 libraries/config/messages.inc.php:88
#: tbl_gis_visualization.php:210 tbl_printview.php:373 tbl_structure.php:873
msgid "Format"
msgstr "Format"

#: libraries/config/messages.inc.php:73
msgid "Compression"
msgstr "Compression"

#: libraries/config/messages.inc.php:74 libraries/config/messages.inc.php:81
#: libraries/config/messages.inc.php:89 libraries/config/messages.inc.php:93
#: libraries/config/messages.inc.php:106 libraries/config/messages.inc.php:108
#: libraries/config/messages.inc.php:141 libraries/config/messages.inc.php:144
#: libraries/config/messages.inc.php:146 libraries/export/csv.php:30
#: libraries/export/excel.php:25 libraries/export/htmlword.php:30
#: libraries/export/latex.php:72 libraries/export/ods.php:25
#: libraries/export/odt.php:58 libraries/export/texytext.php:28
#: libraries/export/xls.php:25 libraries/export/xlsx.php:25
msgid "Put columns names in the first row"
msgstr "Afficher les noms de colonnes en première ligne"

#: libraries/config/messages.inc.php:75 libraries/config/messages.inc.php:241
#: libraries/config/messages.inc.php:248 libraries/import/csv.php:76
#: libraries/import/ldi.php:42
msgid "Columns enclosed by"
msgstr "Colonnes entourées par"

#: libraries/config/messages.inc.php:76 libraries/config/messages.inc.php:242
#: libraries/config/messages.inc.php:249 libraries/import/csv.php:81
#: libraries/import/ldi.php:43
msgid "Columns escaped by"
msgstr "Caractère d'échappement"

#: libraries/config/messages.inc.php:77 libraries/config/messages.inc.php:83
#: libraries/config/messages.inc.php:90 libraries/config/messages.inc.php:99
#: libraries/config/messages.inc.php:107 libraries/config/messages.inc.php:111
#: libraries/config/messages.inc.php:142 libraries/config/messages.inc.php:145
#: libraries/config/messages.inc.php:147 libraries/export/texytext.php:27
msgid "Replace NULL by"
msgstr "Remplacer NULL par"

#: libraries/config/messages.inc.php:78 libraries/config/messages.inc.php:84
msgid "Remove CRLF characters within columns"
msgstr "Enlève les caractères de fin de ligne à l'intérieur des colonnes"

#: libraries/config/messages.inc.php:79 libraries/config/messages.inc.php:245
#: libraries/config/messages.inc.php:253 libraries/import/csv.php:63
#: libraries/import/ldi.php:41
msgid "Columns terminated by"
msgstr "Colonnes terminées par"

#: libraries/config/messages.inc.php:80 libraries/config/messages.inc.php:240
#: libraries/import/csv.php:86 libraries/import/ldi.php:44
msgid "Lines terminated by"
msgstr "Lignes terminées par"

#: libraries/config/messages.inc.php:82
msgid "Excel edition"
msgstr "Excel en version"

#: libraries/config/messages.inc.php:85
msgid "Database name template"
msgstr "Modèle de nom de base de données"

#: libraries/config/messages.inc.php:86
msgid "Server name template"
msgstr "Modèle de nom de serveur"

#: libraries/config/messages.inc.php:87
msgid "Table name template"
msgstr "Modèle de nom de table"

#: libraries/config/messages.inc.php:91 libraries/config/messages.inc.php:104
#: libraries/config/messages.inc.php:113 libraries/config/messages.inc.php:137
#: libraries/config/messages.inc.php:143 libraries/export/htmlword.php:24
#: libraries/export/latex.php:40 libraries/export/odt.php:32
#: libraries/export/sql.php:116 libraries/export/texytext.php:23
msgid "Dump table"
msgstr "Exporter la table"

#: libraries/config/messages.inc.php:92 libraries/export/latex.php:32
msgid "Include table caption"
msgstr "Inclure les sous-titres"

#: libraries/config/messages.inc.php:95 libraries/config/messages.inc.php:101
#: libraries/export/latex.php:50 libraries/export/latex.php:74
msgid "Table caption"
msgstr "Sous-titre de la table"

#: libraries/config/messages.inc.php:96 libraries/config/messages.inc.php:102
msgid "Continued table caption"
msgstr "Inclure les sous-titres"

#: libraries/config/messages.inc.php:97 libraries/config/messages.inc.php:103
#: libraries/export/latex.php:54 libraries/export/latex.php:78
msgid "Label key"
msgstr "Clé de l'étiquette"

#: libraries/config/messages.inc.php:98 libraries/config/messages.inc.php:110
#: libraries/config/messages.inc.php:134 libraries/export/odt.php:326
#: libraries/tbl_properties.inc.php:142
msgid "MIME type"
msgstr "Type MIME"

#: libraries/config/messages.inc.php:100 libraries/config/messages.inc.php:112
#: libraries/config/messages.inc.php:136 tbl_relation.php:396
msgid "Relations"
msgstr "Relations"

#: libraries/config/messages.inc.php:105
msgid "Export method"
msgstr "Méthode d'exportation"

#: libraries/config/messages.inc.php:114 libraries/config/messages.inc.php:116
msgid "Save on server"
msgstr "Sauvegarder sur le serveur"

#: libraries/config/messages.inc.php:115 libraries/config/messages.inc.php:117
#: libraries/display_export.lib.php:195 libraries/display_export.lib.php:221
msgid "Overwrite existing file(s)"
msgstr "Écraser les fichiers existants"

#: libraries/config/messages.inc.php:118
msgid "Remember file name template"
msgstr "Se souvenir du modèle de nom de fichier"

#: libraries/config/messages.inc.php:120
msgid "Enclose table and column names with backquotes"
msgstr "Entourer les noms de tables et colonnes de guillemets obliques"

#: libraries/config/messages.inc.php:121 libraries/config/messages.inc.php:260
#: libraries/display_export.lib.php:353
msgid "SQL compatibility mode"
msgstr "Mode de compatibilité SQL"

#: libraries/config/messages.inc.php:122 libraries/export/sql.php:176
msgid "<code>CREATE TABLE</code> options:"
msgstr "Options pour <code>CREATE TABLE</code> :"

#: libraries/config/messages.inc.php:123
msgid "Creation/Update/Check dates"
msgstr "Dates de création/mise à jour/vérification"

#: libraries/config/messages.inc.php:124
msgid "Use delayed inserts"
msgstr "Insertions avec délai"

#: libraries/config/messages.inc.php:125 libraries/export/sql.php:79
msgid "Disable foreign key checks"
msgstr "Désactiver la vérification des clés étrangères"

#: libraries/config/messages.inc.php:128
msgid "Use hexadecimal for BLOB"
msgstr "Utiliser l'hexadécimal pour un BLOB"

#: libraries/config/messages.inc.php:130
msgid "Use ignore inserts"
msgstr "Ne pas insérer une ligne faisant doublon avec une clé unique"

#: libraries/config/messages.inc.php:132
msgid "Syntax to use when inserting data"
msgstr "Syntaxe à utiliser lors de l'insertion de données"

#: libraries/config/messages.inc.php:133 libraries/export/sql.php:268
msgid "Maximal length of created query"
msgstr "Taille maximum de la requête générée"

#: libraries/config/messages.inc.php:138
msgid "Export type"
msgstr "Type d'exportation"

#: libraries/config/messages.inc.php:139 libraries/export/sql.php:71
msgid "Enclose export in a transaction"
msgstr "Utiliser le mode transactionnel"

#: libraries/config/messages.inc.php:140
msgid "Export time in UTC"
msgstr "Exporter l'heure en format UTC"

#: libraries/config/messages.inc.php:148
msgid "Force secured connection while using phpMyAdmin"
msgstr "Force des connexions https entre le navigateur et phpMyAdmin"

#: libraries/config/messages.inc.php:149
msgid "Force SSL connection"
msgstr "Forcer les connexions SSL"

#: libraries/config/messages.inc.php:150
msgid ""
"Sort order for items in a foreign-key dropdown box; [kbd]content[/kbd] is "
"the referenced data, [kbd]id[/kbd] is the key value"
msgstr ""
"Ordre du tri pour les éléments de clé étrangère; [kbd]content[/kbd] signifie "
"la donnée référencée, [kbd]id[/kbd] représente la valeur de la clé"

#: libraries/config/messages.inc.php:151
msgid "Foreign key dropdown order"
msgstr "Ordre dans le menu des clés étrangères"

#: libraries/config/messages.inc.php:152
msgid "A dropdown will be used if fewer items are present"
msgstr ""
"Un menu déroulant sera utilisé si le nombre de valeurs est inférieur à cette "
"limite"

#: libraries/config/messages.inc.php:153
msgid "Foreign key limit"
msgstr "Limite pour clé étrangère"

#: libraries/config/messages.inc.php:154
msgid "Browse mode"
msgstr "Mode affichage"

#: libraries/config/messages.inc.php:155
msgid "Customize browse mode"
msgstr "Personnaliser le mode affichage"

#: libraries/config/messages.inc.php:157 libraries/config/messages.inc.php:159
#: libraries/config/messages.inc.php:176 libraries/config/messages.inc.php:187
#: libraries/config/messages.inc.php:189 libraries/config/messages.inc.php:217
#: libraries/config/messages.inc.php:229
msgid "Customize default options"
msgstr "Personnaliser les options par défaut"

#: libraries/config/messages.inc.php:158 libraries/config/setup.forms.php:236
#: libraries/config/setup.forms.php:315
#: libraries/config/user_preferences.forms.php:138
#: libraries/config/user_preferences.forms.php:215 libraries/export/csv.php:19
#: libraries/import/csv.php:22
msgid "CSV"
msgstr "CSV"

#: libraries/config/messages.inc.php:160
msgid "Developer"
msgstr "Dévelopeur"

#: libraries/config/messages.inc.php:161
msgid "Settings for phpMyAdmin developers"
msgstr "Paramètres pour les développeurs phpMyAdmin"

#: libraries/config/messages.inc.php:162
msgid "Edit mode"
msgstr "Mode édition"

#: libraries/config/messages.inc.php:163
msgid "Customize edit mode"
msgstr "Personnaliser le mode édition"

#: libraries/config/messages.inc.php:165
msgid "Export defaults"
msgstr "Valeurs par défaut pour exportation"

#: libraries/config/messages.inc.php:166
msgid "Customize default export options"
msgstr "Personnaliser les valeurs utilisées habituellement"

#: libraries/config/messages.inc.php:167 libraries/config/messages.inc.php:209
#: setup/frames/menu.inc.php:16
msgid "Features"
msgstr "Fonctionnalités"

#: libraries/config/messages.inc.php:168
msgid "General"
msgstr "Général"

#: libraries/config/messages.inc.php:169
msgid "Set some commonly used options"
msgstr "Réglage de quelques options couramment utilisées"

#: libraries/config/messages.inc.php:170 libraries/db_links.inc.php:83
#: libraries/server_links.inc.php:69 libraries/tbl_links.inc.php:89
#: prefs_manage.php:231 setup/frames/menu.inc.php:20
msgid "Import"
msgstr "Importer"

#: libraries/config/messages.inc.php:171
msgid "Import defaults"
msgstr "Valeurs par défaut pour importation"

#: libraries/config/messages.inc.php:172
msgid "Customize default common import options"
msgstr "Personnaliser les valeurs utilisées habituellement"

#: libraries/config/messages.inc.php:173
msgid "Import / export"
msgstr "Importation / exportation"

#: libraries/config/messages.inc.php:174
msgid "Set import and export directories and compression options"
msgstr ""
"Configurez les répertoires d'importation et d'exportation ainsi que les "
"options de compression"

#: libraries/config/messages.inc.php:175 libraries/export/latex.php:27
msgid "LaTeX"
msgstr "LaTeX"

#: libraries/config/messages.inc.php:178
msgid "Databases display options"
msgstr "Options d'affichage des bases de données"

#: libraries/config/messages.inc.php:179 setup/frames/menu.inc.php:18
msgid "Navigation frame"
msgstr "Panneau de navigation"

#: libraries/config/messages.inc.php:180
msgid "Customize appearance of the navigation frame"
msgstr "Personnaliser l'apparence du panneau de navigation"

#: libraries/config/messages.inc.php:181 libraries/select_server.lib.php:42
#: setup/frames/index.inc.php:110
msgid "Servers"
msgstr "Serveurs"

#: libraries/config/messages.inc.php:182
msgid "Servers display options"
msgstr "Options d'affichage des serveurs"

#: libraries/config/messages.inc.php:184
msgid "Tables display options"
msgstr "Options d'affichage des tables"

#: libraries/config/messages.inc.php:185 setup/frames/menu.inc.php:19
msgid "Main frame"
msgstr "Panneau principal"

#: libraries/config/messages.inc.php:186
msgid "Microsoft Office"
msgstr "Microsoft Office"

#: libraries/config/messages.inc.php:188
msgid "Open Document"
msgstr "Texte Open Document"

#: libraries/config/messages.inc.php:190
msgid "Other core settings"
msgstr "Autres paramètres de base"

#: libraries/config/messages.inc.php:191
msgid "Settings that didn't fit enywhere else"
msgstr "Paramètres divers"

#: libraries/config/messages.inc.php:192
msgid "Page titles"
msgstr "Titres de page"

#: libraries/config/messages.inc.php:193
msgid ""
"Specify browser's title bar text. Refer to [a@Documentation."
"html#cfg_TitleTable]documentation[/a] for magic strings that can be used to "
"get special values."
msgstr ""
"Spécifier le texte de la barre de titre du navigateur. Se référer à la "
"[a@Documentation.html#cfg_TitleTable]documentation[/a] pour les chaînes "
"magiques pouvant être utilisées."

#: libraries/config/messages.inc.php:194
#: libraries/navigation_header.inc.php:83
#: libraries/navigation_header.inc.php:86
#: libraries/navigation_header.inc.php:89
msgid "Query window"
msgstr "Fenêtre de requête"

#: libraries/config/messages.inc.php:195
msgid "Customize query window options"
msgstr "Personnaliser le panneau de requêtes"

#: libraries/config/messages.inc.php:196
msgid "Security"
msgstr "Sécurité"

#: libraries/config/messages.inc.php:197
msgid ""
"Please note that phpMyAdmin is just a user interface and its features do not "
"limit MySQL"
msgstr ""
"Veuillez noter que phpMyAdmin n'est qu'une interface et que ses "
"fonctionnalités ne limitent en rien MySQL"

#: libraries/config/messages.inc.php:198
msgid "Basic settings"
msgstr "Configuration de base"

#: libraries/config/messages.inc.php:199
msgid "Authentication"
msgstr "Type d'authentification"

#: libraries/config/messages.inc.php:200
msgid "Authentication settings"
msgstr "Paramètres d'authentification"

#: libraries/config/messages.inc.php:201
msgid "Server configuration"
msgstr "Configuration du serveur"

#: libraries/config/messages.inc.php:202
msgid ""
"Advanced server configuration, do not change these options unless you know "
"what they are for"
msgstr ""
"Configuration avancée, assurez-vous de connaître la signification de ces "
"options avant de les modifier"

#: libraries/config/messages.inc.php:203
msgid "Enter server connection parameters"
msgstr "Entrez les paramètres de connexion au serveur"

#: libraries/config/messages.inc.php:204
msgid "Configuration storage"
msgstr "Stockage de configurations"

#: libraries/config/messages.inc.php:205
msgid ""
"Configure phpMyAdmin configuration storage to gain access to additional "
"features, see [a@Documentation.html#linked-tables]phpMyAdmin configuration "
"storage[/a] in documentation"
msgstr ""
"Configurez le stockage de configurations phpMyAdmin pour activer des "
"fonctionnalités additionnelles, voir [a@Documentation.html#linked-tables]"
"phpMyAdmin configuration storage[/a] dans la documentation"

#: libraries/config/messages.inc.php:206
msgid "Changes tracking"
msgstr "Suivi des changements"

#: libraries/config/messages.inc.php:207
msgid ""
"Tracking of changes made in database. Requires the phpMyAdmin configuration "
"storage."
msgstr ""
"Suivi des changements faits dans la base de données. Requiert le stockage de "
"configurations phpMyAdmin."

#: libraries/config/messages.inc.php:208
msgid "Customize export options"
msgstr "Personnaliser les valeurs pour exportation"

#: libraries/config/messages.inc.php:210
msgid "Customize import defaults"
msgstr "Personnaliser les valeurs pour importation"

#: libraries/config/messages.inc.php:211
msgid "Customize navigation frame"
msgstr "Personnaliser le cadre de navigation"

#: libraries/config/messages.inc.php:212
msgid "Customize main frame"
msgstr "Personnaliser le cadre principal"

#: libraries/config/messages.inc.php:213 libraries/config/messages.inc.php:218
#: setup/frames/menu.inc.php:17
msgid "SQL queries"
msgstr "Requêtes SQL"

#: libraries/config/messages.inc.php:215
msgid "SQL Query box"
msgstr "Boîte de requêtes SQL"

#: libraries/config/messages.inc.php:216
msgid "Customize links shown in SQL Query boxes"
msgstr "Personnaliser les liens affichés dans les boîtes de requêtes SQL"

#: libraries/config/messages.inc.php:219
msgid "SQL queries settings"
msgstr "Paramètres des requêtes SQL"

#: libraries/config/messages.inc.php:220
msgid "SQL Validator"
msgstr "Validateur SQL"

#: libraries/config/messages.inc.php:221
msgid ""
"If you wish to use the SQL Validator service, you should be aware that "
"[strong]all SQL statements are stored anonymously for statistical purposes[/"
"strong].[br][em][a@http://sqlvalidator.mimer.com/]Mimer SQL Validator[/a], "
"Copyright 2002 Upright Database Technology. All rights reserved.[/em]"
msgstr ""
"Si vous utilisez le service SQL Validator, veuillez noter que [strong]les "
"énoncés SQL sont conservés de façon anonyme pour fins de statistiques[/"
"strong].[br][em][a@http://sqlvalidator.mimer.com/]Mimer SQL Validator[/a], "
"Copyright 2002 Upright Database Technology. All rights reserved.[/em]"

#: libraries/config/messages.inc.php:222
msgid "Startup"
msgstr "Page de départ"

#: libraries/config/messages.inc.php:223
msgid "Customize startup page"
msgstr "Personnaliser la page de départ"

#: libraries/config/messages.inc.php:224
msgid "Tabs"
msgstr "Onglets"

#: libraries/config/messages.inc.php:225
msgid "Choose how you want tabs to work"
msgstr "Personnaliser les onglets"

#: libraries/config/messages.inc.php:226
msgid "Text fields"
msgstr "Champs texte"

#: libraries/config/messages.inc.php:227
msgid "Customize text input fields"
msgstr "Personnaliser les champs de saisie"

#: libraries/config/messages.inc.php:228 libraries/export/texytext.php:18
msgid "Texy! text"
msgstr "Texte Texy!"

#: libraries/config/messages.inc.php:230
msgid "Warnings"
msgstr "Avertissements"

#: libraries/config/messages.inc.php:231
msgid "Disable some of the warnings shown by phpMyAdmin"
msgstr "Désactiver certains avertissements affichés"

#: libraries/config/messages.inc.php:232
msgid ""
"Enable [a@http://en.wikipedia.org/wiki/Gzip]gzip[/a] compression for import "
"and export operations"
msgstr ""
"Active la compression [a@http://en.wikipedia.org/wiki/Gzip]gzip[/a] pour les "
"opérations d'importation et d'exportation"

#: libraries/config/messages.inc.php:233
msgid "GZip"
msgstr "GZip"

#: libraries/config/messages.inc.php:234
msgid "Extra parameters for iconv"
msgstr "Paramètres pour iconv"

#: libraries/config/messages.inc.php:235
msgid ""
"If enabled, phpMyAdmin continues computing multiple-statement queries even "
"if one of the queries failed"
msgstr ""
"Si activé, phpMyAdmin continue le traitement des requêtes multi-énoncés même "
"en cas d'échec de l'un des énoncés."

#: libraries/config/messages.inc.php:236
msgid "Ignore multiple statement errors"
msgstr "Ignorer les erreurs dans les requêtes multi-énoncés"

#: libraries/config/messages.inc.php:237
msgid ""
"Allow interrupt of import in case script detects it is close to time limit. "
"This might be good way to import large files, however it can break "
"transactions."
msgstr ""
"Permettre l'interruption de l'importation si la limite de temps est sur le "
"point d'être atteinte. Ceci pourrait aider à importer des fichiers "
"volumineux, au détriment du respect des transactions."

#: libraries/config/messages.inc.php:238
msgid "Partial import: allow interrupt"
msgstr "Permettre l'interruption lors de l'importation"

#: libraries/config/messages.inc.php:243 libraries/config/messages.inc.php:250
#: libraries/import/csv.php:27 libraries/import/ldi.php:40
msgid "Do not abort on INSERT error"
msgstr "Ne pas arrêter l'importation lors d'une erreur d'énoncé INSERT"

#: libraries/config/messages.inc.php:244 libraries/config/messages.inc.php:252
#: libraries/import/csv.php:26 libraries/import/ldi.php:39
msgid "Replace table data with file"
msgstr "Remplacer les données de la table avec le fichier"

#: libraries/config/messages.inc.php:246
msgid ""
"Default format; be aware that this list depends on location (database, "
"table) and only SQL is always available"
msgstr ""
"Format par défaut; soyez conscient que cette liste dépend du contexte (base "
"de données, table) et que seul SQL est toujours disponible"

#: libraries/config/messages.inc.php:247
msgid "Format of imported file"
msgstr "Format du fichier d'importation"

#: libraries/config/messages.inc.php:251 libraries/import/ldi.php:46
msgid "Use LOCAL keyword"
msgstr "Utiliser l'option LOCAL"

#: libraries/config/messages.inc.php:254 libraries/config/messages.inc.php:262
#: libraries/config/messages.inc.php:263
msgid "Column names in first row"
msgstr "Noms de colonnes en première ligne"

#: libraries/config/messages.inc.php:255 libraries/import/ods.php:27
msgid "Do not import empty rows"
msgstr "Ne pas importer les lignes vides"

#: libraries/config/messages.inc.php:256
msgid "Import currencies ($5.00 to 5.00)"
msgstr "Importer les valeurs de monnaie ($5.00 devient 5.00)"

#: libraries/config/messages.inc.php:257
msgid "Import percentages as proper decimals (12.00% to .12)"
msgstr "Importer les pourcentages en tant que décimales (12.00% devient .12)"

#: libraries/config/messages.inc.php:258
msgid "Number of queries to skip from start"
msgstr "Nombre de requêtes à sauter à partir du début"

#: libraries/config/messages.inc.php:259
msgid "Partial import: skip queries"
msgstr "Nombre de requêtes à ignorer"

#: libraries/config/messages.inc.php:261
msgid "Do not use AUTO_INCREMENT for zero values"
msgstr "Ne pas utiliser AUTO_INCREMENT pour la valeur zéro"

#: libraries/config/messages.inc.php:264
msgid "Initial state for sliders"
msgstr "Valeur initiale des zones de glissement"

#: libraries/config/messages.inc.php:265
msgid "How many rows can be inserted at one time"
msgstr "Le nombre de lignes qui peuvent être insérées à la fois."

#: libraries/config/messages.inc.php:266
msgid "Number of inserted rows"
msgstr "Nombre de lignes à insérer"

#: libraries/config/messages.inc.php:267
msgid "Target for quick access icon"
msgstr "Cible de l'icône d'accès rapide"

#: libraries/config/messages.inc.php:268
msgid "Show logo in left frame"
msgstr "Montrer le logo dans le panneau de navigation"

#: libraries/config/messages.inc.php:269
msgid "Display logo"
msgstr "Affichage du logo"

#: libraries/config/messages.inc.php:270
msgid "Display server choice at the top of the left frame"
msgstr "Montrer le choix de serveurs au haut du panneau de navigation"

#: libraries/config/messages.inc.php:271
msgid "Display servers selection"
msgstr "Affiche la liste des serveurs"

#: libraries/config/messages.inc.php:272
msgid "Minimum number of tables to display the table filter box"
msgstr "Nombre minimum de tables pour afficher la boîte de filtre de table"

#: libraries/config/messages.inc.php:273
msgid "String that separates databases into different tree levels"
msgstr "Chaîne qui sépare les noms de bases de données en niveaux"

#: libraries/config/messages.inc.php:274
msgid "Database tree separator"
msgstr "Séparateur pour l'arborescence des bases de données"

#: libraries/config/messages.inc.php:275
msgid ""
"Only light version; display databases in a tree (determined by the separator "
"defined below)"
msgstr ""
"En affichage léger; afficher les bases de données en arborescence (déterminé "
"par le séparateur défini plus bas)"

#: libraries/config/messages.inc.php:276
msgid "Display databases in a tree"
msgstr "Montre les bases de données dans une arborescence"

#: libraries/config/messages.inc.php:277
msgid "Disable this if you want to see all databases at once"
msgstr ""
"Désactiver ceci si vous désirez voir toutes les bases de données d'un seul "
"coup dans le panneau de navigation"

#: libraries/config/messages.inc.php:278
msgid "Use light version"
msgstr "Active l'affichage léger"

#: libraries/config/messages.inc.php:279
msgid "Maximum table tree depth"
msgstr "Nombre de niveaux pour l'arborescence des tables"

#: libraries/config/messages.inc.php:280
msgid "String that separates tables into different tree levels"
msgstr "Chaîne qui sépare les noms de table en niveaux"

#: libraries/config/messages.inc.php:281
msgid "Table tree separator"
msgstr "Séparateur pour l'arborescence des noms de tables"

#: libraries/config/messages.inc.php:282
msgid "URL where logo in the navigation frame will point to"
msgstr "L'URL vers lequel le logo dans le panneau de navigation pointera"

#: libraries/config/messages.inc.php:283
msgid "Logo link URL"
msgstr "URL du lien sous le logo"

#: libraries/config/messages.inc.php:284
msgid ""
"Open the linked page in the main window ([kbd]main[/kbd]) or in a new one "
"([kbd]new[/kbd])"
msgstr ""
"Pour la fenêtre principale, ([kbd]main[/kbd]) ou dans une nouvelle fenêtre, "
"([kbd]new[/kbd])"

#: libraries/config/messages.inc.php:285
msgid "Logo link target"
msgstr "Fenêtre-cible pour la page ouverte lors d'un clic sur le logo"

#: libraries/config/messages.inc.php:286
msgid "Highlight server under the mouse cursor"
msgstr "Faire ressortir le nom du serveur dans le panneau de navigation"

#: libraries/config/messages.inc.php:287
msgid "Enable highlighting"
msgstr "Active la surbrillance"

#: libraries/config/messages.inc.php:288
msgid "Maximum number of recently used tables; set 0 to disable"
msgstr "Nombre maximum de tables récentes; mettre 0 pour désactiver"

#: libraries/config/messages.inc.php:289
msgid "Recently used tables"
msgstr "Tables récemment utilisées"

#: libraries/config/messages.inc.php:290
msgid "Use less graphically intense tabs"
msgstr "Utiliser des onglets moins intenses graphiquement"

#: libraries/config/messages.inc.php:291
msgid "Light tabs"
msgstr "Onglets légers"

#: libraries/config/messages.inc.php:292
msgid ""
"Maximum number of characters shown in any non-numeric column on browse view"
msgstr ""
"Nombre maximum de caractères affichés dans toute colonne non numérique en "
"mode Afficher"

#: libraries/config/messages.inc.php:293
msgid "Limit column characters"
msgstr "Limiter le nombre de caractères dans la colonne"

#: libraries/config/messages.inc.php:294
msgid ""
"If TRUE, logout deletes cookies for all servers; when set to FALSE, logout "
"only occurs for the current server. Setting this to FALSE makes it easy to "
"forget to log out from other servers when connected to multiple servers."
msgstr ""
"Si TRUE, la déconnexion se produit pour tous les serveurs; si FALSE, on se "
"déconnecte seulement du serveur courant."

#: libraries/config/messages.inc.php:295
msgid "Delete all cookies on logout"
msgstr "Détruire tous les cookies à la déconnexion"

#: libraries/config/messages.inc.php:296
msgid ""
"Define whether the previous login should be recalled or not in cookie "
"authentication mode"
msgstr ""
"Sur le panneau de connexion du mode cookie, le nom du précédent utilisateur "
"devrait-il apparaître?"

#: libraries/config/messages.inc.php:297
msgid "Recall user name"
msgstr "Se souvenir du nom d'utilisateur"

#: libraries/config/messages.inc.php:298
msgid ""
"Defines how long (in seconds) a login cookie should be stored in browser. "
"The default of 0 means that it will be kept for the existing session only, "
"and will be deleted as soon as you close the browser window. This is "
"recommended for non-trusted environments."
msgstr ""
"Définit pendant combien de temps (en secondes) le cookie de connexion sera "
"conservé dans le fureteur. La valeur par défaut de 0 signifie qu'il ne sera "
"conservé que pour la session; ceci est recommandé si l'environnement n'est "
"pas digne de confiance."

#: libraries/config/messages.inc.php:299
msgid "Login cookie store"
msgstr "Stockage du cookie"

#: libraries/config/messages.inc.php:300
msgid "Define how long (in seconds) a login cookie is valid"
msgstr ""
"Définit pendant combien de temps (en secondes) la connexion demeure valide"

#: libraries/config/messages.inc.php:301
msgid "Login cookie validity"
msgstr "Durée de validité de la connexion en mode cookie"

#: libraries/config/messages.inc.php:302
msgid "Double size of textarea for LONGTEXT columns"
msgstr "Doubler la taille de la zone de texte pour les colonnes LONGTEXT"

#: libraries/config/messages.inc.php:303
msgid "Bigger textarea for LONGTEXT"
msgstr "Zone de texte plus grande pour LONGTEXT"

#: libraries/config/messages.inc.php:304
msgid "Use icons on main page"
msgstr "Utiliser des icônes sur la page principale"

#: libraries/config/messages.inc.php:305
msgid "Maximum number of characters used when a SQL query is displayed"
msgstr "Nombre maximum de caractères quand une requête SQL est affichée"

#: libraries/config/messages.inc.php:306
msgid "Maximum displayed SQL length"
msgstr "Taille maximum des requêtes SQL affichées"

#: libraries/config/messages.inc.php:307 libraries/config/messages.inc.php:312
#: libraries/config/messages.inc.php:339
msgid "Users cannot set a higher value"
msgstr "Les utilisateurs ne peuvent choisir une plus grande valeur"

#: libraries/config/messages.inc.php:308
msgid "Maximum number of databases displayed in left frame and database list"
msgstr ""
"Nombre maximum de bases de données affichées dans le panneau de gauche et la "
"liste des bases"

#: libraries/config/messages.inc.php:309
msgid "Maximum databases"
msgstr "Nombre maximum de bases de données"

#: libraries/config/messages.inc.php:310
msgid ""
"Number of rows displayed when browsing a result set. If the result set "
"contains more rows, &quot;Previous&quot; and &quot;Next&quot; links will be "
"shown."
msgstr ""
"Nombre de colonnes affich&eacute;es lors de la navigation sur un ensemble de "
"r&eacute;sultats. Si le nombre des colonnes est sup&eacute;rieur, des liens "
"&laquo;&nbsp;Suivant&nbsp;&raquo; et &laquo;&nbsp;Pr&eacute;c&eacute;"
"dent&nbsp;&raquo; seront affich&eacute;s."

#: libraries/config/messages.inc.php:311
msgid "Maximum number of rows to display"
msgstr "Nombre maximum de lignes à afficher"

#: libraries/config/messages.inc.php:313
msgid "Maximum number of tables displayed in table list"
msgstr "Nombre maximum de tables affichées dans la liste des tables"

#: libraries/config/messages.inc.php:314
msgid "Maximum tables"
msgstr "Nombre maximum de tables"

#: libraries/config/messages.inc.php:315
msgid ""
"Disable the default warning that is displayed if mcrypt is missing for "
"cookie authentication"
msgstr ""
"Désactive l'avertissement par défaut qui est affiché si mcrypt est manquant "
"pour l'authentification par cookie."

#: libraries/config/messages.inc.php:316
msgid "mcrypt warning"
msgstr "avertissement mcrypt"

#: libraries/config/messages.inc.php:317
msgid ""
"The number of bytes a script is allowed to allocate, eg. [kbd]32M[/kbd] "
"([kbd]0[/kbd] for no limit)"
msgstr ""
"Le nombre d'octets qu'un script peut allouer, par exemple [kbd]32M[/kbd] "
"([kbd]0[/kbd] signifie illimité)"

#: libraries/config/messages.inc.php:318
msgid "Memory limit"
msgstr "Limite mémoire"

#: libraries/config/messages.inc.php:319
msgid "These are Edit, Inline edit, Copy and Delete links"
msgstr "Il s'agit des liens Modifier, Éditer en place, Copier et Effacer"

#: libraries/config/messages.inc.php:320
msgid "Where to show the table row links"
msgstr "À quel endroit afficher les liens pour chaque ligne de données"

#: libraries/config/messages.inc.php:321
msgid "Use natural order for sorting table and database names"
msgstr ""
"Utiliser l'ordre naturel pour trier les noms de tables et de bases de données"

#: libraries/config/messages.inc.php:322
msgid "Natural order"
msgstr "Ordre naturel"

#: libraries/config/messages.inc.php:323 libraries/config/messages.inc.php:333
msgid "Use only icons, only text or both"
msgstr "Afficher seulement des icônes, seulement du texte ou les deux"

#: libraries/config/messages.inc.php:324
msgid "Iconic navigation bar"
msgstr "Apparence de la barre de navigation"

#: libraries/config/messages.inc.php:325
msgid "use GZip output buffering for increased speed in HTTP transfers"
msgstr "sert à augmenter la vitesse des transferts HTTP"

#: libraries/config/messages.inc.php:326
msgid "GZip output buffering"
msgstr "Tampon de sortie GZip"

#: libraries/config/messages.inc.php:327
msgid ""
"[kbd]SMART[/kbd] - i.e. descending order for columns of type TIME, DATE, "
"DATETIME and TIMESTAMP, ascending order otherwise"
msgstr ""
"[kbd]SMART[/kbd] signifie un ordre décroissant pour les colonnes TIME, DATE, "
"DATETIME et TIMESTAMP, et croissant pour les autres"

#: libraries/config/messages.inc.php:328
msgid "Default sorting order"
msgstr "Ordre de tri par défaut"

#: libraries/config/messages.inc.php:329
msgid "Use persistent connections to MySQL databases"
msgstr "...au serveur MySQL"

#: libraries/config/messages.inc.php:330
msgid "Persistent connections"
msgstr "Connexions persistantes"

#: libraries/config/messages.inc.php:331
msgid ""
"Disable the default warning that is displayed on the database details "
"Structure page if any of the required tables for the phpMyAdmin "
"configuration storage could not be found"
msgstr ""
"Désactiver l'avertissement affiché sur la page Structure de bases de données "
"si l'une des tables du stockage de configurations phpMyAdmin est manquante"

#: libraries/config/messages.inc.php:332
msgid "Missing phpMyAdmin configuration storage tables"
msgstr "Tables manquantes pour le stockage de configurations phpMyAdmin"

#: libraries/config/messages.inc.php:334
msgid "Iconic table operations"
msgstr "Icônes pour les actions sur les tables"

#: libraries/config/messages.inc.php:335
msgid "Disallow BLOB and BINARY columns from editing"
msgstr "Empêche l'édition des colonnes BLOB et BINARY"

#: libraries/config/messages.inc.php:336
msgid "Protect binary columns"
msgstr "Protéger les colonnes avec contenu binaire"

#: libraries/config/messages.inc.php:337
msgid ""
"Enable if you want DB-based query history (requires phpMyAdmin configuration "
"storage). If disabled, this utilizes JS-routines to display query history "
"(lost by window close)."
msgstr ""
"Activer si vous désirez un historique permanent (nécessite le stockage de "
"configurations phpMyAdmin). Si désactivé, utilise Javascript pour afficher "
"un historique temporaire (sera perdu à la fermeture de la fenêtre)."

#: libraries/config/messages.inc.php:338
msgid "Permanent query history"
msgstr "Historique permanent des requêtes"

#: libraries/config/messages.inc.php:340
msgid "How many queries are kept in history"
msgstr "Le nombre de requêtes à conserver dans l'historique"

#: libraries/config/messages.inc.php:341
msgid "Query history length"
msgstr "Taille de l'historique"

#: libraries/config/messages.inc.php:342
msgid "Tab displayed when opening a new query window"
msgstr "L'onglet affiché à l'ouverture d'une fenêtre de requêtes."

#: libraries/config/messages.inc.php:343
msgid "Default query window tab"
msgstr "Onglet par défaut pour fenêtre de requêtes"

#: libraries/config/messages.inc.php:344
msgid "Query window height (in pixels)"
msgstr "Hauteur de la fenêtre de requêtes (en pixels)"

#: libraries/config/messages.inc.php:345
msgid "Query window height"
msgstr "Hauteur de la fenêtre de requêtes"

#: libraries/config/messages.inc.php:346
msgid "Query window width (in pixels)"
msgstr "Largeur de la fenêtre de requêtes (en pixels)"

#: libraries/config/messages.inc.php:347
msgid "Query window width"
msgstr "Largeur de la fenêtre de requêtes"

#: libraries/config/messages.inc.php:348
msgid "Select which functions will be used for character set conversion"
msgstr ""
"Détermine quelles fonctions seront utilisées pour effectuer la conversion "
"des caractères"

#: libraries/config/messages.inc.php:349
msgid "Recoding engine"
msgstr "Moteur de conversion"

#: libraries/config/messages.inc.php:350
msgid "When browsing tables, the sorting of each table is remembered"
msgstr "En affichant les tables, l'ordre de tri de chaque table est mémorisé"

#: libraries/config/messages.inc.php:351
msgid "Remember table's sorting"
msgstr "Mémoriser l'ordre de tri de la table"

#: libraries/config/messages.inc.php:352
msgid "Repeat the headers every X cells, [kbd]0[/kbd] deactivates this feature"
msgstr "Répète les en-têtes toutes les X cellules, [kbd]0[/kbd] désactive ceci"

#: libraries/config/messages.inc.php:353
msgid "Repeat headers"
msgstr "Répéter les en-têtes"

#: libraries/config/messages.inc.php:354
msgid "Show help button instead of Documentation text"
msgstr "Affiche un bouton d'aide au lieu du message Documentation"

#: libraries/config/messages.inc.php:355
msgid "Show help button"
msgstr "Afficher un bouton d'aide"

#: libraries/config/messages.inc.php:357
msgid "Directory where exports can be saved on server"
msgstr ""
"Répertoire où les exportations peuvent être sauvegardées sur le serveur"

#: libraries/config/messages.inc.php:358
msgid "Save directory"
msgstr "Répertoire de sauvegarde"

#: libraries/config/messages.inc.php:359
msgid "Leave blank if not used"
msgstr "Laisser vide si non utilisé"

#: libraries/config/messages.inc.php:360
msgid "Host authorization order"
msgstr "Ordre d'autorisation des serveurs"

#: libraries/config/messages.inc.php:361
msgid "Leave blank for defaults"
msgstr "Laisser vide pour la valeur par défaut"

#: libraries/config/messages.inc.php:362
msgid "Host authorization rules"
msgstr "Règles d'autorisation des serveurs"

#: libraries/config/messages.inc.php:363
msgid "Allow logins without a password"
msgstr "Permettre les connexions sans fournir de mot de passe"

#: libraries/config/messages.inc.php:364
msgid "Allow root login"
msgstr "Permettre une connexion à root"

#: libraries/config/messages.inc.php:365
msgid "HTTP Basic Auth Realm name to display when doing HTTP Auth"
msgstr ""
"Domaine de protection à afficher lors d'une authentification HTTP Basic"

#: libraries/config/messages.inc.php:366
msgid "HTTP Realm"
msgstr "Domaine de protection HTTP"

#: libraries/config/messages.inc.php:367
msgid ""
"The path for the config file for [a@http://swekey.com]SweKey hardware "
"authentication[/a] (not located in your document root; suggested: /etc/"
"swekey.conf)"
msgstr ""
"Le chemin du fichier de configuration pour [a@http://swekey.com]"
"l'authentification matérielle Swekey[/a] (ne pas placer sous la racine des "
"documents; suggestion : /etc/swekey.conf)"

#: libraries/config/messages.inc.php:368
msgid "SweKey config file"
msgstr "Fichier de configuration SweKey"

#: libraries/config/messages.inc.php:369
msgid "Authentication method to use"
msgstr "Type d'authentification"

#: libraries/config/messages.inc.php:370 setup/frames/index.inc.php:126
msgid "Authentication type"
msgstr "Type d'authentification"

#: libraries/config/messages.inc.php:371
msgid ""
"Leave blank for no [a@http://wiki.phpmyadmin.net/pma/bookmark]bookmark[/a] "
"support, suggested: [kbd]pma_bookmark[/kbd]"
msgstr ""
"Laisser vider pour désactiver le support des [a@http://wiki.phpmyadmin.net/"
"pma/bookmark]signets[/a], suggéré : [kbd]pma_bookmark[/kbd]"

#: libraries/config/messages.inc.php:372
msgid "Bookmark table"
msgstr "Table pour signets"

#: libraries/config/messages.inc.php:373
msgid ""
"Leave blank for no column comments/mime types, suggested: [kbd]"
"pma_column_info[/kbd]"
msgstr ""
"Laisser vider pour désactiver les commentaires sur les colonnes et les types "
"MIME; suggéré : [kbd]pma_column_info[/kbd]"

#: libraries/config/messages.inc.php:374
msgid "Column information table"
msgstr "Table pour informations sur les colonnes"

#: libraries/config/messages.inc.php:375
msgid "Compress connection to MySQL server"
msgstr "Comprime la connexion au serveur MySQL"

#: libraries/config/messages.inc.php:376
msgid "Compress connection"
msgstr "Utiliser le mode compression sur la connexion"

#: libraries/config/messages.inc.php:377
msgid "How to connect to server, keep [kbd]tcp[/kbd] if unsure"
msgstr ""
"Comment se connecter au serveur, utilisez [kbd]tcp[/kbd] si vous êtes dans "
"le doute"

#: libraries/config/messages.inc.php:378
msgid "Connection type"
msgstr "Type de connexion"

#: libraries/config/messages.inc.php:379
msgid "Control user password"
msgstr "Mot de passe de l'utilisateur de contrôle"

#: libraries/config/messages.inc.php:380
msgid ""
"A special MySQL user configured with limited permissions, more information "
"available on [a@http://wiki.phpmyadmin.net/pma/controluser]wiki[/a]"
msgstr ""
"Un compte MySQL spécial avec des permissions limitées, voir [a@http://wiki."
"phpmyadmin.net/pma/controluser] notre wiki[/a]"

#: libraries/config/messages.inc.php:381
msgid "Control user"
msgstr "Utilisateur de contrôle"

#: libraries/config/messages.inc.php:382
msgid "Count tables when showing database list"
msgstr "Comptage du nombre de tables en montrant la liste des bases de données"

#: libraries/config/messages.inc.php:383
msgid "Count tables"
msgstr "Comptage des tables"

#: libraries/config/messages.inc.php:384
msgid ""
"Leave blank for no Designer support, suggested: [kbd]pma_designer_coords[/"
"kbd]"
msgstr ""
"Laisser vider pour désactiver, suggéré : [kbd]pma_designer_coords[/kbd]"

#: libraries/config/messages.inc.php:385
msgid "Designer table"
msgstr "Table pour la fonctionnalité Concepteur"

#: libraries/config/messages.inc.php:386
msgid ""
"More information on [a@http://sf.net/support/tracker.php?aid=1849494]PMA bug "
"tracker[/a] and [a@http://bugs.mysql.com/19588]MySQL Bugs[/a]"
msgstr ""
"Voir [a@http://sf.net/support/tracker.php?aid=1849494]ce bogue phpMyAdmin[/"
"a] et [a@http://bugs.mysql.com/19588]ce bogue MySQL[/a]"

#: libraries/config/messages.inc.php:387
msgid "Disable use of INFORMATION_SCHEMA"
msgstr "Empêcher l'accès à INFORMATION_SCHEMA"

#: libraries/config/messages.inc.php:388
msgid "What PHP extension to use; you should use mysqli if supported"
msgstr "Quelle extension PHP utiliser; vous devriez choisir mysqli si possible"

#: libraries/config/messages.inc.php:389
msgid "PHP extension to use"
msgstr "Extension PHP"

#: libraries/config/messages.inc.php:390
msgid "Hide databases matching regular expression (PCRE)"
msgstr "Masquer les bases dont le nom correspond à l'expression (PCRE)"

#: libraries/config/messages.inc.php:391
msgid "Hide databases"
msgstr "Masquer les bases de données"

#: libraries/config/messages.inc.php:392
msgid ""
"Leave blank for no SQL query history support, suggested: [kbd]pma_history[/"
"kbd]"
msgstr ""
"Laisser vider pour désactiver l'historique des requêtes SQL, suggéré : [kbd]"
"pma_history[/kbd]"

#: libraries/config/messages.inc.php:393
msgid "SQL query history table"
msgstr "Tables pour historique des requêtes SQL"

#: libraries/config/messages.inc.php:394
msgid "Hostname where MySQL server is running"
msgstr "Le nom du serveur sur lequel MySQL est en exécution."

#: libraries/config/messages.inc.php:395
msgid "Server hostname"
msgstr "Nom du serveur"

#: libraries/config/messages.inc.php:396
msgid "Logout URL"
msgstr "URL pour quitter"

#: libraries/config/messages.inc.php:397
msgid "Try to connect without password"
msgstr "Essayer de se connecter sans mot de passe"

#: libraries/config/messages.inc.php:398
msgid "Connect without password"
msgstr "Connexion sans mot de passe"

#: libraries/config/messages.inc.php:399
msgid ""
"You can use MySQL wildcard characters (% and _), escape them if you want to "
"use their literal instances, i.e. use [kbd]'my\\_db'[/kbd] and not "
"[kbd]'my_db'[/kbd]. Using this option you can sort database list, just enter "
"their names in order and use [kbd]*[/kbd] at the end to show the rest in "
"alphabetical order."
msgstr ""
"Vous pouvez utiliser ces caractères passepartout MySQL (% et _), avec un "
"caractère d'échappement si vous les employez de manière littérale, par "
"exemple «ma\\_base» et non «ma_base». Ainsi vous pouvez trier la liste des "
"bases de données en entrant leurs noms et en utilisant [kbd]*[/kbd] en fin "
"de liste pour montrer le reste des noms de base de données en ordre "
"alphabétique."

#: libraries/config/messages.inc.php:400
msgid "Show only listed databases"
msgstr "Restreindre la liste des bases de données"

#: libraries/config/messages.inc.php:401 libraries/config/messages.inc.php:442
msgid "Leave empty if not using config auth"
msgstr ""
"Laisser vide si vous n'utilisez pas la méthode d'authentification config"

#: libraries/config/messages.inc.php:402
msgid "Password for config auth"
msgstr "Mot de passe pour méthode config"

#: libraries/config/messages.inc.php:403
msgid ""
"Leave blank for no PDF schema support, suggested: [kbd]pma_pdf_pages[/kbd]"
msgstr ""
"Laisser vider pour désactiver le support des schémas en PDF, suggéré : [kbd]"
"pma_pdf_pages[/kbd]"

#: libraries/config/messages.inc.php:404
msgid "PDF schema: pages table"
msgstr "Table pour décrire les schémas en PDF"

#: libraries/config/messages.inc.php:405
msgid ""
"Database used for relations, bookmarks, and PDF features. See [a@http://wiki."
"phpmyadmin.net/pma/pmadb]pmadb[/a] for complete information. Leave blank for "
"no support. Suggested: [kbd]phpmyadmin[/kbd]"
msgstr ""
"La base utilisée pour les fonctionnalités relationnelles, signets et PDF. "
"Voir [a@http://wiki.phpmyadmin.net/pma/pmadb]pmadb[/a]. Laisser vider pour "
"désactiver. Suggéré : [kbd]phpmyadmin[/kbd]"

#: libraries/config/messages.inc.php:406
msgid "Database name"
msgstr "Nom de base de données"

#: libraries/config/messages.inc.php:407
msgid "Port on which MySQL server is listening, leave empty for default"
msgstr ""
"Port sur lequel MySQL est en écoute, laisser vide pour utiliser la valeur "
"par défaut"

#: libraries/config/messages.inc.php:408
msgid "Server port"
msgstr "Port"

#: libraries/config/messages.inc.php:409
msgid ""
"Leave blank for no \"persistent\" recently used tables across sessions, "
"suggested: [kbd]pma_recent[/kbd]"
msgstr ""
"Laisser vide pour ne pas conserver de manière «persistante» les tables "
"récemment utilisées, valeur suggérée : [kbd]pma_recent[/kbd]"

#: libraries/config/messages.inc.php:410
msgid "Recently used table"
msgstr "Table récemment utilisée"

#: libraries/config/messages.inc.php:411
msgid ""
"Leave blank for no [a@http://wiki.phpmyadmin.net/pma/relation]relation-links"
"[/a] support, suggested: [kbd]pma_relation[/kbd]"
msgstr ""
"Laisser vider pour désactiver le support [a@http://wiki.phpmyadmin.net/pma/"
"relation]relationnel[/a], suggéré : [kbd]pma_relation[/kbd]"

#: libraries/config/messages.inc.php:412
msgid "Relation table"
msgstr "Table relationnelle"

#: libraries/config/messages.inc.php:413
msgid "SQL command to fetch available databases"
msgstr "La commande SQL à utiliser pour acquérir la liste des bases de données"

#: libraries/config/messages.inc.php:414
msgid "SHOW DATABASES command"
msgstr "Commande SHOW DATABASES"

#: libraries/config/messages.inc.php:415
msgid ""
"See [a@http://wiki.phpmyadmin.net/pma/auth_types#signon]authentication types"
"[/a] for an example"
msgstr ""
"Voir [a@http://wiki.phpmyadmin.net/pma/auth_types#signon]authentication types"
"[/a] pour un exemple"

#: libraries/config/messages.inc.php:416
msgid "Signon session name"
msgstr "Nom de session pour méthode signon"

#: libraries/config/messages.inc.php:417
msgid "Signon URL"
msgstr "URL pour connexion"

#: libraries/config/messages.inc.php:418
msgid "Socket on which MySQL server is listening, leave empty for default"
msgstr ""
"Interface de connexion du serveur MySQL, laisser vide pour utiliser la "
"valeur par défaut"

#: libraries/config/messages.inc.php:419
msgid "Server socket"
msgstr "Interface de connexion socket"

#: libraries/config/messages.inc.php:420
msgid "Enable SSL for connection to MySQL server"
msgstr "Utiliser SSL pour la connexion au serveur MySQL"

#: libraries/config/messages.inc.php:421
msgid "Use SSL"
msgstr "Utiliser SSL"

#: libraries/config/messages.inc.php:422
msgid ""
"Leave blank for no PDF schema support, suggested: [kbd]pma_table_coords[/kbd]"
msgstr "Laisser vider pour désactiver, suggéré : [kbd]pma_table_coords[/kbd]"

#: libraries/config/messages.inc.php:423
msgid "PDF schema: table coordinates"
msgstr "Table pour coordonnées du schéma en PDF"

#: libraries/config/messages.inc.php:424
msgid ""
"Table to describe the display columns, leave blank for no support; "
"suggested: [kbd]pma_table_info[/kbd]"
msgstr ""
"Sert à définir les colonnes descriptives, laisser vide pour désactiver; "
"suggéré : [kbd]pma_table_info[/kbd]"

#: libraries/config/messages.inc.php:425
msgid "Display columns table"
msgstr "Table pour colonnes descriptives"

#: libraries/config/messages.inc.php:426
msgid ""
"Leave blank for no \"persistent\" tables'UI preferences across sessions, "
"suggested: [kbd]pma_table_uiprefs[/kbd]"
msgstr ""
"Laisser vider pour ne pas conserver les préférences d'interface de tables de "
"manière «persistante», valeur suggérée : [kbd]pma_table_uiprefs[/kbd]"

#: libraries/config/messages.inc.php:427
msgid "UI preferences table"
msgstr "Table de stockage des préférences d'interface de table"

#: libraries/config/messages.inc.php:428
msgid ""
"Whether a DROP DATABASE IF EXISTS statement will be added as first line to "
"the log when creating a database."
msgstr ""
"Définit si un énoncé DROP DATABASE IF EXISTS sera ajouté en première ligne "
"du journal lors de la création d'une base de données."

#: libraries/config/messages.inc.php:429
msgid "Add DROP DATABASE"
msgstr "Ajouter DROP DATABASE"

#: libraries/config/messages.inc.php:430
msgid ""
"Whether a DROP TABLE IF EXISTS statement will be added as first line to the "
"log when creating a table."
msgstr ""
"Définit si un énoncé DROP TABLE IF EXISTS sera ajouté en première ligne du "
"journal lors de la création d'une table."

#: libraries/config/messages.inc.php:431
msgid "Add DROP TABLE"
msgstr "Ajouter DROP TABLE"

#: libraries/config/messages.inc.php:432
msgid ""
"Whether a DROP VIEW IF EXISTS statement will be added as first line to the "
"log when creating a view."
msgstr ""
"Définit si un énoncé DROP VIEW IF EXISTS sera ajoutée en première ligne dans "
"le journal lors de la création de la vue."

#: libraries/config/messages.inc.php:433
msgid "Add DROP VIEW"
msgstr "Ajouter DROP VIEW"

#: libraries/config/messages.inc.php:434
msgid "Defines the list of statements the auto-creation uses for new versions."
msgstr ""
"Définit la liste des énoncés que le mécanisme d'auto-création utilise pour "
"les nouvelles versions."

#: libraries/config/messages.inc.php:435
msgid "Statements to track"
msgstr "Énoncés à suivre"

#: libraries/config/messages.inc.php:436
msgid ""
"Leave blank for no SQL query tracking support, suggested: [kbd]pma_tracking[/"
"kbd]"
msgstr ""
"Laisser vider pour désactiver le suivi des changements SQL, valeur "
"suggérée : [kbd]pma_tracking[/kbd]"

#: libraries/config/messages.inc.php:437
msgid "SQL query tracking table"
msgstr "Table pour le suivi des changements SQL"

#: libraries/config/messages.inc.php:438
msgid ""
"Whether the tracking mechanism creates versions for tables and views "
"automatically."
msgstr ""
"Définit si le mécanisme de suivi crée automatiquement des versions pour les "
"tables et les vues."

#: libraries/config/messages.inc.php:439
msgid "Automatically create versions"
msgstr "Création automatique de versions"

#: libraries/config/messages.inc.php:440
msgid ""
"Leave blank for no user preferences storage in database, suggested: [kbd]"
"pma_config[/kbd]"
msgstr ""
"Laisser vider pour désactiver les préférences utilisateur, valeur suggérée : "
"[kbd]pma_config[/kbd]"

#: libraries/config/messages.inc.php:441
msgid "User preferences storage table"
msgstr "Table de stockage des préférences utilisateur"

#: libraries/config/messages.inc.php:443
msgid "User for config auth"
msgstr "Utilisateur pour méthode config"

#: libraries/config/messages.inc.php:444
msgid ""
"Disable if you know that your pma_* tables are up to date. This prevents "
"compatibility checks and thereby increases performance"
msgstr ""
"Désactiver si vous savez que vos tables pma_* sont à jour. Ceci contourne "
"une vérification et améliore la performance"

#: libraries/config/messages.inc.php:445
msgid "Verbose check"
msgstr "Vérification détaillée"

#: libraries/config/messages.inc.php:446
msgid ""
"A user-friendly description of this server. Leave blank to display the "
"hostname instead."
msgstr ""
"Une description conviviale de ce serveur. Laisser vide pour utiliser à la "
"place le nom du serveur."

#: libraries/config/messages.inc.php:447
msgid "Verbose name of this server"
msgstr "Nom à afficher pour ce serveur"

#: libraries/config/messages.inc.php:448
msgid "Whether a user should be displayed a &quot;show all (rows)&quot; button"
msgstr "Devrait-on afficher un bouton «Tout afficher»"

#: libraries/config/messages.inc.php:449
msgid "Allow to display all the rows"
msgstr "Permettre l'affichage de toutes les lignes"

#: libraries/config/messages.inc.php:450
msgid ""
"Please note that enabling this has no effect with [kbd]config[/kbd] "
"authentication mode because the password is hard coded in the configuration "
"file; this does not limit the ability to execute the same command directly"
msgstr ""
"N'a aucun effet si on utilise le mode d'authentification [kbd]config[/kbd]; "
"cependant on peut exécuter un changement de mot de passe manuellement avec "
"la commande appropriée"

#: libraries/config/messages.inc.php:451
msgid "Show password change form"
msgstr "Afficher le dialogue de changement de mot de passe"

#: libraries/config/messages.inc.php:452
msgid "Show create database form"
msgstr "Afficher le formulaire de création de base de données"

#: libraries/config/messages.inc.php:453
msgid ""
"Defines whether or not type fields should be initially displayed in edit/"
"insert mode"
msgstr ""
"Définit si les champs des types de données MySQL doivent être affichés en "
"mode modification/insertion."

#: libraries/config/messages.inc.php:454
msgid "Show field types"
msgstr "Montrer les champs de type de données"

#: libraries/config/messages.inc.php:455
msgid "Display the function fields in edit/insert mode"
msgstr "En insertion/édition, montrer la colonne contenant les fonctions"

#: libraries/config/messages.inc.php:456
msgid "Show function fields"
msgstr "Montrer les fonctions"

#: libraries/config/messages.inc.php:457
msgid ""
"Shows link to [a@http://php.net/manual/function.phpinfo.php]phpinfo()[/a] "
"output"
msgstr ""
"Montre un lien vers le résultat de [a@http://php.net/manual/function.phpinfo."
"php]phpinfo()[/a]"

#: libraries/config/messages.inc.php:458
msgid "Show phpinfo() link"
msgstr "Afficher un lien vers phpinfo()"

#: libraries/config/messages.inc.php:459
msgid "Show detailed MySQL server information"
msgstr "Afficher les informations détaillées sur le serveur MySQL"

#: libraries/config/messages.inc.php:460
msgid "Defines whether SQL queries generated by phpMyAdmin should be displayed"
msgstr ""
"Détermine si les requêtes SQL générées par phpMyAdmin devraient être "
"affichées"

#: libraries/config/messages.inc.php:461
msgid "Show SQL queries"
msgstr "Afficher les requêtes SQL"

#: libraries/config/messages.inc.php:462
msgid "Allow to display database and table statistics (eg. space usage)"
msgstr ""
"Affiche les statistiques sur les bases de données et les tables (espace "
"utilisé)"

#: libraries/config/messages.inc.php:463
msgid "Show statistics"
msgstr "Afficher les statistiques"

#: libraries/config/messages.inc.php:464
msgid ""
"If tooltips are enabled and a database comment is set, this will flip the "
"comment and the real name"
msgstr "Inverse l'affichage du nom et des commentaires"

#: libraries/config/messages.inc.php:465
msgid "Display database comment instead of its name"
msgstr ""
"Affiche le commentaire décrivant la base de données, au lieu de son nom"

#: libraries/config/messages.inc.php:466
msgid ""
"When setting this to [kbd]nested[/kbd], the alias of the table name is only "
"used to split/nest the tables according to the $cfg"
"['LeftFrameTableSeparator'] directive, so only the folder is called like the "
"alias, the table name itself stays unchanged"
msgstr ""
"Si défini à [kbd]nested[/kbd], l'alias du nom de table ne sert qu'à "
"subdiviser les tables selon $cfg['LeftFrameTableSeparator']"

#: libraries/config/messages.inc.php:467
msgid "Display table comment instead of its name"
msgstr "Affiche le commentaire de table au lieu de son nom"

#: libraries/config/messages.inc.php:468
msgid "Display table comments in tooltips"
msgstr "Affichage des commentaires de table en infobulle"

#: libraries/config/messages.inc.php:469
msgid ""
"Mark used tables and make it possible to show databases with locked tables"
msgstr ""
"Marque les tables utilisées et rend possible l'affichage des bases de "
"données comportant des tables verrouillées"

#: libraries/config/messages.inc.php:470
msgid "Skip locked tables"
msgstr "Saute les tables verrouillées"

#: libraries/config/messages.inc.php:475
msgid "Requires SQL Validator to be enabled"
msgstr "Requiert que le validateur SQL soit activé"

#: libraries/config/messages.inc.php:477
#: libraries/display_change_password.lib.php:40
#: libraries/replication_gui.lib.php:61 libraries/replication_gui.lib.php:62
#: libraries/replication_gui.lib.php:337 libraries/replication_gui.lib.php:341
#: libraries/replication_gui.lib.php:351 server_privileges.php:778
#: server_privileges.php:782 server_privileges.php:793
#: server_privileges.php:1608 server_synchronize.php:1186
msgid "Password"
msgstr "Mot de passe"

#: libraries/config/messages.inc.php:478
msgid ""
"[strong]Warning:[/strong] requires PHP SOAP extension or PEAR SOAP to be "
"installed"
msgstr ""
"[strong]Avis:[/strong] l'extension PHP SOAP ou le module PEAR SOAP doit être "
"installé"

#: libraries/config/messages.inc.php:479
msgid "Enable SQL Validator"
msgstr "Activer le validateur SQL"

#: libraries/config/messages.inc.php:480
msgid ""
"If you have a custom username, specify it here (defaults to [kbd]anonymous[/"
"kbd])"
msgstr ""
"Si vous avez un code d'utilisateur, indiquez-le ici ([kbd]anonymous[/kbd] "
"par défaut)"

#: libraries/config/messages.inc.php:481 tbl_tracking.php:454
#: tbl_tracking.php:511
msgid "Username"
msgstr "Utilisateur"

#: libraries/config/messages.inc.php:482
msgid ""
"Suggest a database name on the &quot;Create Database&quot; form (if "
"possible) or keep the text field empty"
msgstr ""
"...dans le dialogue de création de base, si possible, sinon laisser le champ "
"vide"

#: libraries/config/messages.inc.php:483
msgid "Suggest new database name"
msgstr "Suggérer un nom de nouvelle base de données"

#: libraries/config/messages.inc.php:484
msgid "A warning is displayed on the main page if Suhosin is detected"
msgstr ""
"Un avertissement est affiché sur la page principale si Suhosin est détecté"

#: libraries/config/messages.inc.php:485
msgid "Suhosin warning"
msgstr "Avertissement Suhosin"

#: libraries/config/messages.inc.php:486
msgid ""
"Textarea size (columns) in edit mode, this value will be emphasized for SQL "
"query textareas (*2) and for query window (*1.25)"
msgstr ""
"Taille des zones de texte (colonnes) en mode édition, cette valeur sera "
"augmentée pour les zones SQL (*2) et la fenêtre de requêtes (*1.25)"

#: libraries/config/messages.inc.php:487
msgid "Textarea columns"
msgstr "Taille horizontale pour une zone de texte"

#: libraries/config/messages.inc.php:488
msgid ""
"Textarea size (rows) in edit mode, this value will be emphasized for SQL "
"query textareas (*2) and for query window (*1.25)"
msgstr ""
"Taille des zones de texte (lignes) en mode édition, cette valeur sera "
"augmentée pour les zones SQL (*2) et la fenêtre de requêtes (*1.25)"

#: libraries/config/messages.inc.php:489
msgid "Textarea rows"
msgstr "Taille verticale pour une zone de texte"

#: libraries/config/messages.inc.php:490
msgid "Title of browser window when a database is selected"
msgstr ""
"Titre de la fenêtre de navigateur quand une base de données est choisie"

#: libraries/config/messages.inc.php:492
msgid "Title of browser window when nothing is selected"
msgstr "Titre de la fenêtre de navigateur quand rien n'est choisi"

#: libraries/config/messages.inc.php:493
msgid "Default title"
msgstr "Titre par défaut"

#: libraries/config/messages.inc.php:494
msgid "Title of browser window when a server is selected"
msgstr "Titre de la fenêtre du navigateur quand un serveur est choisi"

#: libraries/config/messages.inc.php:496
msgid "Title of browser window when a table is selected"
msgstr "Titre de la fenêtre du navigateur quand une table est choisie"

#: libraries/config/messages.inc.php:498
msgid ""
"Input proxies as [kbd]IP: trusted HTTP header[/kbd]. The following example "
"specifies that phpMyAdmin should trust a HTTP_X_FORWARDED_FOR (X-Forwarded-"
"For) header coming from the proxy 1.2.3.4:[br][kbd]1.2.3.4: "
"HTTP_X_FORWARDED_FOR[/kbd]"
msgstr ""
"Format des définitions : [kbd]IP: en-tête[/kbd]. Dans cet exemple, "
"phpMyAdmin devrait faire confiance si l'en-tête HTTP_X_FORWARDED_FOR (X-"
"Forwarded-For) provient du serveur 1.2.3.4:[br][kbd]1.2.3.4: "
"HTTP_X_FORWARDED_FOR[/kbd]"

#: libraries/config/messages.inc.php:499
msgid "List of trusted proxies for IP allow/deny"
msgstr "Liste des serveurs mandataires de confiance en vue de IP allow/deny"

#: libraries/config/messages.inc.php:500
msgid "Directory on server where you can upload files for import"
msgstr ""
"Répertoire sur le serveur, dans lequel vous téléchargez des fichiers en vue "
"de les importer"

#: libraries/config/messages.inc.php:501
msgid "Upload directory"
msgstr "Répertoire de téléchargement"

#: libraries/config/messages.inc.php:502
msgid "Allow for searching inside the entire database"
msgstr "Permet la recherche dans la base de données au complet"

#: libraries/config/messages.inc.php:503
msgid "Use database search"
msgstr "Permet une recherche dans toute la base de données"

#: libraries/config/messages.inc.php:504
msgid ""
"When disabled, users cannot set any of the options below, regardless of the "
"checkbox on the right"
msgstr ""
"Si désactivé, les utilisateurs ne peuvent régler aucune des options ci-bas, "
"peu importe la case à cocher à droite"

#: libraries/config/messages.inc.php:505
msgid "Enable the Developer tab in settings"
msgstr "Active le menu Développeur dans les paramètres"

#: libraries/config/messages.inc.php:506
msgid ""
"Show affected rows of each statement on multiple-statement queries. See "
"libraries/import.lib.php for defaults on how many queries a statement may "
"contain."
msgstr ""
"Montre le nombre de lignes affectées par chaque énoncé. Voir libraries/"
"import.lib.php pour le nombre d'énoncés qu'une requête peut comporter."

#: libraries/config/messages.inc.php:507
msgid "Verbose multiple statements"
msgstr "Détails pour les requêtes multi-énoncés"

#: libraries/config/messages.inc.php:508 setup/frames/index.inc.php:241
msgid "Check for latest version"
msgstr "Vérifier la présence d'une nouvelle version"

#: libraries/config/messages.inc.php:509
msgid "Enables check for latest version on main phpMyAdmin page"
msgstr "Active la vérification de version sur la page principale"

#: libraries/config/messages.inc.php:510 setup/lib/index.lib.php:118
#: setup/lib/index.lib.php:125 setup/lib/index.lib.php:142
#: setup/lib/index.lib.php:149 setup/lib/index.lib.php:157
#: setup/lib/index.lib.php:161 setup/lib/index.lib.php:164
#: setup/lib/index.lib.php:200
msgid "Version check"
msgstr "Vérification de version"

#: libraries/config/messages.inc.php:511
msgid ""
"Enable [a@http://en.wikipedia.org/wiki/ZIP_(file_format)]ZIP[/a] compression "
"for import and export operations"
msgstr ""
"Active la compression [a@http://en.wikipedia.org/wiki/ZIP_(file_format)]ZIP[/"
"a] pour les opérations d'importation et d'exportation"

#: libraries/config/messages.inc.php:512
msgid "ZIP"
msgstr "ZIP"

#: libraries/config/setup.forms.php:41
msgid "Config authentication"
msgstr "Mode d'authentification « config »"

#: libraries/config/setup.forms.php:45
msgid "Cookie authentication"
msgstr "Mode d'authentification « cookie »"

#: libraries/config/setup.forms.php:48
msgid "HTTP authentication"
msgstr "Mode d'authentification « HTTP »"

#: libraries/config/setup.forms.php:51
msgid "Signon authentication"
msgstr "Mode d'authentification « signon »"

#: libraries/config/setup.forms.php:244
#: libraries/config/user_preferences.forms.php:146 libraries/import/ldi.php:35
msgid "CSV using LOAD DATA"
msgstr "CSV via LOAD DATA"

#: libraries/config/setup.forms.php:253 libraries/config/setup.forms.php:347
#: libraries/config/user_preferences.forms.php:154
#: libraries/config/user_preferences.forms.php:247 libraries/export/xls.php:18
#: libraries/import/xls.php:21
msgid "Excel 97-2003 XLS Workbook"
msgstr "Excel 97-2003 XLS Workbook"

#: libraries/config/setup.forms.php:256 libraries/config/setup.forms.php:351
#: libraries/config/user_preferences.forms.php:157
#: libraries/config/user_preferences.forms.php:251
#: libraries/export/xlsx.php:18 libraries/import/xlsx.php:21
msgid "Excel 2007 XLSX Workbook"
msgstr "Excel 2007 XLSX Workbook"

#: libraries/config/setup.forms.php:259 libraries/config/setup.forms.php:360
#: libraries/config/user_preferences.forms.php:160
#: libraries/config/user_preferences.forms.php:260 libraries/export/ods.php:18
#: libraries/import/ods.php:22
msgid "Open Document Spreadsheet"
msgstr "Open Document Spreadsheet"

#: libraries/config/setup.forms.php:266
#: libraries/config/user_preferences.forms.php:167
msgid "Quick"
msgstr "Rapide"

#: libraries/config/setup.forms.php:270
#: libraries/config/user_preferences.forms.php:171
msgid "Custom"
msgstr "Personnalisé"

#: libraries/config/setup.forms.php:291
#: libraries/config/user_preferences.forms.php:191
msgid "Database export options"
msgstr "Options d'exportation des bases de données"

#: libraries/config/setup.forms.php:324
#: libraries/config/user_preferences.forms.php:224
#: libraries/export/excel.php:18
msgid "CSV for MS Excel"
msgstr "CSV pour MS Excel"

#: libraries/config/setup.forms.php:355
#: libraries/config/user_preferences.forms.php:255
#: libraries/export/htmlword.php:18
msgid "Microsoft Word 2000"
msgstr "Microsoft Word 2000"

#: libraries/config/setup.forms.php:364
#: libraries/config/user_preferences.forms.php:264 libraries/export/odt.php:22
msgid "Open Document Text"
msgstr "Texte Open Document"

#: libraries/config/validate.lib.php:202 libraries/config/validate.lib.php:209
msgid "Could not connect to MySQL server"
msgstr "Connexion au serveur MySQL impossible"

#: libraries/config/validate.lib.php:234
msgid "Empty username while using config authentication method"
msgstr ""
"Le code d'utilisateur est vide alors que vous utilisez la méthode config"

#: libraries/config/validate.lib.php:238
msgid "Empty signon session name while using signon authentication method"
msgstr "Le nom de session signon est vide"

#: libraries/config/validate.lib.php:242
msgid "Empty signon URL while using signon authentication method"
msgstr "L'URL de signon est vide"

#: libraries/config/validate.lib.php:276
msgid "Empty phpMyAdmin control user while using pmadb"
msgstr "Le controluser est vide"

#: libraries/config/validate.lib.php:280
msgid "Empty phpMyAdmin control user password while using pmadb"
msgstr "Le controlpass est vide"

#: libraries/config/validate.lib.php:367
#, php-format
msgid "Incorrect IP address: %s"
msgstr "Adresse IP incorrecte : %s"

#. l10n: Language to use for PHP documentation, please use only languages which do exist in official documentation.
#: libraries/core.lib.php:264
msgctxt "PHP documentation language"
msgid "en"
msgstr "fr"

#: libraries/core.lib.php:278
#, php-format
msgid "The %s extension is missing. Please check your PHP configuration."
msgstr "Il manque l'extension %s. Veuillez vérifier votre configuration PHP."

#: libraries/db_events.inc.php:30
#, php-format
msgid "Export of event %s"
msgstr "Exporter l'évènement %s"

#: libraries/db_events.inc.php:34
#, php-format
msgid "Export of event \"%s\""
msgstr "Exporter l'évènement «%s»"

#: libraries/db_events.inc.php:40
#, php-format
msgid "No event with name %s found in database %s"
msgstr "Aucun évènement nommé %s n'a été trouvé dans la base de données %s"

#: libraries/db_events.inc.php:56 libraries/db_links.inc.php:101
#: libraries/export/sql.php:609
msgid "Events"
msgstr "Événements"

#: libraries/db_events.inc.php:58 libraries/db_events.inc.php:60
msgid "There are no events to display."
msgstr "Aucun évènement à afficher."

#: libraries/db_events.inc.php:67 libraries/db_routines.lib.php:690
#: libraries/db_routines.lib.php:846 libraries/db_routines.lib.php:1214
#: libraries/display_create_table.lib.php:51
#: libraries/display_triggers.inc.php:70 libraries/tbl_properties.inc.php:99
#: setup/frames/index.inc.php:125 tbl_structure.php:204
msgid "Name"
msgstr "Nom"

#: libraries/db_events.inc.php:129
msgid "The event scheduler is enabled"
msgstr "Le planificateur d'évènements est activé"

#: libraries/db_events.inc.php:129
msgid "The event scheduler is disabled"
msgstr "Le planificateur d'évènements est désactivé"

#: libraries/db_events.inc.php:131
msgid "Turn it on"
msgstr "L'activer"

#: libraries/db_events.inc.php:131
msgid "Turn it off"
msgstr "Le désactiver"

#: libraries/db_events.inc.php:141
#| msgid "Add a new server"
<<<<<<< HEAD
msgid "Add an event"
msgstr "Ajouter un serveur"
=======
msgid "Add a new Event"
msgstr "Ajouter un évènement."
>>>>>>> 9ff4e6b0

#: libraries/db_links.inc.php:42 libraries/db_links.inc.php:43
#: libraries/db_links.inc.php:44
msgid "Database seems to be empty!"
msgstr "La base de données semble vide !"

#: libraries/db_links.inc.php:66 libraries/relation.lib.php:151
#: libraries/tbl_links.inc.php:97
msgid "Tracking"
msgstr "Suivi"

#: libraries/db_links.inc.php:71
msgid "Query"
msgstr "Requête"

#: libraries/db_links.inc.php:76 libraries/relation.lib.php:139
msgid "Designer"
msgstr "Concepteur"

#: libraries/db_links.inc.php:93 libraries/server_links.inc.php:60
#: server_privileges.php:119 server_privileges.php:1802
#: server_privileges.php:2152
msgid "Privileges"
msgstr "Privilèges"

#: libraries/db_links.inc.php:97 libraries/db_routines.lib.php:1207
msgid "Routines"
msgstr "Procédures stockées"

#: libraries/db_links.inc.php:105 libraries/display_triggers.inc.php:62
#: libraries/export/sql.php:987 libraries/export/xml.php:38
msgid "Triggers"
msgstr "Déclencheurs"

#: libraries/db_routines.lib.php:659
msgid "Details"
msgstr "Détails"

#: libraries/db_routines.lib.php:662
msgid "Routine name"
msgstr "Nom de la procédure"

#: libraries/db_routines.lib.php:679
#, php-format
msgid "Change to %s"
msgstr "Changer pour %s"

#: libraries/db_routines.lib.php:684
msgid "Parameters"
msgstr "Paramètres"

#: libraries/db_routines.lib.php:689
msgid "Direction"
msgstr "Direction"

#: libraries/db_routines.lib.php:692 libraries/tbl_properties.inc.php:105
msgid "Length/Values"
msgstr "Taille/Valeurs*"

#: libraries/db_routines.lib.php:693 libraries/display_tbl.lib.php:585
#: libraries/export/codegen.php:41 libraries/export/csv.php:34
#: libraries/export/excel.php:37 libraries/export/htmlword.php:33
#: libraries/export/json.php:29 libraries/export/latex.php:35
#: libraries/export/mediawiki.php:23 libraries/export/ods.php:29
#: libraries/export/odt.php:27 libraries/export/pdf.php:29
#: libraries/export/php_array.php:29 libraries/export/sql.php:83
#: libraries/export/texytext.php:31 libraries/export/xls.php:29
#: libraries/export/xlsx.php:29 libraries/export/xml.php:25
#: libraries/export/yaml.php:30 libraries/import.lib.php:1145
#: libraries/import.lib.php:1167 libraries/import/csv.php:33
#: libraries/import/docsql.php:35 libraries/import/ldi.php:49
#: libraries/import/ods.php:32 libraries/import/sql.php:20
#: libraries/import/xls.php:28 libraries/import/xlsx.php:28
#: libraries/import/xml.php:25 tbl_select.php:231 tbl_structure.php:889
msgid "Options"
msgstr "Options"

#: libraries/db_routines.lib.php:707
msgid "Add parameter"
msgstr "Ajouter un paramètre"

#: libraries/db_routines.lib.php:710
msgid "Remove last parameter"
msgstr "Supprimer le dernier paramètre"

#: libraries/db_routines.lib.php:715 libraries/db_routines.lib.php:1217
msgid "Return type"
msgstr "Type retourné"

#: libraries/db_routines.lib.php:721
msgid "Return length/values"
msgstr "Taille/Valeurs à retourner"

#: libraries/db_routines.lib.php:726
msgid "Return options"
msgstr "Options de retour"

#: libraries/db_routines.lib.php:745
msgid "Definition"
msgstr "Définition"

#: libraries/db_routines.lib.php:749
msgid "Is deterministic"
msgstr "Est déterministe"

#: libraries/db_routines.lib.php:753
msgid "Definer"
msgstr "Créateur"

#: libraries/db_routines.lib.php:758
msgid "Security type"
msgstr "Type de sécurité"

#: libraries/db_routines.lib.php:765
msgid "SQL data access"
msgstr "Accès aux données SQL"

#: libraries/db_routines.lib.php:839 libraries/db_routines.lib.php:842
msgid "Routine parameters"
msgstr "Paramètres de procédure"

#: libraries/db_routines.lib.php:849 tbl_change.php:284 tbl_change.php:322
msgid "Function"
msgstr "Fonction"

#: libraries/db_routines.lib.php:851 libraries/replication_gui.lib.php:117
#: pmd_general.php:476 pmd_general.php:535 pmd_general.php:658
#: pmd_general.php:775 server_status.php:1029 tbl_change.php:326
#: tbl_printview.php:367 tbl_select.php:117 tbl_structure.php:865
msgid "Value"
msgstr "Valeur"

#: libraries/db_routines.lib.php:965
msgid "You must provide a routine name"
msgstr "Vous devez fournir un nom pour la procédure"

#: libraries/db_routines.lib.php:984
#, php-format
msgid "Invalid direction \"%s\" given for parameter."
msgstr "La direction «%s» fournie pour le paramètre est invalide."

#: libraries/db_routines.lib.php:995 libraries/db_routines.lib.php:1036
msgid ""
"You must provide length/values for routine parameters of type ENUM, SET, "
"VARCHAR and VARBINARY."
msgstr ""
"Vous devez fournir une longueur ou une valeur pour les paramètres de type "
"ENUM, SET, VARCHAR et VARBINARY."

#: libraries/db_routines.lib.php:1020
msgid "You must provide a name and a type for each routine parameter."
msgstr "Vous devez fournir un nom et un type pour chacun des paramètres."

#: libraries/db_routines.lib.php:1077
msgid "You must provide a routine definition."
msgstr "Vous devez fournir une définition pour la procédure."

#: libraries/db_routines.lib.php:1209
msgid "There are no routines to display."
msgstr "Il n'y a aucune procédure à afficher."

#: libraries/db_routines.lib.php:1253
msgid "Add routine"
msgstr "Ajouter une procédure"

#: libraries/db_routines.lib.php:1256
msgid "You do not have the necessary privileges to create a new routine"
msgstr "Vous n'avez pas les privilèges nécessaires pour créer une procédure"

#: libraries/db_structure.lib.php:48 libraries/display_tbl.lib.php:2121
msgid ""
"May be approximate. See [a@./Documentation.html#faq3_11@Documentation]FAQ "
"3.11[/a]"
msgstr ""
"Peut être approximatif. Voir [a@./Documentation.html#faq3_11@Documentation]"
"FAQ 3.11[/a]"

#: libraries/dbi/mysql.dbi.lib.php:111 libraries/dbi/mysqli.dbi.lib.php:122
msgid "Connection for controluser as defined in your configuration failed."
msgstr ""
"La connexion au controluser tel que défini dans votre configuration a échoué."

#: libraries/dbi/mysql.dbi.lib.php:337 libraries/dbi/mysql.dbi.lib.php:339
#: libraries/dbi/mysqli.dbi.lib.php:395
msgid "The server is not responding"
msgstr "Le serveur ne répond pas"

#: libraries/dbi/mysql.dbi.lib.php:337 libraries/dbi/mysqli.dbi.lib.php:395
msgid "(or the local MySQL server's socket is not correctly configured)"
msgstr ""
"(ou l'interface de connexion vers le serveur MySQL local n'est pas "
"correctement configurée)"

#: libraries/dbi/mysql.dbi.lib.php:346
msgid "Details..."
msgstr "Détails..."

#: libraries/display_change_password.lib.php:29 main.php:94
#: user_password.php:119 user_password.php:137
msgid "Change password"
msgstr "Modifier le mot de passe"

#: libraries/display_change_password.lib.php:34
#: libraries/replication_gui.lib.php:347 server_privileges.php:789
msgid "No Password"
msgstr "Aucun mot de passe"

#: libraries/display_change_password.lib.php:45
#: libraries/replication_gui.lib.php:355 libraries/replication_gui.lib.php:358
#: server_privileges.php:797 server_privileges.php:800
msgid "Re-type"
msgstr "Entrer à nouveau"

#: libraries/display_change_password.lib.php:51
msgid "Password Hashing"
msgstr "Hachage du mot de passe"

#: libraries/display_change_password.lib.php:65
msgid "MySQL 4.0 compatible"
msgstr "Compatible MySQL 4.0"

#: libraries/display_create_database.lib.php:21
#: libraries/display_create_database.lib.php:39
msgid "Create database"
msgstr "Créer une base de données"

#: libraries/display_create_database.lib.php:33
msgid "Create"
msgstr "Créer"

#: libraries/display_create_database.lib.php:43 server_privileges.php:121
#: server_privileges.php:1493 server_replication.php:33
msgid "No Privileges"
msgstr "Aucun privilège"

#: libraries/display_create_table.lib.php:46
#, php-format
msgid "Create table on database %s"
msgstr "Créer une nouvelle table sur la base %s"

#: libraries/display_create_table.lib.php:55
msgid "Number of columns"
msgstr "Nombre de colonnes"

#: libraries/display_export.lib.php:35
msgid "Could not load export plugins, please check your installation!"
msgstr "Erreur lors du chargement des modules d'exportation !"

#: libraries/display_export.lib.php:87
msgid "Exporting databases from the current server"
msgstr "Exportation des bases de données depuis le serveur courant"

#: libraries/display_export.lib.php:89
#, php-format
msgid "Exporting tables from \"%s\" database"
msgstr "Exportation des tables depuis la base de données «%s»"

#: libraries/display_export.lib.php:91
#, php-format
msgid "Exporting rows from \"%s\" table"
msgstr "Exportation des lignes de la table «%s»"

#: libraries/display_export.lib.php:97
msgid "Export Method:"
msgstr "Méthode d'exportation:"

#: libraries/display_export.lib.php:113
msgid "Quick - display only the minimal options"
msgstr "Rapide - n'afficher qu'un minimum d'options"

#: libraries/display_export.lib.php:129
msgid "Custom - display all possible options"
msgstr "Personnalisée - afficher toutes les options possibles"

#: libraries/display_export.lib.php:137
msgid "Database(s):"
msgstr "Base(s) de données"

#: libraries/display_export.lib.php:139
msgid "Table(s):"
msgstr "Table(s)"

#: libraries/display_export.lib.php:149
msgid "Rows:"
msgstr "Lignes:"

#: libraries/display_export.lib.php:157
msgid "Dump some row(s)"
msgstr "Exporter quelques lignes"

#: libraries/display_export.lib.php:159
msgid "Number of rows:"
msgstr "Nombre de lignes"

#: libraries/display_export.lib.php:162
msgid "Row to begin at:"
msgstr "Ligne de début:"

#: libraries/display_export.lib.php:173
msgid "Dump all rows"
msgstr "Exporter toutes les lignes"

#: libraries/display_export.lib.php:181 libraries/display_export.lib.php:202
msgid "Output:"
msgstr "Sortie:"

#: libraries/display_export.lib.php:188 libraries/display_export.lib.php:214
#, php-format
msgid "Save on server in the directory <b>%s</b>"
msgstr "Sauvegarder sur le serveur dans le répertoire <b>%s</b>"

#: libraries/display_export.lib.php:206
msgid "Save output to a file"
msgstr "Diriger la sortie vers un fichier"

#: libraries/display_export.lib.php:227
msgid "File name template:"
msgstr "Modèle de nom de fichier:"

#: libraries/display_export.lib.php:229
msgid "@SERVER@ will become the server name"
msgstr "@SERVER@ sera remplacé par le nom du serveur"

#: libraries/display_export.lib.php:231
msgid ", @DATABASE@ will become the database name"
msgstr ", @DATABASE@ sera remplacé par le nom de la base de données"

#: libraries/display_export.lib.php:233
msgid ", @TABLE@ will become the table name"
msgstr ", @TABLE@ sera remplacé par le nom de la table"

#: libraries/display_export.lib.php:237
#, php-format
msgid ""
"This value is interpreted using %1$sstrftime%2$s, so you can use time "
"formatting strings. Additionally the following transformations will happen: "
"%3$s. Other text will be kept as is. See the %4$sFAQ%5$s for details."
msgstr ""
"Cette valeur est interprétée avec %1$sstrftime%2$s, vous pouvez donc "
"utiliser des chaînes de format d'heure. Ces transformations additionnelles "
"vont se produire: %3$s. Tout autre texte sera conservé tel quel. Se référer "
"au %4$sFAQ%5$s pour les détails."

#: libraries/display_export.lib.php:275
msgid "use this for future exports"
msgstr "utiliser ceci pour les futures exportations"

#: libraries/display_export.lib.php:281 libraries/display_import.lib.php:188
#: libraries/display_import.lib.php:201 libraries/sql_query_form.lib.php:515
msgid "Character set of the file:"
msgstr "Jeu de caractères du fichier : "

#: libraries/display_export.lib.php:311
msgid "Compression:"
msgstr "Compression:"

#: libraries/display_export.lib.php:313 libraries/display_tbl.lib.php:556
#: libraries/export/sql.php:1058 libraries/tbl_properties.inc.php:559
#: pmd_general.php:510 server_privileges.php:1955 server_status.php:835
msgid "None"
msgstr "Aucune"

#: libraries/display_export.lib.php:315
msgid "zipped"
msgstr "«zippé »"

#: libraries/display_export.lib.php:317
msgid "gzipped"
msgstr " «gzippé »"

#: libraries/display_export.lib.php:319
msgid "bzipped"
msgstr " «bzippé »"

#: libraries/display_export.lib.php:328
msgid "View output as text"
msgstr "Afficher les résultats"

#: libraries/display_export.lib.php:333 libraries/display_import.lib.php:244
#: libraries/export/codegen.php:38
msgid "Format:"
msgstr "Format:"

#: libraries/display_export.lib.php:338
msgid "Format-specific options:"
msgstr "Options spécifiques au format:"

#: libraries/display_export.lib.php:339
msgid ""
"Scroll down to fill in the options for the selected format and ignore the "
"options for other formats."
msgstr ""
"Faites défiler la page pour compléter les options du format choisi et "
"ignorez les options des autres formats."

#: libraries/display_export.lib.php:347 libraries/display_import.lib.php:260
msgid "Encoding Conversion:"
msgstr "Conversion de l'encodage:"

#: libraries/display_import.lib.php:66
msgid ""
"The file being uploaded is probably larger than the maximum allowed size or "
"this is a known bug in webkit based (Safari, Google Chrome, Arora etc.) "
"browsers."
msgstr ""
"Le fichier téléchargé est probablement plus grand que le maximum alloué, ou "
"bien il s'agit d'une anomalie connue dans les navigateurs basés sur webkit "
"(Safari, Google Chrome, Arora, etc)."

#: libraries/display_import.lib.php:76
msgid "The file is being processed, please be patient."
msgstr "Le fichier est en traitement, veuillez patienter."

#: libraries/display_import.lib.php:98
msgid ""
"Please be patient, the file is being uploaded. Details about the upload are "
"not available."
msgstr ""
"Veuillez patienter, le fichier est téléchargé. Les détails sur le chargement "
"ne sont pas disponibles."

#: libraries/display_import.lib.php:129
msgid "Importing into the current server"
msgstr "Importation dans le serveur actuel"

#: libraries/display_import.lib.php:131
#, php-format
msgid "Importing into the database \"%s\""
msgstr "Importation dans la base de données «%s»"

#: libraries/display_import.lib.php:133
#, php-format
msgid "Importing into the table \"%s\""
msgstr "Importation dans la table «%s»"

#: libraries/display_import.lib.php:139
msgid "File to Import:"
msgstr "Fichier à importer:"

#: libraries/display_import.lib.php:156
#, php-format
msgid "File may be compressed (%s) or uncompressed."
msgstr "Le fichier peut être comprimé (%s) ou non."

#: libraries/display_import.lib.php:158
msgid ""
"A compressed file's name must end in <b>.[format].[compression]</b>. "
"Example: <b>.sql.zip</b>"
msgstr ""
"Le nom du fichier comprimé doit se terminer par <b>.[format].[compression]</"
"b>. Exemple: <b>.sql.zip</b>"

#: libraries/display_import.lib.php:178
msgid "File uploads are not allowed on this server."
msgstr "Les téléchargements vers ce serveur ne sont pas permis."

#: libraries/display_import.lib.php:208
msgid "Partial Import:"
msgstr "Importation partielle:"

#: libraries/display_import.lib.php:214
#, php-format
msgid ""
"Previous import timed out, after resubmitting will continue from position %d."
msgstr ""
"L'importation précédente a échoué en raison du temps; retransmettez et le "
"traitement reprendra à la position %d."

#: libraries/display_import.lib.php:221
msgid ""
"Allow the interruption of an import in case the script detects it is close "
"to the PHP timeout limit. <i>(This might be good way to import large files, "
"however it can break transactions.)</i>"
msgstr ""
"Permettre l'interruption de l'importation si la limite de temps configurée "
"dans PHP est sur le point d'être atteinte. <i>(Ceci pourrait aider à "
"importer des fichiers volumineux, au détriment du respect des transactions.)"
"</i>"

#: libraries/display_import.lib.php:228
msgid "Number of rows to skip, starting from the first row:"
msgstr "Nombre de lignes à ignorer à partir de la première ligne:"

#: libraries/display_import.lib.php:250
msgid "Format-Specific Options:"
msgstr "Options spécifiques au format:"

#: libraries/display_select_lang.lib.php:44
#: libraries/display_select_lang.lib.php:45 setup/frames/index.inc.php:71
msgid "Language"
msgstr "Langue"

#: libraries/display_tbl.lib.php:397
msgid "Restore column order"
msgstr "Restaurer l'ordre des colonnes"

#: libraries/display_tbl.lib.php:411
msgid "Drag to reorder"
msgstr "Faire glisser pour réordonner"

#: libraries/display_tbl.lib.php:412
msgid "Click to sort"
msgstr "Cliquer pour trier"

#: libraries/display_tbl.lib.php:413
msgid "Click to mark/unmark"
msgstr "Cliquer pour marquer/enlever les marques"

#: libraries/display_tbl.lib.php:425
#, php-format
msgid "%d is not valid row number."
msgstr "%d n'est pas un numéro de ligne valable."

#: libraries/display_tbl.lib.php:431
msgid "row(s) starting from row #"
msgstr "ligne(s) à partir de la ligne n°"

#: libraries/display_tbl.lib.php:436
msgid "horizontal"
msgstr "horizontal"

#: libraries/display_tbl.lib.php:437
msgid "horizontal (rotated headers)"
msgstr "horizontal (en-têtes pivotés)"

#: libraries/display_tbl.lib.php:438
msgid "vertical"
msgstr "vertical"

#: libraries/display_tbl.lib.php:444
#, php-format
msgid "in %s mode and repeat headers after %s cells"
msgstr "en mode %s et répéter les en-têtes à chaque groupe de %s"

#: libraries/display_tbl.lib.php:538
msgid "Sort by key"
msgstr "Trier sur l'index"

#: libraries/display_tbl.lib.php:590 libraries/display_tbl.lib.php:600
msgid "Partial texts"
msgstr "Textes réduits"

#: libraries/display_tbl.lib.php:591 libraries/display_tbl.lib.php:604
msgid "Full texts"
msgstr "Textes complets"

#: libraries/display_tbl.lib.php:617
msgid "Relational key"
msgstr "Relations : clés"

#: libraries/display_tbl.lib.php:618
msgid "Relational display column"
msgstr "Relations : colonnes descriptives"

#: libraries/display_tbl.lib.php:625
msgid "Show binary contents"
msgstr "Montrer le contenu binaire"

#: libraries/display_tbl.lib.php:627
msgid "Show BLOB contents"
msgstr "Montrer le contenu BLOB"

#: libraries/display_tbl.lib.php:637 libraries/relation.lib.php:123
#: libraries/tbl_properties.inc.php:143 transformation_overview.php:46
msgid "Browser transformation"
msgstr "Transformation"

#: libraries/display_tbl.lib.php:642
msgid "Geometry"
msgstr "Géométrie"

#: libraries/display_tbl.lib.php:643
msgid "Well Known Text"
msgstr "Well Known Text"

#: libraries/display_tbl.lib.php:644
msgid "Well Known Binary"
msgstr "Well Known Binary"

#: libraries/display_tbl.lib.php:1288
msgid "Copy"
msgstr "Copier"

#: libraries/display_tbl.lib.php:1303 libraries/display_tbl.lib.php:1315
msgid "The row has been deleted"
msgstr "La ligne a été effacée"

#: libraries/display_tbl.lib.php:1342 libraries/display_tbl.lib.php:2351
#: server_status.php:831
msgid "Kill"
msgstr "Supprimer"

#: libraries/display_tbl.lib.php:2225
msgid "in query"
msgstr "dans la requête"

#: libraries/display_tbl.lib.php:2243
msgid "Showing rows"
msgstr "Affichage des lignes"

#: libraries/display_tbl.lib.php:2253
msgid "total"
msgstr "total"

#: libraries/display_tbl.lib.php:2261 sql.php:682
#, php-format
msgid "Query took %01.4f sec"
msgstr "Traitement en %01.4f sec"

#: libraries/display_tbl.lib.php:2457
msgid "Query results operations"
msgstr "Opérations sur les résultats de la requête"

#: libraries/display_tbl.lib.php:2485
msgid "Print view (with full texts)"
msgstr "Version imprimable (avec textes complets)"

#: libraries/display_tbl.lib.php:2533 tbl_chart.php:83
msgid "Display chart"
msgstr "Afficher le graphique"

#: libraries/display_tbl.lib.php:2548
msgid "Visualize GIS data"
msgstr "Visualiser les données GIS"

#: libraries/display_tbl.lib.php:2568
msgid "Create view"
msgstr "Créer une vue"

#: libraries/display_tbl.lib.php:2683
msgid "Link not found"
msgstr "Lien absent"

#: libraries/display_triggers.inc.php:35
#, php-format
msgid "Export of trigger %s"
msgstr "Exporter le déclencheur %s"

#: libraries/display_triggers.inc.php:39
#, php-format
msgid "Export of trigger \"%s\""
msgstr "Exporter le déclencheur «%s»"

#: libraries/display_triggers.inc.php:47
#, php-format
msgid "No trigger with name %s found"
msgstr "Déclencheur %s non trouvé"

#: libraries/display_triggers.inc.php:64 libraries/display_triggers.inc.php:66
msgid "There are no triggers to display."
msgstr "Aucun déclencheur à afficher."

#: libraries/display_triggers.inc.php:77 server_status.php:800 sql.php:936
msgid "Time"
msgstr "Durée"

#: libraries/display_triggers.inc.php:78
msgid "Event"
msgstr "Événement"

#: libraries/display_triggers.inc.php:120
#| msgid "Add a new server"
<<<<<<< HEAD
msgid "Add a trigger"
msgstr "Ajouter un serveur"
=======
msgid "Add a new Trigger"
msgstr "Ajouter un déclencheur"
>>>>>>> 9ff4e6b0

#: libraries/engines/bdb.lib.php:20 main.php:211
msgid "Version information"
msgstr "Version"

#: libraries/engines/innodb.lib.php:22
msgid "Data home directory"
msgstr "Répertoire des données"

#: libraries/engines/innodb.lib.php:23
msgid "The common part of the directory path for all InnoDB data files."
msgstr "Le chemin du répertoire pour tous les fichiers de données InnoDB."

#: libraries/engines/innodb.lib.php:26
msgid "Data files"
msgstr "Fichiers de données"

#: libraries/engines/innodb.lib.php:29
msgid "Autoextend increment"
msgstr "Auto-croissant: taille de l'incrément"

#: libraries/engines/innodb.lib.php:30
msgid ""
" The increment size for extending the size of an autoextending tablespace "
"when it becomes full."
msgstr ""
"La valeur de l'incrément lors de l'agrandissement du fichier auto-croissant "
"lorsqu'il devient plein."

#: libraries/engines/innodb.lib.php:34
msgid "Buffer pool size"
msgstr "Taille de la mémoire-tampon"

#: libraries/engines/innodb.lib.php:35
msgid ""
"The size of the memory buffer InnoDB uses to cache data and indexes of its "
"tables."
msgstr ""
"La taille de la mémoire-tampon utilisée par InnoDB pour les opérations "
"d'antémoire sur les données et les index."

#: libraries/engines/innodb.lib.php:134
msgid "Buffer Pool"
msgstr "Mémoire-tampon"

#: libraries/engines/innodb.lib.php:135 server_status.php:320
msgid "InnoDB Status"
msgstr "État InnoDB"

#: libraries/engines/innodb.lib.php:163
msgid "Buffer Pool Usage"
msgstr "Utilisation de la mémoire-tampon"

#: libraries/engines/innodb.lib.php:171
msgid "pages"
msgstr "pages"

#: libraries/engines/innodb.lib.php:180
msgid "Free pages"
msgstr "Pages libres"

#: libraries/engines/innodb.lib.php:186
msgid "Dirty pages"
msgstr "Pages modifiées"

#: libraries/engines/innodb.lib.php:192
msgid "Pages containing data"
msgstr "Pages contenant des données"

#: libraries/engines/innodb.lib.php:198
msgid "Pages to be flushed"
msgstr "Pages devant être vidées"

#: libraries/engines/innodb.lib.php:204
msgid "Busy pages"
msgstr "Pages occupées"

#: libraries/engines/innodb.lib.php:213
msgid "Latched pages"
msgstr "Pages verrouillées"

#: libraries/engines/innodb.lib.php:224
msgid "Buffer Pool Activity"
msgstr "Activité de la mémoire-tampon"

#: libraries/engines/innodb.lib.php:228
msgid "Read requests"
msgstr "Requêtes de lecture"

#: libraries/engines/innodb.lib.php:234
msgid "Write requests"
msgstr "Requêtes d'écriture"

#: libraries/engines/innodb.lib.php:240
msgid "Read misses"
msgstr "Lectures non-satisfaites"

#: libraries/engines/innodb.lib.php:246
msgid "Write waits"
msgstr "Nombre d'attentes d'écriture"

#: libraries/engines/innodb.lib.php:252
msgid "Read misses in %"
msgstr "Lectures non-satisfaites en %"

#: libraries/engines/innodb.lib.php:260
msgid "Write waits in %"
msgstr "Nombre d'attentes d'écriture en %"

#: libraries/engines/myisam.lib.php:22
msgid "Data pointer size"
msgstr "Taille du pointeur de données"

#: libraries/engines/myisam.lib.php:23
msgid ""
"The default pointer size in bytes, to be used by CREATE TABLE for MyISAM "
"tables when no MAX_ROWS option is specified."
msgstr ""
"La taille en octets du pointeur qui servira lors d'un CREATE TABLE sur une "
"table MyISAM si aucune option MAX_ROWS n'est indiquée."

#: libraries/engines/myisam.lib.php:27
msgid "Automatic recovery mode"
msgstr "Mode de recouvrement automatique"

#: libraries/engines/myisam.lib.php:28
msgid ""
"The mode for automatic recovery of crashed MyISAM tables, as set via the --"
"myisam-recover server startup option."
msgstr ""
"Le mode de recouvrement automatique en cas de tables MyISAM en mauvais état, "
"tel que réglé via l'option --myisam-recover au départ du serveur."

#: libraries/engines/myisam.lib.php:31
msgid "Maximum size for temporary sort files"
msgstr "Taille maximum pour les fichiers de tri temporaires"

#: libraries/engines/myisam.lib.php:32
msgid ""
"The maximum size of the temporary file MySQL is allowed to use while re-"
"creating a MyISAM index (during REPAIR TABLE, ALTER TABLE, or LOAD DATA "
"INFILE)."
msgstr ""
"La taille maximum du fichier temporaire qu'il est permis à MySQL d'allouer "
"pour recréer un index MyISAM (durant un REPAIR TABLE, ALTER TABLE ou LOAD "
"DATA INFILE)."

#: libraries/engines/myisam.lib.php:36
msgid "Maximum size for temporary files on index creation"
msgstr ""
"La taille maximum pour les fichiers temporaires utilisés lors de la création "
"d'index"

#: libraries/engines/myisam.lib.php:37
msgid ""
"If the temporary file used for fast MyISAM index creation would be larger "
"than using the key cache by the amount specified here, prefer the key cache "
"method."
msgstr ""
"Si le fichier temporaire utilisé pour la création rapide des index MyISAM "
"devrait s'avérer plus volumineux que d'employer la cache des clés (la "
"différence étant spécifiée ici), utiliser la méthode de cache des clés."

#: libraries/engines/myisam.lib.php:41
msgid "Repair threads"
msgstr "Nombre de fils d'exécution pour la réparation"

#: libraries/engines/myisam.lib.php:42
msgid ""
"If this value is greater than 1, MyISAM table indexes are created in "
"parallel (each index in its own thread) during the repair by sorting process."
msgstr ""
"Si cette valeur est plus grande que 1, les index de tables MyISAM sont créés "
"en parallèle (chaque index dans son propre fil d'exécution) lors d'une "
"réparation."

#: libraries/engines/myisam.lib.php:46
msgid "Sort buffer size"
msgstr "Taille de la mémoire tampon"

#: libraries/engines/myisam.lib.php:47
msgid ""
"The buffer that is allocated when sorting MyISAM indexes during a REPAIR "
"TABLE or when creating indexes with CREATE INDEX or ALTER TABLE."
msgstr ""
"La mémoire tampon qui est allouée pour trier les index MyISAM durant une "
"opération REPAIR TABLE ou pour créer les index lors d'un CREATE INDEX ou "
"ALTER TABLE."

#: libraries/engines/pbms.lib.php:30
msgid "Garbage Threshold"
msgstr "Seuil des informations parasites"

#: libraries/engines/pbms.lib.php:31
msgid "The percentage of garbage in a repository file before it is compacted."
msgstr ""
"Le pourcentage d'information parasites dans un journal de données au-delà "
"duquel il est comprimé."

#: libraries/engines/pbms.lib.php:35 libraries/replication_gui.lib.php:69
#: server_synchronize.php:1174
msgid "Port"
msgstr "Port"

#: libraries/engines/pbms.lib.php:36
msgid ""
"The port for the PBMS stream-based communications. Setting this value to 0 "
"will disable HTTP communication with the daemon."
msgstr ""
"Le port de communication PBMS. La valeur 0 désactivera la communication HTTP "
"avec le serveur."

#: libraries/engines/pbms.lib.php:40
msgid "Repository Threshold"
msgstr "Seuil du dépôt"

#: libraries/engines/pbms.lib.php:41
msgid ""
"The maximum size of a BLOB repository file. You may use Kb, MB or GB to "
"indicate the unit of the value. A value in bytes is assumed when no unit is "
"specified."
msgstr ""
"La taille maximale d'un fichier de dépôt BLOB. Vous pouvez utiliser Kb, MB "
"ou GB pour indiquer l'unité de la valeur. Une valeur en octets est assumée "
"si aucune unité n'est spécifiée."

#: libraries/engines/pbms.lib.php:45
msgid "Temp Blob Timeout"
msgstr "Temps limite du Blob temporaire"

#: libraries/engines/pbms.lib.php:46
msgid ""
"The timeout, in seconds, for temporary BLOBs. Uploaded BLOB data is removed "
"after this time, unless they are referenced by a record in the database."
msgstr ""
"Le délai d'expiration, en secondes, pour les BLOBs temporaires. Les données "
"du BLOB téléversé sont effacées après ce délai, à moins qu'elles ne soient "
"référencées par un enregistrement de la base de données."

#: libraries/engines/pbms.lib.php:50
msgid "Temp Log Threshold"
msgstr "Seuil du journal temporaire"

#: libraries/engines/pbms.lib.php:51
msgid ""
"The maximum size of a temporary BLOB log file. You may use Kb, MB or GB to "
"indicate the unit of the value. A value in bytes is assumed when no unit is "
"specified."
msgstr ""
"La taille maximum d'un fichier journal BLOB temporaire. Vous pouvez utiliser "
"Kb, MB ou GB pour indiquer l'unité de valeur. Une valeur en octets est "
"assumée si aucune unité n'est spécifiée."

#: libraries/engines/pbms.lib.php:55
msgid "Max Keep Alive"
msgstr "Durée de vie maximum"

#: libraries/engines/pbms.lib.php:56
msgid ""
"The timeout for inactive connection with the keep-alive flag set. After this "
"time the connection will be closed. The time-out is in milliseconds (1/1000)."
msgstr ""
"Le délai d'expiration pour une connexion inactive comportant le réglage keep-"
"alive actif. Après ce délai la connexion sera fermée. Le délai est en "
"millisecondes (1/1000)."

#: libraries/engines/pbms.lib.php:60
msgid "Metadata Headers"
msgstr "En-têtes de méta-données"

#: libraries/engines/pbms.lib.php:61
msgid ""
"A \":\" delimited list of metadata headers to be used to initialize the "
"pbms_metadata_header table when a database is created."
msgstr ""
"Une liste d'en-têtes de méta-données délimitée par des «.», qui servira à "
"initialiser la table pbms_metadata_header quand une base de données est "
"créée."

#: libraries/engines/pbms.lib.php:94
#, php-format
msgid ""
"Documentation and further information about PBMS can be found on %sThe "
"PrimeBase Media Streaming home page%s."
msgstr ""
"La documentation de PBMS et des informations additionnelles sont disponibles "
"sur %sle site de PrimeBase Media Streaming%s."

#: libraries/engines/pbms.lib.php:96 libraries/engines/pbxt.lib.php:127
msgid "Related Links"
msgstr "Liens connexes"

#: libraries/engines/pbms.lib.php:98
msgid "The PrimeBase Media Streaming Blog by Barry Leslie"
msgstr "Le blogue PrimeBase Media Streaming par Barry Leslie"

#: libraries/engines/pbms.lib.php:99
msgid "PrimeBase XT Home Page"
msgstr "Le site de PrimeBase XT"

#: libraries/engines/pbxt.lib.php:22
msgid "Index cache size"
msgstr "Taille du cache d'index"

#: libraries/engines/pbxt.lib.php:23
msgid ""
"This is the amount of memory allocated to the index cache. Default value is "
"32MB. The memory allocated here is used only for caching index pages."
msgstr ""
"La quantité de mémoire allouée au cache des index. La valeur par défaut est "
"de 32 Mio. La mémoire allouée ici est utilisée pour le cache des pages "
"d'index."

#: libraries/engines/pbxt.lib.php:27
msgid "Record cache size"
msgstr "Taille du cache des enregistrements"

#: libraries/engines/pbxt.lib.php:28
msgid ""
"This is the amount of memory allocated to the record cache used to cache "
"table data. The default value is 32MB. This memory is used to cache changes "
"to the handle data (.xtd) and row pointer (.xtr) files."
msgstr ""
"La quantité de mémoire allouée au cache des enregistrements. La valeur par "
"défaut est de 32 Mio. Cette mémoire est utilisée pour le cache des "
"changements aux fichiers de données (.xtd) et pointeurs (.xtr)."

#: libraries/engines/pbxt.lib.php:32
msgid "Log cache size"
msgstr "Taille du cache du journal"

#: libraries/engines/pbxt.lib.php:33
msgid ""
"The amount of memory allocated to the transaction log cache used to cache on "
"transaction log data. The default is 16MB."
msgstr ""
"La quantité de mémoire allouée au cache du journal des transactions. La "
"valeur par défaut est de 16 Mio."

#: libraries/engines/pbxt.lib.php:37
msgid "Log file threshold"
msgstr "Seuil du fichier journal"

#: libraries/engines/pbxt.lib.php:38
msgid ""
"The size of a transaction log before rollover, and a new log is created. The "
"default value is 16MB."
msgstr ""
"La taille d'un journal de transactions au-delà de laquelle un nouveau "
"journal est créé. La valeur par défaut est de 16 Mio."

#: libraries/engines/pbxt.lib.php:42
msgid "Transaction buffer size"
msgstr "Taille du tampon des transactions"

#: libraries/engines/pbxt.lib.php:43
msgid ""
"The size of the global transaction log buffer (the engine allocates 2 "
"buffers of this size). The default is 1MB."
msgstr ""
"La taille du tampon du journal global des transactions (deux tampons sont "
"alloués). La valeur par défaut est de 1 Mio."

#: libraries/engines/pbxt.lib.php:47
msgid "Checkpoint frequency"
msgstr "Fréquence des points de contrôle"

#: libraries/engines/pbxt.lib.php:48
msgid ""
"The amount of data written to the transaction log before a checkpoint is "
"performed. The default value is 24MB."
msgstr ""
"La quantité de données écrite au journal de transactions avant un point de "
"contrôle. La valeur par défaut est de 24 Mio."

#: libraries/engines/pbxt.lib.php:52
msgid "Data log threshold"
msgstr "Seuil du journal des données"

#: libraries/engines/pbxt.lib.php:53
msgid ""
"The maximum size of a data log file. The default value is 64MB. PBXT can "
"create a maximum of 32000 data logs, which are used by all tables. So the "
"value of this variable can be increased to increase the total amount of data "
"that can be stored in the database."
msgstr ""
"La taille maximale d'un fichier journal de données. Sa valeur par défaut est "
"de 64 Mio. PBXT peut créer un maximum de 32000 journaux de données, utilisés "
"par toutes les tables. Par conséquent cette variable peut être augmentée "
"pour augmenter la quantité totale de données pouvant être stockée dans la "
"base de données."

#: libraries/engines/pbxt.lib.php:57
msgid "Garbage threshold"
msgstr "Seuil des informations parasites"

#: libraries/engines/pbxt.lib.php:58
msgid ""
"The percentage of garbage in a data log file before it is compacted. This is "
"a value between 1 and 99. The default is 50."
msgstr ""
"Le pourcentage d'information parasites dans un journal de données au-delà "
"duquel il est comprimé. Il s'agit d'une valeur entre 1 et 99. La valeur par "
"défaut est 50."

#: libraries/engines/pbxt.lib.php:62
msgid "Log buffer size"
msgstr "Taille du tampon du journal"

#: libraries/engines/pbxt.lib.php:63
msgid ""
"The size of the buffer used when writing a data log. The default is 256MB. "
"The engine allocates one buffer per thread, but only if the thread is "
"required to write a data log."
msgstr ""
"La taille du tampon utilisé lors de l'écriture du journal. La valeur par "
"défaut est de 256 Mio. Le moteur alloue un tampon par fil, seulement si le "
"fil doit écrire dans un journal."

#: libraries/engines/pbxt.lib.php:67
msgid "Data file grow size"
msgstr "Taille de l'augmentation du fichier des données"

#: libraries/engines/pbxt.lib.php:68
msgid "The grow size of the handle data (.xtd) files."
msgstr ""
"La taille de l'augmentation des fichiers pointeurs d'enregistrements (.xtd)."

#: libraries/engines/pbxt.lib.php:72
msgid "Row file grow size"
msgstr "Taille d'augmentation du fichier des enregistrements"

#: libraries/engines/pbxt.lib.php:73
msgid "The grow size of the row pointer (.xtr) files."
msgstr ""
"La taille de l'augmentation des fichiers pointeurs d'enregistrements (.xtr)."

#: libraries/engines/pbxt.lib.php:77
msgid "Log file count"
msgstr "Nombre de fichiers journal"

#: libraries/engines/pbxt.lib.php:78
msgid ""
"This is the number of transaction log files (pbxt/system/xlog*.xt) the "
"system will maintain. If the number of logs exceeds this value then old logs "
"will be deleted, otherwise they are renamed and given the next highest "
"number."
msgstr ""
"Le nombre de journaux de transactions (pbxt/system/xlog*.xt) conservés par "
"le système. Si le nombre de journaux dépasse cette valeur, les journaux les "
"plus anciens sont détruits, sinon ils sont renommés."

#: libraries/engines/pbxt.lib.php:125
#, php-format
msgid ""
"Documentation and further information about PBXT can be found on the "
"%sPrimeBase XT Home Page%s."
msgstr ""
"La documentation de PBXT et des informations additionnelles sont disponibles "
"sur %sle site de PrimeBase XT%s."

#: libraries/engines/pbxt.lib.php:129
msgid "The PrimeBase XT Blog by Paul McCullagh"
msgstr "Le blogue de PrimeBase XT par Paul McCullagh"

#: libraries/engines/pbxt.lib.php:130
msgid "The PrimeBase Media Streaming (PBMS) home page"
msgstr "Le site PrimeBase Media Streaming (PBMS)"

#: libraries/export/csv.php:24 libraries/import/csv.php:28
msgid "Columns separated with:"
msgstr "Colonnes séparées par :"

#: libraries/export/csv.php:25 libraries/import/csv.php:29
msgid "Columns enclosed with:"
msgstr "Colonnes entourées par :"

#: libraries/export/csv.php:26 libraries/import/csv.php:30
msgid "Columns escaped with:"
msgstr "Caractère d'échappement :"

#: libraries/export/csv.php:27 libraries/import/csv.php:31
msgid "Lines terminated with:"
msgstr "Lignes terminées par :"

#: libraries/export/csv.php:28 libraries/export/excel.php:23
#: libraries/export/htmlword.php:29 libraries/export/latex.php:80
#: libraries/export/ods.php:24 libraries/export/odt.php:60
#: libraries/export/xls.php:24 libraries/export/xlsx.php:24
msgid "Replace NULL with:"
msgstr "Remplacer NULL par :"

#: libraries/export/csv.php:29 libraries/export/excel.php:24
msgid "Remove carriage return/line feed characters within columns"
msgstr "Enlève les caractères de fin de ligne à l'intérieur des colonnes"

#: libraries/export/excel.php:33
msgid "Excel edition:"
msgstr "Version d'Excel :"

#: libraries/export/htmlword.php:28 libraries/export/latex.php:70
#: libraries/export/odt.php:56 libraries/export/sql.php:208
#: libraries/export/texytext.php:26 libraries/export/xml.php:45
msgid "Data dump options"
msgstr "Options d'exportation"

#: libraries/export/htmlword.php:136 libraries/export/odt.php:176
#: libraries/export/sql.php:1153 libraries/export/texytext.php:124
msgid "Dumping data for table"
msgstr "Contenu de la table"

#: libraries/export/htmlword.php:189 libraries/export/odt.php:246
#: libraries/export/sql.php:976 libraries/export/texytext.php:171
msgid "Table structure for table"
msgstr "Structure de la table"

#: libraries/export/latex.php:14
msgid "Content of table @TABLE@"
msgstr "Contenu de la table @TABLE@"

#: libraries/export/latex.php:15
msgid "(continued)"
msgstr "(suite)"

#: libraries/export/latex.php:16
msgid "Structure of table @TABLE@"
msgstr "Structure de la table @TABLE@"

#: libraries/export/latex.php:48 libraries/export/odt.php:40
#: libraries/export/sql.php:135
msgid "Object creation options"
msgstr "Options de création d'objets"

#: libraries/export/latex.php:52 libraries/export/latex.php:76
msgid "Table caption (continued)"
msgstr "Sous-titre de la table (suite)"

#: libraries/export/latex.php:57 libraries/export/odt.php:43
#: libraries/export/sql.php:54
msgid "Display foreign key relationships"
msgstr "Afficher les relations de clés étrangères"

#: libraries/export/latex.php:60 libraries/export/odt.php:46
msgid "Display comments"
msgstr "Afficher les commentaires"

#: libraries/export/latex.php:63 libraries/export/odt.php:49
#: libraries/export/sql.php:61
msgid "Display MIME types"
msgstr "Afficher les types MIME"

#: libraries/export/latex.php:140 libraries/export/sql.php:453
#: libraries/export/xml.php:105 libraries/header_printview.inc.php:56
#: libraries/replication_gui.lib.php:65 libraries/replication_gui.lib.php:176
#: libraries/replication_gui.lib.php:271 libraries/replication_gui.lib.php:274
#: libraries/replication_gui.lib.php:331 server_privileges.php:713
#: server_privileges.php:716 server_privileges.php:772
#: server_privileges.php:1607 server_privileges.php:2150 server_status.php:797
msgid "Host"
msgstr "Client"

#: libraries/export/latex.php:145 libraries/export/sql.php:458
#: libraries/export/xml.php:110 libraries/header_printview.inc.php:58
msgid "Generation Time"
msgstr "Généré le "

#: libraries/export/latex.php:146 libraries/export/sql.php:460
#: libraries/export/xml.php:111 main.php:162
msgid "Server version"
msgstr "Version du serveur"

#: libraries/export/latex.php:147 libraries/export/sql.php:461
#: libraries/export/xml.php:112
msgid "PHP Version"
msgstr "Version de PHP"

#: libraries/export/mediawiki.php:15
msgid "MediaWiki Table"
msgstr "Tableau MediaWiki"

#: libraries/export/pdf.php:18
msgid "PDF"
msgstr "PDF"

#: libraries/export/pdf.php:24
msgid "(Generates a report containing the data of a single table)"
msgstr "(Génère un rapport contenant les données d'une seule table)"

#: libraries/export/pdf.php:25
msgid "Report title:"
msgstr "Titre du rapport :"

#: libraries/export/php_array.php:18
msgid "PHP array"
msgstr "Tableau PHP"

#: libraries/export/sql.php:38
msgid ""
"Display comments <i>(includes info such as export timestamp, PHP version, "
"and server version)</i>"
msgstr ""
"Afficher les commentaires <i>(incluant les informations telles que "
"l'horodatage d'exportation, la version de PHP et la version du serveur)</i>"

#: libraries/export/sql.php:43
msgid "Additional custom header comment (\\n splits lines):"
msgstr ""
"Commentaires mis en en-tête (séparer les lignes par «\\» suivi de «n») :"

#: libraries/export/sql.php:48
msgid ""
"Include a timestamp of when databases were created, last updated, and last "
"checked"
msgstr ""
"Inclut un horodatage de création, mise à jour et dernière vérification des "
"bases de données"

#: libraries/export/sql.php:95
msgid ""
"Database system or older MySQL server to maximize output compatibility with:"
msgstr ""
"Maximiser la compatibilité avec un système de base de données ou un ancien "
"serveur MySQL:"

#: libraries/export/sql.php:107 libraries/export/sql.php:162
#: libraries/export/sql.php:167
#, php-format
msgid "Add %s statement"
msgstr "Ajouter un énoncé %s"

#: libraries/export/sql.php:145
msgid "Add statements:"
msgstr "Ajouter les énoncés :"

#: libraries/export/sql.php:197
msgid ""
"Enclose table and field names with backquotes <i>(Protects field and table "
"names formed with special characters or keywords)</i>"
msgstr ""
"Entourer les noms des tables et des colonnes par des guillemets obliques <i>"
"(Protège les noms de tables et de colonnes comportant des caractères "
"spéciaux ou des mots réservés)</i>"

#: libraries/export/sql.php:217
msgid "Instead of <code>INSERT</code> statements, use:"
msgstr "Au lieu d'énoncés <code>INSERT</code>, utiliser :"

#: libraries/export/sql.php:222
msgid "<code>INSERT DELAYED</code> statements"
msgstr "Énoncés <code>INSERT DELAYED</code>"

#: libraries/export/sql.php:228
msgid "<code>INSERT IGNORE</code> statements"
msgstr "Énoncés <code>INSERT IGNORE</code>"

#: libraries/export/sql.php:238
msgid "Function to use when dumping data:"
msgstr "Fonction à utiliser lors de l'exportation des données :"

#: libraries/export/sql.php:251
msgid "Syntax to use when inserting data:"
msgstr "Syntaxe à utiliser lors de l'insertion de données :"

#: libraries/export/sql.php:257
msgid ""
"include column names in every <code>INSERT</code> statement <br /> &nbsp; "
"&nbsp; &nbsp; Example: <code>INSERT INTO tbl_name (col_A,col_B,col_C) VALUES "
"(1,2,3)</code>"
msgstr ""
"inclure les noms de colonnes dans chaque énoncé <code>INSERT</code><br /> "
"&nbsp; &nbsp; &nbsp; Par exemple: <code>INSERT INTO tbl_name (col_A,col_B,"
"col_C) VALUES (1,2,3)</code>"

#: libraries/export/sql.php:258
msgid ""
"insert multiple rows in every <code>INSERT</code> statement<br /> &nbsp; "
"&nbsp; &nbsp; Example: <code>INSERT INTO tbl_name VALUES (1,2,3), (4,5,6), "
"(7,8,9)</code>"
msgstr ""
"insérer des lignes multiples avec chaque énoncé <code>INSERT</code><br /> "
"&nbsp; &nbsp; &nbsp; Par exemple : <code>INSERT INTO tbl_name VALUES "
"(1,2,3), (4,5,6), (7,8,9)</code>"

#: libraries/export/sql.php:259
msgid ""
"both of the above<br /> &nbsp; &nbsp; &nbsp; Example: <code>INSERT INTO "
"tbl_name (col_A,col_B) VALUES (1,2,3), (4,5,6), (7,8,9)</code>"
msgstr ""
"les deux modes ci-dessus<br /> &nbsp; &nbsp; &nbsp; Par exemple : "
"<code>INSERT INTO tbl_name (col_A,col_B) VALUES (1,2,3), (4,5,6), (7,8,9)</"
"code>"

#: libraries/export/sql.php:260
msgid ""
"neither of the above<br /> &nbsp; &nbsp; &nbsp; Example: <code>INSERT INTO "
"tbl_name VALUES (1,2,3)</code>"
msgstr ""
"aucun des modes ci-dessus <br /> &nbsp; &nbsp; &nbsp; Par exemple : "
"<code>INSERT INTO tbl_name VALUES (1,2,3)</code>"

#: libraries/export/sql.php:275
msgid ""
"Dump binary columns in hexadecimal notation <i>(for example, \"abc\" becomes "
"0x616263)</i>"
msgstr ""
"Exporter les colonnes binaires en format hexadécimal <i>(par exemple, «abc» "
"devient 0x616263)</i>"

#: libraries/export/sql.php:282
msgid ""
"Dump TIMESTAMP columns in UTC <i>(enables TIMESTAMP columns to be dumped and "
"reloaded between servers in different time zones)</i>"
msgstr ""
"Exporter les colonnes TIMESTAMP en UTC <i>(permet les colonnes TIMESTAMP "
"d'être exportées et importées entre des serveurs de zones horaires "
"différentes)</i>"

#: libraries/export/sql.php:321 libraries/export/xml.php:34
msgid "Procedures"
msgstr "Procédures"

#: libraries/export/sql.php:335 libraries/export/xml.php:32
msgid "Functions"
msgstr "Fonctions"

#: libraries/export/sql.php:809
msgid "Constraints for dumped tables"
msgstr "Contraintes pour les tables exportées"

#: libraries/export/sql.php:818
msgid "Constraints for table"
msgstr "Contraintes pour la table"

#: libraries/export/sql.php:918
msgid "MIME TYPES FOR TABLE"
msgstr "TYPES MIME POUR LA TABLE"

#: libraries/export/sql.php:930
msgid "RELATIONS FOR TABLE"
msgstr "RELATIONS POUR LA TABLE"

#: libraries/export/sql.php:999
msgid "Structure for view"
msgstr "Structure de la vue"

#: libraries/export/sql.php:1008
msgid "Stand-in structure for view"
msgstr "Doublure de structure pour la vue"

#: libraries/export/xml.php:17 libraries/import/xml.php:21
msgid "XML"
msgstr "XML"

#: libraries/export/xml.php:30
msgid "Object creation options (all are recommended)"
msgstr "Options de création d'objets (toutes sont recommandées)"

#: libraries/export/xml.php:40
msgid "Views"
msgstr "Vues"

#: libraries/export/xml.php:47
msgid "Export contents"
msgstr "Exporter le contenu"

#: libraries/footer.inc.php:188 libraries/footer.inc.php:191
#: libraries/footer.inc.php:194
msgid "Open new phpMyAdmin window"
msgstr "Ouvrir une nouvelle fenêtre phpMyAdmin"

#: libraries/gis_visualization.lib.php:129
msgid "No data found for GIS visualization."
msgstr "Données non disponibles pour visualisation GIS."

#: libraries/header_printview.inc.php:49 libraries/header_printview.inc.php:54
msgid "SQL result"
msgstr "Résultat de la requête SQL"

#: libraries/header_printview.inc.php:59
msgid "Generated by"
msgstr "Généré par"

#: libraries/import.lib.php:1141
msgid ""
"The following structures have either been created or altered. Here you can:"
msgstr ""
"Les structures suivanates ont été créées ou modifiées. Ici vous pouvez :"

#: libraries/import.lib.php:1142
msgid "View a structure`s contents by clicking on its name"
msgstr "Consulter le contenu d'une structure en cliquant sur son nom"

#: libraries/import.lib.php:1143
msgid ""
"Change any of its settings by clicking the corresponding \"Options\" link"
msgstr ""
"Modifiez l'un des paramètres en cliquant le lien «Options» correspondant"

#: libraries/import.lib.php:1144
msgid "Edit its structure by following the \"Structure\" link"
msgstr "Modifier sa structure via le lien «Structure»"

#: libraries/import.lib.php:1147
msgid "Go to database"
msgstr "Aller à la base de données"

#: libraries/import.lib.php:1150 libraries/import.lib.php:1174
msgid "settings"
msgstr "paramètres"

#: libraries/import.lib.php:1169
msgid "Go to table"
msgstr "Aller à la table"

#: libraries/import.lib.php:1178
msgid "Go to view"
msgstr "Aller à la vue"

#: libraries/import/csv.php:38 libraries/import/ods.php:26
#: libraries/import/xls.php:25 libraries/import/xlsx.php:25
msgid ""
"The first line of the file contains the table column names <i>(if this is "
"unchecked, the first line will become part of the data)</i>"
msgstr ""
"La première ligne du fichier contient le nom des colonnes de la table <i>(si "
"ceci n'est pas coché, la première ligne fait partie des données)</i>"

#: libraries/import/csv.php:40
msgid ""
"If the data in each row of the file is not in the same order as in the "
"database, list the corresponding column names here. Column names must be "
"separated by commas and not enclosed in quotations."
msgstr ""
"Si les données de chaque ligne du fichier ne sont pas dans le même ordre que "
"dans la base de données, listez ici les noms de colonnes correspondantes. "
"Les noms de colonnes doivent être séparées par une virgule et non entourées "
"de guillemets."

#: libraries/import/csv.php:42
msgid "Column names: "
msgstr "Nom des colonnes :"

#: libraries/import/csv.php:62 libraries/import/csv.php:75
#: libraries/import/csv.php:80 libraries/import/csv.php:85
#, php-format
msgid "Invalid parameter for CSV import: %s"
msgstr "Paramètres invalides pour l'importation CSV: %s"

#: libraries/import/csv.php:132
#, php-format
msgid ""
"Invalid column (%s) specified! Ensure that columns names are spelled "
"correctly, separated by commas, and not enclosed in quotes."
msgstr ""
"Colonne %s invalide! Assurez-vous que les noms de colonnes sont "
"orthographiés correctement, séparés par des virgules et non entourés de "
"guillemets. "

#: libraries/import/csv.php:190 libraries/import/csv.php:437
#, php-format
msgid "Invalid format of CSV input on line %d."
msgstr "Format invalide pour les données CSV à la ligne %d."

#: libraries/import/csv.php:325
#, php-format
msgid "Invalid column count in CSV input on line %d."
msgstr "Nombre de colonnes invalide dans les données CSV à la ligne %d."

#: libraries/import/docsql.php:28
msgid "DocSQL"
msgstr "DocSQL"

#: libraries/import/docsql.php:32 libraries/tbl_properties.inc.php:598
#: server_synchronize.php:423 server_synchronize.php:866
msgid "Table name"
msgstr "Nom de la table"

#: libraries/import/ldi.php:45 libraries/schema/User_Schema.class.php:312
#: view_create.php:147
msgid "Column names"
msgstr "Nom des colonnes"

#: libraries/import/ldi.php:57
msgid "This plugin does not support compressed imports!"
msgstr "Ce greffon ne supporte pas les importations en format comprimé !"

#: libraries/import/ods.php:28
msgid "Import percentages as proper decimals <i>(ex. 12.00% to .12)</i>"
msgstr ""
"Importer les pourcentages en tant que décimales <i>(12.00% devient .12)</i>"

#: libraries/import/ods.php:29
msgid "Import currencies <i>(ex. $5.00 to 5.00)</i>"
msgstr "Importer les valeurs de monnaie <i>($5.00 devient 5.00)</i>"

#: libraries/import/sql.php:33
msgid "SQL compatibility mode:"
msgstr "Mode de compatibilité SQL :"

#: libraries/import/sql.php:43
msgid "Do not use <code>AUTO_INCREMENT</code> for zero values"
msgstr "Ne pas utiliser <code>AUTO_INCREMENT</code> pour la valeur zéro"

#: libraries/import/xml.php:74 libraries/import/xml.php:130
msgid ""
"The XML file specified was either malformed or incomplete. Please correct "
"the issue and try again."
msgstr ""
"Le fichier XML spécifié était mal formé ou incomplet. Veuillez le corriger "
"et essayer à nouveau."

#: libraries/kanji-encoding.lib.php:142
msgctxt "None encoding conversion"
msgid "None"
msgstr "Aucune"

#. l10n: This is currently used only in Japanese locales
#: libraries/kanji-encoding.lib.php:148
msgid "Convert to Kana"
msgstr "Conversion en kana"

#: libraries/mult_submits.inc.php:254
msgid "From"
msgstr "Depuis"

#: libraries/mult_submits.inc.php:257
msgid "To"
msgstr "Vers"

#: libraries/mult_submits.inc.php:262 libraries/mult_submits.inc.php:276
#: libraries/sql_query_form.lib.php:439
msgid "Submit"
msgstr "Exécuter"

#: libraries/mult_submits.inc.php:268
msgid "Add table prefix"
msgstr "Ajouter un préfixe de table"

#: libraries/mult_submits.inc.php:271
msgid "Add prefix"
msgstr "Ajouter un préfixe"

#: libraries/mult_submits.inc.php:488 tbl_replace.php:332
msgid "No change"
msgstr "Pas de modifications"

#: libraries/mysql_charsets.lib.php:110
msgid "Charset"
msgstr "Jeu de caractères"

#: libraries/mysql_charsets.lib.php:206 libraries/mysql_charsets.lib.php:407
#: tbl_change.php:553
msgid "Binary"
msgstr "Binaire"

#: libraries/mysql_charsets.lib.php:218
msgid "Bulgarian"
msgstr "Bulgare"

#: libraries/mysql_charsets.lib.php:222 libraries/mysql_charsets.lib.php:347
msgid "Simplified Chinese"
msgstr "Chinois simplifié"

#: libraries/mysql_charsets.lib.php:224 libraries/mysql_charsets.lib.php:367
msgid "Traditional Chinese"
msgstr "Chinois traditionnel"

#: libraries/mysql_charsets.lib.php:228 libraries/mysql_charsets.lib.php:414
msgid "case-insensitive"
msgstr "insensible à la casse"

#: libraries/mysql_charsets.lib.php:231 libraries/mysql_charsets.lib.php:416
msgid "case-sensitive"
msgstr "sensible à la casse"

#: libraries/mysql_charsets.lib.php:234
msgid "Croatian"
msgstr "Croate"

#: libraries/mysql_charsets.lib.php:237
msgid "Czech"
msgstr "Tchèque"

#: libraries/mysql_charsets.lib.php:240
msgid "Danish"
msgstr "Danois"

#: libraries/mysql_charsets.lib.php:243
msgid "English"
msgstr "Anglais"

#: libraries/mysql_charsets.lib.php:246
msgid "Esperanto"
msgstr "Espéranto"

#: libraries/mysql_charsets.lib.php:249
msgid "Estonian"
msgstr "Estonien"

#: libraries/mysql_charsets.lib.php:252 libraries/mysql_charsets.lib.php:255
msgid "German"
msgstr "Allemand"

#: libraries/mysql_charsets.lib.php:252
msgid "dictionary"
msgstr "dictionnaire"

#: libraries/mysql_charsets.lib.php:255
msgid "phone book"
msgstr "annuaire téléphonique"

#: libraries/mysql_charsets.lib.php:258
msgid "Hungarian"
msgstr "Hongrois"

#: libraries/mysql_charsets.lib.php:261
msgid "Icelandic"
msgstr "Islandais"

#: libraries/mysql_charsets.lib.php:264 libraries/mysql_charsets.lib.php:354
msgid "Japanese"
msgstr "Japonais"

#: libraries/mysql_charsets.lib.php:267
msgid "Latvian"
msgstr "Letton"

#: libraries/mysql_charsets.lib.php:270
msgid "Lithuanian"
msgstr "Lituanien"

#: libraries/mysql_charsets.lib.php:273 libraries/mysql_charsets.lib.php:376
msgid "Korean"
msgstr "Coréen"

#: libraries/mysql_charsets.lib.php:276
msgid "Persian"
msgstr "Perse"

#: libraries/mysql_charsets.lib.php:279
msgid "Polish"
msgstr "Polonais"

#: libraries/mysql_charsets.lib.php:282 libraries/mysql_charsets.lib.php:330
msgid "West European"
msgstr "Europe de l'ouest"

#: libraries/mysql_charsets.lib.php:285
msgid "Romanian"
msgstr "Roumain"

#: libraries/mysql_charsets.lib.php:288
msgid "Slovak"
msgstr "Slovaque"

#: libraries/mysql_charsets.lib.php:291
msgid "Slovenian"
msgstr "Slovène"

#: libraries/mysql_charsets.lib.php:294
msgid "Spanish"
msgstr "Espagnol"

#: libraries/mysql_charsets.lib.php:297
msgid "Traditional Spanish"
msgstr "Espagnol traditionnel"

#: libraries/mysql_charsets.lib.php:300 libraries/mysql_charsets.lib.php:397
msgid "Swedish"
msgstr "Suédois"

#: libraries/mysql_charsets.lib.php:303 libraries/mysql_charsets.lib.php:400
msgid "Thai"
msgstr "Thaï"

#: libraries/mysql_charsets.lib.php:306 libraries/mysql_charsets.lib.php:394
msgid "Turkish"
msgstr "Turc"

#: libraries/mysql_charsets.lib.php:309 libraries/mysql_charsets.lib.php:391
msgid "Ukrainian"
msgstr "Ukrainien"

#: libraries/mysql_charsets.lib.php:312 libraries/mysql_charsets.lib.php:321
msgid "Unicode"
msgstr "Unicode"

#: libraries/mysql_charsets.lib.php:312 libraries/mysql_charsets.lib.php:321
#: libraries/mysql_charsets.lib.php:330 libraries/mysql_charsets.lib.php:337
#: libraries/mysql_charsets.lib.php:359 libraries/mysql_charsets.lib.php:370
msgid "multilingual"
msgstr "multilingue"

#: libraries/mysql_charsets.lib.php:337
msgid "Central European"
msgstr "Europe centrale"

#: libraries/mysql_charsets.lib.php:342
msgid "Russian"
msgstr "Russe"

#: libraries/mysql_charsets.lib.php:359
msgid "Baltic"
msgstr "Baltique"

#: libraries/mysql_charsets.lib.php:364
msgid "Armenian"
msgstr "Arménien"

#: libraries/mysql_charsets.lib.php:370
msgid "Cyrillic"
msgstr "Cyrillique"

#: libraries/mysql_charsets.lib.php:373
msgid "Arabic"
msgstr "Arabe"

#: libraries/mysql_charsets.lib.php:379
msgid "Hebrew"
msgstr "Hébreu"

#: libraries/mysql_charsets.lib.php:382
msgid "Georgian"
msgstr "Géorgien"

#: libraries/mysql_charsets.lib.php:385
msgid "Greek"
msgstr "Grec"

#: libraries/mysql_charsets.lib.php:388
msgid "Czech-Slovak"
msgstr "Tchèque-slovaque"

#: libraries/mysql_charsets.lib.php:403 libraries/mysql_charsets.lib.php:410
msgid "unknown"
msgstr "inconnu"

#: libraries/navigation_header.inc.php:57
#: libraries/navigation_header.inc.php:60
#: libraries/navigation_header.inc.php:61
msgid "Home"
msgstr "Accueil"

#: libraries/navigation_header.inc.php:70
#: libraries/navigation_header.inc.php:73
#: libraries/navigation_header.inc.php:74
msgid "Log out"
msgstr "Quitter"

#: libraries/navigation_header.inc.php:111
#: libraries/navigation_header.inc.php:112
#: libraries/navigation_header.inc.php:114
msgid "Reload navigation frame"
msgstr "Actualiser"

#: libraries/plugin_interface.lib.php:336
msgid "This format has no options"
msgstr "Ce format ne comporte pas d'options"

#: libraries/relation.lib.php:83
msgid "not OK"
msgstr "en erreur"

#: libraries/relation.lib.php:88
msgid "Enabled"
msgstr "Activé"

#: libraries/relation.lib.php:95 libraries/relation.lib.php:107
#: pmd_relation_new.php:68
msgid "General relation features"
msgstr "Fonctions relationnelles"

#: libraries/relation.lib.php:111
msgid "Display Features"
msgstr "Affichage infobulle"

#: libraries/relation.lib.php:117
msgid "Creation of PDFs"
msgstr "Génération de schémas en PDF"

#: libraries/relation.lib.php:121
msgid "Displaying Column Comments"
msgstr "Commentaires de colonnes"

#: libraries/relation.lib.php:126
msgid ""
"Please see the documentation on how to update your column_comments table"
msgstr ""
"La documentation indique comment mettre à jour votre table column_comments"

#: libraries/relation.lib.php:131 libraries/sql_query_form.lib.php:410
msgid "Bookmarked SQL query"
msgstr "Requêtes SQL en signets"

#: libraries/relation.lib.php:135 querywindow.php:98 querywindow.php:205
msgid "SQL history"
msgstr "Historique SQL"

#: libraries/relation.lib.php:143
msgid "Persistent recently used tables"
msgstr "Tables récemment utilisées (persistantes)"

#: libraries/relation.lib.php:147
msgid "Persistent tables' UI preferences"
msgstr "Préférences d'interface de tables (persistantes)"

#: libraries/relation.lib.php:155
msgid "User preferences"
msgstr "Préférences de l'utilisateur"

#: libraries/relation.lib.php:159
msgid "Quick steps to setup advanced features:"
msgstr "Guide rapide de configuration des fonctions avancées :"

#: libraries/relation.lib.php:161
msgid ""
"Create the needed tables with the <code>script/create_tables.sql</code>."
msgstr ""
"Créez les tables requises au moyen de <code>script/create_tables.sql</code>."

#: libraries/relation.lib.php:162
msgid "Create a pma user and give access to these tables."
msgstr "Créez un utilisateur pma et donnez-lui accès à ces tables."

#: libraries/relation.lib.php:163
msgid ""
"Enable advanced features in configuration file (<code>config.inc.php</"
"code>), for example by starting from <code>config.sample.inc.php</code>."
msgstr ""
"Activez les fonctions avancées dans le fichier de configuration "
"(<code>config.inc.php</code>), en vous basant par exemple sur <code>config."
"sample.inc.php</code>."

#: libraries/relation.lib.php:164
msgid "Re-login to phpMyAdmin to load the updated configuration file."
msgstr ""
"Reconnectez-vous à phpMyAdmin afin d'utiliser le fichier de configuration "
"modifié."

#: libraries/relation.lib.php:1200
msgid "no description"
msgstr "pas de description"

#: libraries/replication_gui.lib.php:53
msgid "Slave configuration"
msgstr "Configuration de l'esclave"

#: libraries/replication_gui.lib.php:53 server_replication.php:353
msgid "Change or reconfigure master server"
msgstr "Changer ou reconfigurer le serveur maître"

#: libraries/replication_gui.lib.php:54
msgid ""
"Make sure, you have unique server-id in your configuration file (my.cnf). If "
"not, please add the following line into [mysqld] section:"
msgstr ""
"Assurez-vous d'avoir un server-id unique dans votre fichier de configuration "
"(my.cnf). Sinon, veuillez ajouter la ligne suivante dans la section "
"[mysqld] :"

#: libraries/replication_gui.lib.php:57 libraries/replication_gui.lib.php:58
#: libraries/replication_gui.lib.php:251 libraries/replication_gui.lib.php:254
#: libraries/replication_gui.lib.php:261 server_privileges.php:693
#: server_privileges.php:696 server_privileges.php:703
#: server_synchronize.php:1182
msgid "User name"
msgstr "Nom d'utilisateur"

#: libraries/replication_gui.lib.php:105
msgid "Master status"
msgstr "État du maître"

#: libraries/replication_gui.lib.php:107
msgid "Slave status"
msgstr "État de l'esclave"

#: libraries/replication_gui.lib.php:116 libraries/sql_query_form.lib.php:422
#: server_status.php:1028 server_variables.php:108
msgid "Variable"
msgstr "Variable"

#: libraries/replication_gui.lib.php:175 server_binlog.php:202
msgid "Server ID"
msgstr "ID du serveur"

#: libraries/replication_gui.lib.php:194
msgid ""
"Only slaves started with the --report-host=host_name option are visible in "
"this list."
msgstr ""
"Seuls les esclaves démarrés avec l'option --report-host=host_name sont "
"visibles sur cette liste."

#: libraries/replication_gui.lib.php:242 server_replication.php:192
msgid "Add slave replication user"
msgstr "Ajouter un utilisateur pour la réplication vers l'esclave"

#: libraries/replication_gui.lib.php:256 server_privileges.php:698
msgid "Any user"
msgstr "Tout utilisateur"

#: libraries/replication_gui.lib.php:257 libraries/replication_gui.lib.php:325
#: libraries/replication_gui.lib.php:348 server_privileges.php:699
#: server_privileges.php:766 server_privileges.php:790
#: server_privileges.php:2008 server_privileges.php:2038
msgid "Use text field"
msgstr "Entrez une valeur"

#: libraries/replication_gui.lib.php:304 server_privileges.php:746
msgid "Any host"
msgstr "Tout client"

#: libraries/replication_gui.lib.php:308 server_privileges.php:750
msgid "Local"
msgstr "Local"

#: libraries/replication_gui.lib.php:314 server_privileges.php:755
msgid "This Host"
msgstr "Ce serveur"

#: libraries/replication_gui.lib.php:320 server_privileges.php:761
msgid "Use Host Table"
msgstr "Utiliser la table Host"

#: libraries/replication_gui.lib.php:333 server_privileges.php:774
msgid ""
"When Host table is used, this field is ignored and values stored in Host "
"table are used instead."
msgstr ""
"Quand la table Host est utilisée, ce champ est ignoré et les valeurs de la "
"table Host sont utilisées à la place."

#: libraries/replication_gui.lib.php:362
msgid "Generate Password"
msgstr "Générer un mot de passe"

#: libraries/schema/Dia_Relation_Schema.class.php:224
#: libraries/schema/Eps_Relation_Schema.class.php:397
#: libraries/schema/Pdf_Relation_Schema.class.php:486
#: libraries/schema/Svg_Relation_Schema.class.php:366
#: libraries/schema/Visio_Relation_Schema.class.php:210
#, php-format
msgid "The %s table doesn't exist!"
msgstr "La table %s n'existe pas !"

#: libraries/schema/Dia_Relation_Schema.class.php:250
#: libraries/schema/Eps_Relation_Schema.class.php:438
#: libraries/schema/Pdf_Relation_Schema.class.php:520
#: libraries/schema/Svg_Relation_Schema.class.php:408
#: libraries/schema/Visio_Relation_Schema.class.php:252
#, php-format
msgid "Please configure the coordinates for table %s"
msgstr "Les coordonnées de la table %s n'ont pas été configurées"

#: libraries/schema/Eps_Relation_Schema.class.php:748
#: libraries/schema/Pdf_Relation_Schema.class.php:848
#: libraries/schema/Svg_Relation_Schema.class.php:734
#: libraries/schema/Visio_Relation_Schema.class.php:499
#, php-format
msgid "Schema of the %s database - Page %s"
msgstr "Schéma de la base %s - Page %s"

#: libraries/schema/Export_Relation_Schema.class.php:170
msgid "This page does not contain any tables!"
msgstr "Cette page ne contient aucune table!"

#: libraries/schema/Export_Relation_Schema.class.php:195
msgid "SCHEMA ERROR: "
msgstr "Erreur de schéma : "

#: libraries/schema/Pdf_Relation_Schema.class.php:874
#: libraries/schema/Pdf_Relation_Schema.class.php:1113
msgid "Relational schema"
msgstr "Schéma relationnel"

#: libraries/schema/Pdf_Relation_Schema.class.php:1088
msgid "Table of contents"
msgstr "Table des matières"

#: libraries/schema/Pdf_Relation_Schema.class.php:1238
#: libraries/schema/Pdf_Relation_Schema.class.php:1259
#: libraries/tbl_properties.inc.php:108 tbl_printview.php:141
#: tbl_structure.php:207
msgid "Attributes"
msgstr "Attributs"

#: libraries/schema/Pdf_Relation_Schema.class.php:1241
#: libraries/schema/Pdf_Relation_Schema.class.php:1262 tbl_printview.php:144
#: tbl_structure.php:210 tbl_tracking.php:271
msgid "Extra"
msgstr "Extra"

#: libraries/schema/User_Schema.class.php:89
msgid "Create a page"
msgstr "Créer une page"

#: libraries/schema/User_Schema.class.php:95
msgid "Page name"
msgstr "Nom de la page"

#: libraries/schema/User_Schema.class.php:99
msgid "Automatic layout based on"
msgstr "Mise en page automatique"

#: libraries/schema/User_Schema.class.php:102
msgid "Internal relations"
msgstr "Relations internes"

#: libraries/schema/User_Schema.class.php:112
msgid "FOREIGN KEY"
msgstr "FOREIGN KEY"

#: libraries/schema/User_Schema.class.php:144
msgid "Please choose a page to edit"
msgstr "Page à éditer"

#: libraries/schema/User_Schema.class.php:149
msgid "Select page"
msgstr "Choisissez la page"

#: libraries/schema/User_Schema.class.php:207
msgid "Select Tables"
msgstr "Choisissez les tables"

#: libraries/schema/User_Schema.class.php:342
msgid "Display relational schema"
msgstr "Afficher le schéma relationnel"

#: libraries/schema/User_Schema.class.php:352
msgid "Select Export Relational Type"
msgstr "Choisissez le type d'exportation des relations"

#: libraries/schema/User_Schema.class.php:373
msgid "Show grid"
msgstr "Grille"

#: libraries/schema/User_Schema.class.php:375
msgid "Show color"
msgstr "Couleurs"

#: libraries/schema/User_Schema.class.php:377
msgid "Show dimension of tables"
msgstr "Dimension des tables"

#: libraries/schema/User_Schema.class.php:380
msgid "Display all tables with the same width"
msgstr "Afficher toutes les tables avec une largeur identique"

#: libraries/schema/User_Schema.class.php:385
msgid "Only show keys"
msgstr "Ne montrer que les clés"

#: libraries/schema/User_Schema.class.php:387
msgid "Landscape"
msgstr "Paysage"

#: libraries/schema/User_Schema.class.php:388
msgid "Portrait"
msgstr "Portrait"

#: libraries/schema/User_Schema.class.php:390
msgid "Orientation"
msgstr "Orientation"

#: libraries/schema/User_Schema.class.php:403
msgid "Paper size"
msgstr "Taille du papier"

#: libraries/schema/User_Schema.class.php:440
msgid ""
"The current page has references to tables that no longer exist. Would you "
"like to delete those references?"
msgstr ""
"Cette page fait référence à des tables qui n'existent plus. Voulez-vous "
"effacer ces références ?"

#: libraries/schema/User_Schema.class.php:465
msgid "Toggle scratchboard"
msgstr "Éditeur visuel"

#. l10n: Text direction, use either ltr or rtl
#: libraries/select_lang.lib.php:484
msgid "ltr"
msgstr "ltr"

#: libraries/select_lang.lib.php:489 libraries/select_lang.lib.php:495
#: libraries/select_lang.lib.php:501
#, php-format
msgid "Unknown language: %1$s."
msgstr "Langue inconnue: %1$s."

#: libraries/select_server.lib.php:38 libraries/select_server.lib.php:44
msgid "Current Server"
msgstr "Serveur actuel"

#: libraries/server_links.inc.php:73
msgid "Settings"
msgstr "Paramètres"

#: libraries/server_links.inc.php:79 server_synchronize.php:1087
#: server_synchronize.php:1095
msgid "Synchronize"
msgstr "Synchroniser"

#: libraries/server_links.inc.php:84 server_binlog.php:96
#: server_status.php:266
msgid "Binary log"
msgstr "Log binaire"

#: libraries/server_links.inc.php:95 server_engines.php:125
#: server_engines.php:129 server_status.php:318
msgid "Variables"
msgstr "Variables"

#: libraries/server_links.inc.php:99
msgid "Charsets"
msgstr "Jeux de caractères"

#: libraries/server_links.inc.php:103
msgid "Engines"
msgstr "Moteurs"

#: libraries/server_synchronize.lib.php:1337 server_synchronize.php:1111
msgid "Source database"
msgstr "Base de données source"

#: libraries/server_synchronize.lib.php:1339
#: libraries/server_synchronize.lib.php:1362
msgid "Current server"
msgstr "Serveur actuel"

#: libraries/server_synchronize.lib.php:1341
#: libraries/server_synchronize.lib.php:1364
msgid "Remote server"
msgstr "Serveur distant"

#: libraries/server_synchronize.lib.php:1344
msgid "Difference"
msgstr "Différence"

#: libraries/server_synchronize.lib.php:1360 server_synchronize.php:1113
msgid "Target database"
msgstr "Base de données cible"

#: libraries/sql_query_form.lib.php:223
#, php-format
msgid "Run SQL query/queries on server %s"
msgstr "Exécuter une ou des requêtes SQL sur le serveur %s"

#: libraries/sql_query_form.lib.php:240 libraries/sql_query_form.lib.php:264
#, php-format
msgid "Run SQL query/queries on database %s"
msgstr "Exécuter une ou des requêtes SQL sur la base %s"

#: libraries/sql_query_form.lib.php:296 navigation.php:302
#: setup/frames/index.inc.php:231
msgid "Clear"
msgstr "Vider"

#: libraries/sql_query_form.lib.php:301
msgid "Columns"
msgstr "Colonnes"

#: libraries/sql_query_form.lib.php:336 sql.php:1009 sql.php:1010 sql.php:1027
msgid "Bookmark this SQL query"
msgstr "Conserver cette requête SQL dans les signets"

#: libraries/sql_query_form.lib.php:343 sql.php:1021
msgid "Let every user access this bookmark"
msgstr "Signet visible pour les autres utilisateurs"

#: libraries/sql_query_form.lib.php:349
msgid "Replace existing bookmark of same name"
msgstr "Remplacer un signet existant du même nom"

#: libraries/sql_query_form.lib.php:365
msgid "Do not overwrite this query from outside the window"
msgstr "Ne pas écraser cette requête depuis une autre fenêtre"

#: libraries/sql_query_form.lib.php:372
msgid "Delimiter"
msgstr "Délimiteur"

#: libraries/sql_query_form.lib.php:380
msgid " Show this query here again "
msgstr "Afficher à nouveau la requête après exécution"

#: libraries/sql_query_form.lib.php:443
msgid "View only"
msgstr "Voir uniquement"

#: libraries/sql_query_form.lib.php:490 prefs_manage.php:241
msgid "Location of the text file"
msgstr "Emplacement du fichier texte"

#: libraries/sql_query_form.lib.php:502 tbl_change.php:887
msgid "web server upload directory"
msgstr "répertoire de transfert du serveur web"

#: libraries/sqlparser.lib.php:132
msgid ""
"There seems to be an error in your SQL query. The MySQL server error output "
"below, if there is any, may also help you in diagnosing the problem"
msgstr ""
"Il semble qu'il y ait une erreur dans votre requête SQL. Le message ci-bas "
"peut vous aider à en trouver la cause."

#: libraries/sqlparser.lib.php:167
msgid ""
"There is a chance that you may have found a bug in the SQL parser. Please "
"examine your query closely, and check that the quotes are correct and not "
"mis-matched. Other possible failure causes may be that you are uploading a "
"file with binary outside of a quoted text area. You can also try your query "
"on the MySQL command line interface. The MySQL server error output below, if "
"there is any, may also help you in diagnosing the problem. If you still have "
"problems or if the parser fails where the command line interface succeeds, "
"please reduce your SQL query input to the single query that causes problems, "
"and submit a bug report with the data chunk in the CUT section below:"
msgstr ""
"Il semble que vous ayez trouvé une anomalie dans l'analyseur syntaxique SQL. "
"Veuillez examiner votre requête attentivement et vérifier que vos "
"apostrophes sont conformes. Il se pourrait aussi que vous ayez chargé un "
"fichier dont le contenu binaire n'est pas entre apostrophes. Si vous avez "
"accès à MySQL via son interface de commande en mode ligne, vous pouvez y "
"essayer votre requête. Le message d'erreur présenté plus bas pourrait vous "
"indiquer la source du problème. En dernier recours, veuillez trouver la plus "
"courte requête possible qui cause le problème, et soumettre un rapport "
"d'anomalie en incluant la section à couper : "

#: libraries/sqlparser.lib.php:169
msgid "BEGIN CUT"
msgstr "Début de la section à couper"

#: libraries/sqlparser.lib.php:171
msgid "END CUT"
msgstr "Fin de la section à couper"

#: libraries/sqlparser.lib.php:173
msgid "BEGIN RAW"
msgstr "Début des informations sur l'anomalie"

#: libraries/sqlparser.lib.php:177
msgid "END RAW"
msgstr "Fin des informations sur l'anomalie"

#: libraries/sqlparser.lib.php:363
msgid "Automatically appended backtick to the end of query!"
msgstr "Un guillemet oblique a été ajouté à la fin de la requête!"

#: libraries/sqlparser.lib.php:366
msgid "Unclosed quote"
msgstr "Apostrophe non fermé"

#: libraries/sqlparser.lib.php:518
msgid "Invalid Identifer"
msgstr "Identificateur invalide"

#: libraries/sqlparser.lib.php:635
msgid "Unknown Punctuation String"
msgstr "Ponctuation invalide"

#: libraries/sqlvalidator.lib.php:67
#, php-format
msgid ""
"The SQL validator could not be initialized. Please check if you have "
"installed the necessary PHP extensions as described in the %sdocumentation%s."
msgstr ""
"Le validateur SQL n'a pas pu être initialisé. Vérifiez que les extensions "
"PHP nécessaires ont bien été installées tel que décrit dans la "
"%sdocumentation%s."

#: libraries/tbl_links.inc.php:117 libraries/tbl_links.inc.php:118
msgid "Table seems to be empty!"
msgstr "La table semble vide !"

#: libraries/tbl_links.inc.php:126
#, php-format
msgid "Tracking of %s.%s is activated."
msgstr "Le suivi de %s.%s est activé."

#: libraries/tbl_properties.inc.php:105
msgid ""
"If column type is \"enum\" or \"set\", please enter the values using this "
"format: 'a','b','c'...<br />If you ever need to put a backslash (\"\\\") or "
"a single quote (\"'\") amongst those values, precede it with a backslash "
"(for example '\\\\xyz' or 'a\\'b')."
msgstr ""
"Les différentes valeurs des colonnes de type enum/set sont à spécifier sous "
"la forme 'a','b','c'...<br />Pour utiliser un antislash(\"\\\") ou une "
"apostrophe (\"'\") dans l'une de ces valeurs, faites-le précéder d'un "
"antislash (par exemple '\\\\xyz' ou 'a\\'b')."

#: libraries/tbl_properties.inc.php:106
msgid ""
"For default values, please enter just a single value, without backslash "
"escaping or quotes, using this format: a"
msgstr ""
"Pour les valeurs par défaut, veuillez n'entrer qu'une seule valeur, sans "
"caractère d'échappement ou apostrophes, sous la forme: a"

#: libraries/tbl_properties.inc.php:116 libraries/tbl_properties.inc.php:509
#: tbl_printview.php:323 tbl_structure.php:156 tbl_structure.php:161
#: tbl_structure.php:607 tbl_structure.php:809
msgid "Index"
msgstr "Index"

#: libraries/tbl_properties.inc.php:136
#, php-format
msgid ""
"For a list of available transformation options and their MIME type "
"transformations, click on %stransformation descriptions%s"
msgstr ""
"La %sdescription des transformations%s explique les transformations "
"possibles en fonction des types MIME"

#: libraries/tbl_properties.inc.php:144
msgid "Transformation options"
msgstr "Options de transformation"

#: libraries/tbl_properties.inc.php:145
msgid ""
"Please enter the values for transformation options using this format: 'a', "
"100, b,'c'...<br />If you ever need to put a backslash (\"\\\") or a single "
"quote (\"'\") amongst those values, precede it with a backslash (for example "
"'\\\\xyz' or 'a\\'b')."
msgstr ""
"Veuillez entrer les valeurs des options de transformation en suivant ce "
"format: 'a', 100, b,'c'...<br />Si vous devez entrer un caractère (\"\\\") "
"ou une apostrophe (\"'\") parmi ces valeurs, faites-le précéder du caractère "
"d'échappement, par exemple '\\\\xyz' or 'a\\'b')."

#: libraries/tbl_properties.inc.php:352
msgid "ENUM or SET data too long?"
msgstr "Données trop longues pour ENUM ou SET?"

#: libraries/tbl_properties.inc.php:354
msgid "Get more editing space"
msgstr "Obtenir plus d'espace d'édition"

#: libraries/tbl_properties.inc.php:377
msgctxt "for default"
msgid "None"
msgstr "Aucune"

#: libraries/tbl_properties.inc.php:378
msgid "As defined:"
msgstr "Tel que défini :"

#: libraries/tbl_properties.inc.php:497 tbl_structure.php:155
#: tbl_structure.php:160 tbl_structure.php:605
msgid "Primary"
msgstr "Primaire"

#: libraries/tbl_properties.inc.php:515 tbl_structure.php:159
#: tbl_structure.php:164 tbl_structure.php:614
msgid "Fulltext"
msgstr "Texte entier"

#: libraries/tbl_properties.inc.php:564 transformation_overview.php:57
#, php-format
msgid ""
"No description is available for this transformation.<br />Please ask the "
"author what %s does."
msgstr ""
"Aucune description n'est disponible pour cette transformation.<br />Veuillez "
"demander à son auteur, des détails sur %s."

#: libraries/tbl_properties.inc.php:606 tbl_structure.php:678
#, php-format
msgid "Add %s column(s)"
msgstr "Ajouter %s colonne(s)"

#: libraries/tbl_properties.inc.php:608 tbl_structure.php:672
msgid "You have to add at least one column."
msgstr "Vous devez ajouter au moins une colonne."

#: libraries/tbl_properties.inc.php:716 server_engines.php:56
#: tbl_operations.php:370
msgid "Storage Engine"
msgstr "Moteur de stockage"

#: libraries/tbl_properties.inc.php:745
msgid "PARTITION definition"
msgstr "Définition de PARTITION"

#: libraries/tbl_properties.inc.php:776
#, fuzzy
#| msgid "+ Add a new value"
msgid "+ Add a value"
msgstr "+ Ajouter une valeur"

#: libraries/transformations/application_octetstream__download.inc.php:9
msgid ""
"Displays a link to download the binary data of the column. You can use the "
"first option to specify the filename, or use the second option as the name "
"of a column which contains the filename. If you use the second option, you "
"need to set the first option to the empty string."
msgstr ""
"Affiche un lien pour télécharger le contenu binaire d'une colonne. La "
"première option est le nom du fichier binaire; la seconde option est le nom "
"de la colonne contenant le nom du fichier. Si vous utilisez la seconde "
"option, veuillez laisser la première option vide."

#: libraries/transformations/application_octetstream__hex.inc.php:9
msgid ""
"Displays hexadecimal representation of data. Optional first parameter "
"specifies how often space will be added (defaults to 2 nibbles)."
msgstr ""
"Affiche une représentation hexadécimale des données. Le premier paramètre "
"est optionnel et spécifie à quel intervalle un espace sera ajouté (par "
"défaut, à chaque 2 nibbles)."

#: libraries/transformations/image_jpeg__inline.inc.php:9
#: libraries/transformations/image_png__inline.inc.php:9
msgid ""
"Displays a clickable thumbnail. The options are the maximum width and height "
"in pixels. The original aspect ratio is preserved."
msgstr ""
"Affiche une image timbre-poste cliquable. Les options sont: largeur,hauteur "
"en pixels. Le rapport original de l'image est préservé."

#: libraries/transformations/image_jpeg__link.inc.php:9
msgid "Displays a link to download this image."
msgstr "Affiche un lien vers cette image."

#: libraries/transformations/text_plain__dateformat.inc.php:9
msgid ""
"Displays a TIME, TIMESTAMP, DATETIME or numeric unix timestamp column as "
"formatted date. The first option is the offset (in hours) which will be "
"added to the timestamp (Default: 0). Use second option to specify a "
"different date/time format string. Third option determines whether you want "
"to see local date or UTC one (use \"local\" or \"utc\" strings) for that. "
"According to that, date format has different value - for \"local\" see the "
"documentation for PHP's strftime() function and for \"utc\" it is done using "
"gmdate() function."
msgstr ""
"Affiche une colonne TIME, TIMESTAMP, DATETIME ou une colonne numérique "
"contenant une valeur TIMESTAMP UNIX en tant que date formatée. La première "
"option est le décalage (en heures) à ajouter (par défaut, 0). La seconde "
"option sert à indiquer le format de date ou d'heure. La troisième option "
"détermine si vous voulez la date locale («local») ou UTC («utc»). Pour le "
"format «local», le second paramètre utilise le format de la fonction PHP "
"strftime() et pour le format «utc», il utilise la fonction gmdate()."

#: libraries/transformations/text_plain__external.inc.php:9
msgid ""
"LINUX ONLY: Launches an external application and feeds it the column data "
"via standard input. Returns the standard output of the application. The "
"default is Tidy, to pretty-print HTML code. For security reasons, you have "
"to manually edit the file libraries/transformations/text_plain__external.inc."
"php and list the tools you want to make available. The first option is then "
"the number of the program you want to use and the second option is the "
"parameters for the program. The third option, if set to 1, will convert the "
"output using htmlspecialchars() (Default 1). The fourth option, if set to 1, "
"will prevent wrapping and ensure that the output appears all on one line "
"(Default 1)."
msgstr ""
"(Linux seulement) Exécute un programme externe et lui envoie le contenu de "
"la colonne via l'entrée standard. Puis capture la sortie standard de ce "
"programme externe. Le programme par défaut est Tidy, pour un affichage "
"embelli du code HTML. Pour des raisons de sécurité, vous devez éditer le "
"script libraries/transformations/text_plain__external.inc.php et y insérer "
"les noms de programme externe possibles. La première option est le numéro du "
"programme que vous voulez utiliser, la seconde option contient les "
"paramètres pour ce programme. En troisième option, une valeur de 1 va "
"convertir le résultat avec la fonction htmlspecialchars() (par défaut, 1). "
"En option 4, une valeur de 1 va ajouter NOWRAP à la cellule affichée (par "
"défaut, 1)."

#: libraries/transformations/text_plain__formatted.inc.php:9
msgid ""
"Displays the contents of the column as-is, without running it through "
"htmlspecialchars(). That is, the column is assumed to contain valid HTML."
msgstr ""
"Préserve le contenu original de la colonne, sans ajout de caractères "
"d'échappement avec la fonction htmlspecialchars(). Donc il est assumé que la "
"colonne contient du HTML valide."

#: libraries/transformations/text_plain__imagelink.inc.php:9
msgid ""
"Displays an image and a link; the column contains the filename. The first "
"option is a URL prefix like \"http://www.example.com/\". The second and "
"third options are the width and the height in pixels."
msgstr ""
"Affiche une image et un lien, la colonne contient le nom du fichier. La "
"première option est un préfixe URL tel que «http://www.example.com/». La "
"seconde option est la largeur en pixels et la troisième option est la "
"hauteur en pixels."

#: libraries/transformations/text_plain__link.inc.php:9
msgid ""
"Displays a link; the column contains the filename. The first option is a URL "
"prefix like \"http://www.example.com/\". The second option is a title for "
"the link."
msgstr ""
"Affiche un lien, la colonne contient le nom du fichier; en première option, "
"un préfixe URL comme «http://www.example.com/», en seconde option, un titre "
"pour le lien."

#: libraries/transformations/text_plain__longToIpv4.inc.php:9
msgid ""
"Converts an (IPv4) Internet network address into a string in Internet "
"standard dotted format."
msgstr ""
"Convertit une adresse réseau Internet (IPv4) en une chaîne formée de nombres "
"séparés par des points."

#: libraries/transformations/text_plain__sql.inc.php:9
msgid "Formats text as SQL query with syntax highlighting."
msgstr ""
"Affiche le texte comme une requête SQL avec embellissement de la syntaxe."

#: libraries/transformations/text_plain__substr.inc.php:9
msgid ""
"Displays a part of a string. The first option is the number of characters to "
"skip from the beginning of the string (Default 0). The second option is the "
"number of characters to return (Default: until end of string). The third "
"option is the string to append and/or prepend when truncation occurs "
"(Default: \"...\")."
msgstr ""
"N'affiche qu'une partie du champ. En première option, la position de départ "
"(par défaut, 0). En seconde option, le nombre de caractères à afficher (par "
"défaut, le reste). En troisième option, des caractères à afficher à la fin "
"du texte (par défaut: «...»)."

#: libraries/user_preferences.inc.php:32
msgid "Manage your settings"
msgstr "Gérer vos paramètres"

#: libraries/user_preferences.inc.php:47 prefs_manage.php:291
msgid "Configuration has been saved"
msgstr "La configuration a été sauvegardée"

#: libraries/user_preferences.inc.php:68
#, php-format
msgid ""
"Your preferences will be saved for current session only. Storing them "
"permanently requires %sphpMyAdmin configuration storage%s."
msgstr ""
"Vos préférences seront sauvegardées pour la session courante seulement. Un "
"stockage permanent requiert l'installation de  %sstockage de configurations "
"phpMyAdmin%s."

#: libraries/user_preferences.lib.php:142
msgid "Could not save configuration"
msgstr "Impossible de sauvegarder la configuration"

#: libraries/user_preferences.lib.php:309
msgid ""
"Your browser has phpMyAdmin configuration for this domain. Would you like to "
"import it for current session?"
msgstr ""
"Votre navigateur contient une configuration phpMyAdmin pour ce domaine. "
"Voulez-vous l'importer dans la session courante?"

#: libraries/zip_extension.lib.php:25
msgid "No files found inside ZIP archive!"
msgstr "Aucun fichier présent dans l'archive ZIP !"

#: libraries/zip_extension.lib.php:48 libraries/zip_extension.lib.php:50
#: libraries/zip_extension.lib.php:65
msgid "Error in ZIP archive:"
msgstr "Erreur rencontrée dans l'archive ZIP :"

#: main.php:65
msgid "General Settings"
msgstr "Paramètres généraux"

#: main.php:103
msgid "MySQL connection collation"
msgstr "Interclassement pour la connexion MySQL"

#: main.php:119
msgid "Appearance Settings"
msgstr "Paramètres d'affichage"

#: main.php:146 prefs_manage.php:274
msgid "More settings"
msgstr "Plus de paramètres"

#: main.php:163
msgid "Protocol version"
msgstr "Version du protocole"

#: main.php:165 server_privileges.php:1452 server_privileges.php:1606
#: server_privileges.php:1730 server_privileges.php:2149 server_status.php:796
msgid "User"
msgstr "Utilisateur"

#: main.php:169
msgid "MySQL charset"
msgstr "Jeu de caractères pour MySQL"

#: main.php:181
msgid "Web server"
msgstr "Serveur web"

#: main.php:187
msgid "MySQL client version"
msgstr "Version du client MySQL"

#: main.php:189
msgid "PHP extension"
msgstr "Extension PHP"

#: main.php:195
msgid "Show PHP information"
msgstr "Afficher les informations relatives à PHP"

#: main.php:213
msgid "Wiki"
msgstr "Wiki"

#: main.php:216
msgid "Official Homepage"
msgstr "Site officiel"

#: main.php:217
msgid "Contribute"
msgstr "Contribuer"

#: main.php:218
msgid "Get support"
msgstr "Obtenir de l'aide"

#: main.php:219
msgid "List of changes"
msgstr "Liste des changements"

#: main.php:243
msgid ""
"Your configuration file contains settings (root with no password) that "
"correspond to the default MySQL privileged account. Your MySQL server is "
"running with this default, is open to intrusion, and you really should fix "
"this security hole by setting a password for user 'root'."
msgstr ""
"Votre fichier de configuration fait référence à l'utilisateur «root » sans "
"mot de passe, ce qui correspond à la valeur par défaut de MySQL. Votre "
"serveur MySQL est donc ouvert aux intrusions, et vous devriez corriger ce "
"problème de sécurité."

#: main.php:251
msgid ""
"You have enabled mbstring.func_overload in your PHP configuration. This "
"option is incompatible with phpMyAdmin and might cause some data to be "
"corrupted!"
msgstr ""
"Vous avez activé mbstring.func_overload dans votre configuration PHP. Cette "
"option est incompatible avec phpMyAdmin et peut nuire au traitement des "
"données !"

#: main.php:259
msgid ""
"The mbstring PHP extension was not found and you seem to be using a "
"multibyte charset. Without the mbstring extension phpMyAdmin is unable to "
"split strings correctly and it may result in unexpected results."
msgstr ""
"L'extension PHP mbstring n'a pu être localisée et il semble que vous "
"utilisiez un jeu de caractères multi-octets. Sans cette extension, "
"phpMyAdmin est incapable de gérer correctement les caractères et il peut en "
"résulter des problèmes."

#: main.php:267
msgid ""
"Your PHP parameter [a@http://php.net/manual/en/session.configuration.php#ini."
"session.gc-maxlifetime@]session.gc_maxlifetime[/a] is lower that cookie "
"validity configured in phpMyAdmin, because of this, your login will expire "
"sooner than configured in phpMyAdmin."
msgstr ""
"La valeur du paramètre PHP [a@http://php.net/manual/fr/session.configuration."
"php#ini.session.gc-maxlifetime@]session.gc_maxlifetime[/a] est plus petite "
"que la durée du cookie configurée dans phpMyAdmin; donc, votre session de "
"travail expirera plus tôt."

#: main.php:274
msgid ""
"Login cookie store is lower than cookie validity configured in phpMyAdmin, "
"because of this, your login will expire sooner than configured in phpMyAdmin."
msgstr ""
"La valeur du paramètre LoginCookieStore est plus petite que la valeur de "
"LoginCookieValidity; donc, votre session de travail expirera plus tôt que la "
"valeur configurée dans phpMyAdmin."

#: main.php:282
msgid "The configuration file now needs a secret passphrase (blowfish_secret)."
msgstr ""
"Vous devez ajouter dans le fichier de configuration une phrase de passe "
"secrète (blowfish_secret)."

#: main.php:290
msgid ""
"Directory [code]config[/code], which is used by the setup script, still "
"exists in your phpMyAdmin directory. You should remove it once phpMyAdmin "
"has been configured."
msgstr ""
"Le répertoire [code]config[/code], utilisé par le script setup, est encore "
"présent dans votre répertoire phpMyAdmin. Vous devriez le supprimer quand "
"vous aurez terminé la configuration de phpMyAdmin."

#: main.php:299
#, php-format
msgid ""
"The phpMyAdmin configuration storage is not completely configured, some "
"extended features have been deactivated. To find out why click %shere%s."
msgstr ""
"Le stockage de configurations phpMyAdmin n'est pas complètement configuré, "
"certaines fonctionnalités ont été désactivée. Pour en connaître la raison, "
"cliquez %sici%s."

#: main.php:314
msgid ""
"Javascript support is missing or disabled in your browser, some phpMyAdmin "
"functionality will be missing. For example navigation frame will not refresh "
"automatically."
msgstr ""
"Javascript est désactivé ou manquant dans votre fureteur, certaines "
"fonctions de phpMyAdmin seront manquantes. Par exemple le cadre de "
"navigation ne sera pas mis à jour automatiquement."

#: main.php:329
#, php-format
msgid ""
"Your PHP MySQL library version %s differs from your MySQL server version %s. "
"This may cause unpredictable behavior."
msgstr ""
"La version de votre bibliothèque MySQL (%s) de PHP diffère de la version de "
"votre serveur MySQL (%s). Ceci peut occasionner un comportement imprévisible."

#: main.php:341
#, php-format
msgid ""
"Server running with Suhosin. Please refer to %sdocumentation%s for possible "
"issues."
msgstr ""
"Ce serveur utilise Suhosin. Veuillez vous référer à la %sdocumentation%s "
"pour en connaître les conséquences possibles."

#: navigation.php:213 server_databases.php:281 server_synchronize.php:1202
msgid "No databases"
msgstr "Aucune base de données"

#: navigation.php:303
msgid "Filter"
msgstr "Filtre"

#: navigation.php:303
msgid "filter tables by name"
msgstr "filtrer par nom de table"

#: navigation.php:336 navigation.php:337
msgctxt "short form"
msgid "Create table"
msgstr "Nouvelle table"

#: navigation.php:342 navigation.php:514
msgid "Please select a database"
msgstr "Choisissez une base de données"

#: pmd_general.php:74
msgid "Show/Hide left menu"
msgstr "Montrer/cacher le menu de gauche"

#: pmd_general.php:78
msgid "Save position"
msgstr "Sauvegarder la position"

#: pmd_general.php:81 server_synchronize.php:424 server_synchronize.php:867
msgid "Create table"
msgstr "Nouvelle table"

#: pmd_general.php:84 pmd_general.php:352
msgid "Create relation"
msgstr "Nouvelle relation"

#: pmd_general.php:90
msgid "Reload"
msgstr "Recharger"

#: pmd_general.php:93
msgid "Help"
msgstr "Aide"

#: pmd_general.php:97
msgid "Angular links"
msgstr "Liens angulaires"

#: pmd_general.php:97
msgid "Direct links"
msgstr "Liens directs"

#: pmd_general.php:101
msgid "Snap to grid"
msgstr "Accrocher à la grille"

#: pmd_general.php:105
msgid "Small/Big All"
msgstr "Agrandir/réduire tout"

#: pmd_general.php:109
msgid "Toggle small/big"
msgstr "Bascule agrandir/réduire"

#: pmd_general.php:114 pmd_pdf.php:80
msgid "Import/Export coordinates for PDF schema"
msgstr "Importer/Exporter les coordonnées pour le schéma PDF"

#: pmd_general.php:120
msgid "Build Query"
msgstr "Construire la requête"

#: pmd_general.php:125
msgid "Move Menu"
msgstr "Déplacer le menu"

#: pmd_general.php:137
msgid "Hide/Show all"
msgstr "Cacher/montrer tout"

#: pmd_general.php:141
msgid "Hide/Show Tables with no relation"
msgstr "Cacher/montrer les tables sans liens"

#: pmd_general.php:181
msgid "Number of tables"
msgstr "Nombre de tables"

#: pmd_general.php:418
msgid "Delete relation"
msgstr "Effacer la relation"

#: pmd_general.php:460 pmd_general.php:519
msgid "Relation operator"
msgstr "Opérateur de relation"

#: pmd_general.php:470 pmd_general.php:529 pmd_general.php:652
#: pmd_general.php:769
msgid "Except"
msgstr "Sauf"

#: pmd_general.php:476 pmd_general.php:535 pmd_general.php:658
#: pmd_general.php:775
msgid "subquery"
msgstr "sous-requête"

#: pmd_general.php:480 pmd_general.php:576
msgid "Rename to"
msgstr "Renommer en"

#: pmd_general.php:482 pmd_general.php:581
msgid "New name"
msgstr "Nouveau nom"

#: pmd_general.php:485 pmd_general.php:700
msgid "Aggregate"
msgstr "Regroupement"

#: pmd_general.php:487 pmd_general.php:507 pmd_general.php:629
#: pmd_general.php:642 pmd_general.php:705 pmd_general.php:759
#: tbl_select.php:116
msgid "Operator"
msgstr "Opérateur"

#: pmd_general.php:810
msgid "Active options"
msgstr "Options actives"

#: pmd_help.php:22
msgid "To select relation, click :"
msgstr "Pour sélectionner un lien, cliquez : "

#: pmd_help.php:24
msgid ""
"The display column is shown in pink. To set/unset a column as the display "
"column, click the \"Choose column to display\" icon, then click on the "
"appropriate column name."
msgstr ""
"La colonne descriptive est montrée en rose. Pour indiquer qu'une colonne est "
"ou n'est plus la colonne descriptive, cliquer l'icône «Colonne descriptive», "
"puis cliquer sur le nom de colonne approprié."

#: pmd_pdf.php:34
msgid "Page has been created"
msgstr "La page a été créée"

#: pmd_pdf.php:37
msgid "Page creation failed"
msgstr "Échec de création de page"

#: pmd_pdf.php:89
msgid "Page"
msgstr "Page"

#: pmd_pdf.php:99
msgid "Import from selected page"
msgstr "Importer depuis la page sélectionnée"

#: pmd_pdf.php:100
msgid "Export to selected page"
msgstr "Exporter vers la page sélectionnée"

#: pmd_pdf.php:102
msgid "Create a page and export to it"
msgstr "Créer une page et y exporter"

#: pmd_pdf.php:111
msgid "New page name: "
msgstr "Nom de la nouvelle page : "

#: pmd_pdf.php:114
msgid "Export/Import to scale"
msgstr "Exporter/Importer à l'échelle"

#: pmd_pdf.php:119
msgid "recommended"
msgstr "recommandé"

#: pmd_relation_new.php:29
msgid "Error: relation already exists."
msgstr "Erreur: relation déjà existante."

#: pmd_relation_new.php:61 pmd_relation_new.php:86
msgid "Error: Relation not added."
msgstr "Erreur: relation non ajoutée."

#: pmd_relation_new.php:62
msgid "FOREIGN KEY relation added"
msgstr "Relation de type FOREIGN KEY ajoutée"

#: pmd_relation_new.php:84
msgid "Internal relation added"
msgstr "Relation interne ajoutée"

#: pmd_relation_upd.php:55
msgid "Relation deleted"
msgstr "Relation supprimée"

#: pmd_save_pos.php:44
msgid "Error saving coordinates for Designer."
msgstr "Erreur lors de la sauvegarde des coordonnées Concepteur."

#: pmd_save_pos.php:52
msgid "Modifications have been saved"
msgstr "Les modifications ont été sauvegardées"

#: prefs_forms.php:78
msgid "Cannot save settings, submitted form contains errors"
msgstr ""
"Le formulaire soumis contient des erreurs, impossible de sauvegarder les "
"paramètres"

#: prefs_manage.php:80
msgid "Could not import configuration"
msgstr "Erreur d'importation de la configuration"

#: prefs_manage.php:112
msgid "Configuration contains incorrect data for some fields."
msgstr ""
"La configuration contient des valeurs incorrectes pour certains champs."

#: prefs_manage.php:128
msgid "Do you want to import remaining settings?"
msgstr "Voulez-vous importer les autres paramètres?"

#: prefs_manage.php:225 prefs_manage.php:251
msgid "Saved on: @DATE@"
msgstr "Sauvegardé le : @DATE@"

#: prefs_manage.php:239
msgid "Import from file"
msgstr "Importer depuis le fichier"

#: prefs_manage.php:245
msgid "Import from browser's storage"
msgstr "Importer depuis le stockage du navigateur"

#: prefs_manage.php:248
msgid "Settings will be imported from your browser's local storage."
msgstr ""
"Les paramètres seront importés depuis le stockage local de votre navigateur."

#: prefs_manage.php:254
msgid "You have no saved settings!"
msgstr "Vous n'avez pas sauvegardé les paramètres!"

#: prefs_manage.php:258 prefs_manage.php:312
msgid "This feature is not supported by your web browser"
msgstr "Cette fonction n'est pas supportée par votre navigateur"

#: prefs_manage.php:263
msgid "Merge with current configuration"
msgstr "Fusionner avec la configuration courante"

#: prefs_manage.php:277
#, php-format
msgid ""
"You can set more settings by modifying config.inc.php, eg. by using %sSetup "
"script%s."
msgstr ""
"Vous pouvez régler d'autres paramètres en modifiant config.inc.php, par "
"exemple au moyen du %sscript d'installation%s."

#: prefs_manage.php:302
msgid "Save to browser's storage"
msgstr "Sauvegarder dans l'espace de stockage du navigateur"

#: prefs_manage.php:306
msgid "Settings will be saved in your browser's local storage."
msgstr ""
"Les paramètres seront sauvegardés dans l'espace de stockage de votre "
"navigateur."

#: prefs_manage.php:308
msgid "Existing settings will be overwritten!"
msgstr "Les paramètres existants seront écrasés!"

#: prefs_manage.php:323
msgid "You can reset all your settings and restore them to default values."
msgstr "Vous pouvez ramener tous vos paramètres à leur valeur par défaut."

#: querywindow.php:93
msgid "Import files"
msgstr "Importe les fichiers"

#: querywindow.php:104
msgid "All"
msgstr "Tout"

#: schema_edit.php:45 schema_edit.php:51 schema_edit.php:57 schema_edit.php:62
#, php-format
msgid "<b>%s</b> table not found or not set in %s"
msgstr "La table <b>%s</b> est absente ou non définie dans %s"

#: schema_export.php:45
msgid "File doesn't exist"
msgstr "Le fichier n'existe pas"

#: server_binlog.php:106
msgid "Select binary log to view"
msgstr "Sélectionnez le log binaire à consulter"

#: server_binlog.php:122 server_status.php:275
msgid "Files"
msgstr "Fichiers"

#: server_binlog.php:169 server_binlog.php:171 server_status.php:806
#: server_status.php:808
msgid "Truncate Shown Queries"
msgstr "Afficher les requêtes tronquées"

#: server_binlog.php:177 server_binlog.php:179 server_status.php:806
#: server_status.php:808
msgid "Show Full Queries"
msgstr "Afficher les requêtes complètes"

#: server_binlog.php:199
msgid "Log name"
msgstr "Nom du journal binaire"

#: server_binlog.php:200
msgid "Position"
msgstr "Position"

#: server_binlog.php:201
msgid "Event type"
msgstr "Type d'évènement"

#: server_binlog.php:203
msgid "Original position"
msgstr "Position d'origine"

#: server_binlog.php:204
msgid "Information"
msgstr "Information"

#: server_collations.php:39
msgid "Character Sets and Collations"
msgstr "Jeux de caractères et interclassement"

#: server_databases.php:64
msgid "No databases selected."
msgstr "Aucune base de données n'a été sélectionnée."

#: server_databases.php:75
#, php-format
msgid "%s databases have been dropped successfully."
msgstr "%s bases de données ont été supprimées."

#: server_databases.php:100
msgid "Databases statistics"
msgstr "Statistiques sur les bases de données"

#: server_databases.php:183 server_replication.php:179
#: server_replication.php:207
msgid "Master replication"
msgstr "Réplication maître"

#: server_databases.php:185 server_replication.php:246
msgid "Slave replication"
msgstr "Réplication esclave"

#: server_databases.php:272 server_databases.php:273
msgid "Enable Statistics"
msgstr "Activer les statistiques"

#: server_databases.php:275
msgid ""
"Note: Enabling the database statistics here might cause heavy traffic "
"between the web server and the MySQL server."
msgstr ""
"Note: L'activation des statistiques peut causer un trafic important entre le "
"serveur web et le serveur MySQL."

#: server_engines.php:47
msgid "Storage Engines"
msgstr "Moteurs de stockage"

#: server_export.php:20
msgid "View dump (schema) of databases"
msgstr "Schéma et/ou contenu des bases de données"

#: server_privileges.php:32 server_privileges.php:276
msgid "Includes all privileges except GRANT."
msgstr "Tous les privilèges sauf GRANT."

#: server_privileges.php:33 server_privileges.php:202
#: server_privileges.php:529
msgid "Allows altering the structure of existing tables."
msgstr "Permission de modifier la structure des tables existantes."

#: server_privileges.php:34 server_privileges.php:218
#: server_privileges.php:535
msgid "Allows altering and dropping stored routines."
msgstr "Permission de modifier et de supprimer des procédures stockées."

#: server_privileges.php:35 server_privileges.php:194
#: server_privileges.php:528
msgid "Allows creating new databases and tables."
msgstr "Permission de créer des bases de données et des tables."

#: server_privileges.php:36 server_privileges.php:217
#: server_privileges.php:534
msgid "Allows creating stored routines."
msgstr "Permission de créer des procédures stockées."

#: server_privileges.php:37 server_privileges.php:528
msgid "Allows creating new tables."
msgstr "Permission de créer des tables."

#: server_privileges.php:38 server_privileges.php:205
#: server_privileges.php:532
msgid "Allows creating temporary tables."
msgstr "Permission de créer des tables temporaires."

#: server_privileges.php:39 server_privileges.php:219
#: server_privileges.php:568
msgid "Allows creating, dropping and renaming user accounts."
msgstr "Permission de créer, supprimer et renommer des comptes utilisateurs."

#: server_privileges.php:40 server_privileges.php:209
#: server_privileges.php:213 server_privileges.php:540
#: server_privileges.php:544
msgid "Allows creating new views."
msgstr "Permission de créer des vues."

#: server_privileges.php:41 server_privileges.php:193
#: server_privileges.php:520
msgid "Allows deleting data."
msgstr "Permission de détruire des données."

#: server_privileges.php:42 server_privileges.php:195
#: server_privileges.php:531
msgid "Allows dropping databases and tables."
msgstr "Permission d'effacer des bases de données et des tables."

#: server_privileges.php:43 server_privileges.php:531
msgid "Allows dropping tables."
msgstr "Permission d'effacer des tables."

#: server_privileges.php:44 server_privileges.php:210
#: server_privileges.php:548
msgid "Allows to set up events for the event scheduler"
msgstr ""
"Permission de mettre en place des événements pour le programmateur "
"d'événements"

#: server_privileges.php:45 server_privileges.php:220
#: server_privileges.php:536
msgid "Allows executing stored routines."
msgstr "Permission d'exécuter des procédures stockées."

#: server_privileges.php:46 server_privileges.php:199
#: server_privileges.php:523
msgid "Allows importing data from and exporting data into files."
msgstr ""
"Permission d'importer et d'exporter des données à partir de / dans des "
"fichiers."

#: server_privileges.php:47 server_privileges.php:554
msgid ""
"Allows adding users and privileges without reloading the privilege tables."
msgstr ""
"Permission d'ajouter des utilisateurs et des privilèges sans avoir besoin de "
"recharger les privilèges."

#: server_privileges.php:48 server_privileges.php:201
#: server_privileges.php:530
msgid "Allows creating and dropping indexes."
msgstr "Permission de créer et d'effacer des index."

#: server_privileges.php:49 server_privileges.php:191
#: server_privileges.php:454 server_privileges.php:518
msgid "Allows inserting and replacing data."
msgstr "Permission d'ajouter et de remplacer des données."

#: server_privileges.php:50 server_privileges.php:206
#: server_privileges.php:563
msgid "Allows locking tables for the current thread."
msgstr ""
"Permission de verrouiller des enregistrements dans le fil courant (unité "
"d'exécution)."

#: server_privileges.php:51 server_privileges.php:628
#: server_privileges.php:630
msgid "Limits the number of new connections the user may open per hour."
msgstr ""
"Limite du nombre de nouvelles connexions qu'un utilisateur peut démarrer, "
"par heure."

#: server_privileges.php:52 server_privileges.php:616
#: server_privileges.php:618
msgid "Limits the number of queries the user may send to the server per hour."
msgstr ""
"Limite du nombre de requêtes qu'un utilisateur peut envoyer au serveur, par "
"heure."

#: server_privileges.php:53 server_privileges.php:622
#: server_privileges.php:624
msgid ""
"Limits the number of commands that change any table or database the user may "
"execute per hour."
msgstr ""
"Limite du nombre de commandes changeant une table ou base de données, qu'un "
"utilisateur peut exécuter, par heure."

#: server_privileges.php:54 server_privileges.php:634
#: server_privileges.php:636
msgid "Limits the number of simultaneous connections the user may have."
msgstr ""
"Limite le nombre de connexions simultanées autorisées pour un utilisateur."

#: server_privileges.php:55 server_privileges.php:198
#: server_privileges.php:558
msgid "Allows viewing processes of all users"
msgstr "Permission de voir les processus de tous les utilisateurs"

#: server_privileges.php:56 server_privileges.php:200
#: server_privileges.php:460 server_privileges.php:564
msgid "Has no effect in this MySQL version."
msgstr "Non effectif dans cette version de MySQL."

#: server_privileges.php:57 server_privileges.php:196
#: server_privileges.php:559
msgid "Allows reloading server settings and flushing the server's caches."
msgstr ""
"Permission de recharger les paramètres du serveur, et de vidanger la mémoire "
"cache."

#: server_privileges.php:58 server_privileges.php:208
#: server_privileges.php:566
msgid "Allows the user to ask where the slaves / masters are."
msgstr ""
"Permission de demander où sont les maîtres et les esclaves (système de "
"duplication)."

#: server_privileges.php:59 server_privileges.php:207
#: server_privileges.php:567
msgid "Needed for the replication slaves."
msgstr "Nécessaire pour les esclaves (système de duplication)."

#: server_privileges.php:60 server_privileges.php:190
#: server_privileges.php:451 server_privileges.php:517
msgid "Allows reading data."
msgstr "Permission de lire des données."

#: server_privileges.php:61 server_privileges.php:203
#: server_privileges.php:561
msgid "Gives access to the complete list of databases."
msgstr "Permission de voir la liste complète des noms de bases de données."

#: server_privileges.php:62 server_privileges.php:214
#: server_privileges.php:216 server_privileges.php:533
msgid "Allows performing SHOW CREATE VIEW queries."
msgstr "Permission d'exécuter SHOW CREATE VIEW."

#: server_privileges.php:63 server_privileges.php:197
#: server_privileges.php:560
msgid "Allows shutting down the server."
msgstr "Permission d'arrêter le serveur."

#: server_privileges.php:64 server_privileges.php:204
#: server_privileges.php:557
msgid ""
"Allows connecting, even if maximum number of connections is reached; "
"required for most administrative operations like setting global variables or "
"killing threads of other users."
msgstr ""
"Permission de se connecter, même si le nombre maximal de connexions permises "
"a été atteint; ceci est requis pour la plupart des opérations de type "
"administratif, par exemple les changements de variables globales ou la "
"destruction de processus."

#: server_privileges.php:65 server_privileges.php:211
#: server_privileges.php:549
msgid "Allows creating and dropping triggers"
msgstr "Permission de créer et de supprimer des déclencheurs"

#: server_privileges.php:66 server_privileges.php:192
#: server_privileges.php:457 server_privileges.php:519
msgid "Allows changing data."
msgstr "Permission de changer des données."

#: server_privileges.php:67 server_privileges.php:270
msgid "No privileges."
msgstr "Pas de privilèges."

#: server_privileges.php:312 server_privileges.php:313
msgctxt "None privileges"
msgid "None"
msgstr "Aucun"

#: server_privileges.php:443 server_privileges.php:580
#: server_privileges.php:1798 server_privileges.php:1804
msgid "Table-specific privileges"
msgstr "Privilèges spécifiques à une table"

#: server_privileges.php:444 server_privileges.php:588
#: server_privileges.php:1610
msgid " Note: MySQL privilege names are expressed in English "
msgstr " Veuillez noter que les noms de privilèges sont exprimés en anglais"

#: server_privileges.php:513
msgid "Administration"
msgstr "Administration"

#: server_privileges.php:577 server_privileges.php:1609
msgid "Global privileges"
msgstr "Privilèges globaux"

#: server_privileges.php:579 server_privileges.php:1798
msgid "Database-specific privileges"
msgstr "Privilèges spécifiques à une base de données"

#: server_privileges.php:612
msgid "Resource limits"
msgstr "Limites de ressources"

#: server_privileges.php:613
msgid "Note: Setting these options to 0 (zero) removes the limit."
msgstr "Note: Une valeur de 0 (zero) enlève la limite."

#: server_privileges.php:690
msgid "Login Information"
msgstr "Information pour la connexion"

#: server_privileges.php:784
msgid "Do not change the password"
msgstr "Conserver le mot de passe"

#: server_privileges.php:817 server_privileges.php:2286
msgid "No user found."
msgstr "Aucun utilisateur n'a été trouvé."

#: server_privileges.php:861
#, php-format
msgid "The user %s already exists!"
msgstr "L'utilisateur %s existe déjà !"

#: server_privileges.php:945
msgid "You have added a new user."
msgstr "Vous avez ajouté un utilisateur."

#: server_privileges.php:1176
#, php-format
msgid "You have updated the privileges for %s."
msgstr "Vous avez modifié les privilèges pour %s."

#: server_privileges.php:1200
#, php-format
msgid "You have revoked the privileges for %s"
msgstr "Vous avez révoqué les privilèges pour %s"

#: server_privileges.php:1236
#, php-format
msgid "The password for %s was changed successfully."
msgstr "Le mot de passe de %s a été changé."

#: server_privileges.php:1256
#, php-format
msgid "Deleting %s"
msgstr "Destruction de %s"

#: server_privileges.php:1270
msgid "No users selected for deleting!"
msgstr "Aucun utilisateur n'a été choisi en vue de le détruire !"

#: server_privileges.php:1273
msgid "Reloading the privileges"
msgstr "Chargement des privilèges en cours"

#: server_privileges.php:1291
msgid "The selected users have been deleted successfully."
msgstr "Les utilisateurs sélectionnés ont été effacés."

#: server_privileges.php:1326
msgid "The privileges were reloaded successfully."
msgstr "Les privilèges ont été rechargés."

#: server_privileges.php:1337 server_privileges.php:1729
msgid "Edit Privileges"
msgstr "Changer les privilèges"

#: server_privileges.php:1346
msgid "Revoke"
msgstr "Révoquer"

#: server_privileges.php:1373 server_privileges.php:1630
#: server_privileges.php:2243
msgid "Any"
msgstr "N'importe quel"

#: server_privileges.php:1470
msgid "User overview"
msgstr "Vue d'ensemble des utilisateurs"

#: server_privileges.php:1611 server_privileges.php:1803
#: server_privileges.php:2153
msgid "Grant"
msgstr " «Grant »"

#: server_privileges.php:1684
msgid "Remove selected users"
msgstr "Effacer les utilisateurs sélectionnés"

#: server_privileges.php:1687
msgid "Revoke all active privileges from the users and delete them afterwards."
msgstr "Effacer tous les privilèges de ces utilisateurs, puis les effacer."

#: server_privileges.php:1688 server_privileges.php:1689
#: server_privileges.php:1690
msgid "Drop the databases that have the same names as the users."
msgstr ""
"Supprimer les bases de données portant le même nom que les utilisateurs."

#: server_privileges.php:1711
#, php-format
msgid ""
"Note: phpMyAdmin gets the users' privileges directly from MySQL's privilege "
"tables. The content of these tables may differ from the privileges the "
"server uses, if they have been changed manually. In this case, you should "
"%sreload the privileges%s before you continue."
msgstr ""
"Note: phpMyAdmin obtient la liste des privilèges directement à partir des "
"tables MySQL. Le contenu de ces tables peut être différent des privilèges "
"effectifs, si des changements manuels ont été apportés. Dans ce cas, vous "
"devriez %srecharger les privilèges%s avant de continuer."

#: server_privileges.php:1764
msgid "The selected user was not found in the privilege table."
msgstr "L'utilisateur choisi n'existe pas dans la table des privilèges."

#: server_privileges.php:1804
msgid "Column-specific privileges"
msgstr "Privilèges de colonnes"

#: server_privileges.php:2005
msgid "Add privileges on the following database"
msgstr "Ajouter des privilèges sur cette base de données"

#: server_privileges.php:2023
msgid "Wildcards % and _ should be escaped with a \\ to use them literally"
msgstr "Préfixer avec \\ les passepartouts _ et % pour un usage littéral"

#: server_privileges.php:2026
msgid "Add privileges on the following table"
msgstr "Ajouter des privilèges sur cette table"

#: server_privileges.php:2083
msgid "Change Login Information / Copy User"
msgstr "Changement des informations de connexion / Copie d'utilisateur"

#: server_privileges.php:2086
msgid "Create a new user with the same privileges and ..."
msgstr "Créer un nouvel utilisateur avec les mêmes privilèges et ..."

#: server_privileges.php:2088
msgid "... keep the old one."
msgstr "... conserver intact l'ancien utilisateur."

#: server_privileges.php:2089
msgid " ... delete the old one from the user tables."
msgstr " ... supprimer l'ancien utilisateur."

#: server_privileges.php:2090
msgid ""
" ... revoke all active privileges from the old one and delete it afterwards."
msgstr ""
" ... effacer tous les privilèges de l'ancien utilisateur, puis l'effacer."

#: server_privileges.php:2091
msgid ""
" ... delete the old one from the user tables and reload the privileges "
"afterwards."
msgstr ""
" ... supprimer l'ancien utilisateur, puis recharger les privilèges au "
"serveur."

#: server_privileges.php:2114
msgid "Database for user"
msgstr "Base de données pour cet utilisateur"

#: server_privileges.php:2118
msgctxt "Create none database for user"
msgid "None"
msgstr "Aucune"

#: server_privileges.php:2119
msgid "Create database with same name and grant all privileges"
msgstr ""
"Créer une base portant son nom et donner à cet utilisateur tous les "
"privilèges sur cette base"

#: server_privileges.php:2120
msgid "Grant all privileges on wildcard name (username\\_%)"
msgstr "Donner les privilèges passepartout (utilisateur\\_%)"

#: server_privileges.php:2123
#, php-format
msgid "Grant all privileges on database &quot;%s&quot;"
msgstr "Donner tous les privilèges sur la base de données &quot;%s&quot;"

#: server_privileges.php:2146
#, php-format
msgid "Users having access to &quot;%s&quot;"
msgstr "Utilisateurs ayant accès à &quot;%s&quot;"

#: server_privileges.php:2254
msgid "global"
msgstr "global"

#: server_privileges.php:2256
msgid "database-specific"
msgstr "spécifique à cette base de données"

#: server_privileges.php:2258
msgid "wildcard"
msgstr "passepartout"

#: server_privileges.php:2295
msgid "User has been added."
msgstr "La vue %s a été supprimée"

#: server_replication.php:49
msgid "Unknown error"
msgstr "Erreur inconnue"

#: server_replication.php:56
#, php-format
msgid "Unable to connect to master %s."
msgstr "Connexion impossible sur le maître %s."

#: server_replication.php:63
msgid ""
"Unable to read master log position. Possible privilege problem on master."
msgstr ""
"Impossible de lire la position du journal sur le maître. Possible problème "
"de privilège sur le maître."

#: server_replication.php:69
msgid "Unable to change master"
msgstr "Impossible de changer le maître"

#: server_replication.php:72
#, php-format
msgid "Master server changed successfully to %s"
msgstr "Le serveur maître est maintenant %s"

#: server_replication.php:180
msgid "This server is configured as master in a replication process."
msgstr "Ce serveur est un serveur maître dans le processus de réplication."

#: server_replication.php:182 server_status.php:295
msgid "Show master status"
msgstr "Montrer l'état du maître"

#: server_replication.php:185
msgid "Show connected slaves"
msgstr "Montrer les esclaves connectés"

#: server_replication.php:208
#, php-format
msgid ""
"This server is not configured as master in a replication process. Would you "
"like to <a href=\"%s\">configure</a> it?"
msgstr ""
"Ce serveur n'est pas configuré comme maître dans un processus de "
"réplication. Désirez-vous le <a href=\"%s\">configurer</a> ?"

#: server_replication.php:215
msgid "Master configuration"
msgstr "Configuration du maître"

#: server_replication.php:216
msgid ""
"This server is not configured as master server in a replication process. You "
"can choose from either replicating all databases and ignoring certain "
"(useful if you want to replicate majority of databases) or you can choose to "
"ignore all databases by default and allow only certain databases to be "
"replicated. Please select the mode:"
msgstr ""
"Ce serveur n'est pas configuré comme maître dans un processus de "
"réplication. Vous pouvez soit répliquer toutes les bases tout en ignorant "
"certaines d'entre elles (utile si la majorité des bases doivent être "
"répliquées) soit ignorer toutes les bases en demandant que certaines d'entre "
"elles soient répliquées. Veuillez choisir le mode :"

#: server_replication.php:219
msgid "Replicate all databases; Ignore:"
msgstr "Répliquer toutes les bases de données; Ignorer :"

#: server_replication.php:220
msgid "Ignore all databases; Replicate:"
msgstr "Ignorer toutes les bases de données; Répliquer :"

#: server_replication.php:223
msgid "Please select databases:"
msgstr "Sélectionnez les bases de données : "

#: server_replication.php:226
msgid ""
"Now, add the following lines at the end of [mysqld] section in your my.cnf "
"and please restart the MySQL server afterwards."
msgstr ""
"Maintenant, ajoutez les lignes suivantes à la fin de votre fichier my.cnf "
"puis redémarrez le serveur MySQL."

#: server_replication.php:228
msgid ""
"Once you restarted MySQL server, please click on Go button. Afterwards, you "
"should see a message informing you, that this server <b>is</b> configured as "
"master"
msgstr ""
"Quand le serveur MySQL est redémarré, veuillez cliquer sur Exécuter. Par la "
"suite vous devriez voir un message vous informant que ce serveur est "
"configuré comme maître."

#: server_replication.php:291
msgid "Slave SQL Thread not running!"
msgstr "Le fil d'exécution SQL ne tourne pas sur le serveur esclave !"

#: server_replication.php:294
msgid "Slave IO Thread not running!"
msgstr "Le fil d'exécution IO ne tourne pas sur le serveur esclave !"

#: server_replication.php:303
msgid ""
"Server is configured as slave in a replication process. Would you like to:"
msgstr ""
"Le serveur est configuré comme esclave dans un processus de réplication. "
"Voudriez-vous :"

#: server_replication.php:306
msgid "See slave status table"
msgstr "Montrer l'état de l'esclave"

#: server_replication.php:309
msgid "Synchronize databases with master"
msgstr "Synchroniser les bases de données avec le serveur maître"

#: server_replication.php:320
msgid "Control slave:"
msgstr "Contrôler le serveur esclave : "

#: server_replication.php:323
msgid "Full start"
msgstr "Démarrer complètement"

#: server_replication.php:323
msgid "Full stop"
msgstr "Arrêter complètement"

#: server_replication.php:324
msgid "Reset slave"
msgstr "Réinitialiser l'esclave"

#: server_replication.php:326
msgid "Start SQL Thread only"
msgstr "Démarrer seulement le fil d'exécution SQL"

#: server_replication.php:328
msgid "Stop SQL Thread only"
msgstr "Arrêter seulement le fil d'exécution SQL"

#: server_replication.php:331
msgid "Start IO Thread only"
msgstr "Démarrer seulement le fil d'exécution des entrées-sorties"

#: server_replication.php:333
msgid "Stop IO Thread only"
msgstr "Arrêter seulement le fil d'exécution des entrées-sorties"

#: server_replication.php:338
msgid "Error management:"
msgstr "Gestion des erreurs : "

#: server_replication.php:340
msgid "Skipping errors might lead into unsynchronized master and slave!"
msgstr ""
"Ignorer les erreurs peut mener à une désynchronisation entre les serveurs "
"maître et esclave !"

#: server_replication.php:342
msgid "Skip current error"
msgstr "Ignorer l'erreur courante"

#: server_replication.php:343
msgid "Skip next"
msgstr "Ignorer les prochaines"

#: server_replication.php:346
msgid "errors."
msgstr "erreurs."

#: server_replication.php:361
#, php-format
msgid ""
"This server is not configured as slave in a replication process. Would you "
"like to <a href=\"%s\">configure</a> it?"
msgstr ""
"Ce serveur n'est pas configuré comme esclave dans un processus de "
"réplication. Désirez-vous le <a href=\"%s\">configurer</a> ?"

#: server_status.php:27
msgid "Refresh rate"
msgstr "Taux de rafraîchissement"

#: server_status.php:31
#, php-format
msgid "%d minute"
msgid_plural "%d minutes"
msgstr[0] "%d minute"
msgstr[1] "%d minutes"

#: server_status.php:33
#, php-format
msgid "%d second"
msgid_plural "%d seconds"
msgstr[0] "%d seconde"
msgstr[1] "%d secondes"

#: server_status.php:134
#, php-format
msgid "Thread %s was successfully killed."
msgstr "Le processus %s a été éliminé."

#: server_status.php:136
#, php-format
msgid ""
"phpMyAdmin was unable to kill thread %s. It probably has already been closed."
msgstr ""
"phpMyAdmin n'a pu éliminer le processus %s. Il était probablement déjà fermé."

#: server_status.php:263
msgid "Handler"
msgstr "Gestionnaire"

#: server_status.php:264
msgid "Query cache"
msgstr "Cache des requêtes"

#: server_status.php:265
msgid "Threads"
msgstr "Fils d'exécution"

#: server_status.php:267
msgid "Temporary data"
msgstr "Données temporaires"

#: server_status.php:268
msgid "Delayed inserts"
msgstr "Insertions avec délais"

#: server_status.php:269
msgid "Key cache"
msgstr "Cache des clés"

#: server_status.php:270
msgid "Joins"
msgstr "Jointures"

#: server_status.php:272
msgid "Sorting"
msgstr "Mécanisme de tri"

#: server_status.php:274
msgid "Transaction coordinator"
msgstr "Coordonnateur des transactions"

#: server_status.php:285
msgid "Flush (close) all tables"
msgstr "Fermer toutes les tables"

#: server_status.php:287
msgid "Show open tables"
msgstr "Montrer les tables ouvertes"

#: server_status.php:292
msgid "Show slave hosts"
msgstr "Montrer les serveurs esclaves"

#: server_status.php:298
msgid "Show slave status"
msgstr "Montrer l'état des serveurs esclaves"

#: server_status.php:303
msgid "Flush query cache"
msgstr "Vider la cache des requêtes"

#: server_status.php:396
msgid "Runtime Information"
msgstr "Informations sur le serveur"

#: server_status.php:401
msgid "Server traffic"
msgstr "Trafic du serveur"

#: server_status.php:403
msgid "All status variables"
msgstr "Toutes les variables d'état"

#: server_status.php:413 server_status.php:439
msgid "Refresh rate:"
msgstr "Taux de rafraîchissement :"

#: server_status.php:462
msgid "Containing the word:"
msgstr "Contenant le mot :"

#: server_status.php:467
msgid "Show only alert values"
msgstr "Afficher uniquement les valeurs d'alerte"

#: server_status.php:471
msgid "Filter by category..."
msgstr "Filtrer par catégorie..."

#: server_status.php:484
msgid "Related links:"
msgstr "Liens connexes:"

#: server_status.php:528 server_status.php:563 server_status.php:676
#: server_status.php:721
msgid "per hour"
msgstr "par heure"

#: server_status.php:532
msgid "per minute"
msgstr "par minute"

#: server_status.php:537
msgid "per second"
msgstr "par seconde"

#: server_status.php:558
msgid "Query type"
msgstr "Type de requête"

#. l10n: # = Amount of queries
#: server_status.php:561
msgid "#"
msgstr "#"

#: server_status.php:625
#, php-format
msgid "Network traffic since startup: %s"
msgstr "Trafic réseau depuis le démarrage : %s"

#: server_status.php:633
#, php-format
msgid "This MySQL server has been running for %s. It started up on %s."
msgstr "Ce serveur MySQL fonctionne depuis %s. Il a démarré le %s."

#: server_status.php:643
msgid ""
"This MySQL server works as <b>master</b> and <b>slave</b> in <b>replication</"
"b> process."
msgstr ""
"Ce serveur est un serveur <b>maître</b> et <b>esclave</b> dans le processus "
"de réplication."

#: server_status.php:645
msgid "This MySQL server works as <b>master</b> in <b>replication</b> process."
msgstr ""
"Ce serveur est un serveur <b>maître</b> dans le processus de <b>réplication</"
"b>."

#: server_status.php:647
msgid "This MySQL server works as <b>slave</b> in <b>replication</b> process."
msgstr ""
"Ce serveur est un serveur <b>esclave</b> dans le processus de "
"<b>réplication</b>."

#: server_status.php:649
msgid ""
"For further information about replication status on the server, please visit "
"the <a href=\"#replication\">replication section</a>."
msgstr ""
"Pour plus d'information sur l'état de la réplication sur ce serveur, "
"consultez la <a href=\"#replication\">section de réplication</a>."

#: server_status.php:659
msgid "Replication status"
msgstr "État de la réplication"

#: server_status.php:675
msgid "Traffic"
msgstr "Trafic"

#: server_status.php:675
msgid ""
"On a busy server, the byte counters may overrun, so those statistics as "
"reported by the MySQL server may be incorrect."
msgstr ""
"Sur un serveur surchargé, la capacité des compteurs d'octets peut être "
"dépassée, auquel cas les statistiques rapportées par MySQL peuvent être "
"inexactes."

#: server_status.php:681
msgid "Received"
msgstr "Reçu"

#: server_status.php:691
msgid "Sent"
msgstr "Envoyé"

#: server_status.php:720
msgid "Connections"
msgstr "Connexions"

#: server_status.php:727
msgid "max. concurrent connections"
msgstr "max. de connexions simultanées"

#: server_status.php:734
msgid "Failed attempts"
msgstr "Tentatives échouées"

#: server_status.php:748
msgid "Aborted"
msgstr "Arrêts prématurés"

#: server_status.php:795
msgid "ID"
msgstr "ID"

#: server_status.php:856
msgid "The number of failed attempts to connect to the MySQL server."
msgstr "Le nombre de tentatives de connexion au serveur MySQL infructueuses."

#: server_status.php:857
msgid ""
"The number of transactions that used the temporary binary log cache but that "
"exceeded the value of binlog_cache_size and used a temporary file to store "
"statements from the transaction."
msgstr ""
"Le nombre de transactions qui ont utilisé la cache temporaire du log binaire "
"mais qui ont excédé la valeur de binlog_cache_size et ont utilisé un fichier "
"temporaire pour stocker les énoncés de la transaction."

#: server_status.php:858
msgid "The number of transactions that used the temporary binary log cache."
msgstr ""
"Le nombre de transactions qui ont utilisé la cache temporaire du log binaire."

#: server_status.php:859
msgid ""
"The number of connection attempts (successful or not) to the MySQL server."
msgstr ""
"Le nombre de tentatives de connexion (réussies ou non) au serveur MySQL."

#: server_status.php:860
msgid ""
"The number of temporary tables on disk created automatically by the server "
"while executing statements. If Created_tmp_disk_tables is big, you may want "
"to increase the tmp_table_size  value to cause temporary tables to be memory-"
"based instead of disk-based."
msgstr ""
"Le nombre de tables temporaires sur disque créées automatiquement par le "
"serveur lors de l'exécution d'énoncés. Si la valeur du paramètre "
"Created_tmp_disk_tables est trop grande, augmentez la valeur de "
"tmp_table_size afin que les tables temporaires soient maintenues en mémoire "
"au lieu d'être sur disque."

#: server_status.php:861
msgid "How many temporary files mysqld has created."
msgstr "Le nombre de fichiers temporaires créés par mysqld."

#: server_status.php:862
msgid ""
"The number of in-memory temporary tables created automatically by the server "
"while executing statements."
msgstr ""
"Le nombre de tables temporaires en mémoire créées automatiquement par le "
"serveur lors de l'exécution d'énoncés."

#: server_status.php:863
msgid ""
"The number of rows written with INSERT DELAYED for which some error occurred "
"(probably duplicate key)."
msgstr ""
"Le nombre de lignes écrites avec INSERT DELAYED pour lesquels une erreur est "
"survenue (probablement un doublon sur la clé)."

#: server_status.php:864
msgid ""
"The number of INSERT DELAYED handler threads in use. Every different table "
"on which one uses INSERT DELAYED gets its own thread."
msgstr ""
"Le nombre de fils d'exécution utilisés pour INSERT DELAYED. Un fil est "
"utilisé pour chacune des tables sur lesquelles un INSERT DELAYED a lieu."

#: server_status.php:865
msgid "The number of INSERT DELAYED rows written."
msgstr "Le nombre de lignes écrites via INSERT DELAYED."

#: server_status.php:866
msgid "The number of executed FLUSH statements."
msgstr "Le nombre de commandes FLUSH exécutées."

#: server_status.php:867
msgid "The number of internal COMMIT statements."
msgstr "Le nombre de commandes COMMIT internes."

#: server_status.php:868
msgid "The number of times a row was deleted from a table."
msgstr "Le nombre de fois qu'une ligne a été supprimée d'une table."

#: server_status.php:869
msgid ""
"The MySQL server can ask the NDB Cluster storage engine if it knows about a "
"table with a given name. This is called discovery. Handler_discover "
"indicates the number of time tables have been discovered."
msgstr ""
"Le serveur MySQL peut demander au moteur de données NDB Cluster s'il connaît "
"une table portant un certain nom. Ceci est appelé &quot;découverte&quot;. Ce "
"paramètre indique le nombre de fois que des tables ont été découvertes."

#: server_status.php:870
msgid ""
"The number of times the first entry was read from an index. If this is high, "
"it suggests that the server is doing a lot of full index scans; for example, "
"SELECT col1 FROM foo, assuming that col1 is indexed."
msgstr ""
"Le nombre de fois que la première entrée a été lue depuis un index. Si c'est "
"élevé, ceci suggère que le serveur effectue beaucoup de parcours complets "
"d'un index; par exemple, SELECT col1 FROM foo, en assumant que col1 est une "
"colonne indexée."

#: server_status.php:871
msgid ""
"The number of requests to read a row based on a key. If this is high, it is "
"a good indication that your queries and tables are properly indexed."
msgstr ""
"Le nombre de requêtes pour lire une ligne via une clé. Si élevé, c'est une "
"bonne indication que vos tables sont correctement indexées."

#: server_status.php:872
msgid ""
"The number of requests to read the next row in key order. This is "
"incremented if you are querying an index column with a range constraint or "
"if you are doing an index scan."
msgstr ""
"Le nombre de requêtes de lecture de la prochaine ligne, en ordre de clé. "
"Ceci est augmenté si vous interrogez une colonne indexée avec un critère de "
"fourchette ou si vous parcourez l'index."

#: server_status.php:873
msgid ""
"The number of requests to read the previous row in key order. This read "
"method is mainly used to optimize ORDER BY ... DESC."
msgstr ""
"Le nombre de requêtes de lecture de la ligne précédente, en ordre de clé. "
"Utilisé surtout pour optimiser ORDER BY ... DESC."

#: server_status.php:874
msgid ""
"The number of requests to read a row based on a fixed position. This is high "
"if you are doing a lot of queries that require sorting of the result. You "
"probably have a lot of queries that require MySQL to scan whole tables or "
"you have joins that don't use keys properly."
msgstr ""
"Le nombre de requêtes de lecture d'une ligne basée sur une position fixe. Ce "
"nombre est élevé si vous faites de nombreuses requêtes qui nécessitent de "
"trier les résultats. Vous avez probablement un grand nombre de requêtes qui "
"demandent à MySQL de parcourir des tables en entier, ou vous avez des "
"jointures qui n'utilisent pas correctement les clés."

#: server_status.php:875
msgid ""
"The number of requests to read the next row in the data file. This is high "
"if you are doing a lot of table scans. Generally this suggests that your "
"tables are not properly indexed or that your queries are not written to take "
"advantage of the indexes you have."
msgstr ""
"Le nombre de requêtes de lecture de la prochaine ligne dans le fichier. "
"Élevé si vous faites plusieurs parcours de tables. Ceci suggère que vos "
"tables ne sont pas correctement indexées ou que vos requêtes ne sont pas "
"écrites de façon à tirer parti des index que vous avez définis."

#: server_status.php:876
msgid "The number of internal ROLLBACK statements."
msgstr "Le nombre d'énoncés ROLLBACK internes."

#: server_status.php:877
msgid "The number of requests to update a row in a table."
msgstr "Le nombre de requêtes de mise à jour de lignes dans une table."

#: server_status.php:878
msgid "The number of requests to insert a row in a table."
msgstr "Le nombre de requêtes d'insertion de lignes dans une table."

#: server_status.php:879
msgid "The number of pages containing data (dirty or clean)."
msgstr "Le nombre de pages contenant des données."

#: server_status.php:880
msgid "The number of pages currently dirty."
msgstr "Le nombre de pages contenant des données «dirty»."

#: server_status.php:881
msgid "The number of buffer pool pages that have been requested to be flushed."
msgstr "Le nombre de pages de mémoire-tampon qui ont été effacées."

#: server_status.php:882
msgid "The number of free pages."
msgstr "Le nombre de pages libres."

#: server_status.php:883
msgid ""
"The number of latched pages in InnoDB buffer pool. These are pages currently "
"being read or written or that can't be flushed or removed for some other "
"reason."
msgstr ""
"Le nombre de pages dans la réserve InnoDB. Ce sont des pages actuellement en "
"train d'être lues ou écrites, ou qui ne peuvent être supprimées pour une "
"autre raison."

#: server_status.php:884
msgid ""
"The number of pages busy because they have been allocated for administrative "
"overhead such as row locks or the adaptive hash index. This value can also "
"be calculated as Innodb_buffer_pool_pages_total - "
"Innodb_buffer_pool_pages_free - Innodb_buffer_pool_pages_data."
msgstr ""
"Le nombre de pages occupées car elles ont été déallouées en raison de "
"verrous sur les enregistrements. Cette valeur peut également être calculée "
"comme suit: Innodb_buffer_pool_pages_total - Innodb_buffer_pool_pages_free - "
"Innodb_buffer_pool_pages_data."

#: server_status.php:885
msgid "Total size of buffer pool, in pages."
msgstr "Taille totale de la réserve, en pages."

#: server_status.php:886
msgid ""
"The number of \"random\" read-aheads InnoDB initiated. This happens when a "
"query is to scan a large portion of a table but in random order."
msgstr ""
"Le nombre de lectures «discontinues» effectuées par InnoDB. Ceci survient "
"lorsqu'une requête doit balayer une large portion de table en ordre "
"discontinu."

#: server_status.php:887
msgid ""
"The number of sequential read-aheads InnoDB initiated. This happens when "
"InnoDB does a sequential full table scan."
msgstr ""
"Le nombre de lectures séquentielles effectuées par InnoDB. Ceci survient "
"quand InnoDB fait un parcours séquentiel intégral de la table."

#: server_status.php:888
msgid "The number of logical read requests InnoDB has done."
msgstr "Le nombre de requêtes de lectures logiques effectuées par InnoDB."

#: server_status.php:889
msgid ""
"The number of logical reads that InnoDB could not satisfy from buffer pool "
"and had to do a single-page read."
msgstr ""
"Le nombre de lectures que InnoDB n'a pu faire à partir de la réserve, menant "
"à une lecture directe d'une page."

#: server_status.php:890
msgid ""
"Normally, writes to the InnoDB buffer pool happen in the background. "
"However, if it's necessary to read or create a page and no clean pages are "
"available, it's necessary to wait for pages to be flushed first. This "
"counter counts instances of these waits. If the buffer pool size was set "
"properly, this value should be small."
msgstr ""
"Normalement, l'écriture dans la réserve InnoDB se passe en arrière-plan. "
"Cependant, s'il est nécessaire de lire ou de créer une page et qu'aucune "
"page n'est disponible, InnoDB doit attendre que des pages soient libérées. "
"Ceci compte le nombre de fois qu'une telle attente a été nécessaire. Si la "
"taille de la réserve est adéquate, cette valeur devrait être petite."

#: server_status.php:891
msgid "The number writes done to the InnoDB buffer pool."
msgstr "Le nombre d'écritures faites dans la réserve InnoDB."

#: server_status.php:892
msgid "The number of fsync() operations so far."
msgstr "Le nombre d'opérations fsync() faites jusqu'à présent."

#: server_status.php:893
msgid "The current number of pending fsync() operations."
msgstr "Le nombre d'opérations fsync() actuellement en attente."

#: server_status.php:894
msgid "The current number of pending reads."
msgstr "Le nombre actuel de lectures en attente."

#: server_status.php:895
msgid "The current number of pending writes."
msgstr "Le nombre actuel d'écritures en attente."

#: server_status.php:896
msgid "The amount of data read so far, in bytes."
msgstr "La quantité d'octets lus jusqu'à présent."

#: server_status.php:897
msgid "The total number of data reads."
msgstr "Le nombre total de lectures de données."

#: server_status.php:898
msgid "The total number of data writes."
msgstr "Le nombre total d'écritures de données."

#: server_status.php:899
msgid "The amount of data written so far, in bytes."
msgstr "La quantité d'octets écrits jusqu'à présent."

#: server_status.php:900
msgid "The number of pages that have been written for doublewrite operations."
msgstr "Le nombre de pages utilisées pour des opérations «doublewrite»."

#: server_status.php:901
msgid "The number of doublewrite operations that have been performed."
msgstr "Le nombre d'opérations «doublewrite» effectuées."

#: server_status.php:902
msgid ""
"The number of waits we had because log buffer was too small and we had to "
"wait for it to be flushed before continuing."
msgstr ""
"Le nombre d'attentes en raison d'un tampon du fichier témoin trop petit; il "
"fallait attendre qu'il se libère avant de continuer."

#: server_status.php:903
msgid "The number of log write requests."
msgstr "Le nombre de requêtes d'écritures sur le fichier témoin."

#: server_status.php:904
msgid "The number of physical writes to the log file."
msgstr "Le nombre d'écritures physiques au fichier témoin."

#: server_status.php:905
msgid "The number of fsync() writes done to the log file."
msgstr "Le nombre d'écritures fsync() sur le fichier témoin."

#: server_status.php:906
msgid "The number of pending log file fsyncs."
msgstr "Le nombre de synchronisations (fsync) du fichier témoin en attente."

#: server_status.php:907
msgid "Pending log file writes."
msgstr "Le nombre d'écritures du fichier témoin en attente."

#: server_status.php:908
msgid "The number of bytes written to the log file."
msgstr "Le nombre d'octets écrits sur le fichier témoin."

#: server_status.php:909
msgid "The number of pages created."
msgstr "Le nombre de pages créées."

#: server_status.php:910
msgid ""
"The compiled-in InnoDB page size (default 16KB). Many values are counted in "
"pages; the page size allows them to be easily converted to bytes."
msgstr ""
"La taille de page InnoDB telle que compilée (16 Ko par défaut). Plusieurs "
"valeurs sont comptées par page; la taille de page leur permet d'être "
"facilement converties en octets."

#: server_status.php:911
msgid "The number of pages read."
msgstr "Le nombre de pages lues."

#: server_status.php:912
msgid "The number of pages written."
msgstr "Le nombre de pages écrites."

#: server_status.php:913
msgid "The number of row locks currently being waited for."
msgstr "Le nombre de verrous d'enregistrements actuellement en attente."

#: server_status.php:914
msgid "The average time to acquire a row lock, in milliseconds."
msgstr "Le temps d'attente moyen pour acquérir un verrou, en millisecondes."

#: server_status.php:915
msgid "The total time spent in acquiring row locks, in milliseconds."
msgstr "Le temps total utilisé pour acquérir un verrou, en millisecondes."

#: server_status.php:916
msgid "The maximum time to acquire a row lock, in milliseconds."
msgstr "Le temps d'attente maximum pour acquérir un verrou, en millisecondes."

#: server_status.php:917
msgid "The number of times a row lock had to be waited for."
msgstr "Le nombre de fois qu'on a dû attendre pour un verrou."

#: server_status.php:918
msgid "The number of rows deleted from InnoDB tables."
msgstr "Le nombre de lignes supprimées des tables InnoDB."

#: server_status.php:919
msgid "The number of rows inserted in InnoDB tables."
msgstr "Le nombre de lignes insérées dans des tables InnoDB."

#: server_status.php:920
msgid "The number of rows read from InnoDB tables."
msgstr "Le nombre de lignes lues dans des tables InnoDB."

#: server_status.php:921
msgid "The number of rows updated in InnoDB tables."
msgstr "Le nombre de lignes mises à jour dans des tables InnoDB."

#: server_status.php:922
msgid ""
"The number of key blocks in the key cache that have changed but haven't yet "
"been flushed to disk. It used to be known as Not_flushed_key_blocks."
msgstr ""
"Le nombre de blocs de clés dans la cache de clés qui ont été modifiés mais "
"pas encore transférés sur disque. Anciennement connu sous le nom "
"Not_flushed_key_blocks."

#: server_status.php:923
msgid ""
"The number of unused blocks in the key cache. You can use this value to "
"determine how much of the key cache is in use."
msgstr ""
"Le nombre de blocs inutilisés dans la cache de clés. Vous pouvez utiliser "
"cette valeur pour déterminer la proportion de la cache de clés qui est "
"utilisée."

#: server_status.php:924
msgid ""
"The number of used blocks in the key cache. This value is a high-water mark "
"that indicates the maximum number of blocks that have ever been in use at "
"one time."
msgstr ""
"Le nombre maximum de blocs utilisés dans le cache. Il s'agit de la valeur "
"maximum du nombre de blocs qui ont été utilisés en même temps dans le cache "
"de clés."

#: server_status.php:925
msgid "The number of requests to read a key block from the cache."
msgstr "Le nombre de requêtes de lecture d'un bloc de clés depuis la cache."

#: server_status.php:926
msgid ""
"The number of physical reads of a key block from disk. If Key_reads is big, "
"then your key_buffer_size value is probably too small. The cache miss rate "
"can be calculated as Key_reads/Key_read_requests."
msgstr ""
"Le nombre de lectures physiques d'un bloc de clés depuis le disque. Si cette "
"valeur est élevée, la taille de votre mémoire tampon de clés est trop "
"petite. Le taux d'échec de la cache peut être calculé par Key reads/Key read "
"requests."

#: server_status.php:927
msgid "The number of requests to write a key block to the cache."
msgstr "Le nombre de requêtes en vue d'écrire un bloc de clé dans la cache."

#: server_status.php:928
msgid "The number of physical writes of a key block to disk."
msgstr "Le nombre d'écritures physiques d'un bloc de clés vers le disque."

#: server_status.php:929
msgid ""
"The total cost of the last compiled query as computed by the query "
"optimizer. Useful for comparing the cost of different query plans for the "
"same query. The default value of 0 means that no query has been compiled yet."
msgstr ""
"Le coût total de la dernière requête compilée, tel que calculé par "
"l'optimiseur de requêtes. Utile pour comparer le coût de diverses stratégies "
"pour une même requête. La valeur de 0 indique qu'aucune requête n'a encore "
"été compilée."

#: server_status.php:930
msgid ""
"The maximum number of connections that have been in use simultaneously since "
"the server started."
msgstr ""
"Le nombre maximum de connexions simultanées depuis le démarrage du serveur."

#: server_status.php:931
msgid "The number of rows waiting to be written in INSERT DELAYED queues."
msgstr "Le nombre de lignes en attente d'écriture (INSERT DELAYED)."

#: server_status.php:932
msgid ""
"The number of tables that have been opened. If opened tables is big, your "
"table cache value is probably too small."
msgstr ""
"Le nombre tables qui ont été ouvertes. Si trop élevé, votre cache de table "
"est probablement trop petite."

#: server_status.php:933
msgid "The number of files that are open."
msgstr "Le nombre de fichiers qui sont ouverts."

#: server_status.php:934
msgid "The number of streams that are open (used mainly for logging)."
msgstr "Le nombre de flux de données qui sont ouverts."

#: server_status.php:935
msgid "The number of tables that are open."
msgstr "Le nombre de tables qui sont ouvertes."

#: server_status.php:936
msgid ""
"The number of free memory blocks in query cache. High numbers can indicate "
"fragmentation issues, which may be solved by issuing a FLUSH QUERY CACHE "
"statement."
msgstr ""
"Le nombre de blocs mémoire libres dans la cache de requêtes. Un nombre élevé "
"peut indiquer des problèmes de fragmentation, qui peuvent être réglés par la "
"commande FLUSH QUERY CACHE."

#: server_status.php:937
msgid "The amount of free memory for query cache."
msgstr "La quantité de mémoire libre dans la cache de requêtes."

#: server_status.php:938
msgid "The number of cache hits."
msgstr "Le nombre de succès dans la cache."

#: server_status.php:939
msgid "The number of queries added to the cache."
msgstr "Le nombre de requêtes ajoutées à la cache."

#: server_status.php:940
msgid ""
"The number of queries that have been removed from the cache to free up "
"memory for caching new queries. This information can help you tune the query "
"cache size. The query cache uses a least recently used (LRU) strategy to "
"decide which queries to remove from the cache."
msgstr ""
"Le nombre de requêtes qui ont été retirées de la cache pour libérer de la "
"mémoire afin de mettre en cache de nouvelles requêtes. Peut être utilisé "
"afin de peaufiner la taille de la cache. La stratégie utilisée pour "
"déterminer quelles requêtes seront retirées est LRU (least recently used)."

#: server_status.php:941
msgid ""
"The number of non-cached queries (not cachable, or not cached due to the "
"query_cache_type setting)."
msgstr ""
"Le nombre de requêtes non en cache (impossible à placer en cache, ou non "
"cachée en raison du paramètre query_cache_type)."

#: server_status.php:942
msgid "The number of queries registered in the cache."
msgstr "Le nombre de requêtes enregistrées dans la cache."

#: server_status.php:943
msgid "The total number of blocks in the query cache."
msgstr "Le nombre total de blocs dans la cache de requêtes."

#: server_status.php:944
msgid "The status of failsafe replication (not yet implemented)."
msgstr "L'état de la réplication sans échec (pas encore implantée)."

#: server_status.php:945
msgid ""
"The number of joins that do not use indexes. If this value is not 0, you "
"should carefully check the indexes of your tables."
msgstr ""
"Le nombre de jointures qui n'ont pas utilisé d'index. Si cette valeur est "
"supérieure à 0, vérifiez soigneusement les indexes de vos tables."

#: server_status.php:946
msgid "The number of joins that used a range search on a reference table."
msgstr ""
"Le nombre de jointures qui ont utilisé une recherche par plage sur une table "
"de référence."

#: server_status.php:947
msgid ""
"The number of joins without keys that check for key usage after each row. "
"(If this is not 0, you should carefully check the indexes of your tables.)"
msgstr ""
"Le nombre de jointures sans clés qui vérifient l'utilisation de clé à chaque "
"ligne. (Si ceci est supérieur à 0, vérifiez soigneusement les indexes de vos "
"tables.)"

#: server_status.php:948
msgid ""
"The number of joins that used ranges on the first table. (It's normally not "
"critical even if this is big.)"
msgstr ""
"Le nombre de jointures qui ont utilisé des plages sur la première table. "
"(Normalement non critique même si cette valeur est élevée.)"

#: server_status.php:949
msgid "The number of joins that did a full scan of the first table."
msgstr ""
"Le nombre de jointures qui ont nécessité le parcours complet de la première "
"table."

#: server_status.php:950
msgid "The number of temporary tables currently open by the slave SQL thread."
msgstr ""
"Le nombre de tables temporaires actuellement ouvertes par le fil d'exécution "
"SQL de l'esclave."

#: server_status.php:951
msgid ""
"Total (since startup) number of times the replication slave SQL thread has "
"retried transactions."
msgstr ""
"Nombre de fois (depuis le démarrage) que le fil d'exécution SQL de l'esclave "
"a envoyé à nouveau des transactions."

#: server_status.php:952
msgid "This is ON if this server is a slave that is connected to a master."
msgstr "Ceci est à ON si ce serveur est un esclave connecté à un maître."

#: server_status.php:953
msgid ""
"The number of threads that have taken more than slow_launch_time seconds to "
"create."
msgstr ""
"Le nombre de fils d'exécution dont le temps de création a excédé "
"slow_launch_time secondes."

#: server_status.php:954
msgid ""
"The number of queries that have taken more than long_query_time seconds."
msgstr ""
"Le nombre de requêtes dont le temps d'exécution a excédé long_query_time "
"secondes."

#: server_status.php:955
msgid ""
"The number of merge passes the sort algorithm has had to do. If this value "
"is large, you should consider increasing the value of the sort_buffer_size "
"system variable."
msgstr ""
"Le nombre d'opérations de fusion effectuées par l'algorithme de tri. Si ce "
"nombre est élevé, augmentez la valeur du paramètre sort_buffer_size."

#: server_status.php:956
msgid "The number of sorts that were done with ranges."
msgstr "Le nombre de tri effectués avec des plages."

#: server_status.php:957
msgid "The number of sorted rows."
msgstr "Le nombre de lignes triées."

#: server_status.php:958
msgid "The number of sorts that were done by scanning the table."
msgstr "Le nombre de tri effectués via un parcours de la table."

#: server_status.php:959
msgid "The number of times that a table lock was acquired immediately."
msgstr "Le nombre de fois qu'un verrou de table a été acquis immédiatement."

#: server_status.php:960
msgid ""
"The number of times that a table lock could not be acquired immediately and "
"a wait was needed. If this is high, and you have performance problems, you "
"should first optimize your queries, and then either split your table or "
"tables or use replication."
msgstr ""
"Le nombre de fois qu'un verrou de table n'a pu être acquis immédiatement, "
"induisant un temps d'attente. Si ce nombre est élevé et que vous éprouvez "
"des problèmes de performance, commencez par optimiser vos requêtes, puis "
"subdivisez vos tables ou encore utiliser la réplication."

#: server_status.php:961
msgid ""
"The number of threads in the thread cache. The cache hit rate can be "
"calculated as Threads_created/Connections. If this value is red you should "
"raise your thread_cache_size."
msgstr ""
"Le nombre de fils dans la cache des fils d'exécution. Le taux peut être "
"calculé via Nombre de fils / connexion. Si cette valeur est en rouge, vous "
"devriez augmenter la taille de cette cache."

#: server_status.php:962
msgid "The number of currently open connections."
msgstr "Le nombre de connexions ouvertes actuellement."

#: server_status.php:963
msgid ""
"The number of threads created to handle connections. If Threads_created is "
"big, you may want to increase the thread_cache_size value. (Normally this "
"doesn't give a notable performance improvement if you have a good thread "
"implementation.)"
msgstr ""
"Le nombre de fils d'exécution créés afin de gérer les connexions. Si ce "
"nombre est trop grand, vous pourriez augmenter la valeur du paramètre "
"thread_cache_size. (Normalement, ceci ne procure pas une amélioration "
"perceptible de la performance si votre serveur gère correctement les fils "
"d'exécution.)"

#: server_status.php:964
msgid "The number of threads that are not sleeping."
msgstr "Le nombre de fils d'exécution non suspendus."

#: server_synchronize.php:92
msgid "Could not connect to the source"
msgstr "Connexion à la source impossible"

#: server_synchronize.php:95
msgid "Could not connect to the target"
msgstr "Connexion à la cible impossible"

#: server_synchronize.php:120 server_synchronize.php:123 tbl_create.php:76
#: tbl_get_field.php:19
#, php-format
msgid "'%s' database does not exist."
msgstr "La base de données «%s» n'existe pas."

#: server_synchronize.php:261
msgid "Structure Synchronization"
msgstr "Synchronisation de structure"

#: server_synchronize.php:266
msgid "Data Synchronization"
msgstr "Synchronisation des données"

#: server_synchronize.php:395 server_synchronize.php:834
msgid "not present"
msgstr "non présent"

#: server_synchronize.php:419 server_synchronize.php:862
msgid "Structure Difference"
msgstr "Différence dans la structure"

#: server_synchronize.php:420 server_synchronize.php:863
msgid "Data Difference"
msgstr "Différence dans les données"

#: server_synchronize.php:425 server_synchronize.php:868
msgid "Add column(s)"
msgstr "Ajouter des colonnes"

#: server_synchronize.php:426 server_synchronize.php:869
msgid "Remove column(s)"
msgstr "Supprimer des colonnes"

#: server_synchronize.php:427 server_synchronize.php:870
msgid "Alter column(s)"
msgstr "Modifier des colonnes"

#: server_synchronize.php:428 server_synchronize.php:871
msgid "Remove index(s)"
msgstr "Supprimer des index"

#: server_synchronize.php:429 server_synchronize.php:872
msgid "Apply index(s)"
msgstr "Appliquer des index"

#: server_synchronize.php:430 server_synchronize.php:873
msgid "Update row(s)"
msgstr "Modifier des lignes"

#: server_synchronize.php:431 server_synchronize.php:874
msgid "Insert row(s)"
msgstr "Insérer des lignes"

#: server_synchronize.php:441 server_synchronize.php:885
msgid "Would you like to delete all the previous rows from target tables?"
msgstr "Voulez-vous supprimer toutes les lignes des tables cible ?"

#: server_synchronize.php:444 server_synchronize.php:889
msgid "Apply Selected Changes"
msgstr "Appliquer les changements sélectionnés"

#: server_synchronize.php:446 server_synchronize.php:891
msgid "Synchronize Databases"
msgstr "Synchroniser les bases de données"

#: server_synchronize.php:459
msgid "Selected target tables have been synchronized with source tables."
msgstr "Les tables sélectionnées ont été synchronisées."

#: server_synchronize.php:937
msgid "Target database has been synchronized with source database"
msgstr "La base cible a été synchronizée avec la base source"

#: server_synchronize.php:998
msgid "The following queries have been executed:"
msgstr "Ces requêtes ont été exécutées :"

#: server_synchronize.php:1126
msgid "Enter manually"
msgstr "Saisir manuellement"

#: server_synchronize.php:1134
msgid "Current connection"
msgstr "Connexion actuelle"

#: server_synchronize.php:1163
#, php-format
msgid "Configuration: %s"
msgstr "Configuration : %s"

#: server_synchronize.php:1178
msgid "Socket"
msgstr "Interface de connexion (socket)"

#: server_synchronize.php:1224
msgid ""
"Target database will be completely synchronized with source database. Source "
"database will remain unchanged."
msgstr ""
"La base de données cible sera complètement synchronisée avec la base source. "
"La base source ne sera pas modifiée."

#: server_variables.php:58
msgid "Setting variable failed"
msgstr "Échec de mise à jour de la variable"

#: server_variables.php:77
msgid "Server variables and settings"
msgstr "Variables et paramètres du serveur"

#: server_variables.php:111 server_variables.php:134
msgid "Session value"
msgstr "Valeur pour la session"

#: server_variables.php:111
msgid "Global value"
msgstr "Valeur globale"

#: setup/frames/config.inc.php:38 setup/frames/index.inc.php:225
msgid "Download"
msgstr "Télécharger"

#: setup/frames/index.inc.php:49
msgid "Cannot load or save configuration"
msgstr "Impossible de charger ou sauvegarder la configuration"

#: setup/frames/index.inc.php:50
msgid ""
"Please create web server writable folder [em]config[/em] in phpMyAdmin top "
"level directory as described in [a@Documentation.html#setup_script]"
"documentation[/a]. Otherwise you will be only able to download or display it."
msgstr ""
"Veuillez créer le répertoire [em]config[/em] accessible en écriture tel que "
"décrit dans la [a@Documentation.html#setup_script]documentation[/a]. Sinon "
"vous ne pourrez que télécharger ou afficher la configuration."

#: setup/frames/index.inc.php:57
msgid ""
"You are not using a secure connection; all data (including potentially "
"sensitive information, like passwords) is transferred unencrypted!"
msgstr ""
"Votre connexion n'est pas sécurisée; toutes les données sont transférées non-"
"encryptées !"

#: setup/frames/index.inc.php:60
#, php-format
msgid ""
"If your server is also configured to accept HTTPS requests follow [a@%s]this "
"link[/a] to use a secure connection."
msgstr ""
"Si votre serveur accepte les requêtes HTTPS, utilisez une [a@%s]connexion "
"sécurisée[/a]."

#: setup/frames/index.inc.php:64
msgid "Insecure connection"
msgstr "Connexion non sécurisée"

#: setup/frames/index.inc.php:92
msgid "Configuration saved."
msgstr "Configuration sauvegardée."

#: setup/frames/index.inc.php:93
msgid ""
"Configuration saved to file config/config.inc.php in phpMyAdmin top level "
"directory, copy it to top level one and delete directory config to use it."
msgstr ""
"La configuration a été sauvegardée dans le fichier config/config.inc.php, "
"copiez ce fichier au répertoire racine de phpMyAdmin et effacez le "
"répertoire config afin de rendre ce fichier de configuration effectif."

#: setup/frames/index.inc.php:100 setup/frames/menu.inc.php:15
msgid "Overview"
msgstr "Survol"

#: setup/frames/index.inc.php:108
msgid "Show hidden messages (#MSG_COUNT)"
msgstr "Afficher les messages cachés (#MSG_COUNT)"

#: setup/frames/index.inc.php:148
msgid "There are no configured servers"
msgstr "Aucun serveur n'est configuré"

#: setup/frames/index.inc.php:156
msgid "New server"
msgstr "Nouveau serveur"

#: setup/frames/index.inc.php:185
msgid "Default language"
msgstr "Langue par défaut"

#: setup/frames/index.inc.php:195
msgid "let the user choose"
msgstr "laisser l'utilisateur choisir"

#: setup/frames/index.inc.php:206
msgid "- none -"
msgstr "- aucun -"

#: setup/frames/index.inc.php:209
msgid "Default server"
msgstr "Serveur par défaut"

#: setup/frames/index.inc.php:219
msgid "End of line"
msgstr "Fin de ligne"

#: setup/frames/index.inc.php:224
msgid "Display"
msgstr "Afficher"

#: setup/frames/index.inc.php:228
msgid "Load"
msgstr "Charger"

#: setup/frames/index.inc.php:239
msgid "phpMyAdmin homepage"
msgstr "Site de phpMyAdmin"

#: setup/frames/index.inc.php:240
msgid "Donate"
msgstr "Faire un don"

#: setup/frames/servers.inc.php:28
msgid "Edit server"
msgstr "Modifier serveur"

#: setup/frames/servers.inc.php:37
msgid "Add a new server"
msgstr "Ajouter un serveur"

#: setup/lib/form_processing.lib.php:42
msgid "Warning"
msgstr "Avertissement"

#: setup/lib/form_processing.lib.php:43
msgid "Submitted form contains errors"
msgstr "Le formulaire soumis contient des erreurs"

#: setup/lib/form_processing.lib.php:44
msgid "Try to revert erroneous fields to their default values"
msgstr "Tenter de ramener les champs en erreur à leur valeur par défaut"

#: setup/lib/form_processing.lib.php:47
msgid "Ignore errors"
msgstr "Ignorer les erreurs"

#: setup/lib/form_processing.lib.php:49
msgid "Show form"
msgstr "Afficher le formulaire"

#: setup/lib/index.lib.php:119
msgid ""
"Neither URL wrapper nor CURL is available. Version check is not possible."
msgstr ""
"Ni CURL ni URL wrapper ne sont disponibles; impossible de chercher une "
"nouvelle version."

#: setup/lib/index.lib.php:126
msgid ""
"Reading of version failed. Maybe you're offline or the upgrade server does "
"not respond."
msgstr "Échec lors de la vérification de version."

#: setup/lib/index.lib.php:143
msgid "Got invalid version string from server"
msgstr "Un numéro de version invalide a été reçu du serveur."

#: setup/lib/index.lib.php:150
msgid "Unparsable version string"
msgstr "Analyse impossible du numéro de version."

#: setup/lib/index.lib.php:162
#, php-format
msgid ""
"You are using Git version, run [kbd]git pull[/kbd] :-)[br]The latest stable "
"version is %s, released on %s."
msgstr ""
"Vous utilisez une version phpMyAdmin obtenue grâce à git, faites [kbd]git "
"pull[/kbd] :-)[br]La dernière version stable est %s, publiée le %s."

#: setup/lib/index.lib.php:165
msgid "No newer stable version is available"
msgstr "Aucune version stable plus récente n'est disponible"

#: setup/lib/index.lib.php:250
#, php-format
msgid ""
"This %soption%s should be disabled as it allows attackers to bruteforce "
"login to any MySQL server. If you feel this is necessary, use %strusted "
"proxies list%s. However, IP-based protection may not be reliable if your IP "
"belongs to an ISP where thousands of users, including you, are connected to."
msgstr ""
"Cette %soption%s ne devrait pas être activée car elle permet à un attaquant "
"de tenter de forcer l'entrée sur tout serveur MySQL. Si vous en avez "
"réellement besoin, utilisez la %sliste des serveurs mandataires de confiance"
"%s."

#: setup/lib/index.lib.php:252
msgid ""
"You didn't have blowfish secret set and have enabled cookie authentication, "
"so a key was automatically generated for you. It is used to encrypt cookies; "
"you don't need to remember it."
msgstr ""
"Vous n'aviez pas configuré un secret Blowfish et utilisez l'authentification "
"cookie , alors une clé secrète a été générée pour vous. Elle sert à "
"encrypter les cookies, vous n'avez pas à vous en souvenir."

#: setup/lib/index.lib.php:253
#, php-format
msgid ""
"%sBzip2 compression and decompression%s requires functions (%s) which are "
"unavailable on this system."
msgstr ""
"La %scompression et décompression Bzip2%s requièrent des fonctions (%s) non "
"disponibles sur ce serveur."

#: setup/lib/index.lib.php:255
msgid ""
"This value should be double checked to ensure that this directory is neither "
"world accessible nor readable or writable by other users on your server."
msgstr ""
"Assurez-vous que ce répertoire n'est pas accessible par les autres "
"utilisateurs."

#: setup/lib/index.lib.php:256
#, php-format
msgid "This %soption%s should be enabled if your web server supports it."
msgstr "Cette %soption%s devrait être activée si votre serveur web le permet."

#: setup/lib/index.lib.php:258
#, php-format
msgid ""
"%sGZip compression and decompression%s requires functions (%s) which are "
"unavailable on this system."
msgstr ""
"La %scompression et décompression GZip%s requièrent des fonctions (%s) non "
"disponibles sur ce serveur."

#: setup/lib/index.lib.php:260
#, php-format
msgid ""
"%sLogin cookie validity%s greater than 1440 seconds may cause random session "
"invalidation if %ssession.gc_maxlifetime%s is lower than its value "
"(currently %d)."
msgstr ""
"Le paramètre %sLogin cookie validity%s avec une valeur de plus de 1440 "
"secondes peut causer des interruptions de la session de travail si le "
"paramètre %ssession.gc_maxlifetime%s a une plus petite valeur (actuellement "
"%d)."

#: setup/lib/index.lib.php:262
#, php-format
msgid ""
"%sLogin cookie validity%s should be set to 1800 seconds (30 minutes) at "
"most. Values larger than 1800 may pose a security risk such as impersonation."
msgstr ""
"Le paramètre %s]Login cookie validity%s devrait contenir une valeur d'au "
"plus 1800 secondes (30 minutes). Une valeur plus grande que 1800 pose un "
"risque."

#: setup/lib/index.lib.php:264
#, php-format
msgid ""
"If using cookie authentication and %sLogin cookie store%s is not 0, %sLogin "
"cookie validity%s must be set to a value less or equal to it."
msgstr ""
"Si vous utilisez l'authentification cookie et que le paramètre %sLogin "
"cookie store%s n'a pas une valeur de 0, le paramètre %sLogin cookie validity"
"%s doit avoir une valeur plus petite ou égale à celui-ci."

#: setup/lib/index.lib.php:266
#, php-format
msgid ""
"If you feel this is necessary, use additional protection settings - %shost "
"authentication%s settings and %strusted proxies list%s. However, IP-based "
"protection may not be reliable if your IP belongs to an ISP where thousands "
"of users, including you, are connected to."
msgstr ""
"Si vous l'estimez nécessaire, utilisez des paramètres de protection - "
"%sauthentification du serveur%s et %sserveurs mandataires de confiance%s. "
"Cependant, la protection par adresse IP peut ne pas être fiable si votre IP "
"appartient à un fournisseur via lequel des milliers d'utilisateurs, vous y "
"compris, sont connectés."

#: setup/lib/index.lib.php:268
#, php-format
msgid ""
"You set the [kbd]config[/kbd] authentication type and included username and "
"password for auto-login, which is not a desirable option for live hosts. "
"Anyone who knows or guesses your phpMyAdmin URL can directly access your "
"phpMyAdmin panel. Set %sauthentication type%s to [kbd]cookie[/kbd] or [kbd]"
"http[/kbd]."
msgstr ""
"La méthode d'authentification [kbd]config[/kbd] permet une connexion "
"automatique, ce qui n'est pas souhaitable dans un environnement réel. Toute "
"personne qui connaît l'URL d'accès peut entrer dans votre phpMyAdmin. Il est "
"suggéré de régler votre %stype d'authentification%s à [kbd]cookie[/kbd] ou "
"[kbd]http[/kbd]."

#: setup/lib/index.lib.php:270
#, php-format
msgid ""
"%sZip compression%s requires functions (%s) which are unavailable on this "
"system."
msgstr ""
"La %scompression Zip%s requiert des fonctions (%s) non disponibles sur ce "
"serveur."

#: setup/lib/index.lib.php:272
#, php-format
msgid ""
"%sZip decompression%s requires functions (%s) which are unavailable on this "
"system."
msgstr ""
"La %sdécompression Zip%s requiert des fonctions (%s) non disponibles sur ce "
"serveur."

#: setup/lib/index.lib.php:296
msgid "You should use SSL connections if your web server supports it."
msgstr "Vous devriez utiliser des connexions SSL si votre serveur le permet."

#: setup/lib/index.lib.php:306
msgid "You should use mysqli for performance reasons."
msgstr "Il est recommandé d'utiliser mysqli pour des raisons de performance."

#: setup/lib/index.lib.php:331
msgid "You allow for connecting to the server without a password."
msgstr "Vous permettez les connexions au serveur sans mot de passe."

#: setup/lib/index.lib.php:351
msgid "Key is too short, it should have at least 8 characters."
msgstr "La clé doit avoir un minimum de 8 caractères."

#: setup/lib/index.lib.php:358
msgid "Key should contain letters, numbers [em]and[/em] special characters."
msgstr ""
"La clé devrait contenir des lettres, des nombres [em]et[/em] des caractères "
"spéciaux."

#: sql.php:95 tbl_change.php:254 tbl_select.php:27 tbl_select.php:28
#: tbl_select.php:31 tbl_select.php:34
msgid "Browse foreign values"
msgstr "Afficher les valeurs de la table liée"

#: sql.php:182
#, php-format
msgid "Using bookmark \"%s\" as default browse query."
msgstr "Le signet «%s» a été utilisé comme requête par défaut."

#: sql.php:654 tbl_replace.php:388
#, php-format
msgid "Inserted row id: %1$d"
msgstr "Identifiant de la ligne insérée : %1$d"

#: sql.php:671
msgid "Showing as PHP code"
msgstr "Affichage du code PHP"

#: sql.php:674 tbl_replace.php:362
msgid "Showing SQL query"
msgstr "Affichage de la requête SQL"

#: sql.php:676
msgid "Validated SQL"
msgstr "SQL validé"

#: sql.php:983
#, php-format
msgid "Problems with indexes of table `%s`"
msgstr "Il y a des problèmes avec les index de la table `%s`"

#: sql.php:1015
msgid "Label"
msgstr "Intitulé"

#: tbl_addfield.php:185 tbl_alter.php:99 tbl_indexes.php:98
#, php-format
msgid "Table %1$s has been altered successfully"
msgstr "La table %1$s a été modifiée avec succès."

#: tbl_change.php:680
msgid " Because of its length,<br /> this column might not be editable "
msgstr ""
"Il est possible que cette colonne<br />ne soit pas éditable<br />en raison "
"de sa longueur"

#: tbl_change.php:797
msgid "Remove BLOB Repository Reference"
msgstr "Supprimer les références au dépôt BLOB"

#: tbl_change.php:803
msgid "Binary - do not edit"
msgstr "Binaire - ne pas éditer"

#: tbl_change.php:851
msgid "Upload to BLOB repository"
msgstr "Télécharger vers le dépôt BLOB"

#: tbl_change.php:980
msgid "Insert as new row"
msgstr "Sauvegarder une nouvelle ligne"

#: tbl_change.php:981
msgid "Insert as new row and ignore errors"
msgstr "Sauvegarder une nouvelle ligne en ignorant les erreurs"

#: tbl_change.php:982
msgid "Show insert query"
msgstr "Afficher l'énoncé d'insertion"

#: tbl_change.php:993
msgid "and then"
msgstr "et ensuite"

#: tbl_change.php:997
msgid "Go back to previous page"
msgstr "Retourner à la page précédente"

#: tbl_change.php:998
msgid "Insert another new row"
msgstr "Insérer une nouvelle ligne"

#: tbl_change.php:1002
msgid "Go back to this page"
msgstr "Demeurer sur cette page"

#: tbl_change.php:1010
msgid "Edit next row"
msgstr "Modifier la ligne suivante"

#: tbl_change.php:1021
msgid ""
"Use TAB key to move from value to value, or CTRL+arrows to move anywhere"
msgstr ""
"Utilisez la tabulation pour aller d'une valeur à l'autre, ou CTRL+flèches "
"pour aller n'importe où"

#: tbl_change.php:1059
#, php-format
msgid "Continue insertion with %s rows"
msgstr "Continuer l'insertion avec %s lignes"

#: tbl_chart.php:85
msgid "Bar"
msgstr "Barre"

#: tbl_chart.php:87
msgid "Line"
msgstr "Ligne"

#: tbl_chart.php:88
msgid "Spline"
msgstr "Spline"

#: tbl_chart.php:89
msgid "Pie"
msgstr "Tarte"

#: tbl_chart.php:91
msgid "Stacked"
msgstr "En piles"

#: tbl_chart.php:94
msgid "Chart title"
msgstr "Titre du graphique"

#: tbl_chart.php:99
msgid "X-Axis:"
msgstr "Axe des X"

#: tbl_chart.php:113
msgid "Series:"
msgstr "Séries:"

#: tbl_chart.php:115
msgid "The remaining columns"
msgstr "Les colonnes restantes"

#: tbl_chart.php:128
msgid "X-Axis label:"
msgstr "Étiquette pour l'axe des X"

#: tbl_chart.php:128
msgid "X Values"
msgstr "Valeurs en X"

#: tbl_chart.php:129
msgid "Y-Axis label:"
msgstr "Étiquette pour l'axe des Y"

#: tbl_chart.php:129
msgid "Y Values"
msgstr "Valeurs en Y"

#: tbl_create.php:56
#, php-format
msgid "Table %s already exists!"
msgstr "La table %s existe déjà !"

#: tbl_create.php:242
#, php-format
msgid "Table %1$s has been created."
msgstr "La table %1$s a été créée."

#: tbl_export.php:24
msgid "View dump (schema) of table"
msgstr "<b>Afficher le schéma</b> de la table"

#: tbl_gis_visualization.php:111
msgid "Display GIS Visualization"
msgstr "Visualiser en GIS"

#: tbl_gis_visualization.php:157
msgid "Width"
msgstr "Largeur"

#: tbl_gis_visualization.php:161
msgid "Height"
msgstr "Hauteur"

#: tbl_gis_visualization.php:165
msgid "Label column"
msgstr "Colonne pour étiquette"

#: tbl_gis_visualization.php:167
#| msgid "- none -"
msgid "-- None --"
msgstr "-- Aucun --"

#: tbl_gis_visualization.php:180
msgid "Spatial column"
msgstr "Colonne pour donnée spatiale"

#: tbl_gis_visualization.php:201
msgid "Use OpenStreetMaps as Base Layer"
msgstr "Utiliser OpenStreetMaps comme couche de base"

#: tbl_gis_visualization.php:204
msgid "Redraw"
msgstr "Dessiner à nouveau"

#: tbl_gis_visualization.php:206
msgid "Save to file"
msgstr "Sauvegarder dans un fichier"

#: tbl_gis_visualization.php:207
msgid "File name"
msgstr "Nom du fichier"

#: tbl_indexes.php:66
msgid "The name of the primary key must be \"PRIMARY\"!"
msgstr "Le nom d'une clé primaire doit être «PRIMARY»!"

#: tbl_indexes.php:75
msgid "Can't rename index to PRIMARY!"
msgstr "La clé ne peut être renommée PRIMARY!"

#: tbl_indexes.php:91
msgid "No index parts defined!"
msgstr "Aucune colonne n'a été définie pour cet index!"

#: tbl_indexes.php:159
msgid "Create a new index"
msgstr "Créer un nouvel index"

#: tbl_indexes.php:161
msgid "Modify an index"
msgstr "Modifier un index"

#: tbl_indexes.php:167
msgid "Index name:"
msgstr "Nom de l'index :"

#: tbl_indexes.php:173
msgid "Index type:"
msgstr "Type d'index :"

#: tbl_indexes.php:183
msgid ""
"(\"PRIMARY\" <b>must</b> be the name of and <b>only of</b> a primary key!)"
msgstr "(«PRIMARY» <b>doit et ne peut être</b> que le nom d'une clé primaire!)"

#: tbl_indexes.php:257
#, php-format
msgid "Add to index &nbsp;%s&nbsp;column(s)"
msgstr "Ajouter à l'index&nbsp;%s&nbsp;colonne(s)"

#: tbl_indexes.php:262 tbl_structure.php:726 tbl_structure.php:737
msgid "Column count has to be larger than zero."
msgstr "Le nombre de champs doit être plus grand que zéro."

#: tbl_move_copy.php:44
msgid "Can't move table to same one!"
msgstr "On ne peut déplacer la table sur elle-même!"

#: tbl_move_copy.php:46
msgid "Can't copy table to same one!"
msgstr "On ne peut copier la table sur elle-même!"

#: tbl_move_copy.php:54
#, php-format
msgid "Table %s has been moved to %s."
msgstr "La table %s a été déplacée vers %s."

#: tbl_move_copy.php:56
#, php-format
msgid "Table %s has been copied to %s."
msgstr "La table %s a été copiée vers %s."

#: tbl_move_copy.php:74
msgid "The table name is empty!"
msgstr "Le nom de la table est vide"

#: tbl_operations.php:264
msgid "Alter table order by"
msgstr "<b>Ordonner</b> la table par"

#: tbl_operations.php:273
msgid "(singly)"
msgstr "(à refaire après insertions/destructions)"

#: tbl_operations.php:293
msgid "Move table to (database<b>.</b>table):"
msgstr "Déplacer la table vers (base<b>.</b>table) : "

#: tbl_operations.php:351
msgid "Table options"
msgstr "<b>Options</b> pour cette table"

#: tbl_operations.php:355
msgid "Rename table to"
msgstr "Changer le nom de la table pour"

#: tbl_operations.php:531
msgid "Copy table to (database<b>.</b>table):"
msgstr "Copier la table vers (base<b>.</b>table) :"

#: tbl_operations.php:578
msgid "Switch to copied table"
msgstr "Aller à la table copiée"

#: tbl_operations.php:590
msgid "Table maintenance"
msgstr "<b>Maintenance</b> de la table"

#: tbl_operations.php:614
msgid "Defragment table"
msgstr "Défragmenter la table"

#: tbl_operations.php:662
#, php-format
msgid "Table %s has been flushed"
msgstr "La table %s a été rechargée"

#: tbl_operations.php:668
msgid "Flush the table (FLUSH)"
msgstr "Recharger la table (FLUSH)"

#: tbl_operations.php:677
msgid "Delete data or table"
msgstr "Supprimer les données ou la table"

#: tbl_operations.php:692
msgid "Empty the table (TRUNCATE)"
msgstr "Vider la table (TRUNCATE)"

#: tbl_operations.php:712
msgid "Delete the table (DROP)"
msgstr "Supprimer la table (DROP)"

#: tbl_operations.php:733
msgid "Partition maintenance"
msgstr "Gestion des partitions"

#: tbl_operations.php:741
#, php-format
msgid "Partition %s"
msgstr "Partition %s"

#: tbl_operations.php:744
msgid "Analyze"
msgstr "Analyser"

#: tbl_operations.php:745
msgid "Check"
msgstr "Vérifier"

#: tbl_operations.php:746
msgid "Optimize"
msgstr "Optimiser"

#: tbl_operations.php:747
msgid "Rebuild"
msgstr "Reconstruire"

#: tbl_operations.php:748
msgid "Repair"
msgstr "Réparer"

#: tbl_operations.php:760
msgid "Remove partitioning"
msgstr "Supprimer le partitionnement"

#: tbl_operations.php:786
msgid "Check referential integrity:"
msgstr "Vérifier l'intégrité référentielle"

#: tbl_printview.php:72
msgid "Show tables"
msgstr "Afficher les tables"

#: tbl_printview.php:307 tbl_structure.php:792
msgid "Space usage"
msgstr "Espace utilisé"

#: tbl_printview.php:311 tbl_structure.php:796
msgid "Usage"
msgstr "Espace"

#: tbl_printview.php:338 tbl_structure.php:823
msgid "Effective"
msgstr "Effectif"

#: tbl_printview.php:363 tbl_structure.php:861
msgid "Row Statistics"
msgstr "Statistiques"

#: tbl_printview.php:366 tbl_structure.php:864
msgid "Statements"
msgstr "Information"

#: tbl_printview.php:377 tbl_structure.php:876
msgid "static"
msgstr "statique"

#: tbl_printview.php:379 tbl_structure.php:878
msgid "dynamic"
msgstr "dynamique"

#: tbl_printview.php:401 tbl_structure.php:921
msgid "Row length"
msgstr "Longueur enr."

#: tbl_printview.php:411 tbl_structure.php:929
msgid " Row size "
msgstr " Taille enr. "

#: tbl_relation.php:276
#, php-format
msgid "Error creating foreign key on %1$s (check data types)"
msgstr ""
"Erreur lors de la création de la clé étrangère sur %1$s (vérifiez le type "
"des colonnes)"

#: tbl_relation.php:402
msgid "Internal relation"
msgstr "Relation interne"

#: tbl_relation.php:404
msgid ""
"An internal relation is not necessary when a corresponding FOREIGN KEY "
"relation exists."
msgstr ""
"Une relation interne n'est pas nécessaire lorsqu'une clé correspondante de "
"type FOREIGN KEY existe"

#: tbl_relation.php:410
msgid "Foreign key constraint"
msgstr "Contrainte de clé étrangère"

#: tbl_select.php:110
msgid "Do a \"query by example\" (wildcard: \"%\")"
msgstr "Recherche «par valeur» (passepartout: «% ») "

#: tbl_select.php:234
msgid "Select columns (at least one):"
msgstr "Choisir les colonnes (au moins une)"

#: tbl_select.php:252
msgid "Add search conditions (body of the \"where\" clause):"
msgstr "Critères de recherche (pour l'énoncé «where») :"

#: tbl_select.php:259
msgid "Number of rows per page"
msgstr "Nombre de lignes par page"

#: tbl_select.php:265
msgid "Display order:"
msgstr "Ordre d'affichage :"

#: tbl_structure.php:158 tbl_structure.php:163 tbl_structure.php:611
msgid "Spatial"
msgstr "Spatial"

#: tbl_structure.php:165 tbl_structure.php:169
msgid "Browse distinct values"
msgstr "Affiche les valeurs distinctes"

#: tbl_structure.php:170 tbl_structure.php:171
msgid "Add primary key"
msgstr "Ajouter une clé primaire"

#: tbl_structure.php:172 tbl_structure.php:173
msgid "Add index"
msgstr "Ajouter un index"

#: tbl_structure.php:174 tbl_structure.php:175
msgid "Add unique index"
msgstr "Ajouter un index unique"

#: tbl_structure.php:176 tbl_structure.php:177
msgid "Add SPATIAL index"
msgstr "Ajouter un index SPATIAL"

#: tbl_structure.php:178 tbl_structure.php:179
msgid "Add FULLTEXT index"
msgstr "Ajouter un index FULLTEXT"

#: tbl_structure.php:391
msgctxt "None for default"
msgid "None"
msgstr "Aucune"

#: tbl_structure.php:404
#, php-format
msgid "Column %s has been dropped"
msgstr "La colonne %s a été effacée"

#: tbl_structure.php:415 tbl_structure.php:509
#, php-format
msgid "A primary key has been added on %s"
msgstr "Une clé primaire a été ajoutée sur %s"

#: tbl_structure.php:430 tbl_structure.php:445 tbl_structure.php:465
#: tbl_structure.php:480 tbl_structure.php:522 tbl_structure.php:535
#: tbl_structure.php:548 tbl_structure.php:561
#, php-format
msgid "An index has been added on %s"
msgstr "Un index a été ajouté sur %s"

#: tbl_structure.php:497
msgid "Show more actions"
msgstr "Montrer d'autres actions"

#: tbl_structure.php:642 tbl_structure.php:644
msgid "Relation view"
msgstr "Gestion des relations"

#: tbl_structure.php:651 tbl_structure.php:653
msgid "Propose table structure"
msgstr "Suggérer des optimisations quant à la structure de la table"

#: tbl_structure.php:676
msgid "Add column"
msgstr "Ajouter une colonne"

#: tbl_structure.php:690
msgid "At End of Table"
msgstr "En fin de table"

#: tbl_structure.php:691
msgid "At Beginning of Table"
msgstr "En début de table"

#: tbl_structure.php:692
#, php-format
msgid "After %s"
msgstr "Après %s"

#: tbl_structure.php:731
#, php-format
msgid "Create an index on &nbsp;%s&nbsp;columns"
msgstr "Créer un index sur &nbsp;%s&nbsp;colonnes"

#: tbl_structure.php:892
msgid "partitioned"
msgstr "partitionné"

#: tbl_tracking.php:109
#, php-format
msgid "Tracking report for table `%s`"
msgstr "Rapport de suivi pour la table `%s`"

#: tbl_tracking.php:182
#, php-format
msgid "Version %s is created, tracking for %s.%s is activated."
msgstr "Version %s créée, le suivi pour %s.%s est activé."

#: tbl_tracking.php:190
#, php-format
msgid "Tracking for %s.%s , version %s is deactivated."
msgstr "Le suivi pour %s.%s , version %s est désactivé."

#: tbl_tracking.php:198
#, php-format
msgid "Tracking for %s.%s , version %s is activated."
msgstr "Le suivi pour %s.%s , version %s est activé."

#: tbl_tracking.php:208
msgid "SQL statements executed."
msgstr "Énoncés SQL exécutés."

#: tbl_tracking.php:214
msgid ""
"You can execute the dump by creating and using a temporary database. Please "
"ensure that you have the privileges to do so."
msgstr ""
"Vous pouvez exécuter cette exportation en créant une base de données "
"temporaire. Veuillez vous assurer que vous avez les privilèges appropriés à "
"cette opération."

#: tbl_tracking.php:215
msgid "Comment out these two lines if you do not need them."
msgstr "Enlevez les deux lignes suivantes si elles sont inutiles."

#: tbl_tracking.php:224
msgid "SQL statements exported. Please copy the dump or execute it."
msgstr "Énoncés SQL exportés. Vous pouvez copier le fichier ou l'exécuter."

#: tbl_tracking.php:255
#, php-format
msgid "Version %s snapshot (SQL code)"
msgstr "Instantané de la version %s (code SQL)"

#: tbl_tracking.php:382
msgid "Tracking data definition successfully deleted"
msgstr "Le suivi des définitions de données a été effacé avec succès"

#: tbl_tracking.php:384 tbl_tracking.php:401
msgid "Query error"
msgstr "Erreur de requête"

#: tbl_tracking.php:399
msgid "Tracking data manipulation successfully deleted"
msgstr "Le suivi des manipulations de données a été effacé avec succès"

#: tbl_tracking.php:411
msgid "Tracking statements"
msgstr "Suivi des énoncés"

#: tbl_tracking.php:427 tbl_tracking.php:555
#, php-format
msgid "Show %s with dates from %s to %s by user %s %s"
msgstr "Montrer %s depuis le %s jusqu'au %s par l'utilisateur %s %s"

#: tbl_tracking.php:432
msgid "Delete tracking data row from report"
msgstr "Supprimer du rapport le suivi des données"

#: tbl_tracking.php:443
msgid "No data"
msgstr "Aucune donnée"

#: tbl_tracking.php:453 tbl_tracking.php:510
msgid "Date"
msgstr "Date"

#: tbl_tracking.php:455
msgid "Data definition statement"
msgstr "Énoncé de définition de données"

#: tbl_tracking.php:512
msgid "Data manipulation statement"
msgstr "Énoncé de manipulation de données"

#: tbl_tracking.php:558
msgid "SQL dump (file download)"
msgstr "Exportation SQL (télécharger)"

#: tbl_tracking.php:559
msgid "SQL dump"
msgstr "Exportation SQL"

#: tbl_tracking.php:560
msgid "This option will replace your table and contained data."
msgstr "Cette option remplacera votre table et son contenu."

#: tbl_tracking.php:560
msgid "SQL execution"
msgstr "Exécution SQL"

#: tbl_tracking.php:572
#, php-format
msgid "Export as %s"
msgstr "Exporter en tant que %s"

#: tbl_tracking.php:612
msgid "Show versions"
msgstr "Montrer les versions"

#: tbl_tracking.php:644
msgid "Version"
msgstr "Version"

#: tbl_tracking.php:692
#, php-format
msgid "Deactivate tracking for %s.%s"
msgstr "Désactiver le suivi de %s.%s"

#: tbl_tracking.php:694
msgid "Deactivate now"
msgstr "Désactiver maintenant"

#: tbl_tracking.php:705
#, php-format
msgid "Activate tracking for %s.%s"
msgstr "Activer le suivi de %s.%s"

#: tbl_tracking.php:707
msgid "Activate now"
msgstr "Activer maintenant"

#: tbl_tracking.php:720
#, php-format
msgid "Create version %s of %s.%s"
msgstr "Créer la version %s de %s.%s"

#: tbl_tracking.php:724
msgid "Track these data definition statements:"
msgstr "Suivre les énoncés de définition de données suivants :"

#: tbl_tracking.php:732
msgid "Track these data manipulation statements:"
msgstr "Suivre les énoncés de manipulation de données suivants :"

#: tbl_tracking.php:740
msgid "Create version"
msgstr "Créer une version"

#: themes.php:31
#, php-format
msgid ""
"No themes support; please check your configuration and/or your themes in "
"directory %s."
msgstr ""
"Les thèmes ne sont pas supportés, veuillez vérifier votre configuration et/"
"ou vos thèmes dans le répertoire %s."

#: themes.php:41
msgid "Get more themes!"
msgstr "Obtenez d'autres thèmes!"

#: transformation_overview.php:24
msgid "Available MIME types"
msgstr "Types MIME disponibles"

#: transformation_overview.php:37
msgid ""
"MIME types printed in italics do not have a separate transformation function"
msgstr ""
"Les types MIME affichées en italiques ne possèdent pas de fonctions de "
"transformation."

#: transformation_overview.php:42
msgid "Available transformations"
msgstr "Transformations disponibles"

#: transformation_overview.php:47
msgctxt "for MIME transformation"
msgid "Description"
msgstr "Description"

#: user_password.php:48
msgid "You don't have sufficient privileges to be here right now!"
msgstr "Vous n'êtes pas autorisé à accéder à cette page"

#: user_password.php:110
msgid "The profile has been updated."
msgstr "Le profil a été modifié."

#: view_create.php:141
msgid "VIEW name"
msgstr "Nom de la vue"

#: view_operations.php:91
msgid "Rename view to"
msgstr "Changer le nom de la vue pour"

#~ msgid ""
#~ "phpMyAdmin was unable to read your configuration file!<br />This might "
#~ "happen if PHP finds a parse error in it or PHP cannot find the file.<br /"
#~ ">Please call the configuration file directly using the link below and "
#~ "read the PHP error message(s) that you receive. In most cases a quote or "
#~ "a semicolon is missing somewhere.<br />If you receive a blank page, "
#~ "everything is fine."
#~ msgstr ""
#~ "phpMyAdmin n'a pu lire votre fichier de configuration!<br />Il est "
#~ "possible qu'il contienne une erreur de syntaxe, ou que PHP soit incapable "
#~ "de le trouver.<br />À l'aide du lien suivant, vous pouvez vérifier le "
#~ "message d'erreur généré par PHP.<br />La plupart du temps, un apostrophe "
#~ "ou un point-virgule sont manquants.<br />Si vous recevez une page "
#~ "blanche, aucune erreur n'a été détectée."

#~ msgid "Dropping Event"
#~ msgstr "Destruction d'évènement"

#~ msgid "Dropping Procedure"
#~ msgstr "Destruction de procédure"

#~ msgid "Theme / Style"
#~ msgstr "Thème / Style"

#~ msgid "seconds"
#~ msgstr "secondes"

#~ msgid "Query execution time comparison (in microseconds)"
#~ msgstr "Comparaison du temps d'exécution des requêtes (en microsecondes)"

#~ msgid "Query results"
#~ msgstr "Résultats de la requête"

#~ msgid "GD extension is needed for charts."
#~ msgstr "L'extension GD est requise pour les graphiques."

#~ msgid "JSON encoder is needed for chart tooltips."
#~ msgstr "L'encodeur JSON est requis pour afficher les conseils de graphique."

#~ msgid "The number of free memory blocks in query cache."
#~ msgstr "Le nombre de blocs de mémoire libre dans la cache de requêtes."

#~ msgctxt "$strShowStatusReset"
#~ msgid "Reset"
#~ msgstr "Réinitialiser"

#~ msgid "Show processes"
#~ msgstr "Afficher les processus"

#~ msgctxt "for Show status"
#~ msgid "Reset"
#~ msgstr "Réinitialiser"

#~ msgid ""
#~ "<b>Server traffic</b>: These tables show the network traffic statistics "
#~ "of this MySQL server since its startup."
#~ msgstr ""
#~ "<b>Statistiques sur le trafic</b>: Ce tableau indique le trafic réseau "
#~ "observé sur ce serveur MySQL depuis son démarrage."

#~ msgid ""
#~ "<b>Query statistics</b>: Since its startup, %s queries have been sent to "
#~ "the server."
#~ msgstr ""
#~ "<b>Statistiques sur les requêtes</b>: Depuis son démarrage, %s requêtes "
#~ "ont été envoyées au serveur."

#~ msgid "Note: Generating the query chart can take a long time."
#~ msgstr ""
#~ "Remarque : la génération du graphique des requêtes peut prendre un "
#~ "certain temps."

#~ msgid "Chart generated successfully."
#~ msgstr "Le graphique a été généré."

#~ msgid ""
#~ "The result of this query can't be used for a chart. See [a@./"
#~ "Documentation.html#faq6_29@Documentation]FAQ 6.29[/a]"
#~ msgstr ""
#~ "Les résultats de cette requête ne peuvent servir à produire un graphique. "
#~ "Voir le [a@./Documentation.html#faq6_29@Documentation]FAQ 6.29[/a]"

#~ msgid "Title"
#~ msgstr "Titre"

#~ msgid "Area margins"
#~ msgstr "Marges pour la zone"

#~ msgid "Legend margins"
#~ msgstr "Marges pour la légende"

#~ msgid "Radar"
#~ msgstr "Radar"

#~ msgid "Bar type"
#~ msgstr "Type de barre"

#~ msgid "Multi"
#~ msgstr "Multi"

#~ msgid "Continuous image"
#~ msgstr "Image continue"

#~ msgid ""
#~ "For compatibility reasons the chart image is segmented by default, select "
#~ "this to draw the whole chart in one image."
#~ msgstr ""
#~ "Pour des raisons de compatibilité le graphique est segmenté, sélectionnez "
#~ "ceci pour afficher le graphique complet en une seule image."

#~ msgid ""
#~ "When drawing a radar chart all values are normalized to a range [0..10]."
#~ msgstr ""
#~ "Dans un graphique radar toutes les valeurs sont normalisées dans une "
#~ "plage [0..10]."

#~ msgid ""
#~ "Note that not every result table can be put to the chart. See <a href=\"./"
#~ "Documentation.html#faq6_29\" target=\"Documentation\">FAQ 6.29</a>"
#~ msgstr ""
#~ "Toute table de résultats ne peut être affichée en graphique. Voir le <a "
#~ "href=\"./Documentation.html#faq6_29\" target=\"Documentation\">FAQ 6.29</"
#~ "a>"

#~ msgid "Add a New User"
#~ msgstr "Ajouter un utilisateur"

#~ msgid "Create User"
#~ msgstr "Créer un compte d'utilisateur"

#~ msgid "Add a new User"
#~ msgstr "Ajouter un utilisateur"

#~ msgid "Show table row links on left side"
#~ msgstr "Montrer les liens des lignes de données du côté gauche"

#~ msgid "Show table row links on right side"
#~ msgstr "Montrer les liens des lignes de données du côté droit"

#~ msgid "Background color"
#~ msgstr "Couleur d'arrière-plan"

#~ msgid "Choose..."
#~ msgstr "Choisissez..."

#~ msgid "Delete the matches for the "
#~ msgstr "Supprimer de la table %s les occurences?"

#~ msgid "Show left delete link"
#~ msgstr "Montrer à gauche le lien d'effacement"

#~ msgid "Show right delete link"
#~ msgstr "Montrer à droite le lien d'effacement"

#~ msgid "Mailing lists"
#~ msgstr "Listes de courriel"<|MERGE_RESOLUTION|>--- conflicted
+++ resolved
@@ -3,13 +3,8 @@
 msgstr ""
 "Project-Id-Version: phpMyAdmin 3.5.0-dev\n"
 "Report-Msgid-Bugs-To: phpmyadmin-devel@lists.sourceforge.net\n"
-<<<<<<< HEAD
 "POT-Creation-Date: 2011-06-27 10:20+0200\n"
-"PO-Revision-Date: 2011-06-23 15:36+0200\n"
-=======
-"POT-Creation-Date: 2011-06-24 12:07+0200\n"
 "PO-Revision-Date: 2011-06-26 13:35+0200\n"
->>>>>>> 9ff4e6b0
 "Last-Translator: Marc Delisle <marc@infomarc.info>\n"
 "Language-Team: french <fr@li.org>\n"
 "Language: fr\n"
@@ -527,15 +522,9 @@
 msgid "MySQL returned an empty result set (i.e. zero rows)."
 msgstr "MySQL a retourné un résultat vide (aucune ligne)."
 
-<<<<<<< HEAD
 #: db_routines.php:192 db_routines.php:297 db_routines.php:302
 #: db_routines.php:326
-#, fuzzy, php-format
-=======
-#: db_routines.php:190 db_routines.php:295 db_routines.php:300
-#: db_routines.php:324
-#, php-format
->>>>>>> 9ff4e6b0
+#, php-format
 #| msgid "The following queries have been executed:"
 msgid "The following query has failed: \"%s\""
 msgstr "La requête «%s» a échoué"
@@ -4794,13 +4783,8 @@
 
 #: libraries/db_events.inc.php:141
 #| msgid "Add a new server"
-<<<<<<< HEAD
 msgid "Add an event"
-msgstr "Ajouter un serveur"
-=======
-msgid "Add a new Event"
 msgstr "Ajouter un évènement."
->>>>>>> 9ff4e6b0
 
 #: libraries/db_links.inc.php:42 libraries/db_links.inc.php:43
 #: libraries/db_links.inc.php:44
@@ -5463,13 +5447,8 @@
 
 #: libraries/display_triggers.inc.php:120
 #| msgid "Add a new server"
-<<<<<<< HEAD
 msgid "Add a trigger"
-msgstr "Ajouter un serveur"
-=======
-msgid "Add a new Trigger"
 msgstr "Ajouter un déclencheur"
->>>>>>> 9ff4e6b0
 
 #: libraries/engines/bdb.lib.php:20 main.php:211
 msgid "Version information"
