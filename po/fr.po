--- conflicted
+++ resolved
@@ -3,13 +3,8 @@
 msgstr ""
 "Project-Id-Version: phpMyAdmin 3.4.0-beta3-dev\n"
 "Report-Msgid-Bugs-To: phpmyadmin-devel@lists.sourceforge.net\n"
-<<<<<<< HEAD
 "POT-Creation-Date: 2011-02-08 17:09+0100\n"
-"PO-Revision-Date: 2011-02-03 19:20+0200\n"
-=======
-"POT-Creation-Date: 2011-02-08 16:31+0100\n"
 "PO-Revision-Date: 2011-02-08 19:46+0200\n"
->>>>>>> 9e18ed94
 "Last-Translator: Marc Delisle <marc@infomarc.info>\n"
 "Language-Team: french <fr@li.org>\n"
 "Language: fr\n"
@@ -10112,7 +10107,6 @@
 
 #: view_operations.php:91
 msgid "Rename view to"
-<<<<<<< HEAD
 msgstr "Changer le nom de la vue pour"
 
 #~ msgid "Mailing lists"
@@ -10163,7 +10157,4 @@
 #~ msgstr "Navigation des champs au moyen de Ctrl+flèches"
 
 #~ msgid "Toggle Query Box Visibility"
-#~ msgstr "Basculer la visibilité de la boîte de requêtes"
-=======
-msgstr "Changer le nom de la vue pour"
->>>>>>> 9e18ed94
+#~ msgstr "Basculer la visibilité de la boîte de requêtes"