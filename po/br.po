# phpMyAdmin translation.
# Copyright (C) 2003 - 2011 phpMyAdmin devel team
# This file is distributed under the same license as the phpMyAdmin package.
# FIRST AUTHOR <EMAIL@ADDRESS>, YEAR.
#
msgid ""
msgstr ""
"Project-Id-Version: phpMyAdmin 3.5.0-dev\n"
"Report-Msgid-Bugs-To: phpmyadmin-devel@lists.sourceforge.net\n"
<<<<<<< HEAD
"POT-Creation-Date: 2011-06-24 12:07+0200\n"
"PO-Revision-Date: 2011-06-22 20:52+0200\n"
=======
"POT-Creation-Date: 2011-06-22 10:16+0200\n"
"PO-Revision-Date: 2011-06-24 11:46+0200\n"
>>>>>>> 1c0ae704
"Last-Translator:  <fulup.jakez@ofis-bzh.org>\n"
"Language-Team: LANGUAGE <LL@li.org>\n"
"Language: br\n"
"MIME-Version: 1.0\n"
"Content-Type: text/plain; charset=UTF-8\n"
"Content-Transfer-Encoding: 8bit\n"
"Plural-Forms: nplurals=2; plural=n > 1;\n"
"X-Generator: Pootle 2.0.5\n"

#: browse_foreigners.php:35 browse_foreigners.php:53
#: libraries/display_tbl.lib.php:360 server_privileges.php:1583
msgid "Show all"
msgstr "Diskouez pep tra"

#: browse_foreigners.php:70 libraries/common.lib.php:2269
#: libraries/display_tbl.lib.php:340 libraries/export/pdf.php:135
#: libraries/schema/Pdf_Relation_Schema.class.php:240
#: libraries/schema/Pdf_Relation_Schema.class.php:1095
#: libraries/schema/Pdf_Relation_Schema.class.php:1111
#: libraries/schema/User_Schema.class.php:356
msgid "Page number:"
msgstr "Pajenn niv. :"

#: browse_foreigners.php:133
msgid ""
"The target browser window could not be updated. Maybe you have closed the "
"parent window, or your browser's security settings are configured to block "
"cross-window updates."
msgstr ""
"N'haller ket freskaat ar prenestr goulennet gant ho merdeer. Marteze eo bet "
"serret ar prenestr orin ganeoc'h pe stanket eo an hizivadurioù etre "
"prenestroù gant ho merdeer evit abegoù surentez."

#: browse_foreigners.php:151 libraries/common.lib.php:2762
#: libraries/common.lib.php:2769 libraries/common.lib.php:2951
#: libraries/common.lib.php:2952 libraries/db_links.inc.php:60
#: libraries/tbl_links.inc.php:68
msgid "Search"
msgstr "Klask"

#: browse_foreigners.php:154 db_operations.php:369 db_operations.php:421
#: db_operations.php:531 db_operations.php:559 db_search.php:360
#: db_structure.php:528 enum_editor.php:63 js/messages.php:90
#: libraries/Config.class.php:1220 libraries/Theme_Manager.class.php:305
#: libraries/auth/cookie.auth.lib.php:273 libraries/common.lib.php:1315
#: libraries/common.lib.php:2245 libraries/core.lib.php:557
#: libraries/db_routines.lib.php:789 libraries/db_routines.lib.php:921
#: libraries/display_change_password.lib.php:72
#: libraries/display_create_table.lib.php:61
#: libraries/display_export.lib.php:354 libraries/display_import.lib.php:267
#: libraries/display_tbl.lib.php:558 libraries/display_tbl.lib.php:653
#: libraries/replication_gui.lib.php:75 libraries/replication_gui.lib.php:371
#: libraries/schema/User_Schema.class.php:120
#: libraries/schema/User_Schema.class.php:172
#: libraries/schema/User_Schema.class.php:406
#: libraries/schema/User_Schema.class.php:445
#: libraries/select_server.lib.php:100 libraries/sql_query_form.lib.php:384
#: libraries/sql_query_form.lib.php:454 libraries/sql_query_form.lib.php:518
#: libraries/tbl_properties.inc.php:607 libraries/tbl_properties.inc.php:777
#: main.php:109 navigation.php:202 navigation.php:240 pmd_pdf.php:124
#: prefs_manage.php:265 prefs_manage.php:316 server_binlog.php:128
#: server_privileges.php:646 server_privileges.php:1694
#: server_privileges.php:2051 server_privileges.php:2098
#: server_privileges.php:2138 server_replication.php:233
#: server_replication.php:316 server_replication.php:347
#: server_synchronize.php:1220 tbl_change.php:332 tbl_change.php:1024
#: tbl_change.php:1061 tbl_indexes.php:260 tbl_operations.php:280
#: tbl_operations.php:317 tbl_operations.php:519 tbl_operations.php:581
#: tbl_operations.php:763 tbl_select.php:291 tbl_structure.php:698
#: tbl_structure.php:734 tbl_tracking.php:425 tbl_tracking.php:563
#: view_create.php:181 view_operations.php:99
msgid "Go"
msgstr "Mont"

#: browse_foreigners.php:169 browse_foreigners.php:173
#: libraries/Index.class.php:444 tbl_tracking.php:313
msgid "Keyname"
msgstr "Anv ar meneger"

#: browse_foreigners.php:170 browse_foreigners.php:172
#: server_collations.php:54 server_collations.php:66 server_engines.php:57
#: server_status.php:1030
msgid "Description"
msgstr "Deskrivadur"

#: browse_foreigners.php:248 browse_foreigners.php:257
#: browse_foreigners.php:269 browse_foreigners.php:277
msgid "Use this value"
msgstr "Ober gant an talvoud-mañ"

#: bs_disp_as_mime_type.php:29 bs_play_media.php:35
#: libraries/blobstreaming.lib.php:331
msgid "No blob streaming server configured!"
msgstr "N'eus bet kefluniet servijer blob streaming ebet !"

#: bs_disp_as_mime_type.php:35
msgid "Failed to fetch headers"
msgstr "Dibosupl tapout an talbennoù"

#: bs_disp_as_mime_type.php:41
msgid "Failed to open remote URL"
msgstr "Dibosupl digeriñ an URL a-bell"

#: changelog.php:32 license.php:28
#, php-format
msgid ""
"The %s file is not available on this system, please visit www.phpmyadmin.net "
"for more information."
msgstr ""
"N'eo ket hegerz ar restr %s er servijer-mañ. Kit da welet war www.phpmyadmin."
"net evit gouzout hiroc'h."

#: db_create.php:58
#, php-format
msgid "Database %1$s has been created."
msgstr "Krouet eo bet an diaz roadennoù %1$s."

#: db_datadict.php:48 db_operations.php:362
msgid "Database comment: "
msgstr "Evezhiadenn diwar-benn an diaz roadennoù : "

#: db_datadict.php:157 libraries/schema/Pdf_Relation_Schema.class.php:1210
#: libraries/tbl_properties.inc.php:714 tbl_operations.php:362
#: tbl_printview.php:127
msgid "Table comments"
msgstr "Evezhiadennoù diwar-benn an daolenn"

#: db_datadict.php:166 db_qbe.php:196 libraries/Index.class.php:448
#: libraries/export/htmlword.php:248 libraries/export/latex.php:375
#: libraries/export/odt.php:302 libraries/export/texytext.php:227
#: libraries/schema/Pdf_Relation_Schema.class.php:1236
#: libraries/schema/Pdf_Relation_Schema.class.php:1257
#: libraries/tbl_properties.inc.php:274 tbl_change.php:310 tbl_chart.php:86
#: tbl_indexes.php:188 tbl_printview.php:139 tbl_relation.php:399
#: tbl_select.php:113 tbl_tracking.php:266 tbl_tracking.php:317
msgid "Column"
msgstr "Bann"

#: db_datadict.php:167 db_printview.php:104 libraries/Index.class.php:445
#: libraries/db_events.inc.php:69 libraries/db_routines.lib.php:666
#: libraries/db_routines.lib.php:691 libraries/db_routines.lib.php:847
#: libraries/db_routines.lib.php:1216 libraries/db_structure.lib.php:51
#: libraries/export/htmlword.php:249 libraries/export/latex.php:375
#: libraries/export/odt.php:305 libraries/export/texytext.php:228
#: libraries/schema/Pdf_Relation_Schema.class.php:1237
#: libraries/schema/Pdf_Relation_Schema.class.php:1258
#: libraries/tbl_properties.inc.php:100 server_privileges.php:2151
#: tbl_change.php:289 tbl_change.php:316 tbl_printview.php:140
#: tbl_printview.php:310 tbl_select.php:114 tbl_structure.php:205
#: tbl_structure.php:795 tbl_tracking.php:267 tbl_tracking.php:314
msgid "Type"
msgstr "Seurt"

#: db_datadict.php:169 libraries/Index.class.php:451
#: libraries/export/htmlword.php:250 libraries/export/latex.php:375
#: libraries/export/odt.php:308 libraries/export/texytext.php:229
#: libraries/schema/Pdf_Relation_Schema.class.php:1239
#: libraries/schema/Pdf_Relation_Schema.class.php:1260
#: libraries/tbl_properties.inc.php:109 tbl_change.php:325
#: tbl_printview.php:142 tbl_structure.php:208 tbl_tracking.php:269
#: tbl_tracking.php:320
msgid "Null"
msgstr "Null"

#: db_datadict.php:170 db_structure.php:453 libraries/export/htmlword.php:251
#: libraries/export/latex.php:375 libraries/export/odt.php:311
#: libraries/export/texytext.php:230
#: libraries/schema/Pdf_Relation_Schema.class.php:1240
#: libraries/schema/Pdf_Relation_Schema.class.php:1261
#: libraries/tbl_properties.inc.php:106 tbl_printview.php:143
#: tbl_structure.php:209 tbl_tracking.php:270
msgid "Default"
msgstr "Dre ziouer"

#: db_datadict.php:174 libraries/export/htmlword.php:253
#: libraries/export/latex.php:377 libraries/export/odt.php:315
#: libraries/export/texytext.php:232
#: libraries/schema/Pdf_Relation_Schema.class.php:1242
#: libraries/schema/Pdf_Relation_Schema.class.php:1263 tbl_printview.php:147
msgid "Links to"
msgstr "Liammet ouzh"

#: db_datadict.php:176 db_printview.php:110
#: libraries/config/messages.inc.php:94 libraries/config/messages.inc.php:109
#: libraries/config/messages.inc.php:131 libraries/export/htmlword.php:256
#: libraries/export/latex.php:380 libraries/export/odt.php:320
#: libraries/export/texytext.php:235
#: libraries/schema/Pdf_Relation_Schema.class.php:1253
#: libraries/schema/Pdf_Relation_Schema.class.php:1264
#: libraries/tbl_properties.inc.php:129 tbl_printview.php:149
msgid "Comments"
msgstr "Evezhiadennoù"

#: db_datadict.php:259 js/messages.php:109 libraries/Index.class.php:361
#: libraries/Index.class.php:388 libraries/Index.class.php:688
#: libraries/config.values.php:45 libraries/config.values.php:51
#: libraries/config/FormDisplay.tpl.php:204 libraries/export/htmlword.php:326
#: libraries/export/latex.php:445 libraries/export/odt.php:376
#: libraries/export/texytext.php:305 libraries/mult_submits.inc.php:287
#: libraries/schema/Pdf_Relation_Schema.class.php:1318
#: libraries/user_preferences.lib.php:311 prefs_manage.php:130
#: server_privileges.php:1381 server_privileges.php:1392
#: server_privileges.php:1638 server_privileges.php:1649
#: server_privileges.php:1969 server_privileges.php:1974
#: server_privileges.php:2268 sql.php:257 sql.php:318 tbl_printview.php:226
#: tbl_structure.php:380 tbl_tracking.php:330 tbl_tracking.php:335
msgid "No"
msgstr "Ket"

#: db_datadict.php:259 js/messages.php:108 libraries/Index.class.php:362
#: libraries/Index.class.php:387 libraries/Index.class.php:688
#: libraries/config.values.php:45 libraries/config.values.php:51
#: libraries/config/FormDisplay.tpl.php:204 libraries/export/htmlword.php:326
#: libraries/export/latex.php:445 libraries/export/odt.php:376
#: libraries/export/texytext.php:305 libraries/mult_submits.inc.php:46
#: libraries/mult_submits.inc.php:78 libraries/mult_submits.inc.php:87
#: libraries/mult_submits.inc.php:92 libraries/mult_submits.inc.php:97
#: libraries/mult_submits.inc.php:102 libraries/mult_submits.inc.php:262
#: libraries/mult_submits.inc.php:276 libraries/mult_submits.inc.php:286
#: libraries/mult_submits.inc.php:299
#: libraries/schema/Pdf_Relation_Schema.class.php:1318
#: libraries/user_preferences.lib.php:311 prefs_manage.php:129
#: server_databases.php:76 server_privileges.php:1378
#: server_privileges.php:1389 server_privileges.php:1635
#: server_privileges.php:1649 server_privileges.php:1969
#: server_privileges.php:1972 server_privileges.php:2268 sql.php:317
#: tbl_printview.php:226 tbl_structure.php:41 tbl_structure.php:380
#: tbl_tracking.php:328 tbl_tracking.php:333
msgid "Yes"
msgstr "Ya"

#: db_datadict.php:314 db_printview.php:264 tbl_printview.php:495
msgid "Print"
msgstr "Moullañ"

#: db_export.php:30
msgid "View dump (schema) of database"
msgstr "Gwelet un ezporzhiadenn (chema) eus an diaz roadennoù"

#: db_export.php:34 db_printview.php:94 db_qbe.php:101 db_tracking.php:48
#: export.php:371 navigation.php:329
msgid "No tables found in database."
msgstr "N'eus bet kavet taolenn ebet en diaz roadennoù."

#: db_export.php:44 db_search.php:342 server_export.php:26
msgid "Select All"
msgstr "Diuzañ pep tra"

#: db_export.php:46 db_search.php:345 server_export.php:28
msgid "Unselect All"
msgstr "Diziuzañ pep tra"

#: db_operations.php:41 tbl_create.php:48
msgid "The database name is empty!"
msgstr "Goullo eo anv an diaz roadennoù !"

#: db_operations.php:272
#, php-format
msgid "Database %s has been renamed to %s"
msgstr "Deuet eo anv an diaz roadennoù %s da vezañ %s"

#: db_operations.php:276
#, php-format
msgid "Database %s has been copied to %s"
msgstr "Eilet eo bet an diaz roadennoù %s war %s"

#: db_operations.php:404
msgid "Rename database to"
msgstr "Cheñch anv an diaz roadennoù hag e envel"

#: db_operations.php:409 server_status.php:799
msgid "Command"
msgstr "Urzhiad"

#: db_operations.php:440
msgid "Remove database"
msgstr "Dilemel an diaz roadennoù"

#: db_operations.php:452
#, php-format
msgid "Database %s has been dropped."
msgstr "Diverket eo bet an diaz roadennoù %s."

#: db_operations.php:457
msgid "Drop the database (DROP)"
msgstr "Diverkañ an diaz roadennoù (DROP)"

#: db_operations.php:487
msgid "Copy database to"
msgstr "Eilañ an diaz roadennoù war"

#: db_operations.php:494 tbl_operations.php:548 tbl_tracking.php:418
msgid "Structure only"
msgstr "Ar framm hepken"

#: db_operations.php:495 tbl_operations.php:549 tbl_tracking.php:420
msgid "Structure and data"
msgstr "Ar framm hag ar roadennoù ennañ"

#: db_operations.php:496 tbl_operations.php:550 tbl_tracking.php:419
msgid "Data only"
msgstr "Ar roadennoù hepken"

#: db_operations.php:504
msgid "CREATE DATABASE before copying"
msgstr "KROUIÑ AN DIAZ ROADENNOÙ a-raok eilañ"

#: db_operations.php:507 libraries/config/messages.inc.php:126
#: libraries/config/messages.inc.php:127 libraries/config/messages.inc.php:129
#: libraries/config/messages.inc.php:135 tbl_operations.php:556
#, php-format
msgid "Add %s"
msgstr "Ouzhpennañ %s"

#: db_operations.php:511 libraries/config/messages.inc.php:119
#: tbl_operations.php:314 tbl_operations.php:558
msgid "Add AUTO_INCREMENT value"
msgstr "Ouzhpennañ talvoud an AUTO_INCREMENT"

#: db_operations.php:515 tbl_operations.php:565
msgid "Add constraints"
msgstr "Ouzhpennañ ar strishadurioù"

#: db_operations.php:528
msgid "Switch to copied database"
msgstr "Mont d'an diaz roadennoù eilet"

#: db_operations.php:552 libraries/Index.class.php:450
#: libraries/build_html_for_db.lib.php:19 libraries/db_structure.lib.php:53
#: libraries/mysql_charsets.lib.php:110 libraries/tbl_properties.inc.php:107
#: libraries/tbl_properties.inc.php:720 server_collations.php:53
#: server_collations.php:65 tbl_operations.php:378 tbl_select.php:115
#: tbl_structure.php:206 tbl_structure.php:903 tbl_tracking.php:268
#: tbl_tracking.php:319
msgid "Collation"
msgstr "Etrerummadiñ"

#: db_operations.php:565
#, php-format
msgid ""
"The phpMyAdmin configuration storage has been deactivated. To find out why "
"click %shere%s."
msgstr ""
"Diweredekaet eo bet ar stokañ kefluniadurioù evit phpMyAdmin. Evit gouzout "
"perak klikañ %samañ%s."

#: db_operations.php:600
msgid "Edit or export relational schema"
msgstr "Embann pe ezporzhiañ ur chema kar"

#: db_printview.php:102 db_tracking.php:85 db_tracking.php:186
#: libraries/config/messages.inc.php:497 libraries/db_structure.lib.php:37
#: libraries/display_triggers.inc.php:74 libraries/export/pdf.php:102
#: libraries/export/xml.php:331 libraries/header.inc.php:152
#: libraries/schema/User_Schema.class.php:233 server_privileges.php:1745
#: server_privileges.php:1801 server_privileges.php:2065
#: server_synchronize.php:418 server_synchronize.php:861 tbl_tracking.php:643
msgid "Table"
msgstr "Taolenn"

#: db_printview.php:103 libraries/build_html_for_db.lib.php:30
#: libraries/db_structure.lib.php:47 libraries/header_printview.inc.php:62
#: libraries/import.lib.php:147 navigation.php:648 navigation.php:670
#: tbl_printview.php:391 tbl_structure.php:395 tbl_structure.php:501
#: tbl_structure.php:913
msgid "Rows"
msgstr "Linennoù"

#: db_printview.php:107 libraries/db_structure.lib.php:58 tbl_indexes.php:189
msgid "Size"
msgstr "Ment"

#: db_printview.php:160 db_structure.php:409 libraries/export/sql.php:750
#: libraries/export/sql.php:1077
msgid "in use"
msgstr "en implij"

#: db_printview.php:185 libraries/db_info.inc.php:86
#: libraries/export/sql.php:705
#: libraries/schema/Pdf_Relation_Schema.class.php:1215 tbl_printview.php:431
#: tbl_structure.php:945
msgid "Creation"
msgstr "Krouiñ"

#: db_printview.php:194 libraries/db_info.inc.php:91
#: libraries/export/sql.php:710
#: libraries/schema/Pdf_Relation_Schema.class.php:1220 tbl_printview.php:441
#: tbl_structure.php:953
msgid "Last update"
msgstr "Hizivadenn ziwezhañ"

#: db_printview.php:203 libraries/db_info.inc.php:96
#: libraries/export/sql.php:715
#: libraries/schema/Pdf_Relation_Schema.class.php:1225 tbl_printview.php:451
#: tbl_structure.php:961
msgid "Last check"
msgstr "Gwiriadenn ziwezhañ"

#: db_printview.php:220 db_structure.php:432
#, php-format
msgid "%s table"
msgid_plural "%s tables"
msgstr[0] "%s daolenn"
msgstr[1] "%s taolenn"

#: db_qbe.php:41
msgid "You have to choose at least one column to display"
msgstr "Ret eo deoc'h dibab da nebeutañ ur bann da vezañ diskwelet"

#: db_qbe.php:186
msgid "Switch to"
msgstr "Mont da"

#: db_qbe.php:186
msgid "visual builder"
msgstr "mod gwelet"

#: db_qbe.php:222 libraries/db_structure.lib.php:95
#: libraries/display_tbl.lib.php:927
msgid "Sort"
msgstr "Urzhiañ"

#: db_qbe.php:231 db_qbe.php:265 libraries/db_structure.lib.php:102
#: libraries/display_tbl.lib.php:549 libraries/display_tbl.lib.php:888
#: server_databases.php:158 server_databases.php:175 tbl_operations.php:275
#: tbl_select.php:278
msgid "Ascending"
msgstr "War gresk"

#: db_qbe.php:232 db_qbe.php:273 libraries/db_structure.lib.php:110
#: libraries/display_tbl.lib.php:554 libraries/display_tbl.lib.php:885
#: server_databases.php:158 server_databases.php:175 tbl_operations.php:276
#: tbl_select.php:279
msgid "Descending"
msgstr "War zigresk"

#: db_qbe.php:286 db_tracking.php:91 libraries/display_tbl.lib.php:429
#: tbl_change.php:279 tbl_tracking.php:648
msgid "Show"
msgstr "Diskouez"

#: db_qbe.php:322
msgid "Criteria"
msgstr "Dezverk"

#: db_qbe.php:375 db_qbe.php:457 db_qbe.php:549 db_qbe.php:580
msgid "Ins"
msgstr "Ensoc'hañ"

#: db_qbe.php:379 db_qbe.php:461 db_qbe.php:546 db_qbe.php:577
msgid "And"
msgstr "Ha"

#: db_qbe.php:388 db_qbe.php:469 db_qbe.php:551 db_qbe.php:582
msgid "Del"
msgstr "Diverk."

#: db_qbe.php:392 db_qbe.php:473 db_qbe.php:544 db_qbe.php:575
#: server_privileges.php:307 tbl_change.php:887 tbl_indexes.php:256
#: tbl_select.php:252
msgid "Or"
msgstr "Pe"

#: db_qbe.php:529
msgid "Modify"
msgstr "Kemmañ"

#: db_qbe.php:606
msgid "Add/Delete criteria rows"
msgstr "Ouzhpennañ/Diverkañ linennoù dezverkoù"

#: db_qbe.php:618
msgid "Add/Delete columns"
msgstr "Ouzhpennañ/Diverkañ bannoù"

#: db_qbe.php:631 db_qbe.php:656
msgid "Update Query"
msgstr "Hizivaat ar reked"

#: db_qbe.php:639
msgid "Use Tables"
msgstr "Implijout taolennoù"

#: db_qbe.php:662
#, php-format
msgid "SQL query on database <b>%s</b>:"
msgstr "Reked SQL ouzh an diaz roadennoù <b>%s</b>:"

#: db_qbe.php:955 libraries/common.lib.php:1168
msgid "Submit Query"
msgstr "Kas ar reked"

#: db_routines.php:152 import.php:453 libraries/Message.class.php:185
#: libraries/display_tbl.lib.php:2272 libraries/sql_query_form.lib.php:139
#: tbl_operations.php:228 tbl_relation.php:289 tbl_row_action.php:126
#: view_operations.php:60
msgid "Your SQL query has been executed successfully"
msgstr "Sevenet eo bet ho reked SQL ervat"

#: db_routines.php:155
#, php-format
msgid "%d row affected by the last statement inside the procedure"
msgid_plural "%d rows affected by the last statement inside the procedure"
msgstr[0] "Tizhet ez eus bet %d linenn dre embannadenn ziwezhañ an argerzh"
msgstr[1] "Tizhet ez eus bet %d linenn dre embannadenn ziwezhañ an argerzh"

#: db_routines.php:165
#, php-format
msgid "Execution results of routine %s"
msgstr "Disoc'hoù seveniñ an argerzh %s"

#: db_routines.php:185 libraries/import.lib.php:153 sql.php:678
#: tbl_change.php:180 tbl_get_field.php:34
msgid "MySQL returned an empty result set (i.e. zero rows)."
msgstr "Distroet ez eus un disoc'h goullo gant MySQL (linenn ebet)"

#: db_routines.php:190 db_routines.php:295 db_routines.php:300
#: db_routines.php:324
#, php-format
msgid "The following query has failed: \"%s\""
msgstr ""

#: db_routines.php:191 db_routines.php:296 db_routines.php:301
#: db_routines.php:311 db_routines.php:325 libraries/common.lib.php:609
msgid "MySQL said: "
msgstr "respontet eo bet gant MySQL : "

#: db_routines.php:208 db_routines.php:240 db_routines.php:268
#: db_routines.php:407
msgid "Error in processing request"
msgstr "Fazi en ur seveniñ ar reked"

<<<<<<< HEAD
#: db_routines.php:209 db_routines.php:241 db_routines.php:269
#: db_routines.php:408
#, fuzzy, php-format
#| msgid "No tables found in database"
msgid "No routine with name %1$s found in database %2$s"
msgstr "N'eus bet kavet taolenn ebet en diaz roadennoù."
=======
#: db_routines.php:209 db_routines.php:264 db_routines.php:403
#, php-format
msgid "No routine with name %s found in database %s"
msgstr "N'eus bet kavet argerzh ebet gantañ an anv a %s en diaz roadennoù %s"
>>>>>>> 1c0ae704

#: db_routines.php:230 db_routines.php:234
msgid "Execute routine"
msgstr "Seveniñ an argerzh"

#: db_routines.php:259 db_routines.php:263
#, php-format
msgid "Export of routine %s"
msgstr "Ezporzhiañ an argerzh %s"

#: db_routines.php:288 libraries/db_routines.lib.php:960
#, php-format
msgid "Invalid routine type: \"%s\""
msgstr "Seurt argerzh faziek : \"%s\""

#: db_routines.php:309
msgid "Sorry, we failed to restore the dropped routine."
msgstr "Ho tigarez, disposupl eo bet assevel an argerzh."

#: db_routines.php:310
msgid "The backed up query was:"
msgstr "Setu amañ ar reked a oa bet miret :"

#: db_routines.php:314
#, php-format
msgid "Routine %1$s has been modified."
msgstr "Kemmet eo bet an argerzh %1s."

#: db_routines.php:327
#, php-format
msgid "Routine %1$s has been created."
msgstr "Krouet eo bet an argerzh %1s."

#: db_routines.php:335
msgid "<b>One or more errors have occured while processing your request:</b>"
msgstr "<b>Ur fazi, pe meur a hini, zo bet en ur seveniñ ho koulenn :</b>"

#: db_routines.php:379
msgid "Create routine"
msgstr "Krouiñ un argerzh"

#: db_routines.php:383
msgid "Edit routine"
msgstr "Kemmañ un argerzh"

#: db_routines.php:434
msgid ""
"You are using PHP's deprecated 'mysql' extension, which is not capable of "
"handling multi queries. <b>The execution of some stored routines may fail!</"
"b> Please use the improved 'mysqli' extension to avoid any problems."
msgstr ""
"Emaoc'h oc'h implijout an astenn PHP 'mysql' a zo dispredet. N'hall ket "
"merañ ar rekedoù lies. <b>Gallout a ra ar seveniñ argerzhioù stoket zo "
"c'hwitañ !</b> Grit gant an astenn 'mysqli' gwellaet, kuit da gaout "
"kudennoù."

#: db_search.php:54 libraries/auth/config.auth.lib.php:83
#: libraries/auth/config.auth.lib.php:102
#: libraries/auth/cookie.auth.lib.php:641 libraries/auth/http.auth.lib.php:51
#: libraries/auth/signon.auth.lib.php:236
msgid "Access denied"
msgstr "Moned nac'het"

#: db_search.php:66 db_search.php:309
msgid "at least one of the words"
msgstr "unan eus ar gerioù da nebeutañ"

#: db_search.php:67 db_search.php:310
msgid "all words"
msgstr "an holl c'herioù"

#: db_search.php:68 db_search.php:311
msgid "the exact phrase"
msgstr "ar frazenn-rik"

#: db_search.php:69 db_search.php:312
msgid "as regular expression"
msgstr "evel un droienn reoliek"

#: db_search.php:231
#, php-format
msgid "Search results for \"<i>%s</i>\" %s:"
msgstr "Disoc'hoù ar c'hlask evit \"<i>%s</i>\" %s :"

#: db_search.php:249
#, php-format
msgid "%s match inside table <i>%s</i>"
msgid_plural "%s matches inside table <i>%s</i>"
msgstr[0] "%s glotadenn en daolenn <i>%s</i> "
msgstr[1] "%s klotadenn en daolenn <i>%s</i> "

#: db_search.php:256 libraries/common.lib.php:2764
#: libraries/common.lib.php:2949 libraries/common.lib.php:2950
#: libraries/tbl_links.inc.php:55 tbl_structure.php:599
msgid "Browse"
msgstr "Furchal"

#: db_search.php:261
#, php-format
msgid "Delete the matches for the %s table?"
msgstr "Diverkañ ar c'hlotadennoù a-ziouzh an daolenn %s ?"

#: db_search.php:261 libraries/display_tbl.lib.php:1323
#: libraries/display_tbl.lib.php:2351
#: libraries/schema/User_Schema.class.php:165
#: libraries/schema/User_Schema.class.php:234
#: libraries/schema/User_Schema.class.php:269
#: libraries/schema/User_Schema.class.php:299
#: libraries/sql_query_form.lib.php:447 pmd_general.php:423
#: setup/frames/index.inc.php:138 setup/frames/index.inc.php:229
#: tbl_tracking.php:435 tbl_tracking.php:456 tbl_tracking.php:513
msgid "Delete"
msgstr "Diverkañ"

#: db_search.php:274
#, php-format
msgid "<b>Total:</b> <i>%s</i> match"
msgid_plural "<b>Total:</b> <i>%s</i> matches"
msgstr[0] "<b>Hollad :</b> <i>%s</i> glotadenn"
msgstr[1] "<b>Hollad :</b> <i>%s</i> klotadenn"

#: db_search.php:297
msgid "Search in database"
msgstr "Klask en diaz roadennoù"

#: db_search.php:300
msgid "Words or values to search for (wildcard: \"%\"):"
msgstr "Gerioù pe dalvoudoù da glask (Joker: \"%\"):"

#: db_search.php:305
msgid "Find:"
msgstr "Kavout :"

#: db_search.php:309 db_search.php:310
msgid "Words are separated by a space character (\" \")."
msgstr "Dispartiet e vez ar gerioù gant un esaouenn (\" \")."

#: db_search.php:323
msgid "Inside tables:"
msgstr "E diabarzh an taolennoù"

#: db_search.php:353
msgid "Inside column:"
msgstr "Er bann : "

#: db_structure.php:60
msgid "No tables found in database"
msgstr "N'eus bet kavet taolenn ebet en diaz roadennoù."

#: db_structure.php:270 tbl_operations.php:688
#, php-format
msgid "Table %s has been emptied"
msgstr "Goullonderet eo bet an daolenn %s"

#: db_structure.php:279 tbl_operations.php:705
#, php-format
msgid "View %s has been dropped"
msgstr "Diverket eo bet ar Gweled %s"

#: db_structure.php:279 tbl_operations.php:705
#, php-format
msgid "Table %s has been dropped"
msgstr "Diverket eo bet an daolenn %s"

#: db_structure.php:286 tbl_create.php:295
msgid "Tracking is active."
msgstr "Oberiant eo an heuliañ."

#: db_structure.php:288 tbl_create.php:297
msgid "Tracking is not active."
msgstr "N'eo ket oberiant an heuliañ."

#: db_structure.php:372 libraries/display_tbl.lib.php:2235
#, php-format
msgid ""
"This view has at least this number of rows. Please refer to %sdocumentation"
"%s."
msgstr ""
"Da nebeutañ emañ an niver a linennoù-mañ er Gweled-mañ. Sellit ouzh an "
"%steulioù titouriñ%s."

#: db_structure.php:386 db_structure.php:400 libraries/header.inc.php:152
#: libraries/tbl_info.inc.php:60 tbl_structure.php:212
msgid "View"
msgstr "Gwelet"

#: db_structure.php:437 libraries/db_structure.lib.php:40
#: libraries/server_links.inc.php:90 server_replication.php:31
#: server_replication.php:162 server_status.php:271
msgid "Replication"
msgstr "Eilañ"

#: db_structure.php:441
msgid "Sum"
msgstr "Sammad"

#: db_structure.php:448 libraries/StorageEngine.class.php:352
#, php-format
msgid "%s is the default storage engine on this MySQL server."
msgstr "War ar servijer MySQL-mañ ez eo %s ar c'heflusker stokañ dre ziouer."

#: db_structure.php:476 db_structure.php:493 db_structure.php:494
#: libraries/display_tbl.lib.php:2376 libraries/display_tbl.lib.php:2381
#: libraries/mult_submits.inc.php:15 server_databases.php:260
#: server_databases.php:265 server_privileges.php:1666 tbl_structure.php:587
#: tbl_structure.php:596
msgid "With selected:"
msgstr "Evit ar re zo diuzet : "

#: db_structure.php:479 libraries/display_tbl.lib.php:2371
#: server_databases.php:262 server_privileges.php:583
#: server_privileges.php:1669 tbl_structure.php:590
msgid "Check All"
msgstr "Askañ pep tra"

#: db_structure.php:483 libraries/display_tbl.lib.php:2372
#: libraries/replication_gui.lib.php:35 server_databases.php:264
#: server_privileges.php:586 server_privileges.php:1673 tbl_structure.php:594
msgid "Uncheck All"
msgstr "Diaskañ pep tra"

#: db_structure.php:488
msgid "Check tables having overhead"
msgstr "Askañ an taolennoù gant dilerc'hioù"

#: db_structure.php:496 libraries/common.lib.php:2962
#: libraries/common.lib.php:2963 libraries/config/messages.inc.php:164
#: libraries/db_links.inc.php:56 libraries/display_tbl.lib.php:2389
#: libraries/display_tbl.lib.php:2527 libraries/server_links.inc.php:65
#: libraries/tbl_links.inc.php:80 prefs_manage.php:288
#: server_privileges.php:1354 setup/frames/menu.inc.php:21
msgid "Export"
msgstr "Ezporzhiañ"

#: db_structure.php:498 db_structure.php:553
#: libraries/display_tbl.lib.php:2478 tbl_structure.php:628
#: tbl_structure.php:630
msgid "Print view"
msgstr "Stumm da voullañ"

#: db_structure.php:502 libraries/common.lib.php:2958
#: libraries/common.lib.php:2959
msgid "Empty"
msgstr "Goullonderiñ"

#: db_structure.php:504 db_tracking.php:104 libraries/Index.class.php:490
#: libraries/common.lib.php:2956 libraries/common.lib.php:2957
#: server_databases.php:266 tbl_structure.php:153 tbl_structure.php:154
#: tbl_structure.php:603
msgid "Drop"
msgstr "Diverkañ"

#: db_structure.php:506 tbl_operations.php:604
msgid "Check table"
msgstr "Gwiriañ an daolenn"

#: db_structure.php:508 tbl_operations.php:653 tbl_structure.php:845
#: tbl_structure.php:847
msgid "Optimize table"
msgstr "Lakaat an daolenn diouzh ar gwellañ"

#: db_structure.php:510 tbl_operations.php:640
msgid "Repair table"
msgstr "Dresañ an daolenn"

#: db_structure.php:512 tbl_operations.php:627
msgid "Analyze table"
msgstr "Dielfennañ an daolenn"

#: db_structure.php:514
msgid "Add prefix to table"
msgstr "Ouzhpennañ ur rakger d'an daolenn"

#: db_structure.php:516 libraries/mult_submits.inc.php:251
msgid "Replace table prefix"
msgstr "Erlec'hiañ rakger an daolenn"

#: db_structure.php:518 libraries/mult_submits.inc.php:251
msgid "Copy table with prefix"
msgstr "Eilañ an daolenn enni ur rakger"

#: db_structure.php:560 libraries/schema/User_Schema.class.php:383
msgid "Data Dictionary"
msgstr "Geriadur roadennoù"

#: db_tracking.php:79
msgid "Tracked tables"
msgstr "Taolennoù heuliet-pizh"

#: db_tracking.php:84 libraries/config/messages.inc.php:491
#: libraries/export/htmlword.php:90 libraries/export/latex.php:163
#: libraries/export/odt.php:121 libraries/export/pdf.php:102
#: libraries/export/sql.php:569 libraries/export/texytext.php:78
#: libraries/export/xml.php:258 libraries/header.inc.php:139
#: libraries/header_printview.inc.php:57 server_databases.php:157
#: server_privileges.php:1740 server_privileges.php:1801
#: server_privileges.php:2059 server_status.php:798
#: server_synchronize.php:1190 server_synchronize.php:1194
#: tbl_tracking.php:642
msgid "Database"
msgstr "Diaz roadennoù"

#: db_tracking.php:86
msgid "Last version"
msgstr "Stumm diwezhañ"

#: db_tracking.php:87 tbl_tracking.php:645
msgid "Created"
msgstr "Krouet"

#: db_tracking.php:88 tbl_tracking.php:646
msgid "Updated"
msgstr "Hizivaet"

#: db_tracking.php:89 libraries/server_links.inc.php:51 server_status.php:801
#: sql.php:935 tbl_tracking.php:647
msgid "Status"
msgstr "Statud"

#: db_tracking.php:90 libraries/Index.class.php:442
#: libraries/db_events.inc.php:68 libraries/db_routines.lib.php:1215
#: libraries/db_structure.lib.php:44 libraries/display_triggers.inc.php:76
#: server_databases.php:191 server_privileges.php:1612
#: server_privileges.php:1805 server_privileges.php:2154 tbl_structure.php:214
msgid "Action"
msgstr "Oberiadenn"

#: db_tracking.php:101 js/messages.php:34
msgid "Delete tracking data for this table"
msgstr "Diverkañ ar roadennoù heuliañ evit an daolenn-mañ"

#: db_tracking.php:119 tbl_tracking.php:599 tbl_tracking.php:657
msgid "active"
msgstr "oberiant"

#: db_tracking.php:121 tbl_tracking.php:601 tbl_tracking.php:659
msgid "not active"
msgstr "dizoberiant"

#: db_tracking.php:134
msgid "Versions"
msgstr "Stummoù"

#: db_tracking.php:135 tbl_tracking.php:409 tbl_tracking.php:676
msgid "Tracking report"
msgstr "Danevell heuliañ"

#: db_tracking.php:136 tbl_tracking.php:244 tbl_tracking.php:676
msgid "Structure snapshot"
msgstr "Gwel prim eus ar framm"

#: db_tracking.php:181
msgid "Untracked tables"
msgstr "Taolennoù n'int ket heuliet"

#: db_tracking.php:201 db_tracking.php:203 tbl_structure.php:664
#: tbl_structure.php:666
msgid "Track table"
msgstr "Heuliañ an daolenn"

#: db_tracking.php:229
msgid "Database Log"
msgstr "Marilh an diaz roadennoù"

#: enum_editor.php:21 libraries/tbl_properties.inc.php:773
#, php-format
msgid "Values for the column \"%s\""
msgstr "Talvoudoù evit ar bann \"%s\""

#: enum_editor.php:22 libraries/tbl_properties.inc.php:774
msgid "Enter each value in a separate field."
msgstr "Merkañ pep talvoud en ur vaezienn a-ziforc'h."

#: enum_editor.php:57
msgid "+ Restart insertion and add a new value"
msgstr ""

#: enum_editor.php:67
msgid "Output"
msgstr ""

#: enum_editor.php:68
msgid "Copy and paste the joined values into the \"Length/Values\" field"
msgstr ""

#: export.php:73
msgid "Selected export type has to be saved in file!"
msgstr ""

#: export.php:164 export.php:189 export.php:671
#, php-format
msgid "Insufficient space to save the file %s."
msgstr ""

#: export.php:307
#, php-format
msgid ""
"File %s already exists on server, change filename or check overwrite option."
msgstr ""

#: export.php:311 export.php:315
#, php-format
msgid "The web server does not have permission to save the file %s."
msgstr ""

#: export.php:673
#, php-format
msgid "Dump has been saved to file %s."
msgstr ""

#: import.php:58
#, php-format
msgid ""
"You probably tried to upload too large file. Please refer to %sdocumentation"
"%s for ways to workaround this limit."
msgstr ""

#: import.php:278 import.php:331 libraries/File.class.php:501
#: libraries/File.class.php:611
msgid "File could not be read"
msgstr ""

#: import.php:286 import.php:295 import.php:314 import.php:323
#: libraries/File.class.php:681 libraries/File.class.php:689
#: libraries/File.class.php:705 libraries/File.class.php:713
#, php-format
msgid ""
"You attempted to load file with unsupported compression (%s). Either support "
"for it is not implemented or disabled by your configuration."
msgstr ""

#: import.php:336
msgid ""
"No data was received to import. Either no file name was submitted, or the "
"file size exceeded the maximum size permitted by your PHP configuration. See "
"[a@./Documentation.html#faq1_16@Documentation]FAQ 1.16[/a]."
msgstr ""

#: import.php:371 libraries/display_import.lib.php:23
msgid "Could not load import plugins, please check your installation!"
msgstr ""

#: import.php:396
msgid "The bookmark has been deleted."
msgstr ""

#: import.php:400
msgid "Showing bookmark"
msgstr ""

#: import.php:402 sql.php:970
#, php-format
msgid "Bookmark %s created"
msgstr ""

#: import.php:408 import.php:414
#, php-format
msgid "Import has been successfully finished, %d queries executed."
msgstr ""

#: import.php:423
msgid ""
"Script timeout passed, if you want to finish import, please resubmit same "
"file and import will resume."
msgstr ""

#: import.php:425
msgid ""
"However on last run no data has been parsed, this usually means phpMyAdmin "
"won't be able to finish this import unless you increase php time limits."
msgstr ""

#: import_status.php:30 libraries/common.lib.php:650
#: libraries/schema/Export_Relation_Schema.class.php:203 user_password.php:123
msgid "Back"
msgstr ""

#: index.php:183
msgid "phpMyAdmin is more friendly with a <b>frames-capable</b> browser."
msgstr ""

#: js/messages.php:25 server_synchronize.php:340 server_synchronize.php:352
#: server_synchronize.php:368 server_synchronize.php:375
#: server_synchronize.php:734 server_synchronize.php:762
#: server_synchronize.php:790 server_synchronize.php:802
msgid "Click to select"
msgstr ""

#: js/messages.php:26
msgid "Click to unselect"
msgstr ""

#: js/messages.php:27 libraries/import.lib.php:103 sql.php:214
msgid "\"DROP DATABASE\" statements are disabled."
msgstr ""

#: js/messages.php:30 libraries/mult_submits.inc.php:282 sql.php:312
msgid "Do you really want to "
msgstr ""

#: js/messages.php:31 libraries/mult_submits.inc.php:282 sql.php:297
msgid "You are about to DESTROY a complete database!"
msgstr ""

#: js/messages.php:32
msgid "You are about to DESTROY a complete table!"
msgstr ""

#: js/messages.php:33
msgid "You are about to TRUNCATE a complete table!"
msgstr ""

#: js/messages.php:35
msgid "Deleting tracking data"
msgstr ""

#: js/messages.php:36
msgid "Dropping Primary Key/Index"
msgstr ""

#: js/messages.php:37
msgid "This operation could take a long time. Proceed anyway?"
msgstr ""

#: js/messages.php:40
msgid "You are about to DISABLE a BLOB Repository!"
msgstr ""

#: js/messages.php:41
#, php-format
msgid "Are you sure you want to disable all BLOB references for database %s?"
msgstr ""

#: js/messages.php:44
msgid "Missing value in the form!"
msgstr ""

#: js/messages.php:45
msgid "This is not a number!"
msgstr ""

#. l10n: Default description for the y-Axis of Charts
#: js/messages.php:49
msgid "Total count"
msgstr ""

#: js/messages.php:52
msgid "The host name is empty!"
msgstr ""

#: js/messages.php:53
msgid "The user name is empty!"
msgstr ""

#: js/messages.php:54 server_privileges.php:1221 user_password.php:64
msgid "The password is empty!"
msgstr ""

#: js/messages.php:55 server_privileges.php:1219 user_password.php:67
msgid "The passwords aren't the same!"
msgstr ""

#: js/messages.php:56 server_privileges.php:1679 server_privileges.php:1703
#: server_privileges.php:2108 server_privileges.php:2302
msgid "Add user"
msgstr ""

#: js/messages.php:57
msgid "Reloading Privileges"
msgstr ""

#: js/messages.php:58
msgid "Removing Selected Users"
msgstr ""

#: js/messages.php:59 libraries/tbl_properties.inc.php:772
#: tbl_tracking.php:244 tbl_tracking.php:409
msgid "Close"
msgstr ""

#: js/messages.php:62 js/messages.php:132 libraries/Index.class.php:468
#: libraries/common.lib.php:594 libraries/common.lib.php:1144
#: libraries/common.lib.php:2960 libraries/common.lib.php:2961
#: libraries/config/messages.inc.php:471 libraries/display_tbl.lib.php:1287
#: libraries/import.lib.php:1150 libraries/import.lib.php:1174
#: libraries/schema/User_Schema.class.php:164 setup/frames/index.inc.php:137
msgid "Edit"
msgstr ""

#: js/messages.php:64 server_status.php:420
msgid "Live traffic chart"
msgstr ""

#: js/messages.php:65 server_status.php:423
msgid "Live conn./process chart"
msgstr ""

#: js/messages.php:66 server_status.php:445
msgid "Live query chart"
msgstr ""

#: js/messages.php:68
msgid "Static data"
msgstr ""

#. l10n: Total number of queries
#: js/messages.php:70 libraries/build_html_for_db.lib.php:45
#: libraries/engines/innodb.lib.php:168 server_databases.php:219
#: server_status.php:701 server_status.php:762 tbl_printview.php:348
#: tbl_structure.php:832
msgid "Total"
msgstr ""

#. l10n: Other, small valued, queries
#: js/messages.php:72 server_status.php:602
msgid "Other"
msgstr ""

#. l10n: Thousands separator
#: js/messages.php:74 libraries/common.lib.php:1374
msgid ","
msgstr ""

#. l10n: Decimal separator
#: js/messages.php:76 libraries/common.lib.php:1376
msgid "."
msgstr ""

#: js/messages.php:78
msgid "KiB sent since last refresh"
msgstr ""

#: js/messages.php:79
msgid "KiB received since last refresh"
msgstr ""

#: js/messages.php:80
msgid "Server traffic (in KiB)"
msgstr ""

#: js/messages.php:81
msgid "Connections since last refresh"
msgstr ""

#: js/messages.php:82 server_status.php:794
msgid "Processes"
msgstr ""

#: js/messages.php:83
msgid "Connections / Processes"
msgstr ""

#: js/messages.php:84
msgid "Issued queries since last refresh"
msgstr ""

#: js/messages.php:85
msgid "Issued queries"
msgstr ""

#: js/messages.php:87 server_status.php:402
msgid "Query statistics"
msgstr ""

#: js/messages.php:91 libraries/tbl_properties.inc.php:777 pmd_general.php:388
#: pmd_general.php:425 pmd_general.php:545 pmd_general.php:593
#: pmd_general.php:669 pmd_general.php:723 pmd_general.php:786
msgid "Cancel"
msgstr ""

#: js/messages.php:94
msgid "Loading"
msgstr ""

#: js/messages.php:95
msgid "Processing Request"
msgstr ""

#: js/messages.php:96 libraries/db_events.inc.php:39
#: libraries/display_triggers.inc.php:46 libraries/import/ods.php:80
msgid "Error in Processing Request"
msgstr ""

#: js/messages.php:97
msgid "Dropping Column"
msgstr ""

#: js/messages.php:98
msgid "Adding Primary Key"
msgstr ""

#: js/messages.php:99 libraries/relation.lib.php:87 pmd_general.php:386
#: pmd_general.php:543 pmd_general.php:591 pmd_general.php:667
#: pmd_general.php:721 pmd_general.php:784
msgid "OK"
msgstr ""

#: js/messages.php:102
msgid "Renaming Databases"
msgstr ""

#: js/messages.php:103
msgid "Reload Database"
msgstr ""

#: js/messages.php:104
msgid "Copying Database"
msgstr ""

#: js/messages.php:105
msgid "Changing Charset"
msgstr ""

#: js/messages.php:106
msgid "Table must have at least one column"
msgstr ""

#: js/messages.php:107
msgid "Create Table"
msgstr ""

#: js/messages.php:112
msgid "Insert Table"
msgstr ""

#: js/messages.php:115
msgid "Searching"
msgstr ""

#: js/messages.php:116
msgid "Hide search results"
msgstr ""

#: js/messages.php:117
msgid "Show search results"
msgstr ""

#: js/messages.php:118
msgid "Browsing"
msgstr ""

#: js/messages.php:119
msgid "Deleting"
msgstr ""

#: js/messages.php:122
msgid "The definition of a stored function must contain a RETURN statement!"
msgstr ""

#: js/messages.php:123
msgid "Value too long in the form!"
msgstr ""

#: js/messages.php:126
msgid ""
"Note: If the file contains multiple tables, they will be combined into one"
msgstr ""

#: js/messages.php:129
msgid "Hide query box"
msgstr ""

#: js/messages.php:130
msgid "Show query box"
msgstr ""

#: js/messages.php:131
msgid "Inline Edit"
msgstr ""

#: js/messages.php:133 libraries/config/FormDisplay.tpl.php:332
#: libraries/schema/User_Schema.class.php:313
#: libraries/tbl_properties.inc.php:766 setup/frames/config.inc.php:39
#: setup/frames/index.inc.php:227 tbl_change.php:976
#: tbl_gis_visualization.php:222 tbl_indexes.php:253 tbl_relation.php:563
msgid "Save"
msgstr ""

#: js/messages.php:134 libraries/display_tbl.lib.php:637 pmd_general.php:158
#: tbl_change.php:316 tbl_change.php:322
msgid "Hide"
msgstr ""

#: js/messages.php:135 tbl_row_action.php:28
msgid "No rows selected"
msgstr ""

#: js/messages.php:136 libraries/display_tbl.lib.php:2384 querywindow.php:114
#: querywindow.php:118 querywindow.php:121 tbl_structure.php:152
#: tbl_structure.php:602
msgid "Change"
msgstr ""

#: js/messages.php:139
msgid "Hide search criteria"
msgstr ""

#: js/messages.php:140
msgid "Show search criteria"
msgstr ""

#: js/messages.php:143 tbl_change.php:304 tbl_indexes.php:203
#: tbl_indexes.php:230
msgid "Ignore"
msgstr ""

#: js/messages.php:146
msgid "Select referenced key"
msgstr ""

#: js/messages.php:147
msgid "Select Foreign Key"
msgstr ""

#: js/messages.php:148
msgid "Please select the primary key or a unique key"
msgstr ""

#: js/messages.php:149 pmd_general.php:87 tbl_relation.php:545
msgid "Choose column to display"
msgstr ""

#: js/messages.php:150
msgid ""
"You haven't saved the changes in the layout. They will be lost if you don't "
"save them.Do you want to continue?"
msgstr ""

#: js/messages.php:153
msgid "Add an option for column "
msgstr ""

#: js/messages.php:156
msgid "Generate password"
msgstr ""

#: js/messages.php:157 libraries/replication_gui.lib.php:365
msgid "Generate"
msgstr ""

#: js/messages.php:158
msgid "Change Password"
msgstr ""

#: js/messages.php:161 tbl_structure.php:497
msgid "More"
msgstr ""

#: js/messages.php:164 setup/lib/index.lib.php:158
#, php-format
msgid ""
"A newer version of phpMyAdmin is available and you should consider "
"upgrading. The newest version is %s, released on %s."
msgstr ""

#. l10n: Latest available phpMyAdmin version
#: js/messages.php:166
msgid ", latest stable version:"
msgstr ""

#: js/messages.php:167
msgid "up to date"
msgstr ""

#. l10n: Display text for calendar close link
#: js/messages.php:185
msgid "Done"
msgstr ""

#. l10n: Display text for previous month link in calendar
#: js/messages.php:187
msgid "Prev"
msgstr ""

#. l10n: Display text for next month link in calendar
#: js/messages.php:189 libraries/common.lib.php:2308
#: libraries/common.lib.php:2311 libraries/display_tbl.lib.php:372
#: server_binlog.php:189 server_binlog.php:191 tbl_printview.php:421
#: tbl_structure.php:937
msgid "Next"
msgstr ""

#. l10n: Display text for current month link in calendar
#: js/messages.php:191
msgid "Today"
msgstr ""

#: js/messages.php:194
msgid "January"
msgstr ""

#: js/messages.php:195
msgid "February"
msgstr ""

#: js/messages.php:196
msgid "March"
msgstr ""

#: js/messages.php:197
msgid "April"
msgstr ""

#: js/messages.php:198
msgid "May"
msgstr ""

#: js/messages.php:199
msgid "June"
msgstr ""

#: js/messages.php:200
msgid "July"
msgstr ""

#: js/messages.php:201
msgid "August"
msgstr ""

#: js/messages.php:202
msgid "September"
msgstr ""

#: js/messages.php:203
msgid "October"
msgstr ""

#: js/messages.php:204
msgid "November"
msgstr ""

#: js/messages.php:205
msgid "December"
msgstr ""

#. l10n: Short month name
#: js/messages.php:209 libraries/common.lib.php:1511
msgid "Jan"
msgstr ""

#. l10n: Short month name
#: js/messages.php:211 libraries/common.lib.php:1513
msgid "Feb"
msgstr ""

#. l10n: Short month name
#: js/messages.php:213 libraries/common.lib.php:1515
msgid "Mar"
msgstr ""

#. l10n: Short month name
#: js/messages.php:215 libraries/common.lib.php:1517
msgid "Apr"
msgstr ""

#. l10n: Short month name
#: js/messages.php:217 libraries/common.lib.php:1519
msgctxt "Short month name"
msgid "May"
msgstr ""

#. l10n: Short month name
#: js/messages.php:219 libraries/common.lib.php:1521
msgid "Jun"
msgstr ""

#. l10n: Short month name
#: js/messages.php:221 libraries/common.lib.php:1523
msgid "Jul"
msgstr ""

#. l10n: Short month name
#: js/messages.php:223 libraries/common.lib.php:1525
msgid "Aug"
msgstr ""

#. l10n: Short month name
#: js/messages.php:225 libraries/common.lib.php:1527
msgid "Sep"
msgstr ""

#. l10n: Short month name
#: js/messages.php:227 libraries/common.lib.php:1529
msgid "Oct"
msgstr ""

#. l10n: Short month name
#: js/messages.php:229 libraries/common.lib.php:1531
msgid "Nov"
msgstr ""

#. l10n: Short month name
#: js/messages.php:231 libraries/common.lib.php:1533
msgid "Dec"
msgstr ""

#: js/messages.php:234
msgid "Sunday"
msgstr ""

#: js/messages.php:235
msgid "Monday"
msgstr ""

#: js/messages.php:236
msgid "Tuesday"
msgstr ""

#: js/messages.php:237
msgid "Wednesday"
msgstr ""

#: js/messages.php:238
msgid "Thursday"
msgstr ""

#: js/messages.php:239
msgid "Friday"
msgstr ""

#: js/messages.php:240
msgid "Saturday"
msgstr ""

#. l10n: Short week day name
#: js/messages.php:244 libraries/common.lib.php:1536
msgid "Sun"
msgstr ""

#. l10n: Short week day name
#: js/messages.php:246 libraries/common.lib.php:1538
msgid "Mon"
msgstr ""

#. l10n: Short week day name
#: js/messages.php:248 libraries/common.lib.php:1540
msgid "Tue"
msgstr ""

#. l10n: Short week day name
#: js/messages.php:250 libraries/common.lib.php:1542
msgid "Wed"
msgstr ""

#. l10n: Short week day name
#: js/messages.php:252 libraries/common.lib.php:1544
msgid "Thu"
msgstr ""

#. l10n: Short week day name
#: js/messages.php:254 libraries/common.lib.php:1546
msgid "Fri"
msgstr ""

#. l10n: Short week day name
#: js/messages.php:256 libraries/common.lib.php:1548
msgid "Sat"
msgstr ""

#. l10n: Minimal week day name
#: js/messages.php:260
msgid "Su"
msgstr ""

#. l10n: Minimal week day name
#: js/messages.php:262
msgid "Mo"
msgstr ""

#. l10n: Minimal week day name
#: js/messages.php:264
msgid "Tu"
msgstr ""

#. l10n: Minimal week day name
#: js/messages.php:266
msgid "We"
msgstr ""

#. l10n: Minimal week day name
#: js/messages.php:268
msgid "Th"
msgstr ""

#. l10n: Minimal week day name
#: js/messages.php:270
msgid "Fr"
msgstr ""

#. l10n: Minimal week day name
#: js/messages.php:272
msgid "Sa"
msgstr ""

#. l10n: Column header for week of the year in calendar
#: js/messages.php:274
msgid "Wk"
msgstr ""

#: js/messages.php:276
msgid "Hour"
msgstr ""

#: js/messages.php:277
msgid "Minute"
msgstr ""

#: js/messages.php:278
msgid "Second"
msgstr ""

#: libraries/Config.class.php:1190
msgid "Font size"
msgstr ""

#: libraries/File.class.php:310
msgid "The uploaded file exceeds the upload_max_filesize directive in php.ini."
msgstr ""

#: libraries/File.class.php:313
msgid ""
"The uploaded file exceeds the MAX_FILE_SIZE directive that was specified in "
"the HTML form."
msgstr ""

#: libraries/File.class.php:316
msgid "The uploaded file was only partially uploaded."
msgstr ""

#: libraries/File.class.php:319
msgid "Missing a temporary folder."
msgstr ""

#: libraries/File.class.php:322
msgid "Failed to write file to disk."
msgstr ""

#: libraries/File.class.php:325
msgid "File upload stopped by extension."
msgstr ""

#: libraries/File.class.php:328
msgid "Unknown error in file upload."
msgstr ""

#: libraries/File.class.php:559
msgid ""
"Error moving the uploaded file, see [a@./Documentation."
"html#faq1_11@Documentation]FAQ 1.11[/a]"
msgstr ""

#: libraries/Index.class.php:430 tbl_relation.php:526
msgid "No index defined!"
msgstr ""

#: libraries/Index.class.php:435 libraries/build_html_for_db.lib.php:40
#: tbl_tracking.php:309
msgid "Indexes"
msgstr ""

#: libraries/Index.class.php:446 libraries/tbl_properties.inc.php:503
#: tbl_structure.php:157 tbl_structure.php:162 tbl_structure.php:606
#: tbl_tracking.php:315
msgid "Unique"
msgstr ""

#: libraries/Index.class.php:447 tbl_tracking.php:316
msgid "Packed"
msgstr ""

#: libraries/Index.class.php:449 tbl_tracking.php:318
msgid "Cardinality"
msgstr ""

#: libraries/Index.class.php:452 libraries/db_routines.lib.php:777
#: tbl_tracking.php:272 tbl_tracking.php:321
msgid "Comment"
msgstr ""

#: libraries/Index.class.php:474
msgid "The primary key has been dropped"
msgstr ""

#: libraries/Index.class.php:478
#, php-format
msgid "Index %s has been dropped"
msgstr ""

#: libraries/Index.class.php:582
#, php-format
msgid ""
"The indexes %1$s and %2$s seem to be equal and one of them could possibly be "
"removed."
msgstr ""

#: libraries/List_Database.class.php:430 libraries/config/messages.inc.php:177
#: libraries/server_links.inc.php:43 server_databases.php:100
#: server_privileges.php:1740
msgid "Databases"
msgstr ""

#: libraries/Message.class.php:205 libraries/blobstreaming.lib.php:308
#: libraries/blobstreaming.lib.php:314 libraries/common.lib.php:561
#: libraries/core.lib.php:232 libraries/import.lib.php:136 tbl_change.php:883
#: tbl_operations.php:228 tbl_relation.php:287 view_operations.php:60
msgid "Error"
msgstr ""

#: libraries/Message.class.php:260
#, php-format
msgid "%1$d row affected."
msgid_plural "%1$d rows affected."
msgstr[0] ""
msgstr[1] ""

#: libraries/Message.class.php:279
#, php-format
msgid "%1$d row deleted."
msgid_plural "%1$d rows deleted."
msgstr[0] ""
msgstr[1] ""

#: libraries/Message.class.php:298
#, php-format
msgid "%1$d row inserted."
msgid_plural "%1$d rows inserted."
msgstr[0] ""
msgstr[1] ""

#: libraries/RecentTable.class.php:114
msgid "Could not save recent table"
msgstr ""

#: libraries/RecentTable.class.php:149
msgid "Recent tables"
msgstr ""

#: libraries/RecentTable.class.php:155
msgid "There are no recent tables"
msgstr ""

#: libraries/StorageEngine.class.php:195
msgid ""
"There is no detailed status information available for this storage engine."
msgstr ""

#: libraries/StorageEngine.class.php:355
#, php-format
msgid "%s is available on this MySQL server."
msgstr ""

#: libraries/StorageEngine.class.php:358
#, php-format
msgid "%s has been disabled for this MySQL server."
msgstr ""

#: libraries/StorageEngine.class.php:362
#, php-format
msgid "This MySQL server does not support the %s storage engine."
msgstr ""

#: libraries/Table.class.php:1027
msgid "Invalid database"
msgstr ""

#: libraries/Table.class.php:1041 tbl_get_field.php:25
msgid "Invalid table name"
msgstr ""

#: libraries/Table.class.php:1056
#, php-format
msgid "Error renaming table %1$s to %2$s"
msgstr ""

#: libraries/Table.class.php:1139
#, php-format
msgid "Table %s has been renamed to %s"
msgstr ""

#: libraries/Table.class.php:1272
msgid "Could not save table UI preferences"
msgstr ""

#: libraries/Theme.class.php:160
#, php-format
msgid "No valid image path for theme %s found!"
msgstr ""

#: libraries/Theme.class.php:380
msgid "No preview available."
msgstr ""

#: libraries/Theme.class.php:383
msgid "take it"
msgstr ""

#: libraries/Theme_Manager.class.php:109
#, php-format
msgid "Default theme %s not found!"
msgstr ""

#: libraries/Theme_Manager.class.php:147
#, php-format
msgid "Theme %s not found!"
msgstr ""

#: libraries/Theme_Manager.class.php:215
#, php-format
msgid "Theme path not found for theme %s!"
msgstr ""

#: libraries/Theme_Manager.class.php:291 themes.php:20 themes.php:40
msgid "Theme"
msgstr ""

#: libraries/auth/config.auth.lib.php:76
msgid "Cannot connect: invalid settings."
msgstr ""

#: libraries/auth/config.auth.lib.php:91
#: libraries/auth/cookie.auth.lib.php:200 libraries/auth/http.auth.lib.php:64
#, php-format
msgid "Welcome to %s"
msgstr ""

#: libraries/auth/config.auth.lib.php:106
#, php-format
msgid ""
"You probably did not create a configuration file. You might want to use the "
"%1$ssetup script%2$s to create one."
msgstr ""

#: libraries/auth/config.auth.lib.php:115
msgid ""
"phpMyAdmin tried to connect to the MySQL server, and the server rejected the "
"connection. You should check the host, username and password in your "
"configuration and make sure that they correspond to the information given by "
"the administrator of the MySQL server."
msgstr ""

#: libraries/auth/cookie.auth.lib.php:225
msgid "Log in"
msgstr ""

#: libraries/auth/cookie.auth.lib.php:227
#: libraries/auth/cookie.auth.lib.php:229
#: libraries/navigation_header.inc.php:95
#: libraries/navigation_header.inc.php:99
msgid "phpMyAdmin documentation"
msgstr ""

#: libraries/auth/cookie.auth.lib.php:239
#: libraries/auth/cookie.auth.lib.php:240
msgid "You can enter hostname/IP address and port separated by space."
msgstr ""

#: libraries/auth/cookie.auth.lib.php:239
msgid "Server:"
msgstr ""

#: libraries/auth/cookie.auth.lib.php:244
msgid "Username:"
msgstr ""

#: libraries/auth/cookie.auth.lib.php:248
msgid "Password:"
msgstr ""

#: libraries/auth/cookie.auth.lib.php:255
msgid "Server Choice"
msgstr ""

#: libraries/auth/cookie.auth.lib.php:301 libraries/header.inc.php:86
msgid "Cookies must be enabled past this point."
msgstr ""

#: libraries/auth/cookie.auth.lib.php:639
#: libraries/auth/signon.auth.lib.php:234
msgid ""
"Login without a password is forbidden by configuration (see AllowNoPassword)"
msgstr ""

#: libraries/auth/cookie.auth.lib.php:643
#: libraries/auth/signon.auth.lib.php:238
#, php-format
msgid "No activity within %s seconds; please log in again"
msgstr ""

#: libraries/auth/cookie.auth.lib.php:653
#: libraries/auth/cookie.auth.lib.php:655
#: libraries/auth/signon.auth.lib.php:244
msgid "Cannot log in to the MySQL server"
msgstr ""

#: libraries/auth/http.auth.lib.php:69
msgid "Wrong username/password. Access denied."
msgstr ""

#: libraries/auth/signon.auth.lib.php:87
msgid "Can not find signon authentication script:"
msgstr ""

#: libraries/auth/swekey/swekey.auth.lib.php:118
#, php-format
msgid "File %s does not contain any key id"
msgstr ""

#: libraries/auth/swekey/swekey.auth.lib.php:157
#: libraries/auth/swekey/swekey.auth.lib.php:180
msgid "Hardware authentication failed"
msgstr ""

#: libraries/auth/swekey/swekey.auth.lib.php:166
msgid "No valid authentication key plugged"
msgstr ""

#: libraries/auth/swekey/swekey.auth.lib.php:202
msgid "Authenticating..."
msgstr ""

#: libraries/blobstreaming.lib.php:241
msgid "PBMS error"
msgstr ""

#: libraries/blobstreaming.lib.php:267
msgid "PBMS connection failed:"
msgstr ""

#: libraries/blobstreaming.lib.php:312
msgid "PBMS get BLOB info failed:"
msgstr ""

#: libraries/blobstreaming.lib.php:320
msgid "get BLOB Content-Type failed"
msgstr ""

#: libraries/blobstreaming.lib.php:347
msgid "View image"
msgstr ""

#: libraries/blobstreaming.lib.php:351
msgid "Play audio"
msgstr ""

#: libraries/blobstreaming.lib.php:356
msgid "View video"
msgstr ""

#: libraries/blobstreaming.lib.php:360
msgid "Download file"
msgstr ""

#: libraries/blobstreaming.lib.php:421
#, php-format
msgid "Could not open file: %s"
msgstr ""

#: libraries/bookmark.lib.php:83
msgid "shared"
msgstr ""

#: libraries/build_html_for_db.lib.php:25
#: libraries/config/messages.inc.php:183 libraries/export/xml.php:36
#: server_status.php:273
msgid "Tables"
msgstr ""

#: libraries/build_html_for_db.lib.php:35 libraries/config/setup.forms.php:304
#: libraries/config/setup.forms.php:340 libraries/config/setup.forms.php:371
#: libraries/config/setup.forms.php:376
#: libraries/config/user_preferences.forms.php:204
#: libraries/config/user_preferences.forms.php:240
#: libraries/config/user_preferences.forms.php:271
#: libraries/config/user_preferences.forms.php:276
#: libraries/export/latex.php:216 libraries/export/sql.php:1058
#: server_privileges.php:513 server_replication.php:314 tbl_printview.php:314
#: tbl_structure.php:801
msgid "Data"
msgstr ""

#: libraries/build_html_for_db.lib.php:50 libraries/db_structure.lib.php:60
#: tbl_printview.php:333 tbl_structure.php:818
msgid "Overhead"
msgstr ""

#: libraries/build_html_for_db.lib.php:93
msgid "Jump to database"
msgstr ""

#: libraries/build_html_for_db.lib.php:130
msgid "Not replicated"
msgstr ""

#: libraries/build_html_for_db.lib.php:136
msgid "Replicated"
msgstr ""

#: libraries/build_html_for_db.lib.php:150
#, php-format
msgid "Check privileges for database &quot;%s&quot;."
msgstr ""

#: libraries/build_html_for_db.lib.php:153
msgid "Check Privileges"
msgstr ""

#: libraries/common.inc.php:587
msgid "Failed to read configuration file"
msgstr ""

#: libraries/common.inc.php:588
msgid ""
"This usually means there is a syntax error in it, please check any errors "
"shown below."
msgstr ""

#: libraries/common.inc.php:595
#, php-format
msgid "Could not load default configuration from: %1$s"
msgstr ""

#: libraries/common.inc.php:600
msgid ""
"The <tt>$cfg['PmaAbsoluteUri']</tt> directive MUST be set in your "
"configuration file!"
msgstr ""

#: libraries/common.inc.php:630
#, php-format
msgid "Invalid server index: %s"
msgstr ""

#: libraries/common.inc.php:637
#, php-format
msgid "Invalid hostname for server %1$s. Please review your configuration."
msgstr ""

#: libraries/common.inc.php:646 libraries/config/messages.inc.php:495
#: libraries/header.inc.php:129 main.php:161 server_synchronize.php:1170
msgid "Server"
msgstr ""

#: libraries/common.inc.php:825
msgid "Invalid authentication method set in configuration:"
msgstr ""

#: libraries/common.inc.php:928
#, php-format
msgid "You should upgrade to %s %s or later."
msgstr ""

#: libraries/common.lib.php:134
#, php-format
msgid "Max: %s%s"
msgstr ""

#. l10n: Language to use for MySQL 5.5 documentation, please use only languages which do exist in official documentation.
#: libraries/common.lib.php:386
msgctxt "MySQL 5.5 documentation language"
msgid "en"
msgstr "en"

#. l10n: Language to use for MySQL 5.1 documentation, please use only languages which do exist in official documentation.
#: libraries/common.lib.php:390
msgctxt "MySQL 5.1 documentation language"
msgid "en"
msgstr "en"

#. l10n: Language to use for MySQL 5.0 documentation, please use only languages which do exist in official documentation.
#: libraries/common.lib.php:394
msgctxt "MySQL 5.0 documentation language"
msgid "en"
msgstr "en"

#: libraries/common.lib.php:407 libraries/common.lib.php:409
#: libraries/common.lib.php:411 libraries/common.lib.php:426
#: libraries/common.lib.php:428 libraries/common.lib.php:444
#: libraries/common.lib.php:446 libraries/config/FormDisplay.tpl.php:168
#: libraries/display_export.lib.php:239 libraries/engines/pbms.lib.php:71
#: libraries/engines/pbxt.lib.php:106 libraries/relation.lib.php:85
#: libraries/sql_query_form.lib.php:428 libraries/sql_query_form.lib.php:431
#: main.php:212 server_variables.php:114
msgid "Documentation"
msgstr ""

#: libraries/common.lib.php:573 libraries/header_printview.inc.php:60
#: server_status.php:260 server_status.php:803
msgid "SQL query"
msgstr ""

#: libraries/common.lib.php:1078
msgid "Failed to connect to SQL validator!"
msgstr ""

#: libraries/common.lib.php:1119 libraries/config/messages.inc.php:472
msgid "Explain SQL"
msgstr ""

#: libraries/common.lib.php:1123
msgid "Skip Explain SQL"
msgstr ""

#: libraries/common.lib.php:1157
msgid "Without PHP Code"
msgstr ""

#: libraries/common.lib.php:1160 libraries/config/messages.inc.php:474
msgid "Create PHP Code"
msgstr ""

#: libraries/common.lib.php:1178 libraries/config/messages.inc.php:473
#: server_status.php:410 server_status.php:436 server_status.php:457
msgid "Refresh"
msgstr ""

#: libraries/common.lib.php:1187
msgid "Skip Validate SQL"
msgstr ""

#: libraries/common.lib.php:1190 libraries/config/messages.inc.php:476
msgid "Validate SQL"
msgstr ""

#: libraries/common.lib.php:1245
msgid "Inline edit of this query"
msgstr ""

#: libraries/common.lib.php:1247
msgid "Inline"
msgstr ""

#: libraries/common.lib.php:1314 sql.php:931
msgid "Profiling"
msgstr ""

#. l10n: shortcuts for Byte, Kilo, Mega, Giga, Tera, Peta, Exa+
#: libraries/common.lib.php:1334
msgid "B"
msgstr ""

#: libraries/common.lib.php:1334
msgid "KiB"
msgstr ""

#: libraries/common.lib.php:1334
msgid "MiB"
msgstr ""

#: libraries/common.lib.php:1334
msgid "GiB"
msgstr ""

#: libraries/common.lib.php:1334
msgid "TiB"
msgstr ""

#: libraries/common.lib.php:1334
msgid "PiB"
msgstr ""

#: libraries/common.lib.php:1334
msgid "EiB"
msgstr ""

#. l10n: See http://www.php.net/manual/en/function.strftime.php to define the format string
#: libraries/common.lib.php:1552
#: libraries/transformations/text_plain__dateformat.inc.php:33
msgid "%B %d, %Y at %I:%M %p"
msgstr ""

#: libraries/common.lib.php:1867
#, php-format
msgid "%s days, %s hours, %s minutes and %s seconds"
msgstr ""

#: libraries/common.lib.php:2278 libraries/common.lib.php:2281
#: libraries/display_tbl.lib.php:307
msgid "Begin"
msgstr ""

#: libraries/common.lib.php:2279 libraries/common.lib.php:2282
#: libraries/display_tbl.lib.php:308 server_binlog.php:154
#: server_binlog.php:156
msgid "Previous"
msgstr ""

#: libraries/common.lib.php:2309 libraries/common.lib.php:2312
#: libraries/display_tbl.lib.php:387
msgid "End"
msgstr ""

#: libraries/common.lib.php:2384
#, php-format
msgid "Jump to database &quot;%s&quot;."
msgstr ""

#: libraries/common.lib.php:2403
#, php-format
msgid "The %s functionality is affected by a known bug, see %s"
msgstr ""

#: libraries/common.lib.php:2760 libraries/common.lib.php:2767
#: libraries/common.lib.php:2955 libraries/config/setup.forms.php:295
#: libraries/config/setup.forms.php:332 libraries/config/setup.forms.php:366
#: libraries/config/user_preferences.forms.php:195
#: libraries/config/user_preferences.forms.php:232
#: libraries/config/user_preferences.forms.php:266
#: libraries/db_links.inc.php:48 libraries/export/latex.php:352
#: libraries/import.lib.php:1167 libraries/tbl_links.inc.php:61
#: libraries/tbl_properties.inc.php:623 pmd_general.php:151
#: server_privileges.php:513 server_replication.php:313 tbl_tracking.php:262
msgid "Structure"
msgstr ""

#: libraries/common.lib.php:2761 libraries/common.lib.php:2768
#: libraries/config/messages.inc.php:214 libraries/db_links.inc.php:53
#: libraries/export/sql.php:25 libraries/import/sql.php:18
#: libraries/server_links.inc.php:47 libraries/tbl_links.inc.php:65
#: querywindow.php:88
msgid "SQL"
msgstr ""

#: libraries/common.lib.php:2763 libraries/common.lib.php:2953
#: libraries/common.lib.php:2954 libraries/sql_query_form.lib.php:318
#: libraries/sql_query_form.lib.php:321 libraries/tbl_links.inc.php:74
msgid "Insert"
msgstr ""

#: libraries/common.lib.php:2770 libraries/db_links.inc.php:86
#: libraries/tbl_links.inc.php:93 libraries/tbl_links.inc.php:113
#: view_operations.php:87
msgid "Operations"
msgstr ""

#: libraries/common.lib.php:2900
msgid "Browse your computer:"
msgstr ""

#: libraries/common.lib.php:2916
#, php-format
msgid "Select from the web server upload directory <b>%s</b>:"
msgstr ""

#: libraries/common.lib.php:2928 libraries/sql_query_form.lib.php:499
#: tbl_change.php:884
msgid "The directory you set for upload work cannot be reached"
msgstr ""

#: libraries/common.lib.php:2936
msgid "There are no files to upload"
msgstr ""

#: libraries/common.lib.php:2964 libraries/common.lib.php:2965
msgid "Execute"
msgstr ""

#: libraries/config.values.php:45 libraries/config.values.php:47
#: libraries/config.values.php:51
msgid "Both"
msgstr ""

#: libraries/config.values.php:47
msgid "Nowhere"
msgstr ""

#: libraries/config.values.php:47
msgid "Left"
msgstr ""

#: libraries/config.values.php:47
msgid "Right"
msgstr ""

#: libraries/config.values.php:75
msgid "Open"
msgstr ""

#: libraries/config.values.php:75
msgid "Closed"
msgstr ""

#: libraries/config.values.php:96 libraries/export/htmlword.php:25
#: libraries/export/latex.php:42 libraries/export/odt.php:34
#: libraries/export/sql.php:122 libraries/export/texytext.php:24
#: libraries/import.lib.php:1172
msgid "structure"
msgstr ""

#: libraries/config.values.php:97 libraries/export/htmlword.php:25
#: libraries/export/latex.php:42 libraries/export/odt.php:34
#: libraries/export/sql.php:123 libraries/export/texytext.php:24
msgid "data"
msgstr ""

#: libraries/config.values.php:98 libraries/export/htmlword.php:25
#: libraries/export/latex.php:42 libraries/export/odt.php:34
#: libraries/export/sql.php:124 libraries/export/texytext.php:24
msgid "structure and data"
msgstr ""

#: libraries/config.values.php:100
msgid "Quick - display only the minimal options to configure"
msgstr ""

#: libraries/config.values.php:101
msgid "Custom - display all possible options to configure"
msgstr ""

#: libraries/config.values.php:102
msgid "Custom - like above, but without the quick/custom choice"
msgstr ""

#: libraries/config.values.php:120
msgid "complete inserts"
msgstr ""

#: libraries/config.values.php:121
msgid "extended inserts"
msgstr ""

#: libraries/config.values.php:122
msgid "both of the above"
msgstr ""

#: libraries/config.values.php:123
msgid "neither of the above"
msgstr ""

#: libraries/config/FormDisplay.class.php:83
#: libraries/config/validate.lib.php:422
msgid "Not a positive number"
msgstr ""

#: libraries/config/FormDisplay.class.php:84
#: libraries/config/validate.lib.php:435
msgid "Not a non-negative number"
msgstr ""

#: libraries/config/FormDisplay.class.php:85
#: libraries/config/validate.lib.php:409
msgid "Not a valid port number"
msgstr ""

#: libraries/config/FormDisplay.class.php:86
#: libraries/config/FormDisplay.class.php:574
#: libraries/config/validate.lib.php:360 libraries/config/validate.lib.php:450
msgid "Incorrect value"
msgstr ""

#: libraries/config/FormDisplay.class.php:87
#: libraries/config/validate.lib.php:464
#, php-format
msgid "Value must be equal or lower than %s"
msgstr ""

#: libraries/config/FormDisplay.class.php:538
#, php-format
msgid "Missing data for %s"
msgstr ""

#: libraries/config/FormDisplay.class.php:736
#: libraries/config/FormDisplay.class.php:740
msgid "unavailable"
msgstr ""

#: libraries/config/FormDisplay.class.php:737
#: libraries/config/FormDisplay.class.php:741
#, php-format
msgid "\"%s\" requires %s extension"
msgstr ""

#: libraries/config/FormDisplay.class.php:755
#, php-format
msgid "import will not work, missing function (%s)"
msgstr ""

#: libraries/config/FormDisplay.class.php:759
#, php-format
msgid "export will not work, missing function (%s)"
msgstr ""

#: libraries/config/FormDisplay.class.php:766
msgid "SQL Validator is disabled"
msgstr ""

#: libraries/config/FormDisplay.class.php:773
msgid "SOAP extension not found"
msgstr ""

#: libraries/config/FormDisplay.class.php:781
#, php-format
msgid "maximum %s"
msgstr ""

#: libraries/config/FormDisplay.tpl.php:173
msgid "This setting is disabled, it will not be applied to your configuration"
msgstr ""

#: libraries/config/FormDisplay.tpl.php:173 libraries/relation.lib.php:89
#: libraries/relation.lib.php:96 pmd_relation_new.php:68
msgid "Disabled"
msgstr ""

#: libraries/config/FormDisplay.tpl.php:248
#, php-format
msgid "Set value: %s"
msgstr ""

#: libraries/config/FormDisplay.tpl.php:253
#: libraries/config/messages.inc.php:356
msgid "Restore default value"
msgstr ""

#: libraries/config/FormDisplay.tpl.php:269
msgid "Allow users to customize this value"
msgstr ""

#: libraries/config/FormDisplay.tpl.php:333
#: libraries/schema/User_Schema.class.php:466 prefs_manage.php:320
#: prefs_manage.php:325 tbl_change.php:1025
msgid "Reset"
msgstr ""

#: libraries/config/messages.inc.php:17
msgid "Improves efficiency of screen refresh"
msgstr ""

#: libraries/config/messages.inc.php:18
msgid "Enable Ajax"
msgstr ""

#: libraries/config/messages.inc.php:19
msgid ""
"If enabled user can enter any MySQL server in login form for cookie auth"
msgstr ""

#: libraries/config/messages.inc.php:20
msgid "Allow login to any MySQL server"
msgstr ""

#: libraries/config/messages.inc.php:21
msgid ""
"Enabling this allows a page located on a different domain to call phpMyAdmin "
"inside a frame, and is a potential [strong]security hole[/strong] allowing "
"cross-frame scripting attacks"
msgstr ""

#: libraries/config/messages.inc.php:22
msgid "Allow third party framing"
msgstr ""

#: libraries/config/messages.inc.php:23
msgid "Show &quot;Drop database&quot; link to normal users"
msgstr ""

#: libraries/config/messages.inc.php:24
msgid ""
"Secret passphrase used for encrypting cookies in [kbd]cookie[/kbd] "
"authentication"
msgstr ""

#: libraries/config/messages.inc.php:25
msgid "Blowfish secret"
msgstr ""

#: libraries/config/messages.inc.php:26
msgid "Highlight selected rows"
msgstr ""

#: libraries/config/messages.inc.php:27
msgid "Row marker"
msgstr ""

#: libraries/config/messages.inc.php:28
msgid "Highlight row pointed by the mouse cursor"
msgstr ""

#: libraries/config/messages.inc.php:29
msgid "Highlight pointer"
msgstr ""

#: libraries/config/messages.inc.php:30
msgid ""
"Enable [a@http://en.wikipedia.org/wiki/Bzip2]bzip2[/a] compression for "
"import and export operations"
msgstr ""

#: libraries/config/messages.inc.php:31
msgid "Bzip2"
msgstr ""

#: libraries/config/messages.inc.php:32
msgid ""
"Defines which type of editing controls should be used for CHAR and VARCHAR "
"columns; [kbd]input[/kbd] - allows limiting of input length, [kbd]textarea[/"
"kbd] - allows newlines in columns"
msgstr ""

#: libraries/config/messages.inc.php:33
msgid "CHAR columns editing"
msgstr ""

#: libraries/config/messages.inc.php:34
msgid "Number of columns for CHAR/VARCHAR textareas"
msgstr ""

#: libraries/config/messages.inc.php:35
msgid "CHAR textarea columns"
msgstr ""

#: libraries/config/messages.inc.php:36
msgid "Number of rows for CHAR/VARCHAR textareas"
msgstr ""

#: libraries/config/messages.inc.php:37
msgid "CHAR textarea rows"
msgstr ""

#: libraries/config/messages.inc.php:38
msgid "Check config file permissions"
msgstr ""

#: libraries/config/messages.inc.php:39
msgid ""
"Compress gzip/bzip2 exports on the fly without the need for much memory; if "
"you encounter problems with created gzip/bzip2 files disable this feature"
msgstr ""

#: libraries/config/messages.inc.php:40
msgid "Compress on the fly"
msgstr ""

#: libraries/config/messages.inc.php:41 setup/frames/config.inc.php:25
#: setup/frames/index.inc.php:165
msgid "Configuration file"
msgstr ""

#: libraries/config/messages.inc.php:42
msgid ""
"Whether a warning (&quot;Are your really sure...&quot;) should be displayed "
"when you're about to lose data"
msgstr ""

#: libraries/config/messages.inc.php:43
msgid "Confirm DROP queries"
msgstr ""

#: libraries/config/messages.inc.php:44
msgid "Debug SQL"
msgstr ""

#: libraries/config/messages.inc.php:45
msgid "Default display direction"
msgstr ""

#: libraries/config/messages.inc.php:46
msgid ""
"[kbd]horizontal[/kbd], [kbd]vertical[/kbd] or a number that indicates "
"maximum number for which vertical model is used"
msgstr ""

#: libraries/config/messages.inc.php:47
msgid "Display direction for altering/creating columns"
msgstr ""

#: libraries/config/messages.inc.php:48
msgid "Tab that is displayed when entering a database"
msgstr ""

#: libraries/config/messages.inc.php:49
msgid "Default database tab"
msgstr ""

#: libraries/config/messages.inc.php:50
msgid "Tab that is displayed when entering a server"
msgstr ""

#: libraries/config/messages.inc.php:51
msgid "Default server tab"
msgstr ""

#: libraries/config/messages.inc.php:52
msgid "Tab that is displayed when entering a table"
msgstr ""

#: libraries/config/messages.inc.php:53
msgid "Default table tab"
msgstr ""

#: libraries/config/messages.inc.php:54
msgid "Show binary contents as HEX by default"
msgstr ""

#: libraries/config/messages.inc.php:55 libraries/display_tbl.lib.php:629
msgid "Show binary contents as HEX"
msgstr ""

#: libraries/config/messages.inc.php:56
msgid "Show database listing as a list instead of a drop down"
msgstr ""

#: libraries/config/messages.inc.php:57
msgid "Display databases as a list"
msgstr ""

#: libraries/config/messages.inc.php:58
msgid "Show server listing as a list instead of a drop down"
msgstr ""

#: libraries/config/messages.inc.php:59
msgid "Display servers as a list"
msgstr ""

#: libraries/config/messages.inc.php:60
msgid ""
"Disable the table maintenance mass operations, like optimizing or repairing "
"the selected tables of a database."
msgstr ""

#: libraries/config/messages.inc.php:61
msgid "Disable multi table maintenance"
msgstr ""

#: libraries/config/messages.inc.php:62
msgid "Edit SQL queries in popup window"
msgstr ""

#: libraries/config/messages.inc.php:63
msgid "Edit in window"
msgstr ""

#: libraries/config/messages.inc.php:64
msgid "Display errors"
msgstr ""

#: libraries/config/messages.inc.php:65
msgid "Gather errors"
msgstr ""

#: libraries/config/messages.inc.php:66
msgid "Show icons for warning, error and information messages"
msgstr ""

#: libraries/config/messages.inc.php:67
msgid "Iconic errors"
msgstr ""

#: libraries/config/messages.inc.php:68
msgid ""
"Set the number of seconds a script is allowed to run ([kbd]0[/kbd] for no "
"limit)"
msgstr ""

#: libraries/config/messages.inc.php:69
msgid "Maximum execution time"
msgstr ""

#: libraries/config/messages.inc.php:70 prefs_manage.php:299
msgid "Save as file"
msgstr ""

#: libraries/config/messages.inc.php:71 libraries/config/messages.inc.php:239
msgid "Character set of the file"
msgstr ""

#: libraries/config/messages.inc.php:72 libraries/config/messages.inc.php:88
#: tbl_gis_visualization.php:210 tbl_printview.php:373 tbl_structure.php:873
msgid "Format"
msgstr ""

#: libraries/config/messages.inc.php:73
msgid "Compression"
msgstr ""

#: libraries/config/messages.inc.php:74 libraries/config/messages.inc.php:81
#: libraries/config/messages.inc.php:89 libraries/config/messages.inc.php:93
#: libraries/config/messages.inc.php:106 libraries/config/messages.inc.php:108
#: libraries/config/messages.inc.php:141 libraries/config/messages.inc.php:144
#: libraries/config/messages.inc.php:146 libraries/export/csv.php:30
#: libraries/export/excel.php:25 libraries/export/htmlword.php:30
#: libraries/export/latex.php:72 libraries/export/ods.php:25
#: libraries/export/odt.php:58 libraries/export/texytext.php:28
#: libraries/export/xls.php:25 libraries/export/xlsx.php:25
msgid "Put columns names in the first row"
msgstr ""

#: libraries/config/messages.inc.php:75 libraries/config/messages.inc.php:241
#: libraries/config/messages.inc.php:248 libraries/import/csv.php:76
#: libraries/import/ldi.php:42
msgid "Columns enclosed by"
msgstr ""

#: libraries/config/messages.inc.php:76 libraries/config/messages.inc.php:242
#: libraries/config/messages.inc.php:249 libraries/import/csv.php:81
#: libraries/import/ldi.php:43
msgid "Columns escaped by"
msgstr ""

#: libraries/config/messages.inc.php:77 libraries/config/messages.inc.php:83
#: libraries/config/messages.inc.php:90 libraries/config/messages.inc.php:99
#: libraries/config/messages.inc.php:107 libraries/config/messages.inc.php:111
#: libraries/config/messages.inc.php:142 libraries/config/messages.inc.php:145
#: libraries/config/messages.inc.php:147 libraries/export/texytext.php:27
msgid "Replace NULL by"
msgstr ""

#: libraries/config/messages.inc.php:78 libraries/config/messages.inc.php:84
msgid "Remove CRLF characters within columns"
msgstr ""

#: libraries/config/messages.inc.php:79 libraries/config/messages.inc.php:245
#: libraries/config/messages.inc.php:253 libraries/import/csv.php:63
#: libraries/import/ldi.php:41
msgid "Columns terminated by"
msgstr ""

#: libraries/config/messages.inc.php:80 libraries/config/messages.inc.php:240
#: libraries/import/csv.php:86 libraries/import/ldi.php:44
msgid "Lines terminated by"
msgstr ""

#: libraries/config/messages.inc.php:82
msgid "Excel edition"
msgstr ""

#: libraries/config/messages.inc.php:85
msgid "Database name template"
msgstr ""

#: libraries/config/messages.inc.php:86
msgid "Server name template"
msgstr ""

#: libraries/config/messages.inc.php:87
msgid "Table name template"
msgstr ""

#: libraries/config/messages.inc.php:91 libraries/config/messages.inc.php:104
#: libraries/config/messages.inc.php:113 libraries/config/messages.inc.php:137
#: libraries/config/messages.inc.php:143 libraries/export/htmlword.php:24
#: libraries/export/latex.php:40 libraries/export/odt.php:32
#: libraries/export/sql.php:116 libraries/export/texytext.php:23
msgid "Dump table"
msgstr ""

#: libraries/config/messages.inc.php:92 libraries/export/latex.php:32
msgid "Include table caption"
msgstr ""

#: libraries/config/messages.inc.php:95 libraries/config/messages.inc.php:101
#: libraries/export/latex.php:50 libraries/export/latex.php:74
msgid "Table caption"
msgstr ""

#: libraries/config/messages.inc.php:96 libraries/config/messages.inc.php:102
msgid "Continued table caption"
msgstr ""

#: libraries/config/messages.inc.php:97 libraries/config/messages.inc.php:103
#: libraries/export/latex.php:54 libraries/export/latex.php:78
msgid "Label key"
msgstr ""

#: libraries/config/messages.inc.php:98 libraries/config/messages.inc.php:110
#: libraries/config/messages.inc.php:134 libraries/export/odt.php:326
#: libraries/tbl_properties.inc.php:142
msgid "MIME type"
msgstr ""

#: libraries/config/messages.inc.php:100 libraries/config/messages.inc.php:112
#: libraries/config/messages.inc.php:136 tbl_relation.php:396
msgid "Relations"
msgstr ""

#: libraries/config/messages.inc.php:105
msgid "Export method"
msgstr ""

#: libraries/config/messages.inc.php:114 libraries/config/messages.inc.php:116
msgid "Save on server"
msgstr ""

#: libraries/config/messages.inc.php:115 libraries/config/messages.inc.php:117
#: libraries/display_export.lib.php:195 libraries/display_export.lib.php:221
msgid "Overwrite existing file(s)"
msgstr ""

#: libraries/config/messages.inc.php:118
msgid "Remember file name template"
msgstr ""

#: libraries/config/messages.inc.php:120
msgid "Enclose table and column names with backquotes"
msgstr ""

#: libraries/config/messages.inc.php:121 libraries/config/messages.inc.php:260
#: libraries/display_export.lib.php:353
msgid "SQL compatibility mode"
msgstr ""

#: libraries/config/messages.inc.php:122 libraries/export/sql.php:176
msgid "<code>CREATE TABLE</code> options:"
msgstr ""

#: libraries/config/messages.inc.php:123
msgid "Creation/Update/Check dates"
msgstr ""

#: libraries/config/messages.inc.php:124
msgid "Use delayed inserts"
msgstr ""

#: libraries/config/messages.inc.php:125 libraries/export/sql.php:79
msgid "Disable foreign key checks"
msgstr ""

#: libraries/config/messages.inc.php:128
msgid "Use hexadecimal for BLOB"
msgstr ""

#: libraries/config/messages.inc.php:130
msgid "Use ignore inserts"
msgstr ""

#: libraries/config/messages.inc.php:132
msgid "Syntax to use when inserting data"
msgstr ""

#: libraries/config/messages.inc.php:133 libraries/export/sql.php:268
msgid "Maximal length of created query"
msgstr ""

#: libraries/config/messages.inc.php:138
msgid "Export type"
msgstr ""

#: libraries/config/messages.inc.php:139 libraries/export/sql.php:71
msgid "Enclose export in a transaction"
msgstr ""

#: libraries/config/messages.inc.php:140
msgid "Export time in UTC"
msgstr ""

#: libraries/config/messages.inc.php:148
msgid "Force secured connection while using phpMyAdmin"
msgstr ""

#: libraries/config/messages.inc.php:149
msgid "Force SSL connection"
msgstr ""

#: libraries/config/messages.inc.php:150
msgid ""
"Sort order for items in a foreign-key dropdown box; [kbd]content[/kbd] is "
"the referenced data, [kbd]id[/kbd] is the key value"
msgstr ""

#: libraries/config/messages.inc.php:151
msgid "Foreign key dropdown order"
msgstr ""

#: libraries/config/messages.inc.php:152
msgid "A dropdown will be used if fewer items are present"
msgstr ""

#: libraries/config/messages.inc.php:153
msgid "Foreign key limit"
msgstr ""

#: libraries/config/messages.inc.php:154
msgid "Browse mode"
msgstr ""

#: libraries/config/messages.inc.php:155
msgid "Customize browse mode"
msgstr ""

#: libraries/config/messages.inc.php:157 libraries/config/messages.inc.php:159
#: libraries/config/messages.inc.php:176 libraries/config/messages.inc.php:187
#: libraries/config/messages.inc.php:189 libraries/config/messages.inc.php:217
#: libraries/config/messages.inc.php:229
msgid "Customize default options"
msgstr ""

#: libraries/config/messages.inc.php:158 libraries/config/setup.forms.php:236
#: libraries/config/setup.forms.php:315
#: libraries/config/user_preferences.forms.php:138
#: libraries/config/user_preferences.forms.php:215 libraries/export/csv.php:19
#: libraries/import/csv.php:22
msgid "CSV"
msgstr ""

#: libraries/config/messages.inc.php:160
msgid "Developer"
msgstr ""

#: libraries/config/messages.inc.php:161
msgid "Settings for phpMyAdmin developers"
msgstr ""

#: libraries/config/messages.inc.php:162
msgid "Edit mode"
msgstr ""

#: libraries/config/messages.inc.php:163
msgid "Customize edit mode"
msgstr ""

#: libraries/config/messages.inc.php:165
msgid "Export defaults"
msgstr ""

#: libraries/config/messages.inc.php:166
msgid "Customize default export options"
msgstr ""

#: libraries/config/messages.inc.php:167 libraries/config/messages.inc.php:209
#: setup/frames/menu.inc.php:16
msgid "Features"
msgstr ""

#: libraries/config/messages.inc.php:168
msgid "General"
msgstr ""

#: libraries/config/messages.inc.php:169
msgid "Set some commonly used options"
msgstr ""

#: libraries/config/messages.inc.php:170 libraries/db_links.inc.php:83
#: libraries/server_links.inc.php:69 libraries/tbl_links.inc.php:89
#: prefs_manage.php:231 setup/frames/menu.inc.php:20
msgid "Import"
msgstr ""

#: libraries/config/messages.inc.php:171
msgid "Import defaults"
msgstr ""

#: libraries/config/messages.inc.php:172
msgid "Customize default common import options"
msgstr ""

#: libraries/config/messages.inc.php:173
msgid "Import / export"
msgstr ""

#: libraries/config/messages.inc.php:174
msgid "Set import and export directories and compression options"
msgstr ""

#: libraries/config/messages.inc.php:175 libraries/export/latex.php:27
msgid "LaTeX"
msgstr ""

#: libraries/config/messages.inc.php:178
msgid "Databases display options"
msgstr ""

#: libraries/config/messages.inc.php:179 setup/frames/menu.inc.php:18
msgid "Navigation frame"
msgstr ""

#: libraries/config/messages.inc.php:180
msgid "Customize appearance of the navigation frame"
msgstr ""

#: libraries/config/messages.inc.php:181 libraries/select_server.lib.php:42
#: setup/frames/index.inc.php:110
msgid "Servers"
msgstr ""

#: libraries/config/messages.inc.php:182
msgid "Servers display options"
msgstr ""

#: libraries/config/messages.inc.php:184
msgid "Tables display options"
msgstr ""

#: libraries/config/messages.inc.php:185 setup/frames/menu.inc.php:19
msgid "Main frame"
msgstr ""

#: libraries/config/messages.inc.php:186
msgid "Microsoft Office"
msgstr ""

#: libraries/config/messages.inc.php:188
msgid "Open Document"
msgstr ""

#: libraries/config/messages.inc.php:190
msgid "Other core settings"
msgstr ""

#: libraries/config/messages.inc.php:191
msgid "Settings that didn't fit enywhere else"
msgstr ""

#: libraries/config/messages.inc.php:192
msgid "Page titles"
msgstr ""

#: libraries/config/messages.inc.php:193
msgid ""
"Specify browser's title bar text. Refer to [a@Documentation."
"html#cfg_TitleTable]documentation[/a] for magic strings that can be used to "
"get special values."
msgstr ""

#: libraries/config/messages.inc.php:194
#: libraries/navigation_header.inc.php:83
#: libraries/navigation_header.inc.php:86
#: libraries/navigation_header.inc.php:89
msgid "Query window"
msgstr ""

#: libraries/config/messages.inc.php:195
msgid "Customize query window options"
msgstr ""

#: libraries/config/messages.inc.php:196
msgid "Security"
msgstr ""

#: libraries/config/messages.inc.php:197
msgid ""
"Please note that phpMyAdmin is just a user interface and its features do not "
"limit MySQL"
msgstr ""

#: libraries/config/messages.inc.php:198
msgid "Basic settings"
msgstr ""

#: libraries/config/messages.inc.php:199
msgid "Authentication"
msgstr ""

#: libraries/config/messages.inc.php:200
msgid "Authentication settings"
msgstr ""

#: libraries/config/messages.inc.php:201
msgid "Server configuration"
msgstr ""

#: libraries/config/messages.inc.php:202
msgid ""
"Advanced server configuration, do not change these options unless you know "
"what they are for"
msgstr ""

#: libraries/config/messages.inc.php:203
msgid "Enter server connection parameters"
msgstr ""

#: libraries/config/messages.inc.php:204
msgid "Configuration storage"
msgstr ""

#: libraries/config/messages.inc.php:205
msgid ""
"Configure phpMyAdmin configuration storage to gain access to additional "
"features, see [a@Documentation.html#linked-tables]phpMyAdmin configuration "
"storage[/a] in documentation"
msgstr ""

#: libraries/config/messages.inc.php:206
msgid "Changes tracking"
msgstr ""

#: libraries/config/messages.inc.php:207
msgid ""
"Tracking of changes made in database. Requires the phpMyAdmin configuration "
"storage."
msgstr ""

#: libraries/config/messages.inc.php:208
msgid "Customize export options"
msgstr ""

#: libraries/config/messages.inc.php:210
msgid "Customize import defaults"
msgstr ""

#: libraries/config/messages.inc.php:211
msgid "Customize navigation frame"
msgstr ""

#: libraries/config/messages.inc.php:212
msgid "Customize main frame"
msgstr ""

#: libraries/config/messages.inc.php:213 libraries/config/messages.inc.php:218
#: setup/frames/menu.inc.php:17
msgid "SQL queries"
msgstr ""

#: libraries/config/messages.inc.php:215
msgid "SQL Query box"
msgstr ""

#: libraries/config/messages.inc.php:216
msgid "Customize links shown in SQL Query boxes"
msgstr ""

#: libraries/config/messages.inc.php:219
msgid "SQL queries settings"
msgstr ""

#: libraries/config/messages.inc.php:220
msgid "SQL Validator"
msgstr ""

#: libraries/config/messages.inc.php:221
msgid ""
"If you wish to use the SQL Validator service, you should be aware that "
"[strong]all SQL statements are stored anonymously for statistical purposes[/"
"strong].[br][em][a@http://sqlvalidator.mimer.com/]Mimer SQL Validator[/a], "
"Copyright 2002 Upright Database Technology. All rights reserved.[/em]"
msgstr ""

#: libraries/config/messages.inc.php:222
msgid "Startup"
msgstr ""

#: libraries/config/messages.inc.php:223
msgid "Customize startup page"
msgstr ""

#: libraries/config/messages.inc.php:224
msgid "Tabs"
msgstr ""

#: libraries/config/messages.inc.php:225
msgid "Choose how you want tabs to work"
msgstr ""

#: libraries/config/messages.inc.php:226
msgid "Text fields"
msgstr ""

#: libraries/config/messages.inc.php:227
msgid "Customize text input fields"
msgstr ""

#: libraries/config/messages.inc.php:228 libraries/export/texytext.php:18
msgid "Texy! text"
msgstr ""

#: libraries/config/messages.inc.php:230
msgid "Warnings"
msgstr ""

#: libraries/config/messages.inc.php:231
msgid "Disable some of the warnings shown by phpMyAdmin"
msgstr ""

#: libraries/config/messages.inc.php:232
msgid ""
"Enable [a@http://en.wikipedia.org/wiki/Gzip]gzip[/a] compression for import "
"and export operations"
msgstr ""

#: libraries/config/messages.inc.php:233
msgid "GZip"
msgstr ""

#: libraries/config/messages.inc.php:234
msgid "Extra parameters for iconv"
msgstr ""

#: libraries/config/messages.inc.php:235
msgid ""
"If enabled, phpMyAdmin continues computing multiple-statement queries even "
"if one of the queries failed"
msgstr ""

#: libraries/config/messages.inc.php:236
msgid "Ignore multiple statement errors"
msgstr ""

#: libraries/config/messages.inc.php:237
msgid ""
"Allow interrupt of import in case script detects it is close to time limit. "
"This might be good way to import large files, however it can break "
"transactions."
msgstr ""

#: libraries/config/messages.inc.php:238
msgid "Partial import: allow interrupt"
msgstr ""

#: libraries/config/messages.inc.php:243 libraries/config/messages.inc.php:250
#: libraries/import/csv.php:27 libraries/import/ldi.php:40
msgid "Do not abort on INSERT error"
msgstr ""

#: libraries/config/messages.inc.php:244 libraries/config/messages.inc.php:252
#: libraries/import/csv.php:26 libraries/import/ldi.php:39
msgid "Replace table data with file"
msgstr ""

#: libraries/config/messages.inc.php:246
msgid ""
"Default format; be aware that this list depends on location (database, "
"table) and only SQL is always available"
msgstr ""

#: libraries/config/messages.inc.php:247
msgid "Format of imported file"
msgstr ""

#: libraries/config/messages.inc.php:251 libraries/import/ldi.php:46
msgid "Use LOCAL keyword"
msgstr ""

#: libraries/config/messages.inc.php:254 libraries/config/messages.inc.php:262
#: libraries/config/messages.inc.php:263
msgid "Column names in first row"
msgstr ""

#: libraries/config/messages.inc.php:255 libraries/import/ods.php:27
msgid "Do not import empty rows"
msgstr ""

#: libraries/config/messages.inc.php:256
msgid "Import currencies ($5.00 to 5.00)"
msgstr ""

#: libraries/config/messages.inc.php:257
msgid "Import percentages as proper decimals (12.00% to .12)"
msgstr ""

#: libraries/config/messages.inc.php:258
msgid "Number of queries to skip from start"
msgstr ""

#: libraries/config/messages.inc.php:259
msgid "Partial import: skip queries"
msgstr ""

#: libraries/config/messages.inc.php:261
msgid "Do not use AUTO_INCREMENT for zero values"
msgstr ""

#: libraries/config/messages.inc.php:264
msgid "Initial state for sliders"
msgstr ""

#: libraries/config/messages.inc.php:265
msgid "How many rows can be inserted at one time"
msgstr ""

#: libraries/config/messages.inc.php:266
msgid "Number of inserted rows"
msgstr ""

#: libraries/config/messages.inc.php:267
msgid "Target for quick access icon"
msgstr ""

#: libraries/config/messages.inc.php:268
msgid "Show logo in left frame"
msgstr ""

#: libraries/config/messages.inc.php:269
msgid "Display logo"
msgstr ""

#: libraries/config/messages.inc.php:270
msgid "Display server choice at the top of the left frame"
msgstr ""

#: libraries/config/messages.inc.php:271
msgid "Display servers selection"
msgstr ""

#: libraries/config/messages.inc.php:272
msgid "Minimum number of tables to display the table filter box"
msgstr ""

#: libraries/config/messages.inc.php:273
msgid "String that separates databases into different tree levels"
msgstr ""

#: libraries/config/messages.inc.php:274
msgid "Database tree separator"
msgstr ""

#: libraries/config/messages.inc.php:275
msgid ""
"Only light version; display databases in a tree (determined by the separator "
"defined below)"
msgstr ""

#: libraries/config/messages.inc.php:276
msgid "Display databases in a tree"
msgstr ""

#: libraries/config/messages.inc.php:277
msgid "Disable this if you want to see all databases at once"
msgstr ""

#: libraries/config/messages.inc.php:278
msgid "Use light version"
msgstr ""

#: libraries/config/messages.inc.php:279
msgid "Maximum table tree depth"
msgstr ""

#: libraries/config/messages.inc.php:280
msgid "String that separates tables into different tree levels"
msgstr ""

#: libraries/config/messages.inc.php:281
msgid "Table tree separator"
msgstr ""

#: libraries/config/messages.inc.php:282
msgid "URL where logo in the navigation frame will point to"
msgstr ""

#: libraries/config/messages.inc.php:283
msgid "Logo link URL"
msgstr ""

#: libraries/config/messages.inc.php:284
msgid ""
"Open the linked page in the main window ([kbd]main[/kbd]) or in a new one "
"([kbd]new[/kbd])"
msgstr ""

#: libraries/config/messages.inc.php:285
msgid "Logo link target"
msgstr ""

#: libraries/config/messages.inc.php:286
msgid "Highlight server under the mouse cursor"
msgstr ""

#: libraries/config/messages.inc.php:287
msgid "Enable highlighting"
msgstr ""

#: libraries/config/messages.inc.php:288
msgid "Maximum number of recently used tables; set 0 to disable"
msgstr ""

#: libraries/config/messages.inc.php:289
msgid "Recently used tables"
msgstr ""

#: libraries/config/messages.inc.php:290
msgid "Use less graphically intense tabs"
msgstr ""

#: libraries/config/messages.inc.php:291
msgid "Light tabs"
msgstr ""

#: libraries/config/messages.inc.php:292
msgid ""
"Maximum number of characters shown in any non-numeric column on browse view"
msgstr ""

#: libraries/config/messages.inc.php:293
msgid "Limit column characters"
msgstr ""

#: libraries/config/messages.inc.php:294
msgid ""
"If TRUE, logout deletes cookies for all servers; when set to FALSE, logout "
"only occurs for the current server. Setting this to FALSE makes it easy to "
"forget to log out from other servers when connected to multiple servers."
msgstr ""

#: libraries/config/messages.inc.php:295
msgid "Delete all cookies on logout"
msgstr ""

#: libraries/config/messages.inc.php:296
msgid ""
"Define whether the previous login should be recalled or not in cookie "
"authentication mode"
msgstr ""

#: libraries/config/messages.inc.php:297
msgid "Recall user name"
msgstr ""

#: libraries/config/messages.inc.php:298
msgid ""
"Defines how long (in seconds) a login cookie should be stored in browser. "
"The default of 0 means that it will be kept for the existing session only, "
"and will be deleted as soon as you close the browser window. This is "
"recommended for non-trusted environments."
msgstr ""

#: libraries/config/messages.inc.php:299
msgid "Login cookie store"
msgstr ""

#: libraries/config/messages.inc.php:300
msgid "Define how long (in seconds) a login cookie is valid"
msgstr ""

#: libraries/config/messages.inc.php:301
msgid "Login cookie validity"
msgstr ""

#: libraries/config/messages.inc.php:302
msgid "Double size of textarea for LONGTEXT columns"
msgstr ""

#: libraries/config/messages.inc.php:303
msgid "Bigger textarea for LONGTEXT"
msgstr ""

#: libraries/config/messages.inc.php:304
msgid "Use icons on main page"
msgstr ""

#: libraries/config/messages.inc.php:305
msgid "Maximum number of characters used when a SQL query is displayed"
msgstr ""

#: libraries/config/messages.inc.php:306
msgid "Maximum displayed SQL length"
msgstr ""

#: libraries/config/messages.inc.php:307 libraries/config/messages.inc.php:312
#: libraries/config/messages.inc.php:339
msgid "Users cannot set a higher value"
msgstr ""

#: libraries/config/messages.inc.php:308
msgid "Maximum number of databases displayed in left frame and database list"
msgstr ""

#: libraries/config/messages.inc.php:309
msgid "Maximum databases"
msgstr ""

#: libraries/config/messages.inc.php:310
msgid ""
"Number of rows displayed when browsing a result set. If the result set "
"contains more rows, &quot;Previous&quot; and &quot;Next&quot; links will be "
"shown."
msgstr ""

#: libraries/config/messages.inc.php:311
msgid "Maximum number of rows to display"
msgstr ""

#: libraries/config/messages.inc.php:313
msgid "Maximum number of tables displayed in table list"
msgstr ""

#: libraries/config/messages.inc.php:314
msgid "Maximum tables"
msgstr ""

#: libraries/config/messages.inc.php:315
msgid ""
"Disable the default warning that is displayed if mcrypt is missing for "
"cookie authentication"
msgstr ""

#: libraries/config/messages.inc.php:316
msgid "mcrypt warning"
msgstr ""

#: libraries/config/messages.inc.php:317
msgid ""
"The number of bytes a script is allowed to allocate, eg. [kbd]32M[/kbd] "
"([kbd]0[/kbd] for no limit)"
msgstr ""

#: libraries/config/messages.inc.php:318
msgid "Memory limit"
msgstr ""

#: libraries/config/messages.inc.php:319
msgid "These are Edit, Inline edit, Copy and Delete links"
msgstr ""

#: libraries/config/messages.inc.php:320
msgid "Where to show the table row links"
msgstr ""

#: libraries/config/messages.inc.php:321
msgid "Use natural order for sorting table and database names"
msgstr ""

#: libraries/config/messages.inc.php:322
msgid "Natural order"
msgstr ""

#: libraries/config/messages.inc.php:323 libraries/config/messages.inc.php:333
msgid "Use only icons, only text or both"
msgstr ""

#: libraries/config/messages.inc.php:324
msgid "Iconic navigation bar"
msgstr ""

#: libraries/config/messages.inc.php:325
msgid "use GZip output buffering for increased speed in HTTP transfers"
msgstr ""

#: libraries/config/messages.inc.php:326
msgid "GZip output buffering"
msgstr ""

#: libraries/config/messages.inc.php:327
msgid ""
"[kbd]SMART[/kbd] - i.e. descending order for columns of type TIME, DATE, "
"DATETIME and TIMESTAMP, ascending order otherwise"
msgstr ""

#: libraries/config/messages.inc.php:328
msgid "Default sorting order"
msgstr ""

#: libraries/config/messages.inc.php:329
msgid "Use persistent connections to MySQL databases"
msgstr ""

#: libraries/config/messages.inc.php:330
msgid "Persistent connections"
msgstr ""

#: libraries/config/messages.inc.php:331
msgid ""
"Disable the default warning that is displayed on the database details "
"Structure page if any of the required tables for the phpMyAdmin "
"configuration storage could not be found"
msgstr ""

#: libraries/config/messages.inc.php:332
msgid "Missing phpMyAdmin configuration storage tables"
msgstr ""

#: libraries/config/messages.inc.php:334
msgid "Iconic table operations"
msgstr ""

#: libraries/config/messages.inc.php:335
msgid "Disallow BLOB and BINARY columns from editing"
msgstr ""

#: libraries/config/messages.inc.php:336
msgid "Protect binary columns"
msgstr ""

#: libraries/config/messages.inc.php:337
msgid ""
"Enable if you want DB-based query history (requires phpMyAdmin configuration "
"storage). If disabled, this utilizes JS-routines to display query history "
"(lost by window close)."
msgstr ""

#: libraries/config/messages.inc.php:338
msgid "Permanent query history"
msgstr ""

#: libraries/config/messages.inc.php:340
msgid "How many queries are kept in history"
msgstr ""

#: libraries/config/messages.inc.php:341
msgid "Query history length"
msgstr ""

#: libraries/config/messages.inc.php:342
msgid "Tab displayed when opening a new query window"
msgstr ""

#: libraries/config/messages.inc.php:343
msgid "Default query window tab"
msgstr ""

#: libraries/config/messages.inc.php:344
msgid "Query window height (in pixels)"
msgstr ""

#: libraries/config/messages.inc.php:345
msgid "Query window height"
msgstr ""

#: libraries/config/messages.inc.php:346
msgid "Query window width (in pixels)"
msgstr ""

#: libraries/config/messages.inc.php:347
msgid "Query window width"
msgstr ""

#: libraries/config/messages.inc.php:348
msgid "Select which functions will be used for character set conversion"
msgstr ""

#: libraries/config/messages.inc.php:349
msgid "Recoding engine"
msgstr ""

#: libraries/config/messages.inc.php:350
msgid "When browsing tables, the sorting of each table is remembered"
msgstr ""

#: libraries/config/messages.inc.php:351
msgid "Remember table's sorting"
msgstr ""

#: libraries/config/messages.inc.php:352
msgid "Repeat the headers every X cells, [kbd]0[/kbd] deactivates this feature"
msgstr ""

#: libraries/config/messages.inc.php:353
msgid "Repeat headers"
msgstr ""

#: libraries/config/messages.inc.php:354
msgid "Show help button instead of Documentation text"
msgstr ""

#: libraries/config/messages.inc.php:355
msgid "Show help button"
msgstr ""

#: libraries/config/messages.inc.php:357
msgid "Directory where exports can be saved on server"
msgstr ""

#: libraries/config/messages.inc.php:358
msgid "Save directory"
msgstr ""

#: libraries/config/messages.inc.php:359
msgid "Leave blank if not used"
msgstr ""

#: libraries/config/messages.inc.php:360
msgid "Host authorization order"
msgstr ""

#: libraries/config/messages.inc.php:361
msgid "Leave blank for defaults"
msgstr ""

#: libraries/config/messages.inc.php:362
msgid "Host authorization rules"
msgstr ""

#: libraries/config/messages.inc.php:363
msgid "Allow logins without a password"
msgstr ""

#: libraries/config/messages.inc.php:364
msgid "Allow root login"
msgstr ""

#: libraries/config/messages.inc.php:365
msgid "HTTP Basic Auth Realm name to display when doing HTTP Auth"
msgstr ""

#: libraries/config/messages.inc.php:366
msgid "HTTP Realm"
msgstr ""

#: libraries/config/messages.inc.php:367
msgid ""
"The path for the config file for [a@http://swekey.com]SweKey hardware "
"authentication[/a] (not located in your document root; suggested: /etc/"
"swekey.conf)"
msgstr ""

#: libraries/config/messages.inc.php:368
msgid "SweKey config file"
msgstr ""

#: libraries/config/messages.inc.php:369
msgid "Authentication method to use"
msgstr ""

#: libraries/config/messages.inc.php:370 setup/frames/index.inc.php:126
msgid "Authentication type"
msgstr ""

#: libraries/config/messages.inc.php:371
msgid ""
"Leave blank for no [a@http://wiki.phpmyadmin.net/pma/bookmark]bookmark[/a] "
"support, suggested: [kbd]pma_bookmark[/kbd]"
msgstr ""

#: libraries/config/messages.inc.php:372
msgid "Bookmark table"
msgstr ""

#: libraries/config/messages.inc.php:373
msgid ""
"Leave blank for no column comments/mime types, suggested: [kbd]"
"pma_column_info[/kbd]"
msgstr ""

#: libraries/config/messages.inc.php:374
msgid "Column information table"
msgstr ""

#: libraries/config/messages.inc.php:375
msgid "Compress connection to MySQL server"
msgstr ""

#: libraries/config/messages.inc.php:376
msgid "Compress connection"
msgstr ""

#: libraries/config/messages.inc.php:377
msgid "How to connect to server, keep [kbd]tcp[/kbd] if unsure"
msgstr ""

#: libraries/config/messages.inc.php:378
msgid "Connection type"
msgstr ""

#: libraries/config/messages.inc.php:379
msgid "Control user password"
msgstr ""

#: libraries/config/messages.inc.php:380
msgid ""
"A special MySQL user configured with limited permissions, more information "
"available on [a@http://wiki.phpmyadmin.net/pma/controluser]wiki[/a]"
msgstr ""

#: libraries/config/messages.inc.php:381
msgid "Control user"
msgstr ""

#: libraries/config/messages.inc.php:382
msgid "Count tables when showing database list"
msgstr ""

#: libraries/config/messages.inc.php:383
msgid "Count tables"
msgstr ""

#: libraries/config/messages.inc.php:384
msgid ""
"Leave blank for no Designer support, suggested: [kbd]pma_designer_coords[/"
"kbd]"
msgstr ""

#: libraries/config/messages.inc.php:385
msgid "Designer table"
msgstr ""

#: libraries/config/messages.inc.php:386
msgid ""
"More information on [a@http://sf.net/support/tracker.php?aid=1849494]PMA bug "
"tracker[/a] and [a@http://bugs.mysql.com/19588]MySQL Bugs[/a]"
msgstr ""

#: libraries/config/messages.inc.php:387
msgid "Disable use of INFORMATION_SCHEMA"
msgstr ""

#: libraries/config/messages.inc.php:388
msgid "What PHP extension to use; you should use mysqli if supported"
msgstr ""

#: libraries/config/messages.inc.php:389
msgid "PHP extension to use"
msgstr ""

#: libraries/config/messages.inc.php:390
msgid "Hide databases matching regular expression (PCRE)"
msgstr ""

#: libraries/config/messages.inc.php:391
msgid "Hide databases"
msgstr ""

#: libraries/config/messages.inc.php:392
msgid ""
"Leave blank for no SQL query history support, suggested: [kbd]pma_history[/"
"kbd]"
msgstr ""

#: libraries/config/messages.inc.php:393
msgid "SQL query history table"
msgstr ""

#: libraries/config/messages.inc.php:394
msgid "Hostname where MySQL server is running"
msgstr ""

#: libraries/config/messages.inc.php:395
msgid "Server hostname"
msgstr ""

#: libraries/config/messages.inc.php:396
msgid "Logout URL"
msgstr ""

#: libraries/config/messages.inc.php:397
msgid "Try to connect without password"
msgstr ""

#: libraries/config/messages.inc.php:398
msgid "Connect without password"
msgstr ""

#: libraries/config/messages.inc.php:399
msgid ""
"You can use MySQL wildcard characters (% and _), escape them if you want to "
"use their literal instances, i.e. use [kbd]'my\\_db'[/kbd] and not "
"[kbd]'my_db'[/kbd]. Using this option you can sort database list, just enter "
"their names in order and use [kbd]*[/kbd] at the end to show the rest in "
"alphabetical order."
msgstr ""

#: libraries/config/messages.inc.php:400
msgid "Show only listed databases"
msgstr ""

#: libraries/config/messages.inc.php:401 libraries/config/messages.inc.php:442
msgid "Leave empty if not using config auth"
msgstr ""

#: libraries/config/messages.inc.php:402
msgid "Password for config auth"
msgstr ""

#: libraries/config/messages.inc.php:403
msgid ""
"Leave blank for no PDF schema support, suggested: [kbd]pma_pdf_pages[/kbd]"
msgstr ""

#: libraries/config/messages.inc.php:404
msgid "PDF schema: pages table"
msgstr ""

#: libraries/config/messages.inc.php:405
msgid ""
"Database used for relations, bookmarks, and PDF features. See [a@http://wiki."
"phpmyadmin.net/pma/pmadb]pmadb[/a] for complete information. Leave blank for "
"no support. Suggested: [kbd]phpmyadmin[/kbd]"
msgstr ""

#: libraries/config/messages.inc.php:406
msgid "Database name"
msgstr ""

#: libraries/config/messages.inc.php:407
msgid "Port on which MySQL server is listening, leave empty for default"
msgstr ""

#: libraries/config/messages.inc.php:408
msgid "Server port"
msgstr ""

#: libraries/config/messages.inc.php:409
msgid ""
"Leave blank for no \"persistent\" recently used tables across sessions, "
"suggested: [kbd]pma_recent[/kbd]"
msgstr ""

#: libraries/config/messages.inc.php:410
msgid "Recently used table"
msgstr ""

#: libraries/config/messages.inc.php:411
msgid ""
"Leave blank for no [a@http://wiki.phpmyadmin.net/pma/relation]relation-links"
"[/a] support, suggested: [kbd]pma_relation[/kbd]"
msgstr ""

#: libraries/config/messages.inc.php:412
msgid "Relation table"
msgstr ""

#: libraries/config/messages.inc.php:413
msgid "SQL command to fetch available databases"
msgstr ""

#: libraries/config/messages.inc.php:414
msgid "SHOW DATABASES command"
msgstr ""

#: libraries/config/messages.inc.php:415
msgid ""
"See [a@http://wiki.phpmyadmin.net/pma/auth_types#signon]authentication types"
"[/a] for an example"
msgstr ""

#: libraries/config/messages.inc.php:416
msgid "Signon session name"
msgstr ""

#: libraries/config/messages.inc.php:417
msgid "Signon URL"
msgstr ""

#: libraries/config/messages.inc.php:418
msgid "Socket on which MySQL server is listening, leave empty for default"
msgstr ""

#: libraries/config/messages.inc.php:419
msgid "Server socket"
msgstr ""

#: libraries/config/messages.inc.php:420
msgid "Enable SSL for connection to MySQL server"
msgstr ""

#: libraries/config/messages.inc.php:421
msgid "Use SSL"
msgstr ""

#: libraries/config/messages.inc.php:422
msgid ""
"Leave blank for no PDF schema support, suggested: [kbd]pma_table_coords[/kbd]"
msgstr ""

#: libraries/config/messages.inc.php:423
msgid "PDF schema: table coordinates"
msgstr ""

#: libraries/config/messages.inc.php:424
msgid ""
"Table to describe the display columns, leave blank for no support; "
"suggested: [kbd]pma_table_info[/kbd]"
msgstr ""

#: libraries/config/messages.inc.php:425
msgid "Display columns table"
msgstr ""

#: libraries/config/messages.inc.php:426
msgid ""
"Leave blank for no \"persistent\" tables'UI preferences across sessions, "
"suggested: [kbd]pma_table_uiprefs[/kbd]"
msgstr ""

#: libraries/config/messages.inc.php:427
msgid "UI preferences table"
msgstr ""

#: libraries/config/messages.inc.php:428
msgid ""
"Whether a DROP DATABASE IF EXISTS statement will be added as first line to "
"the log when creating a database."
msgstr ""

#: libraries/config/messages.inc.php:429
msgid "Add DROP DATABASE"
msgstr ""

#: libraries/config/messages.inc.php:430
msgid ""
"Whether a DROP TABLE IF EXISTS statement will be added as first line to the "
"log when creating a table."
msgstr ""

#: libraries/config/messages.inc.php:431
msgid "Add DROP TABLE"
msgstr ""

#: libraries/config/messages.inc.php:432
msgid ""
"Whether a DROP VIEW IF EXISTS statement will be added as first line to the "
"log when creating a view."
msgstr ""

#: libraries/config/messages.inc.php:433
msgid "Add DROP VIEW"
msgstr ""

#: libraries/config/messages.inc.php:434
msgid "Defines the list of statements the auto-creation uses for new versions."
msgstr ""

#: libraries/config/messages.inc.php:435
msgid "Statements to track"
msgstr ""

#: libraries/config/messages.inc.php:436
msgid ""
"Leave blank for no SQL query tracking support, suggested: [kbd]pma_tracking[/"
"kbd]"
msgstr ""

#: libraries/config/messages.inc.php:437
msgid "SQL query tracking table"
msgstr ""

#: libraries/config/messages.inc.php:438
msgid ""
"Whether the tracking mechanism creates versions for tables and views "
"automatically."
msgstr ""

#: libraries/config/messages.inc.php:439
msgid "Automatically create versions"
msgstr ""

#: libraries/config/messages.inc.php:440
msgid ""
"Leave blank for no user preferences storage in database, suggested: [kbd]"
"pma_config[/kbd]"
msgstr ""

#: libraries/config/messages.inc.php:441
msgid "User preferences storage table"
msgstr ""

#: libraries/config/messages.inc.php:443
msgid "User for config auth"
msgstr ""

#: libraries/config/messages.inc.php:444
msgid ""
"Disable if you know that your pma_* tables are up to date. This prevents "
"compatibility checks and thereby increases performance"
msgstr ""

#: libraries/config/messages.inc.php:445
msgid "Verbose check"
msgstr ""

#: libraries/config/messages.inc.php:446
msgid ""
"A user-friendly description of this server. Leave blank to display the "
"hostname instead."
msgstr ""

#: libraries/config/messages.inc.php:447
msgid "Verbose name of this server"
msgstr ""

#: libraries/config/messages.inc.php:448
msgid "Whether a user should be displayed a &quot;show all (rows)&quot; button"
msgstr ""

#: libraries/config/messages.inc.php:449
msgid "Allow to display all the rows"
msgstr ""

#: libraries/config/messages.inc.php:450
msgid ""
"Please note that enabling this has no effect with [kbd]config[/kbd] "
"authentication mode because the password is hard coded in the configuration "
"file; this does not limit the ability to execute the same command directly"
msgstr ""

#: libraries/config/messages.inc.php:451
msgid "Show password change form"
msgstr ""

#: libraries/config/messages.inc.php:452
msgid "Show create database form"
msgstr ""

#: libraries/config/messages.inc.php:453
msgid ""
"Defines whether or not type fields should be initially displayed in edit/"
"insert mode"
msgstr ""

#: libraries/config/messages.inc.php:454
msgid "Show field types"
msgstr ""

#: libraries/config/messages.inc.php:455
msgid "Display the function fields in edit/insert mode"
msgstr ""

#: libraries/config/messages.inc.php:456
msgid "Show function fields"
msgstr ""

#: libraries/config/messages.inc.php:457
msgid ""
"Shows link to [a@http://php.net/manual/function.phpinfo.php]phpinfo()[/a] "
"output"
msgstr ""

#: libraries/config/messages.inc.php:458
msgid "Show phpinfo() link"
msgstr ""

#: libraries/config/messages.inc.php:459
msgid "Show detailed MySQL server information"
msgstr ""

#: libraries/config/messages.inc.php:460
msgid "Defines whether SQL queries generated by phpMyAdmin should be displayed"
msgstr ""

#: libraries/config/messages.inc.php:461
msgid "Show SQL queries"
msgstr ""

#: libraries/config/messages.inc.php:462
msgid "Allow to display database and table statistics (eg. space usage)"
msgstr ""

#: libraries/config/messages.inc.php:463
msgid "Show statistics"
msgstr ""

#: libraries/config/messages.inc.php:464
msgid ""
"If tooltips are enabled and a database comment is set, this will flip the "
"comment and the real name"
msgstr ""

#: libraries/config/messages.inc.php:465
msgid "Display database comment instead of its name"
msgstr ""

#: libraries/config/messages.inc.php:466
msgid ""
"When setting this to [kbd]nested[/kbd], the alias of the table name is only "
"used to split/nest the tables according to the $cfg"
"['LeftFrameTableSeparator'] directive, so only the folder is called like the "
"alias, the table name itself stays unchanged"
msgstr ""

#: libraries/config/messages.inc.php:467
msgid "Display table comment instead of its name"
msgstr ""

#: libraries/config/messages.inc.php:468
msgid "Display table comments in tooltips"
msgstr ""

#: libraries/config/messages.inc.php:469
msgid ""
"Mark used tables and make it possible to show databases with locked tables"
msgstr ""

#: libraries/config/messages.inc.php:470
msgid "Skip locked tables"
msgstr ""

#: libraries/config/messages.inc.php:475
msgid "Requires SQL Validator to be enabled"
msgstr ""

#: libraries/config/messages.inc.php:477
#: libraries/display_change_password.lib.php:40
#: libraries/replication_gui.lib.php:61 libraries/replication_gui.lib.php:62
#: libraries/replication_gui.lib.php:337 libraries/replication_gui.lib.php:341
#: libraries/replication_gui.lib.php:351 server_privileges.php:778
#: server_privileges.php:782 server_privileges.php:793
#: server_privileges.php:1608 server_synchronize.php:1186
msgid "Password"
msgstr ""

#: libraries/config/messages.inc.php:478
msgid ""
"[strong]Warning:[/strong] requires PHP SOAP extension or PEAR SOAP to be "
"installed"
msgstr ""

#: libraries/config/messages.inc.php:479
msgid "Enable SQL Validator"
msgstr ""

#: libraries/config/messages.inc.php:480
msgid ""
"If you have a custom username, specify it here (defaults to [kbd]anonymous[/"
"kbd])"
msgstr ""

#: libraries/config/messages.inc.php:481 tbl_tracking.php:454
#: tbl_tracking.php:511
msgid "Username"
msgstr ""

#: libraries/config/messages.inc.php:482
msgid ""
"Suggest a database name on the &quot;Create Database&quot; form (if "
"possible) or keep the text field empty"
msgstr ""

#: libraries/config/messages.inc.php:483
msgid "Suggest new database name"
msgstr ""

#: libraries/config/messages.inc.php:484
msgid "A warning is displayed on the main page if Suhosin is detected"
msgstr ""

#: libraries/config/messages.inc.php:485
msgid "Suhosin warning"
msgstr ""

#: libraries/config/messages.inc.php:486
msgid ""
"Textarea size (columns) in edit mode, this value will be emphasized for SQL "
"query textareas (*2) and for query window (*1.25)"
msgstr ""

#: libraries/config/messages.inc.php:487
msgid "Textarea columns"
msgstr ""

#: libraries/config/messages.inc.php:488
msgid ""
"Textarea size (rows) in edit mode, this value will be emphasized for SQL "
"query textareas (*2) and for query window (*1.25)"
msgstr ""

#: libraries/config/messages.inc.php:489
msgid "Textarea rows"
msgstr ""

#: libraries/config/messages.inc.php:490
msgid "Title of browser window when a database is selected"
msgstr ""

#: libraries/config/messages.inc.php:492
msgid "Title of browser window when nothing is selected"
msgstr ""

#: libraries/config/messages.inc.php:493
msgid "Default title"
msgstr ""

#: libraries/config/messages.inc.php:494
msgid "Title of browser window when a server is selected"
msgstr ""

#: libraries/config/messages.inc.php:496
msgid "Title of browser window when a table is selected"
msgstr ""

#: libraries/config/messages.inc.php:498
msgid ""
"Input proxies as [kbd]IP: trusted HTTP header[/kbd]. The following example "
"specifies that phpMyAdmin should trust a HTTP_X_FORWARDED_FOR (X-Forwarded-"
"For) header coming from the proxy 1.2.3.4:[br][kbd]1.2.3.4: "
"HTTP_X_FORWARDED_FOR[/kbd]"
msgstr ""

#: libraries/config/messages.inc.php:499
msgid "List of trusted proxies for IP allow/deny"
msgstr ""

#: libraries/config/messages.inc.php:500
msgid "Directory on server where you can upload files for import"
msgstr ""

#: libraries/config/messages.inc.php:501
msgid "Upload directory"
msgstr ""

#: libraries/config/messages.inc.php:502
msgid "Allow for searching inside the entire database"
msgstr ""

#: libraries/config/messages.inc.php:503
msgid "Use database search"
msgstr ""

#: libraries/config/messages.inc.php:504
msgid ""
"When disabled, users cannot set any of the options below, regardless of the "
"checkbox on the right"
msgstr ""

#: libraries/config/messages.inc.php:505
msgid "Enable the Developer tab in settings"
msgstr ""

#: libraries/config/messages.inc.php:506
msgid ""
"Show affected rows of each statement on multiple-statement queries. See "
"libraries/import.lib.php for defaults on how many queries a statement may "
"contain."
msgstr ""

#: libraries/config/messages.inc.php:507
msgid "Verbose multiple statements"
msgstr ""

#: libraries/config/messages.inc.php:508 setup/frames/index.inc.php:241
msgid "Check for latest version"
msgstr ""

#: libraries/config/messages.inc.php:509
msgid "Enables check for latest version on main phpMyAdmin page"
msgstr ""

#: libraries/config/messages.inc.php:510 setup/lib/index.lib.php:118
#: setup/lib/index.lib.php:125 setup/lib/index.lib.php:142
#: setup/lib/index.lib.php:149 setup/lib/index.lib.php:157
#: setup/lib/index.lib.php:161 setup/lib/index.lib.php:164
#: setup/lib/index.lib.php:200
msgid "Version check"
msgstr ""

#: libraries/config/messages.inc.php:511
msgid ""
"Enable [a@http://en.wikipedia.org/wiki/ZIP_(file_format)]ZIP[/a] compression "
"for import and export operations"
msgstr ""

#: libraries/config/messages.inc.php:512
msgid "ZIP"
msgstr ""

#: libraries/config/setup.forms.php:41
msgid "Config authentication"
msgstr ""

#: libraries/config/setup.forms.php:45
msgid "Cookie authentication"
msgstr ""

#: libraries/config/setup.forms.php:48
msgid "HTTP authentication"
msgstr ""

#: libraries/config/setup.forms.php:51
msgid "Signon authentication"
msgstr ""

#: libraries/config/setup.forms.php:244
#: libraries/config/user_preferences.forms.php:146 libraries/import/ldi.php:35
msgid "CSV using LOAD DATA"
msgstr ""

#: libraries/config/setup.forms.php:253 libraries/config/setup.forms.php:347
#: libraries/config/user_preferences.forms.php:154
#: libraries/config/user_preferences.forms.php:247 libraries/export/xls.php:18
#: libraries/import/xls.php:21
msgid "Excel 97-2003 XLS Workbook"
msgstr ""

#: libraries/config/setup.forms.php:256 libraries/config/setup.forms.php:351
#: libraries/config/user_preferences.forms.php:157
#: libraries/config/user_preferences.forms.php:251
#: libraries/export/xlsx.php:18 libraries/import/xlsx.php:21
msgid "Excel 2007 XLSX Workbook"
msgstr ""

#: libraries/config/setup.forms.php:259 libraries/config/setup.forms.php:360
#: libraries/config/user_preferences.forms.php:160
#: libraries/config/user_preferences.forms.php:260 libraries/export/ods.php:18
#: libraries/import/ods.php:22
msgid "Open Document Spreadsheet"
msgstr ""

#: libraries/config/setup.forms.php:266
#: libraries/config/user_preferences.forms.php:167
msgid "Quick"
msgstr ""

#: libraries/config/setup.forms.php:270
#: libraries/config/user_preferences.forms.php:171
msgid "Custom"
msgstr ""

#: libraries/config/setup.forms.php:291
#: libraries/config/user_preferences.forms.php:191
msgid "Database export options"
msgstr ""

#: libraries/config/setup.forms.php:324
#: libraries/config/user_preferences.forms.php:224
#: libraries/export/excel.php:18
msgid "CSV for MS Excel"
msgstr ""

#: libraries/config/setup.forms.php:355
#: libraries/config/user_preferences.forms.php:255
#: libraries/export/htmlword.php:18
msgid "Microsoft Word 2000"
msgstr ""

#: libraries/config/setup.forms.php:364
#: libraries/config/user_preferences.forms.php:264 libraries/export/odt.php:22
msgid "Open Document Text"
msgstr ""

#: libraries/config/validate.lib.php:202 libraries/config/validate.lib.php:209
msgid "Could not connect to MySQL server"
msgstr ""

#: libraries/config/validate.lib.php:234
msgid "Empty username while using config authentication method"
msgstr ""

#: libraries/config/validate.lib.php:238
msgid "Empty signon session name while using signon authentication method"
msgstr ""

#: libraries/config/validate.lib.php:242
msgid "Empty signon URL while using signon authentication method"
msgstr ""

#: libraries/config/validate.lib.php:276
msgid "Empty phpMyAdmin control user while using pmadb"
msgstr ""

#: libraries/config/validate.lib.php:280
msgid "Empty phpMyAdmin control user password while using pmadb"
msgstr ""

#: libraries/config/validate.lib.php:367
#, php-format
msgid "Incorrect IP address: %s"
msgstr ""

#. l10n: Language to use for PHP documentation, please use only languages which do exist in official documentation.
#: libraries/core.lib.php:264
msgctxt "PHP documentation language"
msgid "en"
msgstr "en"

#: libraries/core.lib.php:278
#, php-format
msgid "The %s extension is missing. Please check your PHP configuration."
msgstr ""

#: libraries/db_events.inc.php:30
#, php-format
msgid "Export of event %s"
msgstr ""

#: libraries/db_events.inc.php:34
#, php-format
msgid "Export of event \"%s\""
msgstr ""

#: libraries/db_events.inc.php:40
#, php-format
msgid "No event with name %s found in database %s"
msgstr ""

#: libraries/db_events.inc.php:56 libraries/db_links.inc.php:101
#: libraries/export/sql.php:609
msgid "Events"
msgstr ""

#: libraries/db_events.inc.php:58 libraries/db_events.inc.php:60
msgid "There are no events to display."
msgstr ""

#: libraries/db_events.inc.php:67 libraries/db_routines.lib.php:690
#: libraries/db_routines.lib.php:846 libraries/db_routines.lib.php:1214
#: libraries/display_create_table.lib.php:51
#: libraries/display_triggers.inc.php:70 libraries/tbl_properties.inc.php:99
#: setup/frames/index.inc.php:125 tbl_structure.php:204
msgid "Name"
msgstr ""

#: libraries/db_events.inc.php:129
msgid "The event scheduler is enabled"
msgstr ""

#: libraries/db_events.inc.php:129
msgid "The event scheduler is disabled"
msgstr ""

#: libraries/db_events.inc.php:131
msgid "Turn it on"
msgstr ""

#: libraries/db_events.inc.php:131
msgid "Turn it off"
msgstr ""

#: libraries/db_events.inc.php:141
msgid "Add a new Event"
msgstr ""

#: libraries/db_links.inc.php:42 libraries/db_links.inc.php:43
#: libraries/db_links.inc.php:44
msgid "Database seems to be empty!"
msgstr ""

#: libraries/db_links.inc.php:66 libraries/relation.lib.php:151
#: libraries/tbl_links.inc.php:97
msgid "Tracking"
msgstr ""

#: libraries/db_links.inc.php:71
msgid "Query"
msgstr ""

#: libraries/db_links.inc.php:76 libraries/relation.lib.php:139
msgid "Designer"
msgstr ""

#: libraries/db_links.inc.php:93 libraries/server_links.inc.php:60
#: server_privileges.php:119 server_privileges.php:1802
#: server_privileges.php:2152
msgid "Privileges"
msgstr ""

#: libraries/db_links.inc.php:97 libraries/db_routines.lib.php:1207
msgid "Routines"
msgstr ""

#: libraries/db_links.inc.php:105 libraries/display_triggers.inc.php:62
#: libraries/export/sql.php:987 libraries/export/xml.php:38
msgid "Triggers"
msgstr ""

#: libraries/db_routines.lib.php:659
msgid "Details"
msgstr ""

#: libraries/db_routines.lib.php:662
msgid "Routine name"
msgstr ""

#: libraries/db_routines.lib.php:679
#, php-format
msgid "Change to %s"
msgstr ""

#: libraries/db_routines.lib.php:684
msgid "Parameters"
msgstr ""

#: libraries/db_routines.lib.php:689
msgid "Direction"
msgstr ""

#: libraries/db_routines.lib.php:692 libraries/tbl_properties.inc.php:105
msgid "Length/Values"
msgstr ""

#: libraries/db_routines.lib.php:693 libraries/display_tbl.lib.php:585
#: libraries/export/codegen.php:41 libraries/export/csv.php:34
#: libraries/export/excel.php:37 libraries/export/htmlword.php:33
#: libraries/export/json.php:29 libraries/export/latex.php:35
#: libraries/export/mediawiki.php:23 libraries/export/ods.php:29
#: libraries/export/odt.php:27 libraries/export/pdf.php:29
#: libraries/export/php_array.php:29 libraries/export/sql.php:83
#: libraries/export/texytext.php:31 libraries/export/xls.php:29
#: libraries/export/xlsx.php:29 libraries/export/xml.php:25
#: libraries/export/yaml.php:30 libraries/import.lib.php:1145
#: libraries/import.lib.php:1167 libraries/import/csv.php:33
#: libraries/import/docsql.php:35 libraries/import/ldi.php:49
#: libraries/import/ods.php:32 libraries/import/sql.php:20
#: libraries/import/xls.php:28 libraries/import/xlsx.php:28
#: libraries/import/xml.php:25 tbl_select.php:231 tbl_structure.php:889
msgid "Options"
msgstr ""

#: libraries/db_routines.lib.php:707
msgid "Add parameter"
msgstr ""

#: libraries/db_routines.lib.php:710
msgid "Remove last parameter"
msgstr ""

#: libraries/db_routines.lib.php:715 libraries/db_routines.lib.php:1217
msgid "Return type"
msgstr ""

#: libraries/db_routines.lib.php:721
msgid "Return length/values"
msgstr ""

#: libraries/db_routines.lib.php:726
msgid "Return options"
msgstr ""

#: libraries/db_routines.lib.php:745
msgid "Definition"
msgstr ""

#: libraries/db_routines.lib.php:749
msgid "Is deterministic"
msgstr ""

#: libraries/db_routines.lib.php:753
msgid "Definer"
msgstr ""

#: libraries/db_routines.lib.php:758
msgid "Security type"
msgstr ""

#: libraries/db_routines.lib.php:765
msgid "SQL data access"
msgstr ""

#: libraries/db_routines.lib.php:839 libraries/db_routines.lib.php:842
msgid "Routine parameters"
msgstr ""

#: libraries/db_routines.lib.php:849 tbl_change.php:284 tbl_change.php:322
msgid "Function"
msgstr ""

#: libraries/db_routines.lib.php:851 libraries/replication_gui.lib.php:117
#: pmd_general.php:476 pmd_general.php:535 pmd_general.php:658
#: pmd_general.php:775 server_status.php:1029 tbl_change.php:326
#: tbl_printview.php:367 tbl_select.php:117 tbl_structure.php:865
msgid "Value"
msgstr ""

#: libraries/db_routines.lib.php:965
msgid "You must provide a routine name"
msgstr ""

#: libraries/db_routines.lib.php:984
#, php-format
msgid "Invalid direction \"%s\" given for parameter."
msgstr ""

#: libraries/db_routines.lib.php:995 libraries/db_routines.lib.php:1036
msgid ""
"You must provide length/values for routine parameters of type ENUM, SET, "
"VARCHAR and VARBINARY."
msgstr ""

#: libraries/db_routines.lib.php:1020
msgid "You must provide a name and a type for each routine parameter."
msgstr ""

#: libraries/db_routines.lib.php:1077
msgid "You must provide a routine definition."
msgstr ""

#: libraries/db_routines.lib.php:1209
msgid "There are no routines to display."
msgstr ""

#: libraries/db_routines.lib.php:1253
msgid "Add routine"
msgstr ""

#: libraries/db_routines.lib.php:1256
msgid "You do not have the necessary privileges to create a new routine"
msgstr ""

#: libraries/db_structure.lib.php:48 libraries/display_tbl.lib.php:2121
msgid ""
"May be approximate. See [a@./Documentation.html#faq3_11@Documentation]FAQ "
"3.11[/a]"
msgstr ""

#: libraries/dbi/mysql.dbi.lib.php:111 libraries/dbi/mysqli.dbi.lib.php:122
msgid "Connection for controluser as defined in your configuration failed."
msgstr ""

#: libraries/dbi/mysql.dbi.lib.php:337 libraries/dbi/mysql.dbi.lib.php:339
#: libraries/dbi/mysqli.dbi.lib.php:395
msgid "The server is not responding"
msgstr ""

#: libraries/dbi/mysql.dbi.lib.php:337 libraries/dbi/mysqli.dbi.lib.php:395
msgid "(or the local MySQL server's socket is not correctly configured)"
msgstr ""

#: libraries/dbi/mysql.dbi.lib.php:346
msgid "Details..."
msgstr ""

#: libraries/display_change_password.lib.php:29 main.php:94
#: user_password.php:119 user_password.php:137
msgid "Change password"
msgstr ""

#: libraries/display_change_password.lib.php:34
#: libraries/replication_gui.lib.php:347 server_privileges.php:789
msgid "No Password"
msgstr ""

#: libraries/display_change_password.lib.php:45
#: libraries/replication_gui.lib.php:355 libraries/replication_gui.lib.php:358
#: server_privileges.php:797 server_privileges.php:800
msgid "Re-type"
msgstr ""

#: libraries/display_change_password.lib.php:51
msgid "Password Hashing"
msgstr ""

#: libraries/display_change_password.lib.php:65
msgid "MySQL 4.0 compatible"
msgstr ""

#: libraries/display_create_database.lib.php:21
#: libraries/display_create_database.lib.php:39
msgid "Create database"
msgstr ""

#: libraries/display_create_database.lib.php:33
msgid "Create"
msgstr ""

#: libraries/display_create_database.lib.php:43 server_privileges.php:121
#: server_privileges.php:1493 server_replication.php:33
msgid "No Privileges"
msgstr ""

#: libraries/display_create_table.lib.php:46
#, php-format
msgid "Create table on database %s"
msgstr ""

#: libraries/display_create_table.lib.php:55
msgid "Number of columns"
msgstr ""

#: libraries/display_export.lib.php:35
msgid "Could not load export plugins, please check your installation!"
msgstr ""

#: libraries/display_export.lib.php:87
msgid "Exporting databases from the current server"
msgstr ""

#: libraries/display_export.lib.php:89
#, php-format
msgid "Exporting tables from \"%s\" database"
msgstr ""

#: libraries/display_export.lib.php:91
#, php-format
msgid "Exporting rows from \"%s\" table"
msgstr ""

#: libraries/display_export.lib.php:97
msgid "Export Method:"
msgstr ""

#: libraries/display_export.lib.php:113
msgid "Quick - display only the minimal options"
msgstr ""

#: libraries/display_export.lib.php:129
msgid "Custom - display all possible options"
msgstr ""

#: libraries/display_export.lib.php:137
msgid "Database(s):"
msgstr ""

#: libraries/display_export.lib.php:139
msgid "Table(s):"
msgstr ""

#: libraries/display_export.lib.php:149
msgid "Rows:"
msgstr ""

#: libraries/display_export.lib.php:157
msgid "Dump some row(s)"
msgstr ""

#: libraries/display_export.lib.php:159
msgid "Number of rows:"
msgstr ""

#: libraries/display_export.lib.php:162
msgid "Row to begin at:"
msgstr ""

#: libraries/display_export.lib.php:173
msgid "Dump all rows"
msgstr ""

#: libraries/display_export.lib.php:181 libraries/display_export.lib.php:202
msgid "Output:"
msgstr ""

#: libraries/display_export.lib.php:188 libraries/display_export.lib.php:214
#, php-format
msgid "Save on server in the directory <b>%s</b>"
msgstr ""

#: libraries/display_export.lib.php:206
msgid "Save output to a file"
msgstr ""

#: libraries/display_export.lib.php:227
msgid "File name template:"
msgstr ""

#: libraries/display_export.lib.php:229
msgid "@SERVER@ will become the server name"
msgstr ""

#: libraries/display_export.lib.php:231
msgid ", @DATABASE@ will become the database name"
msgstr ""

#: libraries/display_export.lib.php:233
msgid ", @TABLE@ will become the table name"
msgstr ""

#: libraries/display_export.lib.php:237
#, php-format
msgid ""
"This value is interpreted using %1$sstrftime%2$s, so you can use time "
"formatting strings. Additionally the following transformations will happen: "
"%3$s. Other text will be kept as is. See the %4$sFAQ%5$s for details."
msgstr ""

#: libraries/display_export.lib.php:275
msgid "use this for future exports"
msgstr ""

#: libraries/display_export.lib.php:281 libraries/display_import.lib.php:188
#: libraries/display_import.lib.php:201 libraries/sql_query_form.lib.php:515
msgid "Character set of the file:"
msgstr ""

#: libraries/display_export.lib.php:311
msgid "Compression:"
msgstr ""

#: libraries/display_export.lib.php:313 libraries/display_tbl.lib.php:556
#: libraries/export/sql.php:1058 libraries/tbl_properties.inc.php:559
#: pmd_general.php:510 server_privileges.php:1955 server_status.php:835
msgid "None"
msgstr ""

#: libraries/display_export.lib.php:315
msgid "zipped"
msgstr ""

#: libraries/display_export.lib.php:317
msgid "gzipped"
msgstr ""

#: libraries/display_export.lib.php:319
msgid "bzipped"
msgstr ""

#: libraries/display_export.lib.php:328
msgid "View output as text"
msgstr ""

#: libraries/display_export.lib.php:333 libraries/display_import.lib.php:244
#: libraries/export/codegen.php:38
msgid "Format:"
msgstr ""

#: libraries/display_export.lib.php:338
msgid "Format-specific options:"
msgstr ""

#: libraries/display_export.lib.php:339
msgid ""
"Scroll down to fill in the options for the selected format and ignore the "
"options for other formats."
msgstr ""

#: libraries/display_export.lib.php:347 libraries/display_import.lib.php:260
msgid "Encoding Conversion:"
msgstr ""

#: libraries/display_import.lib.php:66
msgid ""
"The file being uploaded is probably larger than the maximum allowed size or "
"this is a known bug in webkit based (Safari, Google Chrome, Arora etc.) "
"browsers."
msgstr ""

#: libraries/display_import.lib.php:76
msgid "The file is being processed, please be patient."
msgstr ""

#: libraries/display_import.lib.php:98
msgid ""
"Please be patient, the file is being uploaded. Details about the upload are "
"not available."
msgstr ""

#: libraries/display_import.lib.php:129
msgid "Importing into the current server"
msgstr ""

#: libraries/display_import.lib.php:131
#, php-format
msgid "Importing into the database \"%s\""
msgstr ""

#: libraries/display_import.lib.php:133
#, php-format
msgid "Importing into the table \"%s\""
msgstr ""

#: libraries/display_import.lib.php:139
msgid "File to Import:"
msgstr ""

#: libraries/display_import.lib.php:156
#, php-format
msgid "File may be compressed (%s) or uncompressed."
msgstr ""

#: libraries/display_import.lib.php:158
msgid ""
"A compressed file's name must end in <b>.[format].[compression]</b>. "
"Example: <b>.sql.zip</b>"
msgstr ""

#: libraries/display_import.lib.php:178
msgid "File uploads are not allowed on this server."
msgstr ""

#: libraries/display_import.lib.php:208
msgid "Partial Import:"
msgstr ""

#: libraries/display_import.lib.php:214
#, php-format
msgid ""
"Previous import timed out, after resubmitting will continue from position %d."
msgstr ""

#: libraries/display_import.lib.php:221
msgid ""
"Allow the interruption of an import in case the script detects it is close "
"to the PHP timeout limit. <i>(This might be good way to import large files, "
"however it can break transactions.)</i>"
msgstr ""

#: libraries/display_import.lib.php:228
msgid "Number of rows to skip, starting from the first row:"
msgstr ""

#: libraries/display_import.lib.php:250
msgid "Format-Specific Options:"
msgstr ""

#: libraries/display_select_lang.lib.php:44
#: libraries/display_select_lang.lib.php:45 setup/frames/index.inc.php:71
msgid "Language"
msgstr ""

#: libraries/display_tbl.lib.php:397
msgid "Restore column order"
msgstr ""

#: libraries/display_tbl.lib.php:411
msgid "Drag to reorder"
msgstr ""

#: libraries/display_tbl.lib.php:412
msgid "Click to sort"
msgstr ""

#: libraries/display_tbl.lib.php:413
msgid "Click to mark/unmark"
msgstr ""

#: libraries/display_tbl.lib.php:425
#, php-format
msgid "%d is not valid row number."
msgstr ""

#: libraries/display_tbl.lib.php:431
msgid "row(s) starting from row #"
msgstr ""

#: libraries/display_tbl.lib.php:436
msgid "horizontal"
msgstr ""

#: libraries/display_tbl.lib.php:437
msgid "horizontal (rotated headers)"
msgstr ""

#: libraries/display_tbl.lib.php:438
msgid "vertical"
msgstr ""

#: libraries/display_tbl.lib.php:444
#, php-format
msgid "in %s mode and repeat headers after %s cells"
msgstr ""

#: libraries/display_tbl.lib.php:538
msgid "Sort by key"
msgstr ""

#: libraries/display_tbl.lib.php:590 libraries/display_tbl.lib.php:600
msgid "Partial texts"
msgstr ""

#: libraries/display_tbl.lib.php:591 libraries/display_tbl.lib.php:604
msgid "Full texts"
msgstr ""

#: libraries/display_tbl.lib.php:617
msgid "Relational key"
msgstr ""

#: libraries/display_tbl.lib.php:618
msgid "Relational display column"
msgstr ""

#: libraries/display_tbl.lib.php:625
msgid "Show binary contents"
msgstr ""

#: libraries/display_tbl.lib.php:627
msgid "Show BLOB contents"
msgstr ""

#: libraries/display_tbl.lib.php:637 libraries/relation.lib.php:123
#: libraries/tbl_properties.inc.php:143 transformation_overview.php:46
msgid "Browser transformation"
msgstr ""

#: libraries/display_tbl.lib.php:642
msgid "Geometry"
msgstr ""

#: libraries/display_tbl.lib.php:643
msgid "Well Known Text"
msgstr ""

#: libraries/display_tbl.lib.php:644
msgid "Well Known Binary"
msgstr ""

#: libraries/display_tbl.lib.php:1288
msgid "Copy"
msgstr ""

#: libraries/display_tbl.lib.php:1303 libraries/display_tbl.lib.php:1315
msgid "The row has been deleted"
msgstr ""

#: libraries/display_tbl.lib.php:1342 libraries/display_tbl.lib.php:2351
#: server_status.php:831
msgid "Kill"
msgstr ""

#: libraries/display_tbl.lib.php:2225
msgid "in query"
msgstr ""

#: libraries/display_tbl.lib.php:2243
msgid "Showing rows"
msgstr ""

#: libraries/display_tbl.lib.php:2253
msgid "total"
msgstr ""

#: libraries/display_tbl.lib.php:2261 sql.php:682
#, php-format
msgid "Query took %01.4f sec"
msgstr ""

#: libraries/display_tbl.lib.php:2457
msgid "Query results operations"
msgstr ""

#: libraries/display_tbl.lib.php:2485
msgid "Print view (with full texts)"
msgstr ""

#: libraries/display_tbl.lib.php:2533 tbl_chart.php:83
msgid "Display chart"
msgstr ""

#: libraries/display_tbl.lib.php:2548
msgid "Visualize GIS data"
msgstr ""

#: libraries/display_tbl.lib.php:2568
msgid "Create view"
msgstr ""

#: libraries/display_tbl.lib.php:2683
msgid "Link not found"
msgstr ""

#: libraries/display_triggers.inc.php:35
#, php-format
msgid "Export of trigger %s"
msgstr ""

#: libraries/display_triggers.inc.php:39
#, php-format
msgid "Export of trigger \"%s\""
msgstr ""

#: libraries/display_triggers.inc.php:47
#, php-format
msgid "No trigger with name %s found"
msgstr ""

#: libraries/display_triggers.inc.php:64 libraries/display_triggers.inc.php:66
msgid "There are no triggers to display."
msgstr ""

#: libraries/display_triggers.inc.php:77 server_status.php:800 sql.php:936
msgid "Time"
msgstr ""

#: libraries/display_triggers.inc.php:78
msgid "Event"
msgstr ""

#: libraries/display_triggers.inc.php:120
msgid "Add a new Trigger"
msgstr ""

#: libraries/engines/bdb.lib.php:20 main.php:211
msgid "Version information"
msgstr ""

#: libraries/engines/innodb.lib.php:22
msgid "Data home directory"
msgstr ""

#: libraries/engines/innodb.lib.php:23
msgid "The common part of the directory path for all InnoDB data files."
msgstr ""

#: libraries/engines/innodb.lib.php:26
msgid "Data files"
msgstr ""

#: libraries/engines/innodb.lib.php:29
msgid "Autoextend increment"
msgstr ""

#: libraries/engines/innodb.lib.php:30
msgid ""
" The increment size for extending the size of an autoextending tablespace "
"when it becomes full."
msgstr ""

#: libraries/engines/innodb.lib.php:34
msgid "Buffer pool size"
msgstr ""

#: libraries/engines/innodb.lib.php:35
msgid ""
"The size of the memory buffer InnoDB uses to cache data and indexes of its "
"tables."
msgstr ""

#: libraries/engines/innodb.lib.php:134
msgid "Buffer Pool"
msgstr ""

#: libraries/engines/innodb.lib.php:135 server_status.php:320
msgid "InnoDB Status"
msgstr ""

#: libraries/engines/innodb.lib.php:163
msgid "Buffer Pool Usage"
msgstr ""

#: libraries/engines/innodb.lib.php:171
msgid "pages"
msgstr ""

#: libraries/engines/innodb.lib.php:180
msgid "Free pages"
msgstr ""

#: libraries/engines/innodb.lib.php:186
msgid "Dirty pages"
msgstr ""

#: libraries/engines/innodb.lib.php:192
msgid "Pages containing data"
msgstr ""

#: libraries/engines/innodb.lib.php:198
msgid "Pages to be flushed"
msgstr ""

#: libraries/engines/innodb.lib.php:204
msgid "Busy pages"
msgstr ""

#: libraries/engines/innodb.lib.php:213
msgid "Latched pages"
msgstr ""

#: libraries/engines/innodb.lib.php:224
msgid "Buffer Pool Activity"
msgstr ""

#: libraries/engines/innodb.lib.php:228
msgid "Read requests"
msgstr ""

#: libraries/engines/innodb.lib.php:234
msgid "Write requests"
msgstr ""

#: libraries/engines/innodb.lib.php:240
msgid "Read misses"
msgstr ""

#: libraries/engines/innodb.lib.php:246
msgid "Write waits"
msgstr ""

#: libraries/engines/innodb.lib.php:252
msgid "Read misses in %"
msgstr ""

#: libraries/engines/innodb.lib.php:260
msgid "Write waits in %"
msgstr ""

#: libraries/engines/myisam.lib.php:22
msgid "Data pointer size"
msgstr ""

#: libraries/engines/myisam.lib.php:23
msgid ""
"The default pointer size in bytes, to be used by CREATE TABLE for MyISAM "
"tables when no MAX_ROWS option is specified."
msgstr ""

#: libraries/engines/myisam.lib.php:27
msgid "Automatic recovery mode"
msgstr ""

#: libraries/engines/myisam.lib.php:28
msgid ""
"The mode for automatic recovery of crashed MyISAM tables, as set via the --"
"myisam-recover server startup option."
msgstr ""

#: libraries/engines/myisam.lib.php:31
msgid "Maximum size for temporary sort files"
msgstr ""

#: libraries/engines/myisam.lib.php:32
msgid ""
"The maximum size of the temporary file MySQL is allowed to use while re-"
"creating a MyISAM index (during REPAIR TABLE, ALTER TABLE, or LOAD DATA "
"INFILE)."
msgstr ""

#: libraries/engines/myisam.lib.php:36
msgid "Maximum size for temporary files on index creation"
msgstr ""

#: libraries/engines/myisam.lib.php:37
msgid ""
"If the temporary file used for fast MyISAM index creation would be larger "
"than using the key cache by the amount specified here, prefer the key cache "
"method."
msgstr ""

#: libraries/engines/myisam.lib.php:41
msgid "Repair threads"
msgstr ""

#: libraries/engines/myisam.lib.php:42
msgid ""
"If this value is greater than 1, MyISAM table indexes are created in "
"parallel (each index in its own thread) during the repair by sorting process."
msgstr ""

#: libraries/engines/myisam.lib.php:46
msgid "Sort buffer size"
msgstr ""

#: libraries/engines/myisam.lib.php:47
msgid ""
"The buffer that is allocated when sorting MyISAM indexes during a REPAIR "
"TABLE or when creating indexes with CREATE INDEX or ALTER TABLE."
msgstr ""

#: libraries/engines/pbms.lib.php:30
msgid "Garbage Threshold"
msgstr ""

#: libraries/engines/pbms.lib.php:31
msgid "The percentage of garbage in a repository file before it is compacted."
msgstr ""

#: libraries/engines/pbms.lib.php:35 libraries/replication_gui.lib.php:69
#: server_synchronize.php:1174
msgid "Port"
msgstr ""

#: libraries/engines/pbms.lib.php:36
msgid ""
"The port for the PBMS stream-based communications. Setting this value to 0 "
"will disable HTTP communication with the daemon."
msgstr ""

#: libraries/engines/pbms.lib.php:40
msgid "Repository Threshold"
msgstr ""

#: libraries/engines/pbms.lib.php:41
msgid ""
"The maximum size of a BLOB repository file. You may use Kb, MB or GB to "
"indicate the unit of the value. A value in bytes is assumed when no unit is "
"specified."
msgstr ""

#: libraries/engines/pbms.lib.php:45
msgid "Temp Blob Timeout"
msgstr ""

#: libraries/engines/pbms.lib.php:46
msgid ""
"The timeout, in seconds, for temporary BLOBs. Uploaded BLOB data is removed "
"after this time, unless they are referenced by a record in the database."
msgstr ""

#: libraries/engines/pbms.lib.php:50
msgid "Temp Log Threshold"
msgstr ""

#: libraries/engines/pbms.lib.php:51
msgid ""
"The maximum size of a temporary BLOB log file. You may use Kb, MB or GB to "
"indicate the unit of the value. A value in bytes is assumed when no unit is "
"specified."
msgstr ""

#: libraries/engines/pbms.lib.php:55
msgid "Max Keep Alive"
msgstr ""

#: libraries/engines/pbms.lib.php:56
msgid ""
"The timeout for inactive connection with the keep-alive flag set. After this "
"time the connection will be closed. The time-out is in milliseconds (1/1000)."
msgstr ""

#: libraries/engines/pbms.lib.php:60
msgid "Metadata Headers"
msgstr ""

#: libraries/engines/pbms.lib.php:61
msgid ""
"A \":\" delimited list of metadata headers to be used to initialize the "
"pbms_metadata_header table when a database is created."
msgstr ""

#: libraries/engines/pbms.lib.php:94
#, php-format
msgid ""
"Documentation and further information about PBMS can be found on %sThe "
"PrimeBase Media Streaming home page%s."
msgstr ""

#: libraries/engines/pbms.lib.php:96 libraries/engines/pbxt.lib.php:127
msgid "Related Links"
msgstr ""

#: libraries/engines/pbms.lib.php:98
msgid "The PrimeBase Media Streaming Blog by Barry Leslie"
msgstr ""

#: libraries/engines/pbms.lib.php:99
msgid "PrimeBase XT Home Page"
msgstr ""

#: libraries/engines/pbxt.lib.php:22
msgid "Index cache size"
msgstr ""

#: libraries/engines/pbxt.lib.php:23
msgid ""
"This is the amount of memory allocated to the index cache. Default value is "
"32MB. The memory allocated here is used only for caching index pages."
msgstr ""

#: libraries/engines/pbxt.lib.php:27
msgid "Record cache size"
msgstr ""

#: libraries/engines/pbxt.lib.php:28
msgid ""
"This is the amount of memory allocated to the record cache used to cache "
"table data. The default value is 32MB. This memory is used to cache changes "
"to the handle data (.xtd) and row pointer (.xtr) files."
msgstr ""

#: libraries/engines/pbxt.lib.php:32
msgid "Log cache size"
msgstr ""

#: libraries/engines/pbxt.lib.php:33
msgid ""
"The amount of memory allocated to the transaction log cache used to cache on "
"transaction log data. The default is 16MB."
msgstr ""

#: libraries/engines/pbxt.lib.php:37
msgid "Log file threshold"
msgstr ""

#: libraries/engines/pbxt.lib.php:38
msgid ""
"The size of a transaction log before rollover, and a new log is created. The "
"default value is 16MB."
msgstr ""

#: libraries/engines/pbxt.lib.php:42
msgid "Transaction buffer size"
msgstr ""

#: libraries/engines/pbxt.lib.php:43
msgid ""
"The size of the global transaction log buffer (the engine allocates 2 "
"buffers of this size). The default is 1MB."
msgstr ""

#: libraries/engines/pbxt.lib.php:47
msgid "Checkpoint frequency"
msgstr ""

#: libraries/engines/pbxt.lib.php:48
msgid ""
"The amount of data written to the transaction log before a checkpoint is "
"performed. The default value is 24MB."
msgstr ""

#: libraries/engines/pbxt.lib.php:52
msgid "Data log threshold"
msgstr ""

#: libraries/engines/pbxt.lib.php:53
msgid ""
"The maximum size of a data log file. The default value is 64MB. PBXT can "
"create a maximum of 32000 data logs, which are used by all tables. So the "
"value of this variable can be increased to increase the total amount of data "
"that can be stored in the database."
msgstr ""

#: libraries/engines/pbxt.lib.php:57
msgid "Garbage threshold"
msgstr ""

#: libraries/engines/pbxt.lib.php:58
msgid ""
"The percentage of garbage in a data log file before it is compacted. This is "
"a value between 1 and 99. The default is 50."
msgstr ""

#: libraries/engines/pbxt.lib.php:62
msgid "Log buffer size"
msgstr ""

#: libraries/engines/pbxt.lib.php:63
msgid ""
"The size of the buffer used when writing a data log. The default is 256MB. "
"The engine allocates one buffer per thread, but only if the thread is "
"required to write a data log."
msgstr ""

#: libraries/engines/pbxt.lib.php:67
msgid "Data file grow size"
msgstr ""

#: libraries/engines/pbxt.lib.php:68
msgid "The grow size of the handle data (.xtd) files."
msgstr ""

#: libraries/engines/pbxt.lib.php:72
msgid "Row file grow size"
msgstr ""

#: libraries/engines/pbxt.lib.php:73
msgid "The grow size of the row pointer (.xtr) files."
msgstr ""

#: libraries/engines/pbxt.lib.php:77
msgid "Log file count"
msgstr ""

#: libraries/engines/pbxt.lib.php:78
msgid ""
"This is the number of transaction log files (pbxt/system/xlog*.xt) the "
"system will maintain. If the number of logs exceeds this value then old logs "
"will be deleted, otherwise they are renamed and given the next highest "
"number."
msgstr ""

#: libraries/engines/pbxt.lib.php:125
#, php-format
msgid ""
"Documentation and further information about PBXT can be found on the "
"%sPrimeBase XT Home Page%s."
msgstr ""

#: libraries/engines/pbxt.lib.php:129
msgid "The PrimeBase XT Blog by Paul McCullagh"
msgstr ""

#: libraries/engines/pbxt.lib.php:130
msgid "The PrimeBase Media Streaming (PBMS) home page"
msgstr ""

#: libraries/export/csv.php:24 libraries/import/csv.php:28
msgid "Columns separated with:"
msgstr ""

#: libraries/export/csv.php:25 libraries/import/csv.php:29
msgid "Columns enclosed with:"
msgstr ""

#: libraries/export/csv.php:26 libraries/import/csv.php:30
msgid "Columns escaped with:"
msgstr ""

#: libraries/export/csv.php:27 libraries/import/csv.php:31
msgid "Lines terminated with:"
msgstr ""

#: libraries/export/csv.php:28 libraries/export/excel.php:23
#: libraries/export/htmlword.php:29 libraries/export/latex.php:80
#: libraries/export/ods.php:24 libraries/export/odt.php:60
#: libraries/export/xls.php:24 libraries/export/xlsx.php:24
msgid "Replace NULL with:"
msgstr ""

#: libraries/export/csv.php:29 libraries/export/excel.php:24
msgid "Remove carriage return/line feed characters within columns"
msgstr ""

#: libraries/export/excel.php:33
msgid "Excel edition:"
msgstr ""

#: libraries/export/htmlword.php:28 libraries/export/latex.php:70
#: libraries/export/odt.php:56 libraries/export/sql.php:208
#: libraries/export/texytext.php:26 libraries/export/xml.php:45
msgid "Data dump options"
msgstr ""

#: libraries/export/htmlword.php:136 libraries/export/odt.php:176
#: libraries/export/sql.php:1153 libraries/export/texytext.php:124
msgid "Dumping data for table"
msgstr ""

#: libraries/export/htmlword.php:189 libraries/export/odt.php:246
#: libraries/export/sql.php:976 libraries/export/texytext.php:171
msgid "Table structure for table"
msgstr ""

#: libraries/export/latex.php:14
msgid "Content of table @TABLE@"
msgstr ""

#: libraries/export/latex.php:15
msgid "(continued)"
msgstr ""

#: libraries/export/latex.php:16
msgid "Structure of table @TABLE@"
msgstr ""

#: libraries/export/latex.php:48 libraries/export/odt.php:40
#: libraries/export/sql.php:135
msgid "Object creation options"
msgstr ""

#: libraries/export/latex.php:52 libraries/export/latex.php:76
msgid "Table caption (continued)"
msgstr ""

#: libraries/export/latex.php:57 libraries/export/odt.php:43
#: libraries/export/sql.php:54
msgid "Display foreign key relationships"
msgstr ""

#: libraries/export/latex.php:60 libraries/export/odt.php:46
msgid "Display comments"
msgstr ""

#: libraries/export/latex.php:63 libraries/export/odt.php:49
#: libraries/export/sql.php:61
msgid "Display MIME types"
msgstr ""

#: libraries/export/latex.php:140 libraries/export/sql.php:453
#: libraries/export/xml.php:105 libraries/header_printview.inc.php:56
#: libraries/replication_gui.lib.php:65 libraries/replication_gui.lib.php:176
#: libraries/replication_gui.lib.php:271 libraries/replication_gui.lib.php:274
#: libraries/replication_gui.lib.php:331 server_privileges.php:713
#: server_privileges.php:716 server_privileges.php:772
#: server_privileges.php:1607 server_privileges.php:2150 server_status.php:797
msgid "Host"
msgstr ""

#: libraries/export/latex.php:145 libraries/export/sql.php:458
#: libraries/export/xml.php:110 libraries/header_printview.inc.php:58
msgid "Generation Time"
msgstr ""

#: libraries/export/latex.php:146 libraries/export/sql.php:460
#: libraries/export/xml.php:111 main.php:162
msgid "Server version"
msgstr ""

#: libraries/export/latex.php:147 libraries/export/sql.php:461
#: libraries/export/xml.php:112
msgid "PHP Version"
msgstr ""

#: libraries/export/mediawiki.php:15
msgid "MediaWiki Table"
msgstr ""

#: libraries/export/pdf.php:18
msgid "PDF"
msgstr ""

#: libraries/export/pdf.php:24
msgid "(Generates a report containing the data of a single table)"
msgstr ""

#: libraries/export/pdf.php:25
msgid "Report title:"
msgstr ""

#: libraries/export/php_array.php:18
msgid "PHP array"
msgstr ""

#: libraries/export/sql.php:38
msgid ""
"Display comments <i>(includes info such as export timestamp, PHP version, "
"and server version)</i>"
msgstr ""

#: libraries/export/sql.php:43
msgid "Additional custom header comment (\\n splits lines):"
msgstr ""

#: libraries/export/sql.php:48
msgid ""
"Include a timestamp of when databases were created, last updated, and last "
"checked"
msgstr ""

#: libraries/export/sql.php:95
msgid ""
"Database system or older MySQL server to maximize output compatibility with:"
msgstr ""

#: libraries/export/sql.php:107 libraries/export/sql.php:162
#: libraries/export/sql.php:167
#, php-format
msgid "Add %s statement"
msgstr ""

#: libraries/export/sql.php:145
msgid "Add statements:"
msgstr ""

#: libraries/export/sql.php:197
msgid ""
"Enclose table and field names with backquotes <i>(Protects field and table "
"names formed with special characters or keywords)</i>"
msgstr ""

#: libraries/export/sql.php:217
msgid "Instead of <code>INSERT</code> statements, use:"
msgstr ""

#: libraries/export/sql.php:222
msgid "<code>INSERT DELAYED</code> statements"
msgstr ""

#: libraries/export/sql.php:228
msgid "<code>INSERT IGNORE</code> statements"
msgstr ""

#: libraries/export/sql.php:238
msgid "Function to use when dumping data:"
msgstr ""

#: libraries/export/sql.php:251
msgid "Syntax to use when inserting data:"
msgstr ""

#: libraries/export/sql.php:257
msgid ""
"include column names in every <code>INSERT</code> statement <br /> &nbsp; "
"&nbsp; &nbsp; Example: <code>INSERT INTO tbl_name (col_A,col_B,col_C) VALUES "
"(1,2,3)</code>"
msgstr ""

#: libraries/export/sql.php:258
msgid ""
"insert multiple rows in every <code>INSERT</code> statement<br /> &nbsp; "
"&nbsp; &nbsp; Example: <code>INSERT INTO tbl_name VALUES (1,2,3), (4,5,6), "
"(7,8,9)</code>"
msgstr ""

#: libraries/export/sql.php:259
msgid ""
"both of the above<br /> &nbsp; &nbsp; &nbsp; Example: <code>INSERT INTO "
"tbl_name (col_A,col_B) VALUES (1,2,3), (4,5,6), (7,8,9)</code>"
msgstr ""

#: libraries/export/sql.php:260
msgid ""
"neither of the above<br /> &nbsp; &nbsp; &nbsp; Example: <code>INSERT INTO "
"tbl_name VALUES (1,2,3)</code>"
msgstr ""

#: libraries/export/sql.php:275
msgid ""
"Dump binary columns in hexadecimal notation <i>(for example, \"abc\" becomes "
"0x616263)</i>"
msgstr ""

#: libraries/export/sql.php:282
msgid ""
"Dump TIMESTAMP columns in UTC <i>(enables TIMESTAMP columns to be dumped and "
"reloaded between servers in different time zones)</i>"
msgstr ""

#: libraries/export/sql.php:321 libraries/export/xml.php:34
msgid "Procedures"
msgstr ""

#: libraries/export/sql.php:335 libraries/export/xml.php:32
msgid "Functions"
msgstr ""

#: libraries/export/sql.php:809
msgid "Constraints for dumped tables"
msgstr ""

#: libraries/export/sql.php:818
msgid "Constraints for table"
msgstr ""

#: libraries/export/sql.php:918
msgid "MIME TYPES FOR TABLE"
msgstr ""

#: libraries/export/sql.php:930
msgid "RELATIONS FOR TABLE"
msgstr ""

#: libraries/export/sql.php:999
msgid "Structure for view"
msgstr ""

#: libraries/export/sql.php:1008
msgid "Stand-in structure for view"
msgstr ""

#: libraries/export/xml.php:17 libraries/import/xml.php:21
msgid "XML"
msgstr ""

#: libraries/export/xml.php:30
msgid "Object creation options (all are recommended)"
msgstr ""

#: libraries/export/xml.php:40
msgid "Views"
msgstr ""

#: libraries/export/xml.php:47
msgid "Export contents"
msgstr ""

#: libraries/footer.inc.php:188 libraries/footer.inc.php:191
#: libraries/footer.inc.php:194
msgid "Open new phpMyAdmin window"
msgstr ""

#: libraries/gis_visualization.lib.php:129
msgid "No data found for GIS visualization."
msgstr ""

#: libraries/header_printview.inc.php:49 libraries/header_printview.inc.php:54
msgid "SQL result"
msgstr ""

#: libraries/header_printview.inc.php:59
msgid "Generated by"
msgstr ""

#: libraries/import.lib.php:1141
msgid ""
"The following structures have either been created or altered. Here you can:"
msgstr ""

#: libraries/import.lib.php:1142
msgid "View a structure`s contents by clicking on its name"
msgstr ""

#: libraries/import.lib.php:1143
msgid ""
"Change any of its settings by clicking the corresponding \"Options\" link"
msgstr ""

#: libraries/import.lib.php:1144
msgid "Edit its structure by following the \"Structure\" link"
msgstr ""

#: libraries/import.lib.php:1147
msgid "Go to database"
msgstr ""

#: libraries/import.lib.php:1150 libraries/import.lib.php:1174
msgid "settings"
msgstr ""

#: libraries/import.lib.php:1169
msgid "Go to table"
msgstr ""

#: libraries/import.lib.php:1178
msgid "Go to view"
msgstr ""

#: libraries/import/csv.php:38 libraries/import/ods.php:26
#: libraries/import/xls.php:25 libraries/import/xlsx.php:25
msgid ""
"The first line of the file contains the table column names <i>(if this is "
"unchecked, the first line will become part of the data)</i>"
msgstr ""

#: libraries/import/csv.php:40
msgid ""
"If the data in each row of the file is not in the same order as in the "
"database, list the corresponding column names here. Column names must be "
"separated by commas and not enclosed in quotations."
msgstr ""

#: libraries/import/csv.php:42
msgid "Column names: "
msgstr ""

#: libraries/import/csv.php:62 libraries/import/csv.php:75
#: libraries/import/csv.php:80 libraries/import/csv.php:85
#, php-format
msgid "Invalid parameter for CSV import: %s"
msgstr ""

#: libraries/import/csv.php:132
#, php-format
msgid ""
"Invalid column (%s) specified! Ensure that columns names are spelled "
"correctly, separated by commas, and not enclosed in quotes."
msgstr ""

#: libraries/import/csv.php:190 libraries/import/csv.php:437
#, php-format
msgid "Invalid format of CSV input on line %d."
msgstr ""

#: libraries/import/csv.php:325
#, php-format
msgid "Invalid column count in CSV input on line %d."
msgstr ""

#: libraries/import/docsql.php:28
msgid "DocSQL"
msgstr ""

#: libraries/import/docsql.php:32 libraries/tbl_properties.inc.php:598
#: server_synchronize.php:423 server_synchronize.php:866
msgid "Table name"
msgstr ""

#: libraries/import/ldi.php:45 libraries/schema/User_Schema.class.php:312
#: view_create.php:147
msgid "Column names"
msgstr ""

#: libraries/import/ldi.php:57
msgid "This plugin does not support compressed imports!"
msgstr ""

#: libraries/import/ods.php:28
msgid "Import percentages as proper decimals <i>(ex. 12.00% to .12)</i>"
msgstr ""

#: libraries/import/ods.php:29
msgid "Import currencies <i>(ex. $5.00 to 5.00)</i>"
msgstr ""

#: libraries/import/sql.php:33
msgid "SQL compatibility mode:"
msgstr ""

#: libraries/import/sql.php:43
msgid "Do not use <code>AUTO_INCREMENT</code> for zero values"
msgstr ""

#: libraries/import/xml.php:74 libraries/import/xml.php:130
msgid ""
"The XML file specified was either malformed or incomplete. Please correct "
"the issue and try again."
msgstr ""

#: libraries/kanji-encoding.lib.php:142
msgctxt "None encoding conversion"
msgid "None"
msgstr ""

#. l10n: This is currently used only in Japanese locales
#: libraries/kanji-encoding.lib.php:148
msgid "Convert to Kana"
msgstr ""

#: libraries/mult_submits.inc.php:254
msgid "From"
msgstr ""

#: libraries/mult_submits.inc.php:257
msgid "To"
msgstr ""

#: libraries/mult_submits.inc.php:262 libraries/mult_submits.inc.php:276
#: libraries/sql_query_form.lib.php:439
msgid "Submit"
msgstr ""

#: libraries/mult_submits.inc.php:268
msgid "Add table prefix"
msgstr ""

#: libraries/mult_submits.inc.php:271
msgid "Add prefix"
msgstr ""

#: libraries/mult_submits.inc.php:488 tbl_replace.php:332
msgid "No change"
msgstr ""

#: libraries/mysql_charsets.lib.php:110
msgid "Charset"
msgstr ""

#: libraries/mysql_charsets.lib.php:206 libraries/mysql_charsets.lib.php:407
#: tbl_change.php:553
msgid "Binary"
msgstr ""

#: libraries/mysql_charsets.lib.php:218
msgid "Bulgarian"
msgstr ""

#: libraries/mysql_charsets.lib.php:222 libraries/mysql_charsets.lib.php:347
msgid "Simplified Chinese"
msgstr ""

#: libraries/mysql_charsets.lib.php:224 libraries/mysql_charsets.lib.php:367
msgid "Traditional Chinese"
msgstr ""

#: libraries/mysql_charsets.lib.php:228 libraries/mysql_charsets.lib.php:414
msgid "case-insensitive"
msgstr ""

#: libraries/mysql_charsets.lib.php:231 libraries/mysql_charsets.lib.php:416
msgid "case-sensitive"
msgstr ""

#: libraries/mysql_charsets.lib.php:234
msgid "Croatian"
msgstr ""

#: libraries/mysql_charsets.lib.php:237
msgid "Czech"
msgstr ""

#: libraries/mysql_charsets.lib.php:240
msgid "Danish"
msgstr ""

#: libraries/mysql_charsets.lib.php:243
msgid "English"
msgstr ""

#: libraries/mysql_charsets.lib.php:246
msgid "Esperanto"
msgstr ""

#: libraries/mysql_charsets.lib.php:249
msgid "Estonian"
msgstr ""

#: libraries/mysql_charsets.lib.php:252 libraries/mysql_charsets.lib.php:255
msgid "German"
msgstr ""

#: libraries/mysql_charsets.lib.php:252
msgid "dictionary"
msgstr ""

#: libraries/mysql_charsets.lib.php:255
msgid "phone book"
msgstr ""

#: libraries/mysql_charsets.lib.php:258
msgid "Hungarian"
msgstr ""

#: libraries/mysql_charsets.lib.php:261
msgid "Icelandic"
msgstr ""

#: libraries/mysql_charsets.lib.php:264 libraries/mysql_charsets.lib.php:354
msgid "Japanese"
msgstr ""

#: libraries/mysql_charsets.lib.php:267
msgid "Latvian"
msgstr ""

#: libraries/mysql_charsets.lib.php:270
msgid "Lithuanian"
msgstr ""

#: libraries/mysql_charsets.lib.php:273 libraries/mysql_charsets.lib.php:376
msgid "Korean"
msgstr ""

#: libraries/mysql_charsets.lib.php:276
msgid "Persian"
msgstr ""

#: libraries/mysql_charsets.lib.php:279
msgid "Polish"
msgstr ""

#: libraries/mysql_charsets.lib.php:282 libraries/mysql_charsets.lib.php:330
msgid "West European"
msgstr ""

#: libraries/mysql_charsets.lib.php:285
msgid "Romanian"
msgstr ""

#: libraries/mysql_charsets.lib.php:288
msgid "Slovak"
msgstr ""

#: libraries/mysql_charsets.lib.php:291
msgid "Slovenian"
msgstr ""

#: libraries/mysql_charsets.lib.php:294
msgid "Spanish"
msgstr ""

#: libraries/mysql_charsets.lib.php:297
msgid "Traditional Spanish"
msgstr ""

#: libraries/mysql_charsets.lib.php:300 libraries/mysql_charsets.lib.php:397
msgid "Swedish"
msgstr ""

#: libraries/mysql_charsets.lib.php:303 libraries/mysql_charsets.lib.php:400
msgid "Thai"
msgstr ""

#: libraries/mysql_charsets.lib.php:306 libraries/mysql_charsets.lib.php:394
msgid "Turkish"
msgstr ""

#: libraries/mysql_charsets.lib.php:309 libraries/mysql_charsets.lib.php:391
msgid "Ukrainian"
msgstr ""

#: libraries/mysql_charsets.lib.php:312 libraries/mysql_charsets.lib.php:321
msgid "Unicode"
msgstr ""

#: libraries/mysql_charsets.lib.php:312 libraries/mysql_charsets.lib.php:321
#: libraries/mysql_charsets.lib.php:330 libraries/mysql_charsets.lib.php:337
#: libraries/mysql_charsets.lib.php:359 libraries/mysql_charsets.lib.php:370
msgid "multilingual"
msgstr ""

#: libraries/mysql_charsets.lib.php:337
msgid "Central European"
msgstr ""

#: libraries/mysql_charsets.lib.php:342
msgid "Russian"
msgstr ""

#: libraries/mysql_charsets.lib.php:359
msgid "Baltic"
msgstr ""

#: libraries/mysql_charsets.lib.php:364
msgid "Armenian"
msgstr ""

#: libraries/mysql_charsets.lib.php:370
msgid "Cyrillic"
msgstr ""

#: libraries/mysql_charsets.lib.php:373
msgid "Arabic"
msgstr ""

#: libraries/mysql_charsets.lib.php:379
msgid "Hebrew"
msgstr ""

#: libraries/mysql_charsets.lib.php:382
msgid "Georgian"
msgstr ""

#: libraries/mysql_charsets.lib.php:385
msgid "Greek"
msgstr ""

#: libraries/mysql_charsets.lib.php:388
msgid "Czech-Slovak"
msgstr ""

#: libraries/mysql_charsets.lib.php:403 libraries/mysql_charsets.lib.php:410
msgid "unknown"
msgstr ""

#: libraries/navigation_header.inc.php:57
#: libraries/navigation_header.inc.php:60
#: libraries/navigation_header.inc.php:61
msgid "Home"
msgstr ""

#: libraries/navigation_header.inc.php:70
#: libraries/navigation_header.inc.php:73
#: libraries/navigation_header.inc.php:74
msgid "Log out"
msgstr ""

#: libraries/navigation_header.inc.php:111
#: libraries/navigation_header.inc.php:112
#: libraries/navigation_header.inc.php:114
msgid "Reload navigation frame"
msgstr ""

#: libraries/plugin_interface.lib.php:336
msgid "This format has no options"
msgstr ""

#: libraries/relation.lib.php:83
msgid "not OK"
msgstr ""

#: libraries/relation.lib.php:88
msgid "Enabled"
msgstr ""

#: libraries/relation.lib.php:95 libraries/relation.lib.php:107
#: pmd_relation_new.php:68
msgid "General relation features"
msgstr ""

#: libraries/relation.lib.php:111
msgid "Display Features"
msgstr ""

#: libraries/relation.lib.php:117
msgid "Creation of PDFs"
msgstr ""

#: libraries/relation.lib.php:121
msgid "Displaying Column Comments"
msgstr ""

#: libraries/relation.lib.php:126
msgid ""
"Please see the documentation on how to update your column_comments table"
msgstr ""

#: libraries/relation.lib.php:131 libraries/sql_query_form.lib.php:410
msgid "Bookmarked SQL query"
msgstr ""

#: libraries/relation.lib.php:135 querywindow.php:98 querywindow.php:205
msgid "SQL history"
msgstr ""

#: libraries/relation.lib.php:143
msgid "Persistent recently used tables"
msgstr ""

#: libraries/relation.lib.php:147
msgid "Persistent tables' UI preferences"
msgstr ""

#: libraries/relation.lib.php:155
msgid "User preferences"
msgstr ""

#: libraries/relation.lib.php:159
msgid "Quick steps to setup advanced features:"
msgstr ""

#: libraries/relation.lib.php:161
msgid ""
"Create the needed tables with the <code>script/create_tables.sql</code>."
msgstr ""

#: libraries/relation.lib.php:162
msgid "Create a pma user and give access to these tables."
msgstr ""

#: libraries/relation.lib.php:163
msgid ""
"Enable advanced features in configuration file (<code>config.inc.php</"
"code>), for example by starting from <code>config.sample.inc.php</code>."
msgstr ""

#: libraries/relation.lib.php:164
msgid "Re-login to phpMyAdmin to load the updated configuration file."
msgstr ""

#: libraries/relation.lib.php:1200
msgid "no description"
msgstr ""

#: libraries/replication_gui.lib.php:53
msgid "Slave configuration"
msgstr ""

#: libraries/replication_gui.lib.php:53 server_replication.php:353
msgid "Change or reconfigure master server"
msgstr ""

#: libraries/replication_gui.lib.php:54
msgid ""
"Make sure, you have unique server-id in your configuration file (my.cnf). If "
"not, please add the following line into [mysqld] section:"
msgstr ""

#: libraries/replication_gui.lib.php:57 libraries/replication_gui.lib.php:58
#: libraries/replication_gui.lib.php:251 libraries/replication_gui.lib.php:254
#: libraries/replication_gui.lib.php:261 server_privileges.php:693
#: server_privileges.php:696 server_privileges.php:703
#: server_synchronize.php:1182
msgid "User name"
msgstr ""

#: libraries/replication_gui.lib.php:105
msgid "Master status"
msgstr ""

#: libraries/replication_gui.lib.php:107
msgid "Slave status"
msgstr ""

#: libraries/replication_gui.lib.php:116 libraries/sql_query_form.lib.php:422
#: server_status.php:1028 server_variables.php:108
msgid "Variable"
msgstr ""

#: libraries/replication_gui.lib.php:175 server_binlog.php:202
msgid "Server ID"
msgstr ""

#: libraries/replication_gui.lib.php:194
msgid ""
"Only slaves started with the --report-host=host_name option are visible in "
"this list."
msgstr ""

#: libraries/replication_gui.lib.php:242 server_replication.php:192
msgid "Add slave replication user"
msgstr ""

#: libraries/replication_gui.lib.php:256 server_privileges.php:698
msgid "Any user"
msgstr ""

#: libraries/replication_gui.lib.php:257 libraries/replication_gui.lib.php:325
#: libraries/replication_gui.lib.php:348 server_privileges.php:699
#: server_privileges.php:766 server_privileges.php:790
#: server_privileges.php:2008 server_privileges.php:2038
msgid "Use text field"
msgstr ""

#: libraries/replication_gui.lib.php:304 server_privileges.php:746
msgid "Any host"
msgstr ""

#: libraries/replication_gui.lib.php:308 server_privileges.php:750
msgid "Local"
msgstr ""

#: libraries/replication_gui.lib.php:314 server_privileges.php:755
msgid "This Host"
msgstr ""

#: libraries/replication_gui.lib.php:320 server_privileges.php:761
msgid "Use Host Table"
msgstr ""

#: libraries/replication_gui.lib.php:333 server_privileges.php:774
msgid ""
"When Host table is used, this field is ignored and values stored in Host "
"table are used instead."
msgstr ""

#: libraries/replication_gui.lib.php:362
msgid "Generate Password"
msgstr ""

#: libraries/schema/Dia_Relation_Schema.class.php:224
#: libraries/schema/Eps_Relation_Schema.class.php:397
#: libraries/schema/Pdf_Relation_Schema.class.php:486
#: libraries/schema/Svg_Relation_Schema.class.php:366
#: libraries/schema/Visio_Relation_Schema.class.php:210
#, php-format
msgid "The %s table doesn't exist!"
msgstr ""

#: libraries/schema/Dia_Relation_Schema.class.php:250
#: libraries/schema/Eps_Relation_Schema.class.php:438
#: libraries/schema/Pdf_Relation_Schema.class.php:520
#: libraries/schema/Svg_Relation_Schema.class.php:408
#: libraries/schema/Visio_Relation_Schema.class.php:252
#, php-format
msgid "Please configure the coordinates for table %s"
msgstr ""

#: libraries/schema/Eps_Relation_Schema.class.php:748
#: libraries/schema/Pdf_Relation_Schema.class.php:848
#: libraries/schema/Svg_Relation_Schema.class.php:734
#: libraries/schema/Visio_Relation_Schema.class.php:499
#, php-format
msgid "Schema of the %s database - Page %s"
msgstr ""

#: libraries/schema/Export_Relation_Schema.class.php:170
msgid "This page does not contain any tables!"
msgstr ""

#: libraries/schema/Export_Relation_Schema.class.php:195
msgid "SCHEMA ERROR: "
msgstr ""

#: libraries/schema/Pdf_Relation_Schema.class.php:874
#: libraries/schema/Pdf_Relation_Schema.class.php:1113
msgid "Relational schema"
msgstr ""

#: libraries/schema/Pdf_Relation_Schema.class.php:1088
msgid "Table of contents"
msgstr ""

#: libraries/schema/Pdf_Relation_Schema.class.php:1238
#: libraries/schema/Pdf_Relation_Schema.class.php:1259
#: libraries/tbl_properties.inc.php:108 tbl_printview.php:141
#: tbl_structure.php:207
msgid "Attributes"
msgstr ""

#: libraries/schema/Pdf_Relation_Schema.class.php:1241
#: libraries/schema/Pdf_Relation_Schema.class.php:1262 tbl_printview.php:144
#: tbl_structure.php:210 tbl_tracking.php:271
msgid "Extra"
msgstr ""

#: libraries/schema/User_Schema.class.php:89
msgid "Create a page"
msgstr ""

#: libraries/schema/User_Schema.class.php:95
msgid "Page name"
msgstr ""

#: libraries/schema/User_Schema.class.php:99
msgid "Automatic layout based on"
msgstr ""

#: libraries/schema/User_Schema.class.php:102
msgid "Internal relations"
msgstr ""

#: libraries/schema/User_Schema.class.php:112
msgid "FOREIGN KEY"
msgstr ""

#: libraries/schema/User_Schema.class.php:144
msgid "Please choose a page to edit"
msgstr ""

#: libraries/schema/User_Schema.class.php:149
msgid "Select page"
msgstr ""

#: libraries/schema/User_Schema.class.php:207
msgid "Select Tables"
msgstr ""

#: libraries/schema/User_Schema.class.php:342
msgid "Display relational schema"
msgstr ""

#: libraries/schema/User_Schema.class.php:352
msgid "Select Export Relational Type"
msgstr ""

#: libraries/schema/User_Schema.class.php:373
msgid "Show grid"
msgstr ""

#: libraries/schema/User_Schema.class.php:375
msgid "Show color"
msgstr ""

#: libraries/schema/User_Schema.class.php:377
msgid "Show dimension of tables"
msgstr ""

#: libraries/schema/User_Schema.class.php:380
msgid "Display all tables with the same width"
msgstr ""

#: libraries/schema/User_Schema.class.php:385
msgid "Only show keys"
msgstr ""

#: libraries/schema/User_Schema.class.php:387
msgid "Landscape"
msgstr ""

#: libraries/schema/User_Schema.class.php:388
msgid "Portrait"
msgstr ""

#: libraries/schema/User_Schema.class.php:390
msgid "Orientation"
msgstr ""

#: libraries/schema/User_Schema.class.php:403
msgid "Paper size"
msgstr ""

#: libraries/schema/User_Schema.class.php:440
msgid ""
"The current page has references to tables that no longer exist. Would you "
"like to delete those references?"
msgstr ""

#: libraries/schema/User_Schema.class.php:465
msgid "Toggle scratchboard"
msgstr ""

#. l10n: Text direction, use either ltr or rtl
#: libraries/select_lang.lib.php:484
msgid "ltr"
msgstr ""

#: libraries/select_lang.lib.php:489 libraries/select_lang.lib.php:495
#: libraries/select_lang.lib.php:501
#, php-format
msgid "Unknown language: %1$s."
msgstr ""

#: libraries/select_server.lib.php:38 libraries/select_server.lib.php:44
msgid "Current Server"
msgstr ""

#: libraries/server_links.inc.php:73
msgid "Settings"
msgstr ""

#: libraries/server_links.inc.php:79 server_synchronize.php:1087
#: server_synchronize.php:1095
msgid "Synchronize"
msgstr ""

#: libraries/server_links.inc.php:84 server_binlog.php:96
#: server_status.php:266
msgid "Binary log"
msgstr ""

#: libraries/server_links.inc.php:95 server_engines.php:125
#: server_engines.php:129 server_status.php:318
msgid "Variables"
msgstr ""

#: libraries/server_links.inc.php:99
msgid "Charsets"
msgstr ""

#: libraries/server_links.inc.php:103
msgid "Engines"
msgstr ""

#: libraries/server_synchronize.lib.php:1337 server_synchronize.php:1111
msgid "Source database"
msgstr ""

#: libraries/server_synchronize.lib.php:1339
#: libraries/server_synchronize.lib.php:1362
msgid "Current server"
msgstr ""

#: libraries/server_synchronize.lib.php:1341
#: libraries/server_synchronize.lib.php:1364
msgid "Remote server"
msgstr ""

#: libraries/server_synchronize.lib.php:1344
msgid "Difference"
msgstr ""

#: libraries/server_synchronize.lib.php:1360 server_synchronize.php:1113
msgid "Target database"
msgstr ""

#: libraries/sql_query_form.lib.php:223
#, php-format
msgid "Run SQL query/queries on server %s"
msgstr ""

#: libraries/sql_query_form.lib.php:240 libraries/sql_query_form.lib.php:264
#, php-format
msgid "Run SQL query/queries on database %s"
msgstr ""

#: libraries/sql_query_form.lib.php:296 navigation.php:302
#: setup/frames/index.inc.php:231
msgid "Clear"
msgstr ""

#: libraries/sql_query_form.lib.php:301
msgid "Columns"
msgstr ""

#: libraries/sql_query_form.lib.php:336 sql.php:1009 sql.php:1010 sql.php:1027
msgid "Bookmark this SQL query"
msgstr ""

#: libraries/sql_query_form.lib.php:343 sql.php:1021
msgid "Let every user access this bookmark"
msgstr ""

#: libraries/sql_query_form.lib.php:349
msgid "Replace existing bookmark of same name"
msgstr ""

#: libraries/sql_query_form.lib.php:365
msgid "Do not overwrite this query from outside the window"
msgstr ""

#: libraries/sql_query_form.lib.php:372
msgid "Delimiter"
msgstr ""

#: libraries/sql_query_form.lib.php:380
msgid " Show this query here again "
msgstr ""

#: libraries/sql_query_form.lib.php:443
msgid "View only"
msgstr ""

#: libraries/sql_query_form.lib.php:490 prefs_manage.php:241
msgid "Location of the text file"
msgstr ""

#: libraries/sql_query_form.lib.php:502 tbl_change.php:887
msgid "web server upload directory"
msgstr ""

#: libraries/sqlparser.lib.php:132
msgid ""
"There seems to be an error in your SQL query. The MySQL server error output "
"below, if there is any, may also help you in diagnosing the problem"
msgstr ""

#: libraries/sqlparser.lib.php:167
msgid ""
"There is a chance that you may have found a bug in the SQL parser. Please "
"examine your query closely, and check that the quotes are correct and not "
"mis-matched. Other possible failure causes may be that you are uploading a "
"file with binary outside of a quoted text area. You can also try your query "
"on the MySQL command line interface. The MySQL server error output below, if "
"there is any, may also help you in diagnosing the problem. If you still have "
"problems or if the parser fails where the command line interface succeeds, "
"please reduce your SQL query input to the single query that causes problems, "
"and submit a bug report with the data chunk in the CUT section below:"
msgstr ""

#: libraries/sqlparser.lib.php:169
msgid "BEGIN CUT"
msgstr ""

#: libraries/sqlparser.lib.php:171
msgid "END CUT"
msgstr ""

#: libraries/sqlparser.lib.php:173
msgid "BEGIN RAW"
msgstr ""

#: libraries/sqlparser.lib.php:177
msgid "END RAW"
msgstr ""

#: libraries/sqlparser.lib.php:363
msgid "Automatically appended backtick to the end of query!"
msgstr ""

#: libraries/sqlparser.lib.php:366
msgid "Unclosed quote"
msgstr ""

#: libraries/sqlparser.lib.php:518
msgid "Invalid Identifer"
msgstr ""

#: libraries/sqlparser.lib.php:635
msgid "Unknown Punctuation String"
msgstr ""

#: libraries/sqlvalidator.lib.php:67
#, php-format
msgid ""
"The SQL validator could not be initialized. Please check if you have "
"installed the necessary PHP extensions as described in the %sdocumentation%s."
msgstr ""

#: libraries/tbl_links.inc.php:117 libraries/tbl_links.inc.php:118
msgid "Table seems to be empty!"
msgstr ""

#: libraries/tbl_links.inc.php:126
#, php-format
msgid "Tracking of %s.%s is activated."
msgstr ""

#: libraries/tbl_properties.inc.php:105
msgid ""
"If column type is \"enum\" or \"set\", please enter the values using this "
"format: 'a','b','c'...<br />If you ever need to put a backslash (\"\\\") or "
"a single quote (\"'\") amongst those values, precede it with a backslash "
"(for example '\\\\xyz' or 'a\\'b')."
msgstr ""

#: libraries/tbl_properties.inc.php:106
msgid ""
"For default values, please enter just a single value, without backslash "
"escaping or quotes, using this format: a"
msgstr ""

#: libraries/tbl_properties.inc.php:116 libraries/tbl_properties.inc.php:509
#: tbl_printview.php:323 tbl_structure.php:156 tbl_structure.php:161
#: tbl_structure.php:607 tbl_structure.php:809
msgid "Index"
msgstr ""

#: libraries/tbl_properties.inc.php:136
#, php-format
msgid ""
"For a list of available transformation options and their MIME type "
"transformations, click on %stransformation descriptions%s"
msgstr ""

#: libraries/tbl_properties.inc.php:144
msgid "Transformation options"
msgstr ""

#: libraries/tbl_properties.inc.php:145
msgid ""
"Please enter the values for transformation options using this format: 'a', "
"100, b,'c'...<br />If you ever need to put a backslash (\"\\\") or a single "
"quote (\"'\") amongst those values, precede it with a backslash (for example "
"'\\\\xyz' or 'a\\'b')."
msgstr ""

#: libraries/tbl_properties.inc.php:352
msgid "ENUM or SET data too long?"
msgstr ""

#: libraries/tbl_properties.inc.php:354
msgid "Get more editing space"
msgstr ""

#: libraries/tbl_properties.inc.php:377
msgctxt "for default"
msgid "None"
msgstr ""

#: libraries/tbl_properties.inc.php:378
msgid "As defined:"
msgstr ""

#: libraries/tbl_properties.inc.php:497 tbl_structure.php:155
#: tbl_structure.php:160 tbl_structure.php:605
msgid "Primary"
msgstr ""

#: libraries/tbl_properties.inc.php:515 tbl_structure.php:159
#: tbl_structure.php:164 tbl_structure.php:614
msgid "Fulltext"
msgstr ""

#: libraries/tbl_properties.inc.php:564 transformation_overview.php:57
#, php-format
msgid ""
"No description is available for this transformation.<br />Please ask the "
"author what %s does."
msgstr ""

#: libraries/tbl_properties.inc.php:606 tbl_structure.php:678
#, php-format
msgid "Add %s column(s)"
msgstr ""

#: libraries/tbl_properties.inc.php:608 tbl_structure.php:672
msgid "You have to add at least one column."
msgstr ""

#: libraries/tbl_properties.inc.php:716 server_engines.php:56
#: tbl_operations.php:370
msgid "Storage Engine"
msgstr ""

#: libraries/tbl_properties.inc.php:745
msgid "PARTITION definition"
msgstr ""

#: libraries/tbl_properties.inc.php:776
msgid "+ Add a new value"
msgstr ""

#: libraries/transformations/application_octetstream__download.inc.php:9
msgid ""
"Displays a link to download the binary data of the column. You can use the "
"first option to specify the filename, or use the second option as the name "
"of a column which contains the filename. If you use the second option, you "
"need to set the first option to the empty string."
msgstr ""

#: libraries/transformations/application_octetstream__hex.inc.php:9
msgid ""
"Displays hexadecimal representation of data. Optional first parameter "
"specifies how often space will be added (defaults to 2 nibbles)."
msgstr ""

#: libraries/transformations/image_jpeg__inline.inc.php:9
#: libraries/transformations/image_png__inline.inc.php:9
msgid ""
"Displays a clickable thumbnail. The options are the maximum width and height "
"in pixels. The original aspect ratio is preserved."
msgstr ""

#: libraries/transformations/image_jpeg__link.inc.php:9
msgid "Displays a link to download this image."
msgstr ""

#: libraries/transformations/text_plain__dateformat.inc.php:9
msgid ""
"Displays a TIME, TIMESTAMP, DATETIME or numeric unix timestamp column as "
"formatted date. The first option is the offset (in hours) which will be "
"added to the timestamp (Default: 0). Use second option to specify a "
"different date/time format string. Third option determines whether you want "
"to see local date or UTC one (use \"local\" or \"utc\" strings) for that. "
"According to that, date format has different value - for \"local\" see the "
"documentation for PHP's strftime() function and for \"utc\" it is done using "
"gmdate() function."
msgstr ""

#: libraries/transformations/text_plain__external.inc.php:9
msgid ""
"LINUX ONLY: Launches an external application and feeds it the column data "
"via standard input. Returns the standard output of the application. The "
"default is Tidy, to pretty-print HTML code. For security reasons, you have "
"to manually edit the file libraries/transformations/text_plain__external.inc."
"php and list the tools you want to make available. The first option is then "
"the number of the program you want to use and the second option is the "
"parameters for the program. The third option, if set to 1, will convert the "
"output using htmlspecialchars() (Default 1). The fourth option, if set to 1, "
"will prevent wrapping and ensure that the output appears all on one line "
"(Default 1)."
msgstr ""

#: libraries/transformations/text_plain__formatted.inc.php:9
msgid ""
"Displays the contents of the column as-is, without running it through "
"htmlspecialchars(). That is, the column is assumed to contain valid HTML."
msgstr ""

#: libraries/transformations/text_plain__imagelink.inc.php:9
msgid ""
"Displays an image and a link; the column contains the filename. The first "
"option is a URL prefix like \"http://www.example.com/\". The second and "
"third options are the width and the height in pixels."
msgstr ""

#: libraries/transformations/text_plain__link.inc.php:9
msgid ""
"Displays a link; the column contains the filename. The first option is a URL "
"prefix like \"http://www.example.com/\". The second option is a title for "
"the link."
msgstr ""

#: libraries/transformations/text_plain__longToIpv4.inc.php:9
msgid ""
"Converts an (IPv4) Internet network address into a string in Internet "
"standard dotted format."
msgstr ""

#: libraries/transformations/text_plain__sql.inc.php:9
msgid "Formats text as SQL query with syntax highlighting."
msgstr ""

#: libraries/transformations/text_plain__substr.inc.php:9
msgid ""
"Displays a part of a string. The first option is the number of characters to "
"skip from the beginning of the string (Default 0). The second option is the "
"number of characters to return (Default: until end of string). The third "
"option is the string to append and/or prepend when truncation occurs "
"(Default: \"...\")."
msgstr ""

#: libraries/user_preferences.inc.php:32
msgid "Manage your settings"
msgstr ""

#: libraries/user_preferences.inc.php:47 prefs_manage.php:291
msgid "Configuration has been saved"
msgstr ""

#: libraries/user_preferences.inc.php:68
#, php-format
msgid ""
"Your preferences will be saved for current session only. Storing them "
"permanently requires %sphpMyAdmin configuration storage%s."
msgstr ""

#: libraries/user_preferences.lib.php:142
msgid "Could not save configuration"
msgstr ""

#: libraries/user_preferences.lib.php:309
msgid ""
"Your browser has phpMyAdmin configuration for this domain. Would you like to "
"import it for current session?"
msgstr ""

#: libraries/zip_extension.lib.php:25
msgid "No files found inside ZIP archive!"
msgstr ""

#: libraries/zip_extension.lib.php:48 libraries/zip_extension.lib.php:50
#: libraries/zip_extension.lib.php:65
msgid "Error in ZIP archive:"
msgstr ""

#: main.php:65
msgid "General Settings"
msgstr ""

#: main.php:103
msgid "MySQL connection collation"
msgstr ""

#: main.php:119
msgid "Appearance Settings"
msgstr ""

#: main.php:146 prefs_manage.php:274
msgid "More settings"
msgstr ""

#: main.php:163
msgid "Protocol version"
msgstr ""

#: main.php:165 server_privileges.php:1452 server_privileges.php:1606
#: server_privileges.php:1730 server_privileges.php:2149 server_status.php:796
msgid "User"
msgstr ""

#: main.php:169
msgid "MySQL charset"
msgstr ""

#: main.php:181
msgid "Web server"
msgstr ""

#: main.php:187
msgid "MySQL client version"
msgstr ""

#: main.php:189
msgid "PHP extension"
msgstr ""

#: main.php:195
msgid "Show PHP information"
msgstr ""

#: main.php:213
msgid "Wiki"
msgstr ""

#: main.php:216
msgid "Official Homepage"
msgstr ""

#: main.php:217
msgid "Contribute"
msgstr ""

#: main.php:218
msgid "Get support"
msgstr ""

#: main.php:219
msgid "List of changes"
msgstr ""

#: main.php:243
msgid ""
"Your configuration file contains settings (root with no password) that "
"correspond to the default MySQL privileged account. Your MySQL server is "
"running with this default, is open to intrusion, and you really should fix "
"this security hole by setting a password for user 'root'."
msgstr ""

#: main.php:251
msgid ""
"You have enabled mbstring.func_overload in your PHP configuration. This "
"option is incompatible with phpMyAdmin and might cause some data to be "
"corrupted!"
msgstr ""

#: main.php:259
msgid ""
"The mbstring PHP extension was not found and you seem to be using a "
"multibyte charset. Without the mbstring extension phpMyAdmin is unable to "
"split strings correctly and it may result in unexpected results."
msgstr ""

#: main.php:267
msgid ""
"Your PHP parameter [a@http://php.net/manual/en/session.configuration.php#ini."
"session.gc-maxlifetime@]session.gc_maxlifetime[/a] is lower that cookie "
"validity configured in phpMyAdmin, because of this, your login will expire "
"sooner than configured in phpMyAdmin."
msgstr ""

#: main.php:274
msgid ""
"Login cookie store is lower than cookie validity configured in phpMyAdmin, "
"because of this, your login will expire sooner than configured in phpMyAdmin."
msgstr ""

#: main.php:282
msgid "The configuration file now needs a secret passphrase (blowfish_secret)."
msgstr ""

#: main.php:290
msgid ""
"Directory [code]config[/code], which is used by the setup script, still "
"exists in your phpMyAdmin directory. You should remove it once phpMyAdmin "
"has been configured."
msgstr ""

#: main.php:299
#, php-format
msgid ""
"The phpMyAdmin configuration storage is not completely configured, some "
"extended features have been deactivated. To find out why click %shere%s."
msgstr ""

#: main.php:314
msgid ""
"Javascript support is missing or disabled in your browser, some phpMyAdmin "
"functionality will be missing. For example navigation frame will not refresh "
"automatically."
msgstr ""

#: main.php:329
#, php-format
msgid ""
"Your PHP MySQL library version %s differs from your MySQL server version %s. "
"This may cause unpredictable behavior."
msgstr ""

#: main.php:341
#, php-format
msgid ""
"Server running with Suhosin. Please refer to %sdocumentation%s for possible "
"issues."
msgstr ""

#: navigation.php:213 server_databases.php:281 server_synchronize.php:1202
msgid "No databases"
msgstr ""

#: navigation.php:303
msgid "Filter"
msgstr ""

#: navigation.php:303
msgid "filter tables by name"
msgstr ""

#: navigation.php:336 navigation.php:337
msgctxt "short form"
msgid "Create table"
msgstr ""

#: navigation.php:342 navigation.php:514
msgid "Please select a database"
msgstr ""

#: pmd_general.php:74
msgid "Show/Hide left menu"
msgstr ""

#: pmd_general.php:78
msgid "Save position"
msgstr ""

#: pmd_general.php:81 server_synchronize.php:424 server_synchronize.php:867
msgid "Create table"
msgstr ""

#: pmd_general.php:84 pmd_general.php:352
msgid "Create relation"
msgstr ""

#: pmd_general.php:90
msgid "Reload"
msgstr ""

#: pmd_general.php:93
msgid "Help"
msgstr ""

#: pmd_general.php:97
msgid "Angular links"
msgstr ""

#: pmd_general.php:97
msgid "Direct links"
msgstr ""

#: pmd_general.php:101
msgid "Snap to grid"
msgstr ""

#: pmd_general.php:105
msgid "Small/Big All"
msgstr ""

#: pmd_general.php:109
msgid "Toggle small/big"
msgstr ""

#: pmd_general.php:114 pmd_pdf.php:80
msgid "Import/Export coordinates for PDF schema"
msgstr ""

#: pmd_general.php:120
msgid "Build Query"
msgstr ""

#: pmd_general.php:125
msgid "Move Menu"
msgstr ""

#: pmd_general.php:137
msgid "Hide/Show all"
msgstr ""

#: pmd_general.php:141
msgid "Hide/Show Tables with no relation"
msgstr ""

#: pmd_general.php:181
msgid "Number of tables"
msgstr ""

#: pmd_general.php:418
msgid "Delete relation"
msgstr ""

#: pmd_general.php:460 pmd_general.php:519
msgid "Relation operator"
msgstr ""

#: pmd_general.php:470 pmd_general.php:529 pmd_general.php:652
#: pmd_general.php:769
msgid "Except"
msgstr ""

#: pmd_general.php:476 pmd_general.php:535 pmd_general.php:658
#: pmd_general.php:775
msgid "subquery"
msgstr ""

#: pmd_general.php:480 pmd_general.php:576
msgid "Rename to"
msgstr ""

#: pmd_general.php:482 pmd_general.php:581
msgid "New name"
msgstr ""

#: pmd_general.php:485 pmd_general.php:700
msgid "Aggregate"
msgstr ""

#: pmd_general.php:487 pmd_general.php:507 pmd_general.php:629
#: pmd_general.php:642 pmd_general.php:705 pmd_general.php:759
#: tbl_select.php:116
msgid "Operator"
msgstr ""

#: pmd_general.php:810
msgid "Active options"
msgstr ""

#: pmd_help.php:22
msgid "To select relation, click :"
msgstr ""

#: pmd_help.php:24
msgid ""
"The display column is shown in pink. To set/unset a column as the display "
"column, click the \"Choose column to display\" icon, then click on the "
"appropriate column name."
msgstr ""

#: pmd_pdf.php:34
msgid "Page has been created"
msgstr ""

#: pmd_pdf.php:37
msgid "Page creation failed"
msgstr ""

#: pmd_pdf.php:89
msgid "Page"
msgstr ""

#: pmd_pdf.php:99
msgid "Import from selected page"
msgstr ""

#: pmd_pdf.php:100
msgid "Export to selected page"
msgstr ""

#: pmd_pdf.php:102
msgid "Create a page and export to it"
msgstr ""

#: pmd_pdf.php:111
msgid "New page name: "
msgstr ""

#: pmd_pdf.php:114
msgid "Export/Import to scale"
msgstr ""

#: pmd_pdf.php:119
msgid "recommended"
msgstr ""

#: pmd_relation_new.php:29
msgid "Error: relation already exists."
msgstr ""

#: pmd_relation_new.php:61 pmd_relation_new.php:86
msgid "Error: Relation not added."
msgstr ""

#: pmd_relation_new.php:62
msgid "FOREIGN KEY relation added"
msgstr ""

#: pmd_relation_new.php:84
msgid "Internal relation added"
msgstr ""

#: pmd_relation_upd.php:55
msgid "Relation deleted"
msgstr ""

#: pmd_save_pos.php:44
msgid "Error saving coordinates for Designer."
msgstr ""

#: pmd_save_pos.php:52
msgid "Modifications have been saved"
msgstr ""

#: prefs_forms.php:78
msgid "Cannot save settings, submitted form contains errors"
msgstr ""

#: prefs_manage.php:80
msgid "Could not import configuration"
msgstr ""

#: prefs_manage.php:112
msgid "Configuration contains incorrect data for some fields."
msgstr ""

#: prefs_manage.php:128
msgid "Do you want to import remaining settings?"
msgstr ""

#: prefs_manage.php:225 prefs_manage.php:251
msgid "Saved on: @DATE@"
msgstr ""

#: prefs_manage.php:239
msgid "Import from file"
msgstr ""

#: prefs_manage.php:245
msgid "Import from browser's storage"
msgstr ""

#: prefs_manage.php:248
msgid "Settings will be imported from your browser's local storage."
msgstr ""

#: prefs_manage.php:254
msgid "You have no saved settings!"
msgstr ""

#: prefs_manage.php:258 prefs_manage.php:312
msgid "This feature is not supported by your web browser"
msgstr ""

#: prefs_manage.php:263
msgid "Merge with current configuration"
msgstr ""

#: prefs_manage.php:277
#, php-format
msgid ""
"You can set more settings by modifying config.inc.php, eg. by using %sSetup "
"script%s."
msgstr ""

#: prefs_manage.php:302
msgid "Save to browser's storage"
msgstr ""

#: prefs_manage.php:306
msgid "Settings will be saved in your browser's local storage."
msgstr ""

#: prefs_manage.php:308
msgid "Existing settings will be overwritten!"
msgstr ""

#: prefs_manage.php:323
msgid "You can reset all your settings and restore them to default values."
msgstr ""

#: querywindow.php:93
msgid "Import files"
msgstr ""

#: querywindow.php:104
msgid "All"
msgstr ""

#: schema_edit.php:45 schema_edit.php:51 schema_edit.php:57 schema_edit.php:62
#, php-format
msgid "<b>%s</b> table not found or not set in %s"
msgstr ""

#: schema_export.php:45
msgid "File doesn't exist"
msgstr ""

#: server_binlog.php:106
msgid "Select binary log to view"
msgstr ""

#: server_binlog.php:122 server_status.php:275
msgid "Files"
msgstr ""

#: server_binlog.php:169 server_binlog.php:171 server_status.php:806
#: server_status.php:808
msgid "Truncate Shown Queries"
msgstr ""

#: server_binlog.php:177 server_binlog.php:179 server_status.php:806
#: server_status.php:808
msgid "Show Full Queries"
msgstr ""

#: server_binlog.php:199
msgid "Log name"
msgstr ""

#: server_binlog.php:200
msgid "Position"
msgstr ""

#: server_binlog.php:201
msgid "Event type"
msgstr ""

#: server_binlog.php:203
msgid "Original position"
msgstr ""

#: server_binlog.php:204
msgid "Information"
msgstr ""

#: server_collations.php:39
msgid "Character Sets and Collations"
msgstr ""

#: server_databases.php:64
msgid "No databases selected."
msgstr ""

#: server_databases.php:75
#, php-format
msgid "%s databases have been dropped successfully."
msgstr ""

#: server_databases.php:100
msgid "Databases statistics"
msgstr ""

#: server_databases.php:183 server_replication.php:179
#: server_replication.php:207
msgid "Master replication"
msgstr ""

#: server_databases.php:185 server_replication.php:246
msgid "Slave replication"
msgstr ""

#: server_databases.php:272 server_databases.php:273
msgid "Enable Statistics"
msgstr ""

#: server_databases.php:275
msgid ""
"Note: Enabling the database statistics here might cause heavy traffic "
"between the web server and the MySQL server."
msgstr ""

#: server_engines.php:47
msgid "Storage Engines"
msgstr ""

#: server_export.php:20
msgid "View dump (schema) of databases"
msgstr ""

#: server_privileges.php:32 server_privileges.php:276
msgid "Includes all privileges except GRANT."
msgstr ""

#: server_privileges.php:33 server_privileges.php:202
#: server_privileges.php:529
msgid "Allows altering the structure of existing tables."
msgstr ""

#: server_privileges.php:34 server_privileges.php:218
#: server_privileges.php:535
msgid "Allows altering and dropping stored routines."
msgstr ""

#: server_privileges.php:35 server_privileges.php:194
#: server_privileges.php:528
msgid "Allows creating new databases and tables."
msgstr ""

#: server_privileges.php:36 server_privileges.php:217
#: server_privileges.php:534
msgid "Allows creating stored routines."
msgstr ""

#: server_privileges.php:37 server_privileges.php:528
msgid "Allows creating new tables."
msgstr ""

#: server_privileges.php:38 server_privileges.php:205
#: server_privileges.php:532
msgid "Allows creating temporary tables."
msgstr ""

#: server_privileges.php:39 server_privileges.php:219
#: server_privileges.php:568
msgid "Allows creating, dropping and renaming user accounts."
msgstr ""

#: server_privileges.php:40 server_privileges.php:209
#: server_privileges.php:213 server_privileges.php:540
#: server_privileges.php:544
msgid "Allows creating new views."
msgstr ""

#: server_privileges.php:41 server_privileges.php:193
#: server_privileges.php:520
msgid "Allows deleting data."
msgstr ""

#: server_privileges.php:42 server_privileges.php:195
#: server_privileges.php:531
msgid "Allows dropping databases and tables."
msgstr ""

#: server_privileges.php:43 server_privileges.php:531
msgid "Allows dropping tables."
msgstr ""

#: server_privileges.php:44 server_privileges.php:210
#: server_privileges.php:548
msgid "Allows to set up events for the event scheduler"
msgstr ""

#: server_privileges.php:45 server_privileges.php:220
#: server_privileges.php:536
msgid "Allows executing stored routines."
msgstr ""

#: server_privileges.php:46 server_privileges.php:199
#: server_privileges.php:523
msgid "Allows importing data from and exporting data into files."
msgstr ""

#: server_privileges.php:47 server_privileges.php:554
msgid ""
"Allows adding users and privileges without reloading the privilege tables."
msgstr ""

#: server_privileges.php:48 server_privileges.php:201
#: server_privileges.php:530
msgid "Allows creating and dropping indexes."
msgstr ""

#: server_privileges.php:49 server_privileges.php:191
#: server_privileges.php:454 server_privileges.php:518
msgid "Allows inserting and replacing data."
msgstr ""

#: server_privileges.php:50 server_privileges.php:206
#: server_privileges.php:563
msgid "Allows locking tables for the current thread."
msgstr ""

#: server_privileges.php:51 server_privileges.php:628
#: server_privileges.php:630
msgid "Limits the number of new connections the user may open per hour."
msgstr ""

#: server_privileges.php:52 server_privileges.php:616
#: server_privileges.php:618
msgid "Limits the number of queries the user may send to the server per hour."
msgstr ""

#: server_privileges.php:53 server_privileges.php:622
#: server_privileges.php:624
msgid ""
"Limits the number of commands that change any table or database the user may "
"execute per hour."
msgstr ""

#: server_privileges.php:54 server_privileges.php:634
#: server_privileges.php:636
msgid "Limits the number of simultaneous connections the user may have."
msgstr ""

#: server_privileges.php:55 server_privileges.php:198
#: server_privileges.php:558
msgid "Allows viewing processes of all users"
msgstr ""

#: server_privileges.php:56 server_privileges.php:200
#: server_privileges.php:460 server_privileges.php:564
msgid "Has no effect in this MySQL version."
msgstr ""

#: server_privileges.php:57 server_privileges.php:196
#: server_privileges.php:559
msgid "Allows reloading server settings and flushing the server's caches."
msgstr ""

#: server_privileges.php:58 server_privileges.php:208
#: server_privileges.php:566
msgid "Allows the user to ask where the slaves / masters are."
msgstr ""

#: server_privileges.php:59 server_privileges.php:207
#: server_privileges.php:567
msgid "Needed for the replication slaves."
msgstr ""

#: server_privileges.php:60 server_privileges.php:190
#: server_privileges.php:451 server_privileges.php:517
msgid "Allows reading data."
msgstr ""

#: server_privileges.php:61 server_privileges.php:203
#: server_privileges.php:561
msgid "Gives access to the complete list of databases."
msgstr ""

#: server_privileges.php:62 server_privileges.php:214
#: server_privileges.php:216 server_privileges.php:533
msgid "Allows performing SHOW CREATE VIEW queries."
msgstr ""

#: server_privileges.php:63 server_privileges.php:197
#: server_privileges.php:560
msgid "Allows shutting down the server."
msgstr ""

#: server_privileges.php:64 server_privileges.php:204
#: server_privileges.php:557
msgid ""
"Allows connecting, even if maximum number of connections is reached; "
"required for most administrative operations like setting global variables or "
"killing threads of other users."
msgstr ""

#: server_privileges.php:65 server_privileges.php:211
#: server_privileges.php:549
msgid "Allows creating and dropping triggers"
msgstr ""

#: server_privileges.php:66 server_privileges.php:192
#: server_privileges.php:457 server_privileges.php:519
msgid "Allows changing data."
msgstr ""

#: server_privileges.php:67 server_privileges.php:270
msgid "No privileges."
msgstr ""

#: server_privileges.php:312 server_privileges.php:313
msgctxt "None privileges"
msgid "None"
msgstr ""

#: server_privileges.php:443 server_privileges.php:580
#: server_privileges.php:1798 server_privileges.php:1804
msgid "Table-specific privileges"
msgstr ""

#: server_privileges.php:444 server_privileges.php:588
#: server_privileges.php:1610
msgid " Note: MySQL privilege names are expressed in English "
msgstr ""

#: server_privileges.php:513
msgid "Administration"
msgstr ""

#: server_privileges.php:577 server_privileges.php:1609
msgid "Global privileges"
msgstr ""

#: server_privileges.php:579 server_privileges.php:1798
msgid "Database-specific privileges"
msgstr ""

#: server_privileges.php:612
msgid "Resource limits"
msgstr ""

#: server_privileges.php:613
msgid "Note: Setting these options to 0 (zero) removes the limit."
msgstr ""

#: server_privileges.php:690
msgid "Login Information"
msgstr ""

#: server_privileges.php:784
msgid "Do not change the password"
msgstr ""

#: server_privileges.php:817 server_privileges.php:2286
msgid "No user found."
msgstr ""

#: server_privileges.php:861
#, php-format
msgid "The user %s already exists!"
msgstr ""

#: server_privileges.php:945
msgid "You have added a new user."
msgstr ""

#: server_privileges.php:1176
#, php-format
msgid "You have updated the privileges for %s."
msgstr ""

#: server_privileges.php:1200
#, php-format
msgid "You have revoked the privileges for %s"
msgstr ""

#: server_privileges.php:1236
#, php-format
msgid "The password for %s was changed successfully."
msgstr ""

#: server_privileges.php:1256
#, php-format
msgid "Deleting %s"
msgstr ""

#: server_privileges.php:1270
msgid "No users selected for deleting!"
msgstr ""

#: server_privileges.php:1273
msgid "Reloading the privileges"
msgstr ""

#: server_privileges.php:1291
msgid "The selected users have been deleted successfully."
msgstr ""

#: server_privileges.php:1326
msgid "The privileges were reloaded successfully."
msgstr ""

#: server_privileges.php:1337 server_privileges.php:1729
msgid "Edit Privileges"
msgstr ""

#: server_privileges.php:1346
msgid "Revoke"
msgstr ""

#: server_privileges.php:1373 server_privileges.php:1630
#: server_privileges.php:2243
msgid "Any"
msgstr ""

#: server_privileges.php:1470
msgid "User overview"
msgstr ""

#: server_privileges.php:1611 server_privileges.php:1803
#: server_privileges.php:2153
msgid "Grant"
msgstr ""

#: server_privileges.php:1684
msgid "Remove selected users"
msgstr ""

#: server_privileges.php:1687
msgid "Revoke all active privileges from the users and delete them afterwards."
msgstr ""

#: server_privileges.php:1688 server_privileges.php:1689
#: server_privileges.php:1690
msgid "Drop the databases that have the same names as the users."
msgstr ""

#: server_privileges.php:1711
#, php-format
msgid ""
"Note: phpMyAdmin gets the users' privileges directly from MySQL's privilege "
"tables. The content of these tables may differ from the privileges the "
"server uses, if they have been changed manually. In this case, you should "
"%sreload the privileges%s before you continue."
msgstr ""

#: server_privileges.php:1764
msgid "The selected user was not found in the privilege table."
msgstr ""

#: server_privileges.php:1804
msgid "Column-specific privileges"
msgstr ""

#: server_privileges.php:2005
msgid "Add privileges on the following database"
msgstr ""

#: server_privileges.php:2023
msgid "Wildcards % and _ should be escaped with a \\ to use them literally"
msgstr ""

#: server_privileges.php:2026
msgid "Add privileges on the following table"
msgstr ""

#: server_privileges.php:2083
msgid "Change Login Information / Copy User"
msgstr ""

#: server_privileges.php:2086
msgid "Create a new user with the same privileges and ..."
msgstr ""

#: server_privileges.php:2088
msgid "... keep the old one."
msgstr ""

#: server_privileges.php:2089
msgid " ... delete the old one from the user tables."
msgstr ""

#: server_privileges.php:2090
msgid ""
" ... revoke all active privileges from the old one and delete it afterwards."
msgstr ""

#: server_privileges.php:2091
msgid ""
" ... delete the old one from the user tables and reload the privileges "
"afterwards."
msgstr ""

#: server_privileges.php:2114
msgid "Database for user"
msgstr ""

#: server_privileges.php:2118
msgctxt "Create none database for user"
msgid "None"
msgstr ""

#: server_privileges.php:2119
msgid "Create database with same name and grant all privileges"
msgstr ""

#: server_privileges.php:2120
msgid "Grant all privileges on wildcard name (username\\_%)"
msgstr ""

#: server_privileges.php:2123
#, php-format
msgid "Grant all privileges on database &quot;%s&quot;"
msgstr ""

#: server_privileges.php:2146
#, php-format
msgid "Users having access to &quot;%s&quot;"
msgstr ""

#: server_privileges.php:2254
msgid "global"
msgstr ""

#: server_privileges.php:2256
msgid "database-specific"
msgstr ""

#: server_privileges.php:2258
msgid "wildcard"
msgstr ""

#: server_privileges.php:2295
msgid "User has been added."
msgstr ""

#: server_replication.php:49
msgid "Unknown error"
msgstr ""

#: server_replication.php:56
#, php-format
msgid "Unable to connect to master %s."
msgstr ""

#: server_replication.php:63
msgid ""
"Unable to read master log position. Possible privilege problem on master."
msgstr ""

#: server_replication.php:69
msgid "Unable to change master"
msgstr ""

#: server_replication.php:72
#, php-format
msgid "Master server changed successfully to %s"
msgstr ""

#: server_replication.php:180
msgid "This server is configured as master in a replication process."
msgstr ""

#: server_replication.php:182 server_status.php:295
msgid "Show master status"
msgstr ""

#: server_replication.php:185
msgid "Show connected slaves"
msgstr ""

#: server_replication.php:208
#, php-format
msgid ""
"This server is not configured as master in a replication process. Would you "
"like to <a href=\"%s\">configure</a> it?"
msgstr ""

#: server_replication.php:215
msgid "Master configuration"
msgstr ""

#: server_replication.php:216
msgid ""
"This server is not configured as master server in a replication process. You "
"can choose from either replicating all databases and ignoring certain "
"(useful if you want to replicate majority of databases) or you can choose to "
"ignore all databases by default and allow only certain databases to be "
"replicated. Please select the mode:"
msgstr ""

#: server_replication.php:219
msgid "Replicate all databases; Ignore:"
msgstr ""

#: server_replication.php:220
msgid "Ignore all databases; Replicate:"
msgstr ""

#: server_replication.php:223
msgid "Please select databases:"
msgstr ""

#: server_replication.php:226
msgid ""
"Now, add the following lines at the end of [mysqld] section in your my.cnf "
"and please restart the MySQL server afterwards."
msgstr ""

#: server_replication.php:228
msgid ""
"Once you restarted MySQL server, please click on Go button. Afterwards, you "
"should see a message informing you, that this server <b>is</b> configured as "
"master"
msgstr ""

#: server_replication.php:291
msgid "Slave SQL Thread not running!"
msgstr ""

#: server_replication.php:294
msgid "Slave IO Thread not running!"
msgstr ""

#: server_replication.php:303
msgid ""
"Server is configured as slave in a replication process. Would you like to:"
msgstr ""

#: server_replication.php:306
msgid "See slave status table"
msgstr ""

#: server_replication.php:309
msgid "Synchronize databases with master"
msgstr ""

#: server_replication.php:320
msgid "Control slave:"
msgstr ""

#: server_replication.php:323
msgid "Full start"
msgstr ""

#: server_replication.php:323
msgid "Full stop"
msgstr ""

#: server_replication.php:324
msgid "Reset slave"
msgstr ""

#: server_replication.php:326
msgid "Start SQL Thread only"
msgstr ""

#: server_replication.php:328
msgid "Stop SQL Thread only"
msgstr ""

#: server_replication.php:331
msgid "Start IO Thread only"
msgstr ""

#: server_replication.php:333
msgid "Stop IO Thread only"
msgstr ""

#: server_replication.php:338
msgid "Error management:"
msgstr ""

#: server_replication.php:340
msgid "Skipping errors might lead into unsynchronized master and slave!"
msgstr ""

#: server_replication.php:342
msgid "Skip current error"
msgstr ""

#: server_replication.php:343
msgid "Skip next"
msgstr ""

#: server_replication.php:346
msgid "errors."
msgstr ""

#: server_replication.php:361
#, php-format
msgid ""
"This server is not configured as slave in a replication process. Would you "
"like to <a href=\"%s\">configure</a> it?"
msgstr ""

#: server_status.php:27
msgid "Refresh rate"
msgstr ""

#: server_status.php:31
#, php-format
msgid "%d minute"
msgid_plural "%d minutes"
msgstr[0] ""
msgstr[1] ""

#: server_status.php:33
#, php-format
msgid "%d second"
msgid_plural "%d seconds"
msgstr[0] ""
msgstr[1] ""

#: server_status.php:134
#, php-format
msgid "Thread %s was successfully killed."
msgstr ""

#: server_status.php:136
#, php-format
msgid ""
"phpMyAdmin was unable to kill thread %s. It probably has already been closed."
msgstr ""

#: server_status.php:263
msgid "Handler"
msgstr ""

#: server_status.php:264
msgid "Query cache"
msgstr ""

#: server_status.php:265
msgid "Threads"
msgstr ""

#: server_status.php:267
msgid "Temporary data"
msgstr ""

#: server_status.php:268
msgid "Delayed inserts"
msgstr ""

#: server_status.php:269
msgid "Key cache"
msgstr ""

#: server_status.php:270
msgid "Joins"
msgstr ""

#: server_status.php:272
msgid "Sorting"
msgstr ""

#: server_status.php:274
msgid "Transaction coordinator"
msgstr ""

#: server_status.php:285
msgid "Flush (close) all tables"
msgstr ""

#: server_status.php:287
msgid "Show open tables"
msgstr ""

#: server_status.php:292
msgid "Show slave hosts"
msgstr ""

#: server_status.php:298
msgid "Show slave status"
msgstr ""

#: server_status.php:303
msgid "Flush query cache"
msgstr ""

#: server_status.php:396
msgid "Runtime Information"
msgstr ""

#: server_status.php:401
msgid "Server traffic"
msgstr ""

#: server_status.php:403
msgid "All status variables"
msgstr ""

#: server_status.php:413 server_status.php:439
msgid "Refresh rate:"
msgstr ""

#: server_status.php:462
msgid "Containing the word:"
msgstr ""

#: server_status.php:467
msgid "Show only alert values"
msgstr ""

#: server_status.php:471
msgid "Filter by category..."
msgstr ""

#: server_status.php:484
msgid "Related links:"
msgstr ""

#: server_status.php:528 server_status.php:563 server_status.php:676
#: server_status.php:721
msgid "per hour"
msgstr ""

#: server_status.php:532
msgid "per minute"
msgstr ""

#: server_status.php:537
msgid "per second"
msgstr ""

#: server_status.php:558
msgid "Query type"
msgstr ""

#. l10n: # = Amount of queries
#: server_status.php:561
msgid "#"
msgstr ""

#: server_status.php:625
#, php-format
msgid "Network traffic since startup: %s"
msgstr ""

#: server_status.php:633
#, php-format
msgid "This MySQL server has been running for %s. It started up on %s."
msgstr ""

#: server_status.php:643
msgid ""
"This MySQL server works as <b>master</b> and <b>slave</b> in <b>replication</"
"b> process."
msgstr ""

#: server_status.php:645
msgid "This MySQL server works as <b>master</b> in <b>replication</b> process."
msgstr ""

#: server_status.php:647
msgid "This MySQL server works as <b>slave</b> in <b>replication</b> process."
msgstr ""

#: server_status.php:649
msgid ""
"For further information about replication status on the server, please visit "
"the <a href=\"#replication\">replication section</a>."
msgstr ""

#: server_status.php:659
msgid "Replication status"
msgstr ""

#: server_status.php:675
msgid "Traffic"
msgstr ""

#: server_status.php:675
msgid ""
"On a busy server, the byte counters may overrun, so those statistics as "
"reported by the MySQL server may be incorrect."
msgstr ""

#: server_status.php:681
msgid "Received"
msgstr ""

#: server_status.php:691
msgid "Sent"
msgstr ""

#: server_status.php:720
msgid "Connections"
msgstr ""

#: server_status.php:727
msgid "max. concurrent connections"
msgstr ""

#: server_status.php:734
msgid "Failed attempts"
msgstr ""

#: server_status.php:748
msgid "Aborted"
msgstr ""

#: server_status.php:795
msgid "ID"
msgstr ""

#: server_status.php:856
msgid "The number of failed attempts to connect to the MySQL server."
msgstr ""

#: server_status.php:857
msgid ""
"The number of transactions that used the temporary binary log cache but that "
"exceeded the value of binlog_cache_size and used a temporary file to store "
"statements from the transaction."
msgstr ""

#: server_status.php:858
msgid "The number of transactions that used the temporary binary log cache."
msgstr ""

#: server_status.php:859
msgid ""
"The number of connection attempts (successful or not) to the MySQL server."
msgstr ""

#: server_status.php:860
msgid ""
"The number of temporary tables on disk created automatically by the server "
"while executing statements. If Created_tmp_disk_tables is big, you may want "
"to increase the tmp_table_size  value to cause temporary tables to be memory-"
"based instead of disk-based."
msgstr ""

#: server_status.php:861
msgid "How many temporary files mysqld has created."
msgstr ""

#: server_status.php:862
msgid ""
"The number of in-memory temporary tables created automatically by the server "
"while executing statements."
msgstr ""

#: server_status.php:863
msgid ""
"The number of rows written with INSERT DELAYED for which some error occurred "
"(probably duplicate key)."
msgstr ""

#: server_status.php:864
msgid ""
"The number of INSERT DELAYED handler threads in use. Every different table "
"on which one uses INSERT DELAYED gets its own thread."
msgstr ""

#: server_status.php:865
msgid "The number of INSERT DELAYED rows written."
msgstr ""

#: server_status.php:866
msgid "The number of executed FLUSH statements."
msgstr ""

#: server_status.php:867
msgid "The number of internal COMMIT statements."
msgstr ""

#: server_status.php:868
msgid "The number of times a row was deleted from a table."
msgstr ""

#: server_status.php:869
msgid ""
"The MySQL server can ask the NDB Cluster storage engine if it knows about a "
"table with a given name. This is called discovery. Handler_discover "
"indicates the number of time tables have been discovered."
msgstr ""

#: server_status.php:870
msgid ""
"The number of times the first entry was read from an index. If this is high, "
"it suggests that the server is doing a lot of full index scans; for example, "
"SELECT col1 FROM foo, assuming that col1 is indexed."
msgstr ""

#: server_status.php:871
msgid ""
"The number of requests to read a row based on a key. If this is high, it is "
"a good indication that your queries and tables are properly indexed."
msgstr ""

#: server_status.php:872
msgid ""
"The number of requests to read the next row in key order. This is "
"incremented if you are querying an index column with a range constraint or "
"if you are doing an index scan."
msgstr ""

#: server_status.php:873
msgid ""
"The number of requests to read the previous row in key order. This read "
"method is mainly used to optimize ORDER BY ... DESC."
msgstr ""

#: server_status.php:874
msgid ""
"The number of requests to read a row based on a fixed position. This is high "
"if you are doing a lot of queries that require sorting of the result. You "
"probably have a lot of queries that require MySQL to scan whole tables or "
"you have joins that don't use keys properly."
msgstr ""

#: server_status.php:875
msgid ""
"The number of requests to read the next row in the data file. This is high "
"if you are doing a lot of table scans. Generally this suggests that your "
"tables are not properly indexed or that your queries are not written to take "
"advantage of the indexes you have."
msgstr ""

#: server_status.php:876
msgid "The number of internal ROLLBACK statements."
msgstr ""

#: server_status.php:877
msgid "The number of requests to update a row in a table."
msgstr ""

#: server_status.php:878
msgid "The number of requests to insert a row in a table."
msgstr ""

#: server_status.php:879
msgid "The number of pages containing data (dirty or clean)."
msgstr ""

#: server_status.php:880
msgid "The number of pages currently dirty."
msgstr ""

#: server_status.php:881
msgid "The number of buffer pool pages that have been requested to be flushed."
msgstr ""

#: server_status.php:882
msgid "The number of free pages."
msgstr ""

#: server_status.php:883
msgid ""
"The number of latched pages in InnoDB buffer pool. These are pages currently "
"being read or written or that can't be flushed or removed for some other "
"reason."
msgstr ""

#: server_status.php:884
msgid ""
"The number of pages busy because they have been allocated for administrative "
"overhead such as row locks or the adaptive hash index. This value can also "
"be calculated as Innodb_buffer_pool_pages_total - "
"Innodb_buffer_pool_pages_free - Innodb_buffer_pool_pages_data."
msgstr ""

#: server_status.php:885
msgid "Total size of buffer pool, in pages."
msgstr ""

#: server_status.php:886
msgid ""
"The number of \"random\" read-aheads InnoDB initiated. This happens when a "
"query is to scan a large portion of a table but in random order."
msgstr ""

#: server_status.php:887
msgid ""
"The number of sequential read-aheads InnoDB initiated. This happens when "
"InnoDB does a sequential full table scan."
msgstr ""

#: server_status.php:888
msgid "The number of logical read requests InnoDB has done."
msgstr ""

#: server_status.php:889
msgid ""
"The number of logical reads that InnoDB could not satisfy from buffer pool "
"and had to do a single-page read."
msgstr ""

#: server_status.php:890
msgid ""
"Normally, writes to the InnoDB buffer pool happen in the background. "
"However, if it's necessary to read or create a page and no clean pages are "
"available, it's necessary to wait for pages to be flushed first. This "
"counter counts instances of these waits. If the buffer pool size was set "
"properly, this value should be small."
msgstr ""

#: server_status.php:891
msgid "The number writes done to the InnoDB buffer pool."
msgstr ""

#: server_status.php:892
msgid "The number of fsync() operations so far."
msgstr ""

#: server_status.php:893
msgid "The current number of pending fsync() operations."
msgstr ""

#: server_status.php:894
msgid "The current number of pending reads."
msgstr ""

#: server_status.php:895
msgid "The current number of pending writes."
msgstr ""

#: server_status.php:896
msgid "The amount of data read so far, in bytes."
msgstr ""

#: server_status.php:897
msgid "The total number of data reads."
msgstr ""

#: server_status.php:898
msgid "The total number of data writes."
msgstr ""

#: server_status.php:899
msgid "The amount of data written so far, in bytes."
msgstr ""

#: server_status.php:900
msgid "The number of pages that have been written for doublewrite operations."
msgstr ""

#: server_status.php:901
msgid "The number of doublewrite operations that have been performed."
msgstr ""

#: server_status.php:902
msgid ""
"The number of waits we had because log buffer was too small and we had to "
"wait for it to be flushed before continuing."
msgstr ""

#: server_status.php:903
msgid "The number of log write requests."
msgstr ""

#: server_status.php:904
msgid "The number of physical writes to the log file."
msgstr ""

#: server_status.php:905
msgid "The number of fsync() writes done to the log file."
msgstr ""

#: server_status.php:906
msgid "The number of pending log file fsyncs."
msgstr ""

#: server_status.php:907
msgid "Pending log file writes."
msgstr ""

#: server_status.php:908
msgid "The number of bytes written to the log file."
msgstr ""

#: server_status.php:909
msgid "The number of pages created."
msgstr ""

#: server_status.php:910
msgid ""
"The compiled-in InnoDB page size (default 16KB). Many values are counted in "
"pages; the page size allows them to be easily converted to bytes."
msgstr ""

#: server_status.php:911
msgid "The number of pages read."
msgstr ""

#: server_status.php:912
msgid "The number of pages written."
msgstr ""

#: server_status.php:913
msgid "The number of row locks currently being waited for."
msgstr ""

#: server_status.php:914
msgid "The average time to acquire a row lock, in milliseconds."
msgstr ""

#: server_status.php:915
msgid "The total time spent in acquiring row locks, in milliseconds."
msgstr ""

#: server_status.php:916
msgid "The maximum time to acquire a row lock, in milliseconds."
msgstr ""

#: server_status.php:917
msgid "The number of times a row lock had to be waited for."
msgstr ""

#: server_status.php:918
msgid "The number of rows deleted from InnoDB tables."
msgstr ""

#: server_status.php:919
msgid "The number of rows inserted in InnoDB tables."
msgstr ""

#: server_status.php:920
msgid "The number of rows read from InnoDB tables."
msgstr ""

#: server_status.php:921
msgid "The number of rows updated in InnoDB tables."
msgstr ""

#: server_status.php:922
msgid ""
"The number of key blocks in the key cache that have changed but haven't yet "
"been flushed to disk. It used to be known as Not_flushed_key_blocks."
msgstr ""

#: server_status.php:923
msgid ""
"The number of unused blocks in the key cache. You can use this value to "
"determine how much of the key cache is in use."
msgstr ""

#: server_status.php:924
msgid ""
"The number of used blocks in the key cache. This value is a high-water mark "
"that indicates the maximum number of blocks that have ever been in use at "
"one time."
msgstr ""

#: server_status.php:925
msgid "The number of requests to read a key block from the cache."
msgstr ""

#: server_status.php:926
msgid ""
"The number of physical reads of a key block from disk. If Key_reads is big, "
"then your key_buffer_size value is probably too small. The cache miss rate "
"can be calculated as Key_reads/Key_read_requests."
msgstr ""

#: server_status.php:927
msgid "The number of requests to write a key block to the cache."
msgstr ""

#: server_status.php:928
msgid "The number of physical writes of a key block to disk."
msgstr ""

#: server_status.php:929
msgid ""
"The total cost of the last compiled query as computed by the query "
"optimizer. Useful for comparing the cost of different query plans for the "
"same query. The default value of 0 means that no query has been compiled yet."
msgstr ""

#: server_status.php:930
msgid ""
"The maximum number of connections that have been in use simultaneously since "
"the server started."
msgstr ""

#: server_status.php:931
msgid "The number of rows waiting to be written in INSERT DELAYED queues."
msgstr ""

#: server_status.php:932
msgid ""
"The number of tables that have been opened. If opened tables is big, your "
"table cache value is probably too small."
msgstr ""

#: server_status.php:933
msgid "The number of files that are open."
msgstr ""

#: server_status.php:934
msgid "The number of streams that are open (used mainly for logging)."
msgstr ""

#: server_status.php:935
msgid "The number of tables that are open."
msgstr ""

#: server_status.php:936
msgid ""
"The number of free memory blocks in query cache. High numbers can indicate "
"fragmentation issues, which may be solved by issuing a FLUSH QUERY CACHE "
"statement."
msgstr ""

#: server_status.php:937
msgid "The amount of free memory for query cache."
msgstr ""

#: server_status.php:938
msgid "The number of cache hits."
msgstr ""

#: server_status.php:939
msgid "The number of queries added to the cache."
msgstr ""

#: server_status.php:940
msgid ""
"The number of queries that have been removed from the cache to free up "
"memory for caching new queries. This information can help you tune the query "
"cache size. The query cache uses a least recently used (LRU) strategy to "
"decide which queries to remove from the cache."
msgstr ""

#: server_status.php:941
msgid ""
"The number of non-cached queries (not cachable, or not cached due to the "
"query_cache_type setting)."
msgstr ""

#: server_status.php:942
msgid "The number of queries registered in the cache."
msgstr ""

#: server_status.php:943
msgid "The total number of blocks in the query cache."
msgstr ""

#: server_status.php:944
msgid "The status of failsafe replication (not yet implemented)."
msgstr ""

#: server_status.php:945
msgid ""
"The number of joins that do not use indexes. If this value is not 0, you "
"should carefully check the indexes of your tables."
msgstr ""

#: server_status.php:946
msgid "The number of joins that used a range search on a reference table."
msgstr ""

#: server_status.php:947
msgid ""
"The number of joins without keys that check for key usage after each row. "
"(If this is not 0, you should carefully check the indexes of your tables.)"
msgstr ""

#: server_status.php:948
msgid ""
"The number of joins that used ranges on the first table. (It's normally not "
"critical even if this is big.)"
msgstr ""

#: server_status.php:949
msgid "The number of joins that did a full scan of the first table."
msgstr ""

#: server_status.php:950
msgid "The number of temporary tables currently open by the slave SQL thread."
msgstr ""

#: server_status.php:951
msgid ""
"Total (since startup) number of times the replication slave SQL thread has "
"retried transactions."
msgstr ""

#: server_status.php:952
msgid "This is ON if this server is a slave that is connected to a master."
msgstr ""

#: server_status.php:953
msgid ""
"The number of threads that have taken more than slow_launch_time seconds to "
"create."
msgstr ""

#: server_status.php:954
msgid ""
"The number of queries that have taken more than long_query_time seconds."
msgstr ""

#: server_status.php:955
msgid ""
"The number of merge passes the sort algorithm has had to do. If this value "
"is large, you should consider increasing the value of the sort_buffer_size "
"system variable."
msgstr ""

#: server_status.php:956
msgid "The number of sorts that were done with ranges."
msgstr ""

#: server_status.php:957
msgid "The number of sorted rows."
msgstr ""

#: server_status.php:958
msgid "The number of sorts that were done by scanning the table."
msgstr ""

#: server_status.php:959
msgid "The number of times that a table lock was acquired immediately."
msgstr ""

#: server_status.php:960
msgid ""
"The number of times that a table lock could not be acquired immediately and "
"a wait was needed. If this is high, and you have performance problems, you "
"should first optimize your queries, and then either split your table or "
"tables or use replication."
msgstr ""

#: server_status.php:961
msgid ""
"The number of threads in the thread cache. The cache hit rate can be "
"calculated as Threads_created/Connections. If this value is red you should "
"raise your thread_cache_size."
msgstr ""

#: server_status.php:962
msgid "The number of currently open connections."
msgstr ""

#: server_status.php:963
msgid ""
"The number of threads created to handle connections. If Threads_created is "
"big, you may want to increase the thread_cache_size value. (Normally this "
"doesn't give a notable performance improvement if you have a good thread "
"implementation.)"
msgstr ""

#: server_status.php:964
msgid "The number of threads that are not sleeping."
msgstr ""

#: server_synchronize.php:92
msgid "Could not connect to the source"
msgstr ""

#: server_synchronize.php:95
msgid "Could not connect to the target"
msgstr ""

#: server_synchronize.php:120 server_synchronize.php:123 tbl_create.php:76
#: tbl_get_field.php:19
#, php-format
msgid "'%s' database does not exist."
msgstr ""

#: server_synchronize.php:261
msgid "Structure Synchronization"
msgstr ""

#: server_synchronize.php:266
msgid "Data Synchronization"
msgstr ""

#: server_synchronize.php:395 server_synchronize.php:834
msgid "not present"
msgstr ""

#: server_synchronize.php:419 server_synchronize.php:862
msgid "Structure Difference"
msgstr ""

#: server_synchronize.php:420 server_synchronize.php:863
msgid "Data Difference"
msgstr ""

#: server_synchronize.php:425 server_synchronize.php:868
msgid "Add column(s)"
msgstr ""

#: server_synchronize.php:426 server_synchronize.php:869
msgid "Remove column(s)"
msgstr ""

#: server_synchronize.php:427 server_synchronize.php:870
msgid "Alter column(s)"
msgstr ""

#: server_synchronize.php:428 server_synchronize.php:871
msgid "Remove index(s)"
msgstr ""

#: server_synchronize.php:429 server_synchronize.php:872
msgid "Apply index(s)"
msgstr ""

#: server_synchronize.php:430 server_synchronize.php:873
msgid "Update row(s)"
msgstr ""

#: server_synchronize.php:431 server_synchronize.php:874
msgid "Insert row(s)"
msgstr ""

#: server_synchronize.php:441 server_synchronize.php:885
msgid "Would you like to delete all the previous rows from target tables?"
msgstr ""

#: server_synchronize.php:444 server_synchronize.php:889
msgid "Apply Selected Changes"
msgstr ""

#: server_synchronize.php:446 server_synchronize.php:891
msgid "Synchronize Databases"
msgstr ""

#: server_synchronize.php:459
msgid "Selected target tables have been synchronized with source tables."
msgstr ""

#: server_synchronize.php:937
msgid "Target database has been synchronized with source database"
msgstr ""

#: server_synchronize.php:998
msgid "The following queries have been executed:"
msgstr ""

#: server_synchronize.php:1126
msgid "Enter manually"
msgstr ""

#: server_synchronize.php:1134
msgid "Current connection"
msgstr ""

#: server_synchronize.php:1163
#, php-format
msgid "Configuration: %s"
msgstr ""

#: server_synchronize.php:1178
msgid "Socket"
msgstr ""

#: server_synchronize.php:1224
msgid ""
"Target database will be completely synchronized with source database. Source "
"database will remain unchanged."
msgstr ""

#: server_variables.php:58
msgid "Setting variable failed"
msgstr ""

#: server_variables.php:77
msgid "Server variables and settings"
msgstr ""

#: server_variables.php:111 server_variables.php:134
msgid "Session value"
msgstr ""

#: server_variables.php:111
msgid "Global value"
msgstr ""

#: setup/frames/config.inc.php:38 setup/frames/index.inc.php:225
msgid "Download"
msgstr ""

#: setup/frames/index.inc.php:49
msgid "Cannot load or save configuration"
msgstr ""

#: setup/frames/index.inc.php:50
msgid ""
"Please create web server writable folder [em]config[/em] in phpMyAdmin top "
"level directory as described in [a@Documentation.html#setup_script]"
"documentation[/a]. Otherwise you will be only able to download or display it."
msgstr ""

#: setup/frames/index.inc.php:57
msgid ""
"You are not using a secure connection; all data (including potentially "
"sensitive information, like passwords) is transferred unencrypted!"
msgstr ""

#: setup/frames/index.inc.php:60
#, php-format
msgid ""
"If your server is also configured to accept HTTPS requests follow [a@%s]this "
"link[/a] to use a secure connection."
msgstr ""

#: setup/frames/index.inc.php:64
msgid "Insecure connection"
msgstr ""

#: setup/frames/index.inc.php:92
msgid "Configuration saved."
msgstr ""

#: setup/frames/index.inc.php:93
msgid ""
"Configuration saved to file config/config.inc.php in phpMyAdmin top level "
"directory, copy it to top level one and delete directory config to use it."
msgstr ""

#: setup/frames/index.inc.php:100 setup/frames/menu.inc.php:15
msgid "Overview"
msgstr ""

#: setup/frames/index.inc.php:108
msgid "Show hidden messages (#MSG_COUNT)"
msgstr ""

#: setup/frames/index.inc.php:148
msgid "There are no configured servers"
msgstr ""

#: setup/frames/index.inc.php:156
msgid "New server"
msgstr ""

#: setup/frames/index.inc.php:185
msgid "Default language"
msgstr ""

#: setup/frames/index.inc.php:195
msgid "let the user choose"
msgstr ""

#: setup/frames/index.inc.php:206
msgid "- none -"
msgstr ""

#: setup/frames/index.inc.php:209
msgid "Default server"
msgstr ""

#: setup/frames/index.inc.php:219
msgid "End of line"
msgstr ""

#: setup/frames/index.inc.php:224
msgid "Display"
msgstr ""

#: setup/frames/index.inc.php:228
msgid "Load"
msgstr ""

#: setup/frames/index.inc.php:239
msgid "phpMyAdmin homepage"
msgstr ""

#: setup/frames/index.inc.php:240
msgid "Donate"
msgstr ""

#: setup/frames/servers.inc.php:28
msgid "Edit server"
msgstr ""

#: setup/frames/servers.inc.php:37
msgid "Add a new server"
msgstr ""

#: setup/lib/form_processing.lib.php:42
msgid "Warning"
msgstr ""

#: setup/lib/form_processing.lib.php:43
msgid "Submitted form contains errors"
msgstr ""

#: setup/lib/form_processing.lib.php:44
msgid "Try to revert erroneous fields to their default values"
msgstr ""

#: setup/lib/form_processing.lib.php:47
msgid "Ignore errors"
msgstr ""

#: setup/lib/form_processing.lib.php:49
msgid "Show form"
msgstr ""

#: setup/lib/index.lib.php:119
msgid ""
"Neither URL wrapper nor CURL is available. Version check is not possible."
msgstr ""

#: setup/lib/index.lib.php:126
msgid ""
"Reading of version failed. Maybe you're offline or the upgrade server does "
"not respond."
msgstr ""

#: setup/lib/index.lib.php:143
msgid "Got invalid version string from server"
msgstr ""

#: setup/lib/index.lib.php:150
msgid "Unparsable version string"
msgstr ""

#: setup/lib/index.lib.php:162
#, php-format
msgid ""
"You are using Git version, run [kbd]git pull[/kbd] :-)[br]The latest stable "
"version is %s, released on %s."
msgstr ""

#: setup/lib/index.lib.php:165
msgid "No newer stable version is available"
msgstr ""

#: setup/lib/index.lib.php:250
#, php-format
msgid ""
"This %soption%s should be disabled as it allows attackers to bruteforce "
"login to any MySQL server. If you feel this is necessary, use %strusted "
"proxies list%s. However, IP-based protection may not be reliable if your IP "
"belongs to an ISP where thousands of users, including you, are connected to."
msgstr ""

#: setup/lib/index.lib.php:252
msgid ""
"You didn't have blowfish secret set and have enabled cookie authentication, "
"so a key was automatically generated for you. It is used to encrypt cookies; "
"you don't need to remember it."
msgstr ""

#: setup/lib/index.lib.php:253
#, php-format
msgid ""
"%sBzip2 compression and decompression%s requires functions (%s) which are "
"unavailable on this system."
msgstr ""

#: setup/lib/index.lib.php:255
msgid ""
"This value should be double checked to ensure that this directory is neither "
"world accessible nor readable or writable by other users on your server."
msgstr ""

#: setup/lib/index.lib.php:256
#, php-format
msgid "This %soption%s should be enabled if your web server supports it."
msgstr ""

#: setup/lib/index.lib.php:258
#, php-format
msgid ""
"%sGZip compression and decompression%s requires functions (%s) which are "
"unavailable on this system."
msgstr ""

#: setup/lib/index.lib.php:260
#, php-format
msgid ""
"%sLogin cookie validity%s greater than 1440 seconds may cause random session "
"invalidation if %ssession.gc_maxlifetime%s is lower than its value "
"(currently %d)."
msgstr ""

#: setup/lib/index.lib.php:262
#, php-format
msgid ""
"%sLogin cookie validity%s should be set to 1800 seconds (30 minutes) at "
"most. Values larger than 1800 may pose a security risk such as impersonation."
msgstr ""

#: setup/lib/index.lib.php:264
#, php-format
msgid ""
"If using cookie authentication and %sLogin cookie store%s is not 0, %sLogin "
"cookie validity%s must be set to a value less or equal to it."
msgstr ""

#: setup/lib/index.lib.php:266
#, php-format
msgid ""
"If you feel this is necessary, use additional protection settings - %shost "
"authentication%s settings and %strusted proxies list%s. However, IP-based "
"protection may not be reliable if your IP belongs to an ISP where thousands "
"of users, including you, are connected to."
msgstr ""

#: setup/lib/index.lib.php:268
#, php-format
msgid ""
"You set the [kbd]config[/kbd] authentication type and included username and "
"password for auto-login, which is not a desirable option for live hosts. "
"Anyone who knows or guesses your phpMyAdmin URL can directly access your "
"phpMyAdmin panel. Set %sauthentication type%s to [kbd]cookie[/kbd] or [kbd]"
"http[/kbd]."
msgstr ""

#: setup/lib/index.lib.php:270
#, php-format
msgid ""
"%sZip compression%s requires functions (%s) which are unavailable on this "
"system."
msgstr ""

#: setup/lib/index.lib.php:272
#, php-format
msgid ""
"%sZip decompression%s requires functions (%s) which are unavailable on this "
"system."
msgstr ""

#: setup/lib/index.lib.php:296
msgid "You should use SSL connections if your web server supports it."
msgstr ""

#: setup/lib/index.lib.php:306
msgid "You should use mysqli for performance reasons."
msgstr ""

#: setup/lib/index.lib.php:331
msgid "You allow for connecting to the server without a password."
msgstr ""

#: setup/lib/index.lib.php:351
msgid "Key is too short, it should have at least 8 characters."
msgstr ""

#: setup/lib/index.lib.php:358
msgid "Key should contain letters, numbers [em]and[/em] special characters."
msgstr ""

#: sql.php:95 tbl_change.php:254 tbl_select.php:27 tbl_select.php:28
#: tbl_select.php:31 tbl_select.php:34
msgid "Browse foreign values"
msgstr ""

#: sql.php:182
#, php-format
msgid "Using bookmark \"%s\" as default browse query."
msgstr ""

#: sql.php:654 tbl_replace.php:388
#, php-format
msgid "Inserted row id: %1$d"
msgstr ""

#: sql.php:671
msgid "Showing as PHP code"
msgstr ""

#: sql.php:674 tbl_replace.php:362
msgid "Showing SQL query"
msgstr ""

#: sql.php:676
msgid "Validated SQL"
msgstr ""

#: sql.php:983
#, php-format
msgid "Problems with indexes of table `%s`"
msgstr ""

#: sql.php:1015
msgid "Label"
msgstr ""

#: tbl_addfield.php:185 tbl_alter.php:99 tbl_indexes.php:98
#, php-format
msgid "Table %1$s has been altered successfully"
msgstr ""

#: tbl_change.php:680
msgid " Because of its length,<br /> this column might not be editable "
msgstr ""

#: tbl_change.php:797
msgid "Remove BLOB Repository Reference"
msgstr ""

#: tbl_change.php:803
msgid "Binary - do not edit"
msgstr ""

#: tbl_change.php:851
msgid "Upload to BLOB repository"
msgstr ""

#: tbl_change.php:980
msgid "Insert as new row"
msgstr ""

#: tbl_change.php:981
msgid "Insert as new row and ignore errors"
msgstr ""

#: tbl_change.php:982
msgid "Show insert query"
msgstr ""

#: tbl_change.php:993
msgid "and then"
msgstr ""

#: tbl_change.php:997
msgid "Go back to previous page"
msgstr ""

#: tbl_change.php:998
msgid "Insert another new row"
msgstr ""

#: tbl_change.php:1002
msgid "Go back to this page"
msgstr ""

#: tbl_change.php:1010
msgid "Edit next row"
msgstr ""

#: tbl_change.php:1021
msgid ""
"Use TAB key to move from value to value, or CTRL+arrows to move anywhere"
msgstr ""

#: tbl_change.php:1059
#, php-format
msgid "Continue insertion with %s rows"
msgstr ""

#: tbl_chart.php:85
msgid "Bar"
msgstr ""

#: tbl_chart.php:87
msgid "Line"
msgstr ""

#: tbl_chart.php:88
msgid "Spline"
msgstr ""

#: tbl_chart.php:89
msgid "Pie"
msgstr ""

#: tbl_chart.php:91
msgid "Stacked"
msgstr ""

#: tbl_chart.php:94
msgid "Chart title"
msgstr ""

#: tbl_chart.php:99
msgid "X-Axis:"
msgstr ""

#: tbl_chart.php:113
msgid "Series:"
msgstr ""

#: tbl_chart.php:115
msgid "The remaining columns"
msgstr ""

#: tbl_chart.php:128
msgid "X-Axis label:"
msgstr ""

#: tbl_chart.php:128
msgid "X Values"
msgstr ""

#: tbl_chart.php:129
msgid "Y-Axis label:"
msgstr ""

#: tbl_chart.php:129
msgid "Y Values"
msgstr ""

#: tbl_create.php:56
#, php-format
msgid "Table %s already exists!"
msgstr ""

#: tbl_create.php:242
#, php-format
msgid "Table %1$s has been created."
msgstr ""

#: tbl_export.php:24
msgid "View dump (schema) of table"
msgstr ""

#: tbl_gis_visualization.php:111
msgid "Display GIS Visualization"
msgstr ""

#: tbl_gis_visualization.php:157
msgid "Width"
msgstr ""

#: tbl_gis_visualization.php:161
msgid "Height"
msgstr ""

#: tbl_gis_visualization.php:165
msgid "Label column"
msgstr ""

#: tbl_gis_visualization.php:167
msgid "-- None --"
msgstr ""

#: tbl_gis_visualization.php:180
msgid "Spatial column"
msgstr ""

#: tbl_gis_visualization.php:201
msgid "Use OpenStreetMaps as Base Layer"
msgstr ""

#: tbl_gis_visualization.php:204
msgid "Redraw"
msgstr ""

#: tbl_gis_visualization.php:206
msgid "Save to file"
msgstr ""

#: tbl_gis_visualization.php:207
msgid "File name"
msgstr ""

#: tbl_indexes.php:66
msgid "The name of the primary key must be \"PRIMARY\"!"
msgstr ""

#: tbl_indexes.php:75
msgid "Can't rename index to PRIMARY!"
msgstr ""

#: tbl_indexes.php:91
msgid "No index parts defined!"
msgstr ""

#: tbl_indexes.php:159
msgid "Create a new index"
msgstr ""

#: tbl_indexes.php:161
msgid "Modify an index"
msgstr ""

#: tbl_indexes.php:167
msgid "Index name:"
msgstr ""

#: tbl_indexes.php:173
msgid "Index type:"
msgstr ""

#: tbl_indexes.php:183
msgid ""
"(\"PRIMARY\" <b>must</b> be the name of and <b>only of</b> a primary key!)"
msgstr ""

#: tbl_indexes.php:257
#, php-format
msgid "Add to index &nbsp;%s&nbsp;column(s)"
msgstr ""

#: tbl_indexes.php:262 tbl_structure.php:726 tbl_structure.php:737
msgid "Column count has to be larger than zero."
msgstr ""

#: tbl_move_copy.php:44
msgid "Can't move table to same one!"
msgstr ""

#: tbl_move_copy.php:46
msgid "Can't copy table to same one!"
msgstr ""

#: tbl_move_copy.php:54
#, php-format
msgid "Table %s has been moved to %s."
msgstr ""

#: tbl_move_copy.php:56
#, php-format
msgid "Table %s has been copied to %s."
msgstr ""

#: tbl_move_copy.php:74
msgid "The table name is empty!"
msgstr ""

#: tbl_operations.php:264
msgid "Alter table order by"
msgstr ""

#: tbl_operations.php:273
msgid "(singly)"
msgstr ""

#: tbl_operations.php:293
msgid "Move table to (database<b>.</b>table):"
msgstr ""

#: tbl_operations.php:351
msgid "Table options"
msgstr ""

#: tbl_operations.php:355
msgid "Rename table to"
msgstr ""

#: tbl_operations.php:531
msgid "Copy table to (database<b>.</b>table):"
msgstr ""

#: tbl_operations.php:578
msgid "Switch to copied table"
msgstr ""

#: tbl_operations.php:590
msgid "Table maintenance"
msgstr ""

#: tbl_operations.php:614
msgid "Defragment table"
msgstr ""

#: tbl_operations.php:662
#, php-format
msgid "Table %s has been flushed"
msgstr ""

#: tbl_operations.php:668
msgid "Flush the table (FLUSH)"
msgstr ""

#: tbl_operations.php:677
msgid "Delete data or table"
msgstr ""

#: tbl_operations.php:692
msgid "Empty the table (TRUNCATE)"
msgstr ""

#: tbl_operations.php:712
msgid "Delete the table (DROP)"
msgstr ""

#: tbl_operations.php:733
msgid "Partition maintenance"
msgstr ""

#: tbl_operations.php:741
#, php-format
msgid "Partition %s"
msgstr ""

#: tbl_operations.php:744
msgid "Analyze"
msgstr ""

#: tbl_operations.php:745
msgid "Check"
msgstr ""

#: tbl_operations.php:746
msgid "Optimize"
msgstr ""

#: tbl_operations.php:747
msgid "Rebuild"
msgstr ""

#: tbl_operations.php:748
msgid "Repair"
msgstr ""

#: tbl_operations.php:760
msgid "Remove partitioning"
msgstr ""

#: tbl_operations.php:786
msgid "Check referential integrity:"
msgstr ""

#: tbl_printview.php:72
msgid "Show tables"
msgstr ""

#: tbl_printview.php:307 tbl_structure.php:792
msgid "Space usage"
msgstr ""

#: tbl_printview.php:311 tbl_structure.php:796
msgid "Usage"
msgstr ""

#: tbl_printview.php:338 tbl_structure.php:823
msgid "Effective"
msgstr ""

#: tbl_printview.php:363 tbl_structure.php:861
msgid "Row Statistics"
msgstr ""

#: tbl_printview.php:366 tbl_structure.php:864
msgid "Statements"
msgstr ""

#: tbl_printview.php:377 tbl_structure.php:876
msgid "static"
msgstr ""

#: tbl_printview.php:379 tbl_structure.php:878
msgid "dynamic"
msgstr ""

#: tbl_printview.php:401 tbl_structure.php:921
msgid "Row length"
msgstr ""

#: tbl_printview.php:411 tbl_structure.php:929
msgid " Row size "
msgstr ""

#: tbl_relation.php:276
#, php-format
msgid "Error creating foreign key on %1$s (check data types)"
msgstr ""

#: tbl_relation.php:402
msgid "Internal relation"
msgstr ""

#: tbl_relation.php:404
msgid ""
"An internal relation is not necessary when a corresponding FOREIGN KEY "
"relation exists."
msgstr ""

#: tbl_relation.php:410
msgid "Foreign key constraint"
msgstr ""

#: tbl_select.php:110
msgid "Do a \"query by example\" (wildcard: \"%\")"
msgstr ""

#: tbl_select.php:234
msgid "Select columns (at least one):"
msgstr ""

#: tbl_select.php:252
msgid "Add search conditions (body of the \"where\" clause):"
msgstr ""

#: tbl_select.php:259
msgid "Number of rows per page"
msgstr ""

#: tbl_select.php:265
msgid "Display order:"
msgstr ""

#: tbl_structure.php:158 tbl_structure.php:163 tbl_structure.php:611
msgid "Spatial"
msgstr ""

#: tbl_structure.php:165 tbl_structure.php:169
msgid "Browse distinct values"
msgstr ""

#: tbl_structure.php:170 tbl_structure.php:171
msgid "Add primary key"
msgstr ""

#: tbl_structure.php:172 tbl_structure.php:173
msgid "Add index"
msgstr ""

#: tbl_structure.php:174 tbl_structure.php:175
msgid "Add unique index"
msgstr ""

#: tbl_structure.php:176 tbl_structure.php:177
msgid "Add SPATIAL index"
msgstr ""

#: tbl_structure.php:178 tbl_structure.php:179
msgid "Add FULLTEXT index"
msgstr ""

#: tbl_structure.php:391
msgctxt "None for default"
msgid "None"
msgstr ""

#: tbl_structure.php:404
#, php-format
msgid "Column %s has been dropped"
msgstr ""

#: tbl_structure.php:415 tbl_structure.php:509
#, php-format
msgid "A primary key has been added on %s"
msgstr ""

#: tbl_structure.php:430 tbl_structure.php:445 tbl_structure.php:465
#: tbl_structure.php:480 tbl_structure.php:522 tbl_structure.php:535
#: tbl_structure.php:548 tbl_structure.php:561
#, php-format
msgid "An index has been added on %s"
msgstr ""

#: tbl_structure.php:497
msgid "Show more actions"
msgstr ""

#: tbl_structure.php:642 tbl_structure.php:644
msgid "Relation view"
msgstr ""

#: tbl_structure.php:651 tbl_structure.php:653
msgid "Propose table structure"
msgstr ""

#: tbl_structure.php:676
msgid "Add column"
msgstr ""

#: tbl_structure.php:690
msgid "At End of Table"
msgstr ""

#: tbl_structure.php:691
msgid "At Beginning of Table"
msgstr ""

#: tbl_structure.php:692
#, php-format
msgid "After %s"
msgstr ""

#: tbl_structure.php:731
#, php-format
msgid "Create an index on &nbsp;%s&nbsp;columns"
msgstr ""

#: tbl_structure.php:892
msgid "partitioned"
msgstr ""

#: tbl_tracking.php:109
#, php-format
msgid "Tracking report for table `%s`"
msgstr ""

#: tbl_tracking.php:182
#, php-format
msgid "Version %s is created, tracking for %s.%s is activated."
msgstr ""

#: tbl_tracking.php:190
#, php-format
msgid "Tracking for %s.%s , version %s is deactivated."
msgstr ""

#: tbl_tracking.php:198
#, php-format
msgid "Tracking for %s.%s , version %s is activated."
msgstr ""

#: tbl_tracking.php:208
msgid "SQL statements executed."
msgstr ""

#: tbl_tracking.php:214
msgid ""
"You can execute the dump by creating and using a temporary database. Please "
"ensure that you have the privileges to do so."
msgstr ""

#: tbl_tracking.php:215
msgid "Comment out these two lines if you do not need them."
msgstr ""

#: tbl_tracking.php:224
msgid "SQL statements exported. Please copy the dump or execute it."
msgstr ""

#: tbl_tracking.php:255
#, php-format
msgid "Version %s snapshot (SQL code)"
msgstr ""

#: tbl_tracking.php:382
msgid "Tracking data definition successfully deleted"
msgstr ""

#: tbl_tracking.php:384 tbl_tracking.php:401
msgid "Query error"
msgstr ""

#: tbl_tracking.php:399
msgid "Tracking data manipulation successfully deleted"
msgstr ""

#: tbl_tracking.php:411
msgid "Tracking statements"
msgstr ""

#: tbl_tracking.php:427 tbl_tracking.php:555
#, php-format
msgid "Show %s with dates from %s to %s by user %s %s"
msgstr ""

#: tbl_tracking.php:432
msgid "Delete tracking data row from report"
msgstr ""

#: tbl_tracking.php:443
msgid "No data"
msgstr ""

#: tbl_tracking.php:453 tbl_tracking.php:510
msgid "Date"
msgstr ""

#: tbl_tracking.php:455
msgid "Data definition statement"
msgstr ""

#: tbl_tracking.php:512
msgid "Data manipulation statement"
msgstr ""

#: tbl_tracking.php:558
msgid "SQL dump (file download)"
msgstr ""

#: tbl_tracking.php:559
msgid "SQL dump"
msgstr ""

#: tbl_tracking.php:560
msgid "This option will replace your table and contained data."
msgstr ""

#: tbl_tracking.php:560
msgid "SQL execution"
msgstr ""

#: tbl_tracking.php:572
#, php-format
msgid "Export as %s"
msgstr ""

#: tbl_tracking.php:612
msgid "Show versions"
msgstr ""

#: tbl_tracking.php:644
msgid "Version"
msgstr ""

#: tbl_tracking.php:692
#, php-format
msgid "Deactivate tracking for %s.%s"
msgstr ""

#: tbl_tracking.php:694
msgid "Deactivate now"
msgstr ""

#: tbl_tracking.php:705
#, php-format
msgid "Activate tracking for %s.%s"
msgstr ""

#: tbl_tracking.php:707
msgid "Activate now"
msgstr ""

#: tbl_tracking.php:720
#, php-format
msgid "Create version %s of %s.%s"
msgstr ""

#: tbl_tracking.php:724
msgid "Track these data definition statements:"
msgstr ""

#: tbl_tracking.php:732
msgid "Track these data manipulation statements:"
msgstr ""

#: tbl_tracking.php:740
msgid "Create version"
msgstr ""

#: themes.php:31
#, php-format
msgid ""
"No themes support; please check your configuration and/or your themes in "
"directory %s."
msgstr ""

#: themes.php:41
msgid "Get more themes!"
msgstr ""

#: transformation_overview.php:24
msgid "Available MIME types"
msgstr ""

#: transformation_overview.php:37
msgid ""
"MIME types printed in italics do not have a separate transformation function"
msgstr ""

#: transformation_overview.php:42
msgid "Available transformations"
msgstr ""

#: transformation_overview.php:47
msgctxt "for MIME transformation"
msgid "Description"
msgstr ""

#: user_password.php:48
msgid "You don't have sufficient privileges to be here right now!"
msgstr ""

#: user_password.php:110
msgid "The profile has been updated."
msgstr ""

#: view_create.php:141
msgid "VIEW name"
msgstr ""

#: view_operations.php:91
msgid "Rename view to"
msgstr ""

#~ msgid "Query \"%s\" failed"
#~ msgstr "C'hwitet eo bet ar reked \"%s\""<|MERGE_RESOLUTION|>--- conflicted
+++ resolved
@@ -7,13 +7,8 @@
 msgstr ""
 "Project-Id-Version: phpMyAdmin 3.5.0-dev\n"
 "Report-Msgid-Bugs-To: phpmyadmin-devel@lists.sourceforge.net\n"
-<<<<<<< HEAD
 "POT-Creation-Date: 2011-06-24 12:07+0200\n"
-"PO-Revision-Date: 2011-06-22 20:52+0200\n"
-=======
-"POT-Creation-Date: 2011-06-22 10:16+0200\n"
 "PO-Revision-Date: 2011-06-24 11:46+0200\n"
->>>>>>> 1c0ae704
 "Last-Translator:  <fulup.jakez@ofis-bzh.org>\n"
 "Language-Team: LANGUAGE <LL@li.org>\n"
 "Language: br\n"
@@ -546,19 +541,12 @@
 msgid "Error in processing request"
 msgstr "Fazi en ur seveniñ ar reked"
 
-<<<<<<< HEAD
 #: db_routines.php:209 db_routines.php:241 db_routines.php:269
 #: db_routines.php:408
-#, fuzzy, php-format
+#, php-format
 #| msgid "No tables found in database"
 msgid "No routine with name %1$s found in database %2$s"
-msgstr "N'eus bet kavet taolenn ebet en diaz roadennoù."
-=======
-#: db_routines.php:209 db_routines.php:264 db_routines.php:403
-#, php-format
-msgid "No routine with name %s found in database %s"
-msgstr "N'eus bet kavet argerzh ebet gantañ an anv a %s en diaz roadennoù %s"
->>>>>>> 1c0ae704
+msgstr "N'eus bet kavet argerzh ebet gantañ an anv a %1$s en diaz roadennoù %2$s"
 
 #: db_routines.php:230 db_routines.php:234
 msgid "Execute routine"
