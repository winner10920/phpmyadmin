# Automatically generated <>, 2010.
msgid ""
msgstr ""
"Project-Id-Version: phpMyAdmin 3.5.0-dev\n"
"Report-Msgid-Bugs-To: phpmyadmin-devel@lists.sourceforge.net\n"
<<<<<<< HEAD
"POT-Creation-Date: 2011-06-24 12:07+0200\n"
"PO-Revision-Date: 2011-06-21 21:37+0200\n"
=======
"POT-Creation-Date: 2011-06-22 10:16+0200\n"
"PO-Revision-Date: 2011-06-23 19:35+0200\n"
>>>>>>> 1c0ae704
"Last-Translator: Burak Yavuz <hitowerdigit@hotmail.com>\n"
"Language-Team: turkish <tr@li.org>\n"
"Language: tr\n"
"MIME-Version: 1.0\n"
"Content-Type: text/plain; charset=UTF-8\n"
"Content-Transfer-Encoding: 8bit\n"
"Plural-Forms: nplurals=1; plural=0;\n"
"X-Generator: Pootle 2.0.5\n"

#: browse_foreigners.php:35 browse_foreigners.php:53
#: libraries/display_tbl.lib.php:360 server_privileges.php:1583
msgid "Show all"
msgstr "Tümünü göster"

#: browse_foreigners.php:70 libraries/common.lib.php:2269
#: libraries/display_tbl.lib.php:340 libraries/export/pdf.php:135
#: libraries/schema/Pdf_Relation_Schema.class.php:240
#: libraries/schema/Pdf_Relation_Schema.class.php:1095
#: libraries/schema/Pdf_Relation_Schema.class.php:1111
#: libraries/schema/User_Schema.class.php:356
msgid "Page number:"
msgstr "Sayfa numarası:"

#: browse_foreigners.php:133
msgid ""
"The target browser window could not be updated. Maybe you have closed the "
"parent window, or your browser's security settings are configured to block "
"cross-window updates."
msgstr ""
"Hedef tarayıcı penceresi güncellenemedi. Belki ana pencereyi kapatmış "
"olabilirsiniz ya da tarayıcınızın güvenlik ayarları pencereler arası "
"güncellemeleri engellemek için yapılandırılmıştır."

#: browse_foreigners.php:151 libraries/common.lib.php:2762
#: libraries/common.lib.php:2769 libraries/common.lib.php:2951
#: libraries/common.lib.php:2952 libraries/db_links.inc.php:60
#: libraries/tbl_links.inc.php:68
msgid "Search"
msgstr "Ara"

#: browse_foreigners.php:154 db_operations.php:369 db_operations.php:421
#: db_operations.php:531 db_operations.php:559 db_search.php:360
#: db_structure.php:528 enum_editor.php:63 js/messages.php:90
#: libraries/Config.class.php:1220 libraries/Theme_Manager.class.php:305
#: libraries/auth/cookie.auth.lib.php:273 libraries/common.lib.php:1315
#: libraries/common.lib.php:2245 libraries/core.lib.php:557
#: libraries/db_routines.lib.php:789 libraries/db_routines.lib.php:921
#: libraries/display_change_password.lib.php:72
#: libraries/display_create_table.lib.php:61
#: libraries/display_export.lib.php:354 libraries/display_import.lib.php:267
#: libraries/display_tbl.lib.php:558 libraries/display_tbl.lib.php:653
#: libraries/replication_gui.lib.php:75 libraries/replication_gui.lib.php:371
#: libraries/schema/User_Schema.class.php:120
#: libraries/schema/User_Schema.class.php:172
#: libraries/schema/User_Schema.class.php:406
#: libraries/schema/User_Schema.class.php:445
#: libraries/select_server.lib.php:100 libraries/sql_query_form.lib.php:384
#: libraries/sql_query_form.lib.php:454 libraries/sql_query_form.lib.php:518
#: libraries/tbl_properties.inc.php:607 libraries/tbl_properties.inc.php:777
#: main.php:109 navigation.php:202 navigation.php:240 pmd_pdf.php:124
#: prefs_manage.php:265 prefs_manage.php:316 server_binlog.php:128
#: server_privileges.php:646 server_privileges.php:1694
#: server_privileges.php:2051 server_privileges.php:2098
#: server_privileges.php:2138 server_replication.php:233
#: server_replication.php:316 server_replication.php:347
#: server_synchronize.php:1220 tbl_change.php:332 tbl_change.php:1024
#: tbl_change.php:1061 tbl_indexes.php:260 tbl_operations.php:280
#: tbl_operations.php:317 tbl_operations.php:519 tbl_operations.php:581
#: tbl_operations.php:763 tbl_select.php:291 tbl_structure.php:698
#: tbl_structure.php:734 tbl_tracking.php:425 tbl_tracking.php:563
#: view_create.php:181 view_operations.php:99
msgid "Go"
msgstr "Git"

#: browse_foreigners.php:169 browse_foreigners.php:173
#: libraries/Index.class.php:444 tbl_tracking.php:313
msgid "Keyname"
msgstr "Anahtar adı"

#: browse_foreigners.php:170 browse_foreigners.php:172
#: server_collations.php:54 server_collations.php:66 server_engines.php:57
#: server_status.php:1030
msgid "Description"
msgstr "Açıklama"

#: browse_foreigners.php:248 browse_foreigners.php:257
#: browse_foreigners.php:269 browse_foreigners.php:277
msgid "Use this value"
msgstr "Bu değeri kullan"

#: bs_disp_as_mime_type.php:29 bs_play_media.php:35
#: libraries/blobstreaming.lib.php:331
msgid "No blob streaming server configured!"
msgstr "Yapılandırılmış blob akış sunucusu yok!"

#: bs_disp_as_mime_type.php:35
msgid "Failed to fetch headers"
msgstr "Başlıkları getirmek başarısız oldu"

#: bs_disp_as_mime_type.php:41
msgid "Failed to open remote URL"
msgstr "Uzak URL'yi açma başarısız oldu"

#: changelog.php:32 license.php:28
#, php-format
msgid ""
"The %s file is not available on this system, please visit www.phpmyadmin.net "
"for more information."
msgstr ""
"%s dosyası bu sistemde mevcut değil, lütfen daha fazla bilgi için www."
"phpmyadmin.net adresini ziyaret edin."

#: db_create.php:58
#, php-format
msgid "Database %1$s has been created."
msgstr "Veritabanı %1$s oluşturuldu."

#: db_datadict.php:48 db_operations.php:362
msgid "Database comment: "
msgstr "Veritabanı yorumu: "

#: db_datadict.php:157 libraries/schema/Pdf_Relation_Schema.class.php:1210
#: libraries/tbl_properties.inc.php:714 tbl_operations.php:362
#: tbl_printview.php:127
msgid "Table comments"
msgstr "Tablo yorumları"

#: db_datadict.php:166 db_qbe.php:196 libraries/Index.class.php:448
#: libraries/export/htmlword.php:248 libraries/export/latex.php:375
#: libraries/export/odt.php:302 libraries/export/texytext.php:227
#: libraries/schema/Pdf_Relation_Schema.class.php:1236
#: libraries/schema/Pdf_Relation_Schema.class.php:1257
#: libraries/tbl_properties.inc.php:274 tbl_change.php:310 tbl_chart.php:86
#: tbl_indexes.php:188 tbl_printview.php:139 tbl_relation.php:399
#: tbl_select.php:113 tbl_tracking.php:266 tbl_tracking.php:317
msgid "Column"
msgstr "Sütun"

#: db_datadict.php:167 db_printview.php:104 libraries/Index.class.php:445
#: libraries/db_events.inc.php:69 libraries/db_routines.lib.php:666
#: libraries/db_routines.lib.php:691 libraries/db_routines.lib.php:847
#: libraries/db_routines.lib.php:1216 libraries/db_structure.lib.php:51
#: libraries/export/htmlword.php:249 libraries/export/latex.php:375
#: libraries/export/odt.php:305 libraries/export/texytext.php:228
#: libraries/schema/Pdf_Relation_Schema.class.php:1237
#: libraries/schema/Pdf_Relation_Schema.class.php:1258
#: libraries/tbl_properties.inc.php:100 server_privileges.php:2151
#: tbl_change.php:289 tbl_change.php:316 tbl_printview.php:140
#: tbl_printview.php:310 tbl_select.php:114 tbl_structure.php:205
#: tbl_structure.php:795 tbl_tracking.php:267 tbl_tracking.php:314
msgid "Type"
msgstr "Türü"

#: db_datadict.php:169 libraries/Index.class.php:451
#: libraries/export/htmlword.php:250 libraries/export/latex.php:375
#: libraries/export/odt.php:308 libraries/export/texytext.php:229
#: libraries/schema/Pdf_Relation_Schema.class.php:1239
#: libraries/schema/Pdf_Relation_Schema.class.php:1260
#: libraries/tbl_properties.inc.php:109 tbl_change.php:325
#: tbl_printview.php:142 tbl_structure.php:208 tbl_tracking.php:269
#: tbl_tracking.php:320
msgid "Null"
msgstr "Boş"

#: db_datadict.php:170 db_structure.php:453 libraries/export/htmlword.php:251
#: libraries/export/latex.php:375 libraries/export/odt.php:311
#: libraries/export/texytext.php:230
#: libraries/schema/Pdf_Relation_Schema.class.php:1240
#: libraries/schema/Pdf_Relation_Schema.class.php:1261
#: libraries/tbl_properties.inc.php:106 tbl_printview.php:143
#: tbl_structure.php:209 tbl_tracking.php:270
msgid "Default"
msgstr "Varsayılan"

#: db_datadict.php:174 libraries/export/htmlword.php:253
#: libraries/export/latex.php:377 libraries/export/odt.php:315
#: libraries/export/texytext.php:232
#: libraries/schema/Pdf_Relation_Schema.class.php:1242
#: libraries/schema/Pdf_Relation_Schema.class.php:1263 tbl_printview.php:147
msgid "Links to"
msgstr "Bağlantı verilen"

#: db_datadict.php:176 db_printview.php:110
#: libraries/config/messages.inc.php:94 libraries/config/messages.inc.php:109
#: libraries/config/messages.inc.php:131 libraries/export/htmlword.php:256
#: libraries/export/latex.php:380 libraries/export/odt.php:320
#: libraries/export/texytext.php:235
#: libraries/schema/Pdf_Relation_Schema.class.php:1253
#: libraries/schema/Pdf_Relation_Schema.class.php:1264
#: libraries/tbl_properties.inc.php:129 tbl_printview.php:149
msgid "Comments"
msgstr "Yorumlar"

#: db_datadict.php:259 js/messages.php:109 libraries/Index.class.php:361
#: libraries/Index.class.php:388 libraries/Index.class.php:688
#: libraries/config.values.php:45 libraries/config.values.php:51
#: libraries/config/FormDisplay.tpl.php:204 libraries/export/htmlword.php:326
#: libraries/export/latex.php:445 libraries/export/odt.php:376
#: libraries/export/texytext.php:305 libraries/mult_submits.inc.php:287
#: libraries/schema/Pdf_Relation_Schema.class.php:1318
#: libraries/user_preferences.lib.php:311 prefs_manage.php:130
#: server_privileges.php:1381 server_privileges.php:1392
#: server_privileges.php:1638 server_privileges.php:1649
#: server_privileges.php:1969 server_privileges.php:1974
#: server_privileges.php:2268 sql.php:257 sql.php:318 tbl_printview.php:226
#: tbl_structure.php:380 tbl_tracking.php:330 tbl_tracking.php:335
msgid "No"
msgstr "Hayır"

#: db_datadict.php:259 js/messages.php:108 libraries/Index.class.php:362
#: libraries/Index.class.php:387 libraries/Index.class.php:688
#: libraries/config.values.php:45 libraries/config.values.php:51
#: libraries/config/FormDisplay.tpl.php:204 libraries/export/htmlword.php:326
#: libraries/export/latex.php:445 libraries/export/odt.php:376
#: libraries/export/texytext.php:305 libraries/mult_submits.inc.php:46
#: libraries/mult_submits.inc.php:78 libraries/mult_submits.inc.php:87
#: libraries/mult_submits.inc.php:92 libraries/mult_submits.inc.php:97
#: libraries/mult_submits.inc.php:102 libraries/mult_submits.inc.php:262
#: libraries/mult_submits.inc.php:276 libraries/mult_submits.inc.php:286
#: libraries/mult_submits.inc.php:299
#: libraries/schema/Pdf_Relation_Schema.class.php:1318
#: libraries/user_preferences.lib.php:311 prefs_manage.php:129
#: server_databases.php:76 server_privileges.php:1378
#: server_privileges.php:1389 server_privileges.php:1635
#: server_privileges.php:1649 server_privileges.php:1969
#: server_privileges.php:1972 server_privileges.php:2268 sql.php:317
#: tbl_printview.php:226 tbl_structure.php:41 tbl_structure.php:380
#: tbl_tracking.php:328 tbl_tracking.php:333
msgid "Yes"
msgstr "Evet"

#: db_datadict.php:314 db_printview.php:264 tbl_printview.php:495
msgid "Print"
msgstr "Yazdır"

#: db_export.php:30
msgid "View dump (schema) of database"
msgstr "Veritabanının dökümünü (şemasını) göster"

#: db_export.php:34 db_printview.php:94 db_qbe.php:101 db_tracking.php:48
#: export.php:371 navigation.php:329
msgid "No tables found in database."
msgstr "Veritabanında tablo bulunamadı."

#: db_export.php:44 db_search.php:342 server_export.php:26
msgid "Select All"
msgstr "Tümünü Seç"

#: db_export.php:46 db_search.php:345 server_export.php:28
msgid "Unselect All"
msgstr "Tüm Seçimi Kaldır"

#: db_operations.php:41 tbl_create.php:48
msgid "The database name is empty!"
msgstr "Veritabanı adı boş!"

#: db_operations.php:272
#, php-format
msgid "Database %s has been renamed to %s"
msgstr "%s veritabanı %s olarak yeniden adlandırıldı"

#: db_operations.php:276
#, php-format
msgid "Database %s has been copied to %s"
msgstr "%s veritabanı %s veritabanına kopyalandı"

#: db_operations.php:404
msgid "Rename database to"
msgstr "Veritabanını şuna yeniden adlandır"

#: db_operations.php:409 server_status.php:799
msgid "Command"
msgstr "Komut"

#: db_operations.php:440
msgid "Remove database"
msgstr "Veritabanını kaldır"

#: db_operations.php:452
#, php-format
msgid "Database %s has been dropped."
msgstr "%s veritabanı kaldırıldı."

#: db_operations.php:457
msgid "Drop the database (DROP)"
msgstr "Veritabanını kaldır (DROP)"

#: db_operations.php:487
msgid "Copy database to"
msgstr "Veritabanını şuraya kopyala:"

#: db_operations.php:494 tbl_operations.php:548 tbl_tracking.php:418
msgid "Structure only"
msgstr "Sadece yapı"

#: db_operations.php:495 tbl_operations.php:549 tbl_tracking.php:420
msgid "Structure and data"
msgstr "Yapı ve veri"

#: db_operations.php:496 tbl_operations.php:550 tbl_tracking.php:419
msgid "Data only"
msgstr "Sadece veri"

#: db_operations.php:504
msgid "CREATE DATABASE before copying"
msgstr "Kopyalamadan önce VERİTABANI OLUŞTUR"

#: db_operations.php:507 libraries/config/messages.inc.php:126
#: libraries/config/messages.inc.php:127 libraries/config/messages.inc.php:129
#: libraries/config/messages.inc.php:135 tbl_operations.php:556
#, php-format
msgid "Add %s"
msgstr "%s ekle"

#: db_operations.php:511 libraries/config/messages.inc.php:119
#: tbl_operations.php:314 tbl_operations.php:558
msgid "Add AUTO_INCREMENT value"
msgstr "AUTO_INCREMENT değeri ekle"

#: db_operations.php:515 tbl_operations.php:565
msgid "Add constraints"
msgstr "Kısıtlamaları ekle"

#: db_operations.php:528
msgid "Switch to copied database"
msgstr "Kopyalanmış veritabanına geç"

#: db_operations.php:552 libraries/Index.class.php:450
#: libraries/build_html_for_db.lib.php:19 libraries/db_structure.lib.php:53
#: libraries/mysql_charsets.lib.php:110 libraries/tbl_properties.inc.php:107
#: libraries/tbl_properties.inc.php:720 server_collations.php:53
#: server_collations.php:65 tbl_operations.php:378 tbl_select.php:115
#: tbl_structure.php:206 tbl_structure.php:903 tbl_tracking.php:268
#: tbl_tracking.php:319
msgid "Collation"
msgstr "Karşılaştırma"

#: db_operations.php:565
#, php-format
msgid ""
"The phpMyAdmin configuration storage has been deactivated. To find out why "
"click %shere%s."
msgstr ""
"phpMyAdmin yapılandırma depolaması devre dışı bırakıldı. Nedenini öğrenmek "
"için %sburaya%s tıklayın."

#: db_operations.php:600
msgid "Edit or export relational schema"
msgstr "Bağlantılı şemayı dışa aktar veya düzenle"

#: db_printview.php:102 db_tracking.php:85 db_tracking.php:186
#: libraries/config/messages.inc.php:497 libraries/db_structure.lib.php:37
#: libraries/display_triggers.inc.php:74 libraries/export/pdf.php:102
#: libraries/export/xml.php:331 libraries/header.inc.php:152
#: libraries/schema/User_Schema.class.php:233 server_privileges.php:1745
#: server_privileges.php:1801 server_privileges.php:2065
#: server_synchronize.php:418 server_synchronize.php:861 tbl_tracking.php:643
msgid "Table"
msgstr "Tablo"

#: db_printview.php:103 libraries/build_html_for_db.lib.php:30
#: libraries/db_structure.lib.php:47 libraries/header_printview.inc.php:62
#: libraries/import.lib.php:147 navigation.php:648 navigation.php:670
#: tbl_printview.php:391 tbl_structure.php:395 tbl_structure.php:501
#: tbl_structure.php:913
msgid "Rows"
msgstr "Satır"

#: db_printview.php:107 libraries/db_structure.lib.php:58 tbl_indexes.php:189
msgid "Size"
msgstr "Boyut"

#: db_printview.php:160 db_structure.php:409 libraries/export/sql.php:750
#: libraries/export/sql.php:1077
msgid "in use"
msgstr "kullanımda"

#: db_printview.php:185 libraries/db_info.inc.php:86
#: libraries/export/sql.php:705
#: libraries/schema/Pdf_Relation_Schema.class.php:1215 tbl_printview.php:431
#: tbl_structure.php:945
msgid "Creation"
msgstr "Oluşturma"

#: db_printview.php:194 libraries/db_info.inc.php:91
#: libraries/export/sql.php:710
#: libraries/schema/Pdf_Relation_Schema.class.php:1220 tbl_printview.php:441
#: tbl_structure.php:953
msgid "Last update"
msgstr "Son güncellenme"

#: db_printview.php:203 libraries/db_info.inc.php:96
#: libraries/export/sql.php:715
#: libraries/schema/Pdf_Relation_Schema.class.php:1225 tbl_printview.php:451
#: tbl_structure.php:961
msgid "Last check"
msgstr "Son kontrol"

#: db_printview.php:220 db_structure.php:432
#, php-format
msgid "%s table"
msgid_plural "%s tables"
msgstr[0] "%s tablo"

#: db_qbe.php:41
msgid "You have to choose at least one column to display"
msgstr "Görüntülemek için en az bir sütun seçmelisiniz"

#: db_qbe.php:186
msgid "Switch to"
msgstr "Şuna değiştir"

#: db_qbe.php:186
msgid "visual builder"
msgstr "görsel yaratıcı"

#: db_qbe.php:222 libraries/db_structure.lib.php:95
#: libraries/display_tbl.lib.php:927
msgid "Sort"
msgstr "Sırala"

#: db_qbe.php:231 db_qbe.php:265 libraries/db_structure.lib.php:102
#: libraries/display_tbl.lib.php:549 libraries/display_tbl.lib.php:888
#: server_databases.php:158 server_databases.php:175 tbl_operations.php:275
#: tbl_select.php:278
msgid "Ascending"
msgstr "Küçükten Büyüğe"

#: db_qbe.php:232 db_qbe.php:273 libraries/db_structure.lib.php:110
#: libraries/display_tbl.lib.php:554 libraries/display_tbl.lib.php:885
#: server_databases.php:158 server_databases.php:175 tbl_operations.php:276
#: tbl_select.php:279
msgid "Descending"
msgstr "Büyükten Küçüğe"

#: db_qbe.php:286 db_tracking.php:91 libraries/display_tbl.lib.php:429
#: tbl_change.php:279 tbl_tracking.php:648
msgid "Show"
msgstr "Göster"

#: db_qbe.php:322
msgid "Criteria"
msgstr "Kriter"

#: db_qbe.php:375 db_qbe.php:457 db_qbe.php:549 db_qbe.php:580
msgid "Ins"
msgstr "Ins"

#: db_qbe.php:379 db_qbe.php:461 db_qbe.php:546 db_qbe.php:577
msgid "And"
msgstr "Ve"

#: db_qbe.php:388 db_qbe.php:469 db_qbe.php:551 db_qbe.php:582
msgid "Del"
msgstr "Del"

#: db_qbe.php:392 db_qbe.php:473 db_qbe.php:544 db_qbe.php:575
#: server_privileges.php:307 tbl_change.php:887 tbl_indexes.php:256
#: tbl_select.php:252
msgid "Or"
msgstr "Veya"

#: db_qbe.php:529
msgid "Modify"
msgstr "Değiştir"

#: db_qbe.php:606
msgid "Add/Delete criteria rows"
msgstr "Kriter satırı Ekle/Sil"

#: db_qbe.php:618
msgid "Add/Delete columns"
msgstr "Sütun Ekle/Sil"

#: db_qbe.php:631 db_qbe.php:656
msgid "Update Query"
msgstr "Sorguyu Güncelle"

#: db_qbe.php:639
msgid "Use Tables"
msgstr "Tabloları kullan"

#: db_qbe.php:662
#, php-format
msgid "SQL query on database <b>%s</b>:"
msgstr "<b>%s</b> veritabanındaki SQL sorgusu:"

#: db_qbe.php:955 libraries/common.lib.php:1168
msgid "Submit Query"
msgstr "Sorguyu Gönder"

#: db_routines.php:152 import.php:453 libraries/Message.class.php:185
#: libraries/display_tbl.lib.php:2272 libraries/sql_query_form.lib.php:139
#: tbl_operations.php:228 tbl_relation.php:289 tbl_row_action.php:126
#: view_operations.php:60
msgid "Your SQL query has been executed successfully"
msgstr "SQL sorgunuz başarılı olarak çalıştırıldı"

#: db_routines.php:155
#, php-format
msgid "%d row affected by the last statement inside the procedure"
msgid_plural "%d rows affected by the last statement inside the procedure"
msgstr[0] "İşlemin içindeki son ifade tarafından %d satır etkilendi"

#: db_routines.php:165
#, php-format
msgid "Execution results of routine %s"
msgstr "%s yordamı çalıştırma sonuçları"

#: db_routines.php:185 libraries/import.lib.php:153 sql.php:678
#: tbl_change.php:180 tbl_get_field.php:34
msgid "MySQL returned an empty result set (i.e. zero rows)."
msgstr "MySQL boş bir sonuç kümesi döndürdü (örn. sıfır satır)."

<<<<<<< HEAD
#: db_routines.php:190 db_routines.php:295 db_routines.php:300
#: db_routines.php:324
#, fuzzy, php-format
#| msgid "The following queries have been executed:"
msgid "The following query has failed: \"%s\""
msgstr "Aşağıdaki sorgular çalıştırıldı:"
=======
#: db_routines.php:190 db_routines.php:290 db_routines.php:295
#: db_routines.php:319
#, php-format
msgid "Query \"%s\" failed"
msgstr "Sorgu \"%s\" başarısız oldu"
>>>>>>> 1c0ae704

#: db_routines.php:191 db_routines.php:296 db_routines.php:301
#: db_routines.php:311 db_routines.php:325 libraries/common.lib.php:609
msgid "MySQL said: "
msgstr "MySQL çıktısı: "

#: db_routines.php:208 db_routines.php:240 db_routines.php:268
#: db_routines.php:407
msgid "Error in processing request"
msgstr "İstek işlemede hata"

#: db_routines.php:209 db_routines.php:241 db_routines.php:269
#: db_routines.php:408
#, fuzzy, php-format
#| msgid "No routine with name %s found in database %s"
msgid "No routine with name %1$s found in database %2$s"
msgstr "%s veritabanında %s adıyla yordam bulunamadı"

#: db_routines.php:230 db_routines.php:234
msgid "Execute routine"
msgstr "Yordamı çalıştır"

#: db_routines.php:259 db_routines.php:263
#, php-format
msgid "Export of routine %s"
msgstr "%s yordamını dışa aktarma"

#: db_routines.php:288 libraries/db_routines.lib.php:960
#, php-format
msgid "Invalid routine type: \"%s\""
msgstr "Geçersiz yordam türü: \"%s\""

#: db_routines.php:309
msgid "Sorry, we failed to restore the dropped routine."
msgstr "Üzgünüm, kaldırılmış yordamı geri yükleme başarısız oldu."

#: db_routines.php:310
msgid "The backed up query was:"
msgstr "Yedeklenmiş sorgu:"

#: db_routines.php:314
#, php-format
msgid "Routine %1$s has been modified."
msgstr "Yordam %1$s değiştirildi."

#: db_routines.php:327
#, php-format
msgid "Routine %1$s has been created."
msgstr "Yordam %1$s oluşturuldu."

#: db_routines.php:335
msgid "<b>One or more errors have occured while processing your request:</b>"
msgstr "<b>İsteğiniz işlenirken bir ya da daha fazla hata meydana geldi:</b>"

#: db_routines.php:379
msgid "Create routine"
msgstr "Yordam oluştur"

#: db_routines.php:383
msgid "Edit routine"
msgstr "Yordamı düzenle"

#: db_routines.php:434
msgid ""
"You are using PHP's deprecated 'mysql' extension, which is not capable of "
"handling multi queries. <b>The execution of some stored routines may fail!</"
"b> Please use the improved 'mysqli' extension to avoid any problems."
msgstr ""
"Çoklu sorguları kullanma kabiliyeti olmayan PHP'nin onaylamadığı 'mysql' "
"uzantısını kullanıyorsunuz. <b>Bazı depolanmış yordamların çalıştırılması "
"başarısız olabilir!</b> Lütfen herhangi bir sorundan kaçınmak için gelişmiş "
"'mysql' uzantısı kullanın."

#: db_search.php:54 libraries/auth/config.auth.lib.php:83
#: libraries/auth/config.auth.lib.php:102
#: libraries/auth/cookie.auth.lib.php:641 libraries/auth/http.auth.lib.php:51
#: libraries/auth/signon.auth.lib.php:236
msgid "Access denied"
msgstr "Erişim engellendi"

#: db_search.php:66 db_search.php:309
msgid "at least one of the words"
msgstr "kelimelerin en azından biri"

#: db_search.php:67 db_search.php:310
msgid "all words"
msgstr "tüm kelimeler"

#: db_search.php:68 db_search.php:311
msgid "the exact phrase"
msgstr "kesin ifade"

#: db_search.php:69 db_search.php:312
msgid "as regular expression"
msgstr "kurallı ifade olarak"

#: db_search.php:231
#, php-format
msgid "Search results for \"<i>%s</i>\" %s:"
msgstr "\"<i>%s</i>\" %s için arama sonuçları:"

#: db_search.php:249
#, php-format
msgid "%s match inside table <i>%s</i>"
msgid_plural "%s matches inside table <i>%s</i>"
msgstr[0] "%s benzeşme, <i>%s</i> tablosu içinde"

#: db_search.php:256 libraries/common.lib.php:2764
#: libraries/common.lib.php:2949 libraries/common.lib.php:2950
#: libraries/tbl_links.inc.php:55 tbl_structure.php:599
msgid "Browse"
msgstr "Gözat"

#: db_search.php:261
#, php-format
msgid "Delete the matches for the %s table?"
msgstr "%s tablosu için benzeşenler silinsin mi?"

#: db_search.php:261 libraries/display_tbl.lib.php:1323
#: libraries/display_tbl.lib.php:2351
#: libraries/schema/User_Schema.class.php:165
#: libraries/schema/User_Schema.class.php:234
#: libraries/schema/User_Schema.class.php:269
#: libraries/schema/User_Schema.class.php:299
#: libraries/sql_query_form.lib.php:447 pmd_general.php:423
#: setup/frames/index.inc.php:138 setup/frames/index.inc.php:229
#: tbl_tracking.php:435 tbl_tracking.php:456 tbl_tracking.php:513
msgid "Delete"
msgstr "Sil"

#: db_search.php:274
#, php-format
msgid "<b>Total:</b> <i>%s</i> match"
msgid_plural "<b>Total:</b> <i>%s</i> matches"
msgstr[0] "<b>Toplam:</b> <i>%s</i> benzeşme"

#: db_search.php:297
msgid "Search in database"
msgstr "Veritabanında ara"

#: db_search.php:300
#| msgid "Word(s) or value(s) to search for (wildcard: \"%\"):"
msgid "Words or values to search for (wildcard: \"%\"):"
msgstr "Aranacak kelimeler veya değerler (joker: \"%\"):"

#: db_search.php:305
msgid "Find:"
msgstr "Bul:"

#: db_search.php:309 db_search.php:310
msgid "Words are separated by a space character (\" \")."
msgstr "Kelimeler boşlukla ayrılır (\" \")."

#: db_search.php:323
#| msgid "Inside table(s):"
msgid "Inside tables:"
msgstr "Tablo içindekiler:"

#: db_search.php:353
msgid "Inside column:"
msgstr "İç sütun:"

#: db_structure.php:60
msgid "No tables found in database"
msgstr "Veritabanında tablolar bulunamadı"

#: db_structure.php:270 tbl_operations.php:688
#, php-format
msgid "Table %s has been emptied"
msgstr "%s tablosu boşaltıldı"

#: db_structure.php:279 tbl_operations.php:705
#, php-format
msgid "View %s has been dropped"
msgstr "%s görünümü kaldırıldı"

#: db_structure.php:279 tbl_operations.php:705
#, php-format
msgid "Table %s has been dropped"
msgstr "%s tablosu kaldırıldı"

#: db_structure.php:286 tbl_create.php:295
msgid "Tracking is active."
msgstr "İzleme aktif."

#: db_structure.php:288 tbl_create.php:297
msgid "Tracking is not active."
msgstr "İzleme aktif değil."

#: db_structure.php:372 libraries/display_tbl.lib.php:2235
#, php-format
msgid ""
"This view has at least this number of rows. Please refer to %sdocumentation"
"%s."
msgstr ""
"Bu görünüm en az bu satır sayısı kadar olur. Lütfen %sbelgeden%s yararlanın."

#: db_structure.php:386 db_structure.php:400 libraries/header.inc.php:152
#: libraries/tbl_info.inc.php:60 tbl_structure.php:212
msgid "View"
msgstr "Görünüm"

#: db_structure.php:437 libraries/db_structure.lib.php:40
#: libraries/server_links.inc.php:90 server_replication.php:31
#: server_replication.php:162 server_status.php:271
msgid "Replication"
msgstr "Kopya Etme"

#: db_structure.php:441
msgid "Sum"
msgstr "Toplam"

#: db_structure.php:448 libraries/StorageEngine.class.php:352
#, php-format
msgid "%s is the default storage engine on this MySQL server."
msgstr "%s bu MySQL sunucusundaki varsayılan depolama motorudur."

#: db_structure.php:476 db_structure.php:493 db_structure.php:494
#: libraries/display_tbl.lib.php:2376 libraries/display_tbl.lib.php:2381
#: libraries/mult_submits.inc.php:15 server_databases.php:260
#: server_databases.php:265 server_privileges.php:1666 tbl_structure.php:587
#: tbl_structure.php:596
msgid "With selected:"
msgstr "Seçilileri:"

#: db_structure.php:479 libraries/display_tbl.lib.php:2371
#: server_databases.php:262 server_privileges.php:583
#: server_privileges.php:1669 tbl_structure.php:590
msgid "Check All"
msgstr "Tümünü Seç"

#: db_structure.php:483 libraries/display_tbl.lib.php:2372
#: libraries/replication_gui.lib.php:35 server_databases.php:264
#: server_privileges.php:586 server_privileges.php:1673 tbl_structure.php:594
msgid "Uncheck All"
msgstr "Hiçbirini Seçme"

#: db_structure.php:488
msgid "Check tables having overhead"
msgstr "Ek yükü olan tabloları kontrol et"

#: db_structure.php:496 libraries/common.lib.php:2962
#: libraries/common.lib.php:2963 libraries/config/messages.inc.php:164
#: libraries/db_links.inc.php:56 libraries/display_tbl.lib.php:2389
#: libraries/display_tbl.lib.php:2527 libraries/server_links.inc.php:65
#: libraries/tbl_links.inc.php:80 prefs_manage.php:288
#: server_privileges.php:1354 setup/frames/menu.inc.php:21
msgid "Export"
msgstr "Dışa Aktar"

#: db_structure.php:498 db_structure.php:553
#: libraries/display_tbl.lib.php:2478 tbl_structure.php:628
#: tbl_structure.php:630
msgid "Print view"
msgstr "Baskı görünümü"

#: db_structure.php:502 libraries/common.lib.php:2958
#: libraries/common.lib.php:2959
msgid "Empty"
msgstr "Boşalt"

#: db_structure.php:504 db_tracking.php:104 libraries/Index.class.php:490
#: libraries/common.lib.php:2956 libraries/common.lib.php:2957
#: server_databases.php:266 tbl_structure.php:153 tbl_structure.php:154
#: tbl_structure.php:603
msgid "Drop"
msgstr "Kaldır"

#: db_structure.php:506 tbl_operations.php:604
msgid "Check table"
msgstr "Tabloyu kontrol et"

#: db_structure.php:508 tbl_operations.php:653 tbl_structure.php:845
#: tbl_structure.php:847
msgid "Optimize table"
msgstr "Tabloyu uyarla"

#: db_structure.php:510 tbl_operations.php:640
msgid "Repair table"
msgstr "Tabloyu onar"

#: db_structure.php:512 tbl_operations.php:627
msgid "Analyze table"
msgstr "Tabloyu incele"

#: db_structure.php:514
msgid "Add prefix to table"
msgstr "Tabloya ön ek ekle"

#: db_structure.php:516 libraries/mult_submits.inc.php:251
msgid "Replace table prefix"
msgstr "Tablo ön ekini değiştir"

#: db_structure.php:518 libraries/mult_submits.inc.php:251
msgid "Copy table with prefix"
msgstr "Tabloyu ön eki ile kopyala"

#: db_structure.php:560 libraries/schema/User_Schema.class.php:383
msgid "Data Dictionary"
msgstr "Veri sözlüğü"

#: db_tracking.php:79
msgid "Tracked tables"
msgstr "İzlenen tablolar"

#: db_tracking.php:84 libraries/config/messages.inc.php:491
#: libraries/export/htmlword.php:90 libraries/export/latex.php:163
#: libraries/export/odt.php:121 libraries/export/pdf.php:102
#: libraries/export/sql.php:569 libraries/export/texytext.php:78
#: libraries/export/xml.php:258 libraries/header.inc.php:139
#: libraries/header_printview.inc.php:57 server_databases.php:157
#: server_privileges.php:1740 server_privileges.php:1801
#: server_privileges.php:2059 server_status.php:798
#: server_synchronize.php:1190 server_synchronize.php:1194
#: tbl_tracking.php:642
msgid "Database"
msgstr "Veritabanı"

#: db_tracking.php:86
msgid "Last version"
msgstr "Son sürüm"

#: db_tracking.php:87 tbl_tracking.php:645
msgid "Created"
msgstr "Oluşturuldu"

#: db_tracking.php:88 tbl_tracking.php:646
msgid "Updated"
msgstr "Güncellendi"

#: db_tracking.php:89 libraries/server_links.inc.php:51 server_status.php:801
#: sql.php:935 tbl_tracking.php:647
msgid "Status"
msgstr "Durum"

#: db_tracking.php:90 libraries/Index.class.php:442
#: libraries/db_events.inc.php:68 libraries/db_routines.lib.php:1215
#: libraries/db_structure.lib.php:44 libraries/display_triggers.inc.php:76
#: server_databases.php:191 server_privileges.php:1612
#: server_privileges.php:1805 server_privileges.php:2154 tbl_structure.php:214
msgid "Action"
msgstr "Eylem"

#: db_tracking.php:101 js/messages.php:34
msgid "Delete tracking data for this table"
msgstr "Bu tabloyu izleme verisini sil"

#: db_tracking.php:119 tbl_tracking.php:599 tbl_tracking.php:657
msgid "active"
msgstr "aktif"

#: db_tracking.php:121 tbl_tracking.php:601 tbl_tracking.php:659
msgid "not active"
msgstr "aktif değil"

#: db_tracking.php:134
msgid "Versions"
msgstr "Sürümler"

#: db_tracking.php:135 tbl_tracking.php:409 tbl_tracking.php:676
msgid "Tracking report"
msgstr "İzleme raporu"

#: db_tracking.php:136 tbl_tracking.php:244 tbl_tracking.php:676
msgid "Structure snapshot"
msgstr "Yapı görüntüsü yakalama"

#: db_tracking.php:181
msgid "Untracked tables"
msgstr "İzlenmeyen tablolar"

#: db_tracking.php:201 db_tracking.php:203 tbl_structure.php:664
#: tbl_structure.php:666
msgid "Track table"
msgstr "Tabloyu izle"

#: db_tracking.php:229
msgid "Database Log"
msgstr "Veritabanı Günlüğü"

#: enum_editor.php:21 libraries/tbl_properties.inc.php:773
#, php-format
msgid "Values for the column \"%s\""
msgstr "\"%s\" sütunu için değerler"

#: enum_editor.php:22 libraries/tbl_properties.inc.php:774
msgid "Enter each value in a separate field."
msgstr "Her bir değeri ayrı alana girin."

#: enum_editor.php:57
msgid "+ Restart insertion and add a new value"
msgstr "+ Eklemeyi yeniden başlat ve yeni bir değer gir"

#: enum_editor.php:67
msgid "Output"
msgstr "Çıktı"

#: enum_editor.php:68
msgid "Copy and paste the joined values into the \"Length/Values\" field"
msgstr "\"Genişlik/Değerler\" alanına katılan değerleri kopyala ve yapıştır"

#: export.php:73
msgid "Selected export type has to be saved in file!"
msgstr "Seçili dışa aktarma türü dosyaya kaydedilmelidir!"

#: export.php:164 export.php:189 export.php:671
#, php-format
msgid "Insufficient space to save the file %s."
msgstr "%s dosyasını kaydetmek için yetersiz alan."

#: export.php:307
#, php-format
msgid ""
"File %s already exists on server, change filename or check overwrite option."
msgstr ""
"%s dosyası zaten sunucuda var, dosya adını değiştirin veya üzerine yazma "
"seçeneğini işaretleyin."

#: export.php:311 export.php:315
#, php-format
msgid "The web server does not have permission to save the file %s."
msgstr "Web sunucusu %s dosyasını kaydetmek için izne sahip değil."

#: export.php:673
#, php-format
msgid "Dump has been saved to file %s."
msgstr "Döküm, %s dosyasına kaydedildi."

#: import.php:58
#, php-format
msgid ""
"You probably tried to upload too large file. Please refer to %sdocumentation"
"%s for ways to workaround this limit."
msgstr ""
"Muhtemelen çok büyük dosya göndermeyi denediniz. Lütfen bu sınıra çözüm yolu "
"bulmak için %sbelgeden%s yararlanın."

#: import.php:278 import.php:331 libraries/File.class.php:501
#: libraries/File.class.php:611
msgid "File could not be read"
msgstr "Dosya okunamadı"

#: import.php:286 import.php:295 import.php:314 import.php:323
#: libraries/File.class.php:681 libraries/File.class.php:689
#: libraries/File.class.php:705 libraries/File.class.php:713
#, php-format
msgid ""
"You attempted to load file with unsupported compression (%s). Either support "
"for it is not implemented or disabled by your configuration."
msgstr ""
"Desteklenmeyen sıkıştırmayla (%s) dosya yüklemeyi denediniz. Ya bunun için "
"destek henüz tamamlanmadı ya da yapılandırmanız tarafından etkisizleştirildi."

#: import.php:336
msgid ""
"No data was received to import. Either no file name was submitted, or the "
"file size exceeded the maximum size permitted by your PHP configuration. See "
"[a@./Documentation.html#faq1_16@Documentation]FAQ 1.16[/a]."
msgstr ""
"İçe aktarmak için veri alınmadı. Ya dosya adı gönderilmedi ya da PHP "
"yapılandırmanız tarafından izin verilen en fazla boyut aşıldı. [a@./"
"Documentation.html#faq1_16@Documentation]SSS 1.16[/a]'ya bakın."

#: import.php:371 libraries/display_import.lib.php:23
msgid "Could not load import plugins, please check your installation!"
msgstr "İçe aktarma eklentileri yüklenemedi, lütfen kurulumunuzu kontrol edin!"

#: import.php:396
msgid "The bookmark has been deleted."
msgstr "İşaretleme silindi."

#: import.php:400
msgid "Showing bookmark"
msgstr "Gösterilen işaret"

#: import.php:402 sql.php:970
#, php-format
msgid "Bookmark %s created"
msgstr "İşaretleme %s oluşturuldu"

#: import.php:408 import.php:414
#, php-format
msgid "Import has been successfully finished, %d queries executed."
msgstr "İçe aktarma başarılı olarak bitti, %d sorgu çalıştırıldı."

#: import.php:423
msgid ""
"Script timeout passed, if you want to finish import, please resubmit same "
"file and import will resume."
msgstr ""
"Betik zaman aşımı geçti, eğer içe aktarmayı bitirmek istiyorsanız, lütfen "
"aynı dosyayı yeniden gönderin ve içe aktarma devam edecektir."

#: import.php:425
msgid ""
"However on last run no data has been parsed, this usually means phpMyAdmin "
"won't be able to finish this import unless you increase php time limits."
msgstr ""
"Ancak son çalıştırmada hiç veri ayrıştırılmadı, bu genellikle, php zaman "
"sınırlarını arttırmadığınız sürece phpMyAdmin'in bu içe aktarmayı "
"biteremeyeceği anlamına gelir."

#: import_status.php:30 libraries/common.lib.php:650
#: libraries/schema/Export_Relation_Schema.class.php:203 user_password.php:123
msgid "Back"
msgstr "Geri"

#: index.php:183
msgid "phpMyAdmin is more friendly with a <b>frames-capable</b> browser."
msgstr ""
"phpMyAdmin, <b>çerçeve-kabiliyeti</b> olan tarayıcı ile daha kullanışlıdır."

#: js/messages.php:25 server_synchronize.php:340 server_synchronize.php:352
#: server_synchronize.php:368 server_synchronize.php:375
#: server_synchronize.php:734 server_synchronize.php:762
#: server_synchronize.php:790 server_synchronize.php:802
msgid "Click to select"
msgstr "Seçmek için tıklayın"

#: js/messages.php:26
msgid "Click to unselect"
msgstr "Seçimi kaldırmak için tıklayın"

#: js/messages.php:27 libraries/import.lib.php:103 sql.php:214
msgid "\"DROP DATABASE\" statements are disabled."
msgstr "\"DROP DATABASE\" ifadesi etkisizleştirildi."

#: js/messages.php:30 libraries/mult_submits.inc.php:282 sql.php:312
msgid "Do you really want to "
msgstr "Şu komut uygulansın "

#: js/messages.php:31 libraries/mult_submits.inc.php:282 sql.php:297
msgid "You are about to DESTROY a complete database!"
msgstr "Bütün bir veritabanını YOK ETMEK üzeresiniz!"

#: js/messages.php:32
msgid "You are about to DESTROY a complete table!"
msgstr "Bütün bir tabloyu YOK ETMEK üzeresiniz!"

#: js/messages.php:33
msgid "You are about to TRUNCATE a complete table!"
msgstr "Bütün bir tabloyu KESMEK üzeresiniz!"

#: js/messages.php:35
msgid "Deleting tracking data"
msgstr "İzleme verisi siliniyor"

#: js/messages.php:36
msgid "Dropping Primary Key/Index"
msgstr "Birincil Anahtar/İndeks Kaldırılıyor"

#: js/messages.php:37
msgid "This operation could take a long time. Proceed anyway?"
msgstr "Bu işlem uzun zaman alabilir. Yine de ilerlensin mi?"

#: js/messages.php:40
msgid "You are about to DISABLE a BLOB Repository!"
msgstr "BLOB Havuzunu ETKİSİZLEŞTİRMEK'tesiniz!"

#: js/messages.php:41
#, php-format
msgid "Are you sure you want to disable all BLOB references for database %s?"
msgstr ""
"Tüm BLOB referanslarını %s veritabanı için etkisizleştirmek istediğinize "
"emin misiniz?"

#: js/messages.php:44
msgid "Missing value in the form!"
msgstr "Formda eksik değer!"

#: js/messages.php:45
msgid "This is not a number!"
msgstr "Bu bir sayı değil!"

#. l10n: Default description for the y-Axis of Charts
#: js/messages.php:49
msgid "Total count"
msgstr "Toplam sayı"

#: js/messages.php:52
msgid "The host name is empty!"
msgstr "Anamakine adı boş!"

#: js/messages.php:53
msgid "The user name is empty!"
msgstr "Kullanıcı adı boş!"

#: js/messages.php:54 server_privileges.php:1221 user_password.php:64
msgid "The password is empty!"
msgstr "Parola boş!"

#: js/messages.php:55 server_privileges.php:1219 user_password.php:67
msgid "The passwords aren't the same!"
msgstr "Parolalar birbiriyle aynı değil!"

#: js/messages.php:56 server_privileges.php:1679 server_privileges.php:1703
#: server_privileges.php:2108 server_privileges.php:2302
msgid "Add user"
msgstr "Kullanıcı ekle"

#: js/messages.php:57
msgid "Reloading Privileges"
msgstr "Yetkiler Yeniden Yükleniyor"

#: js/messages.php:58
msgid "Removing Selected Users"
msgstr "Seçili Kullanıcılar Kaldırılıyor"

#: js/messages.php:59 libraries/tbl_properties.inc.php:772
#: tbl_tracking.php:244 tbl_tracking.php:409
msgid "Close"
msgstr "Kapat"

#: js/messages.php:62 js/messages.php:132 libraries/Index.class.php:468
#: libraries/common.lib.php:594 libraries/common.lib.php:1144
#: libraries/common.lib.php:2960 libraries/common.lib.php:2961
#: libraries/config/messages.inc.php:471 libraries/display_tbl.lib.php:1287
#: libraries/import.lib.php:1150 libraries/import.lib.php:1174
#: libraries/schema/User_Schema.class.php:164 setup/frames/index.inc.php:137
msgid "Edit"
msgstr "Düzenle"

#: js/messages.php:64 server_status.php:420
msgid "Live traffic chart"
msgstr "Canlı trafik çizelgesi"

#: js/messages.php:65 server_status.php:423
msgid "Live conn./process chart"
msgstr "Canlı bağ./işlem çizelgesi"

#: js/messages.php:66 server_status.php:445
msgid "Live query chart"
msgstr "Canlı sorgu çizelgesi"

#: js/messages.php:68
msgid "Static data"
msgstr "Sabit veri"

#. l10n: Total number of queries
#: js/messages.php:70 libraries/build_html_for_db.lib.php:45
#: libraries/engines/innodb.lib.php:168 server_databases.php:219
#: server_status.php:701 server_status.php:762 tbl_printview.php:348
#: tbl_structure.php:832
msgid "Total"
msgstr "Toplam"

#. l10n: Other, small valued, queries
#: js/messages.php:72 server_status.php:602
msgid "Other"
msgstr "Diğer"

#. l10n: Thousands separator
#: js/messages.php:74 libraries/common.lib.php:1374
msgid ","
msgstr ","

#. l10n: Decimal separator
#: js/messages.php:76 libraries/common.lib.php:1376
msgid "."
msgstr "."

#: js/messages.php:78
msgid "KiB sent since last refresh"
msgstr "Son yenilemeden bu yana gönderilmiş KiB"

#: js/messages.php:79
msgid "KiB received since last refresh"
msgstr "Son yenilemeden bu yana alınmış KiB"

#: js/messages.php:80
msgid "Server traffic (in KiB)"
msgstr "Sunucu trafiği (KiB olarak)"

#: js/messages.php:81
msgid "Connections since last refresh"
msgstr "Son yenilemeden bu yana bağlantılar"

#: js/messages.php:82 server_status.php:794
msgid "Processes"
msgstr "İşlemler"

#: js/messages.php:83
msgid "Connections / Processes"
msgstr "Bağlantılar / İşlemler"

#: js/messages.php:84
msgid "Issued queries since last refresh"
msgstr "Son yenilemeden bu yana sonuçlanmış sorgular"

#: js/messages.php:85
msgid "Issued queries"
msgstr "Sonuçlanmış sorgular"

#: js/messages.php:87 server_status.php:402
msgid "Query statistics"
msgstr "Sorgu istatistikleri"

#: js/messages.php:91 libraries/tbl_properties.inc.php:777 pmd_general.php:388
#: pmd_general.php:425 pmd_general.php:545 pmd_general.php:593
#: pmd_general.php:669 pmd_general.php:723 pmd_general.php:786
msgid "Cancel"
msgstr "İptal"

#: js/messages.php:94
msgid "Loading"
msgstr "Yükleniyor"

#: js/messages.php:95
msgid "Processing Request"
msgstr "İstek İşleniyor"

#: js/messages.php:96 libraries/db_events.inc.php:39
#: libraries/display_triggers.inc.php:46 libraries/import/ods.php:80
msgid "Error in Processing Request"
msgstr "İstek İşlemede Hata"

#: js/messages.php:97
msgid "Dropping Column"
msgstr "Sütun Kaldırılıyor"

#: js/messages.php:98
msgid "Adding Primary Key"
msgstr "Birincil Anahtar Ekleniyor"

#: js/messages.php:99 libraries/relation.lib.php:87 pmd_general.php:386
#: pmd_general.php:543 pmd_general.php:591 pmd_general.php:667
#: pmd_general.php:721 pmd_general.php:784
msgid "OK"
msgstr "TAMAM"

#: js/messages.php:102
msgid "Renaming Databases"
msgstr "Veritabanı Yeniden Adlandırılıyor"

#: js/messages.php:103
msgid "Reload Database"
msgstr "Veritabanını Yeniden Yükle"

#: js/messages.php:104
msgid "Copying Database"
msgstr "Veritabanı Kopyalanıyor"

#: js/messages.php:105
msgid "Changing Charset"
msgstr "Karakter Grubu Değiştiriliyor"

#: js/messages.php:106
msgid "Table must have at least one column"
msgstr "Tablonun en az bir sütunu olmalı"

#: js/messages.php:107
msgid "Create Table"
msgstr "Tablo Oluştur"

#: js/messages.php:112
msgid "Insert Table"
msgstr "Tablo Ekle"

#: js/messages.php:115
msgid "Searching"
msgstr "Aranıyor"

#: js/messages.php:116
msgid "Hide search results"
msgstr "Arama sonuçlarını gizle"

#: js/messages.php:117
msgid "Show search results"
msgstr "Arama sonuçlarını göster"

#: js/messages.php:118
msgid "Browsing"
msgstr "Gözatılıyor"

#: js/messages.php:119
msgid "Deleting"
msgstr "Siliniyor"

#: js/messages.php:122
msgid "The definition of a stored function must contain a RETURN statement!"
msgstr "Depolanan işlevin tanımı RETURN ifadesi içermek zorunda!"

#: js/messages.php:123
msgid "Value too long in the form!"
msgstr "Formda çok uzun değer!"

#: js/messages.php:126
msgid ""
"Note: If the file contains multiple tables, they will be combined into one"
msgstr ""
"Not: Eğer dosya çoklu tablolar içeriyorsa, bunlar bir tane içinde "
"birleştirilecektir"

#: js/messages.php:129
msgid "Hide query box"
msgstr "Sorgu kutusunu gizle"

#: js/messages.php:130
msgid "Show query box"
msgstr "Sorgu kutusunu göster"

#: js/messages.php:131
msgid "Inline Edit"
msgstr "Sıralı Düzenleme"

#: js/messages.php:133 libraries/config/FormDisplay.tpl.php:332
#: libraries/schema/User_Schema.class.php:313
#: libraries/tbl_properties.inc.php:766 setup/frames/config.inc.php:39
#: setup/frames/index.inc.php:227 tbl_change.php:976
#: tbl_gis_visualization.php:222 tbl_indexes.php:253 tbl_relation.php:563
msgid "Save"
msgstr "Kaydet"

#: js/messages.php:134 libraries/display_tbl.lib.php:637 pmd_general.php:158
#: tbl_change.php:316 tbl_change.php:322
msgid "Hide"
msgstr "Gizle"

#: js/messages.php:135 tbl_row_action.php:28
msgid "No rows selected"
msgstr "Satır seçilmedi"

#: js/messages.php:136 libraries/display_tbl.lib.php:2384 querywindow.php:114
#: querywindow.php:118 querywindow.php:121 tbl_structure.php:152
#: tbl_structure.php:602
msgid "Change"
msgstr "Değiştir"

#: js/messages.php:139
msgid "Hide search criteria"
msgstr "Arama kriterini gizle"

#: js/messages.php:140
msgid "Show search criteria"
msgstr "Arama kriterini göster"

#: js/messages.php:143 tbl_change.php:304 tbl_indexes.php:203
#: tbl_indexes.php:230
msgid "Ignore"
msgstr "Yoksay"

#: js/messages.php:146
msgid "Select referenced key"
msgstr "Kaynak gösterilen anahtarı seç"

#: js/messages.php:147
msgid "Select Foreign Key"
msgstr "Dış Anahtarı seç"

#: js/messages.php:148
msgid "Please select the primary key or a unique key"
msgstr "Lütfen birincil anahtarı veya benzersiz anahtarı seçin"

#: js/messages.php:149 pmd_general.php:87 tbl_relation.php:545
msgid "Choose column to display"
msgstr "Göstermek için sütun seçin"

#: js/messages.php:150
msgid ""
"You haven't saved the changes in the layout. They will be lost if you don't "
"save them.Do you want to continue?"
msgstr ""
"Değişiklikleri yerleşime kaydetmediniz. Eğer bunları kaydetmezseniz, "
"kaybolacaklardır. Devam etmek istiyor musunuz?"

#: js/messages.php:153
msgid "Add an option for column "
msgstr "Sütun için bir seçenek ekle "

#: js/messages.php:156
msgid "Generate password"
msgstr "Parola üret"

#: js/messages.php:157 libraries/replication_gui.lib.php:365
msgid "Generate"
msgstr "Üret"

#: js/messages.php:158
msgid "Change Password"
msgstr "Parola Değiştir"

#: js/messages.php:161 tbl_structure.php:497
msgid "More"
msgstr "Daha Fazla"

#: js/messages.php:164 setup/lib/index.lib.php:158
#, php-format
msgid ""
"A newer version of phpMyAdmin is available and you should consider "
"upgrading. The newest version is %s, released on %s."
msgstr ""
"phpMyAdmin'in yeni sürümü mevcut ve yükseltmeyi düşünmelisiniz. Yeni sürüm "
"%s, %s tarihinde yayınlandı."

#. l10n: Latest available phpMyAdmin version
#: js/messages.php:166
msgid ", latest stable version:"
msgstr ", son sağlam sürüm:"

#: js/messages.php:167
msgid "up to date"
msgstr "güncel"

#. l10n: Display text for calendar close link
#: js/messages.php:185
msgid "Done"
msgstr "Bitti"

#. l10n: Display text for previous month link in calendar
#: js/messages.php:187
msgid "Prev"
msgstr "Önceki"

#. l10n: Display text for next month link in calendar
#: js/messages.php:189 libraries/common.lib.php:2308
#: libraries/common.lib.php:2311 libraries/display_tbl.lib.php:372
#: server_binlog.php:189 server_binlog.php:191 tbl_printview.php:421
#: tbl_structure.php:937
msgid "Next"
msgstr "Sonraki"

#. l10n: Display text for current month link in calendar
#: js/messages.php:191
msgid "Today"
msgstr "Bugün"

#: js/messages.php:194
msgid "January"
msgstr "Ocak"

#: js/messages.php:195
msgid "February"
msgstr "Şubat"

#: js/messages.php:196
msgid "March"
msgstr "Mart"

#: js/messages.php:197
msgid "April"
msgstr "Nisan"

#: js/messages.php:198
msgid "May"
msgstr "Mayıs"

#: js/messages.php:199
msgid "June"
msgstr "Haziran"

#: js/messages.php:200
msgid "July"
msgstr "Temmuz"

#: js/messages.php:201
msgid "August"
msgstr "Ağustos"

#: js/messages.php:202
msgid "September"
msgstr "Eylül"

#: js/messages.php:203
msgid "October"
msgstr "Ekim"

#: js/messages.php:204
msgid "November"
msgstr "Kasım"

#: js/messages.php:205
msgid "December"
msgstr "Aralık"

#. l10n: Short month name
#: js/messages.php:209 libraries/common.lib.php:1511
msgid "Jan"
msgstr "Oca"

#. l10n: Short month name
#: js/messages.php:211 libraries/common.lib.php:1513
msgid "Feb"
msgstr "Şub"

#. l10n: Short month name
#: js/messages.php:213 libraries/common.lib.php:1515
msgid "Mar"
msgstr "Mar"

#. l10n: Short month name
#: js/messages.php:215 libraries/common.lib.php:1517
msgid "Apr"
msgstr "Nis"

#. l10n: Short month name
#: js/messages.php:217 libraries/common.lib.php:1519
msgctxt "Short month name"
msgid "May"
msgstr "May"

#. l10n: Short month name
#: js/messages.php:219 libraries/common.lib.php:1521
msgid "Jun"
msgstr "Haz"

#. l10n: Short month name
#: js/messages.php:221 libraries/common.lib.php:1523
msgid "Jul"
msgstr "Tem"

#. l10n: Short month name
#: js/messages.php:223 libraries/common.lib.php:1525
msgid "Aug"
msgstr "Ağu"

#. l10n: Short month name
#: js/messages.php:225 libraries/common.lib.php:1527
msgid "Sep"
msgstr "Eyl"

#. l10n: Short month name
#: js/messages.php:227 libraries/common.lib.php:1529
msgid "Oct"
msgstr "Eki"

#. l10n: Short month name
#: js/messages.php:229 libraries/common.lib.php:1531
msgid "Nov"
msgstr "Kas"

#. l10n: Short month name
#: js/messages.php:231 libraries/common.lib.php:1533
msgid "Dec"
msgstr "Ara"

#: js/messages.php:234
msgid "Sunday"
msgstr "Pazar"

#: js/messages.php:235
msgid "Monday"
msgstr "Pazartesi"

#: js/messages.php:236
msgid "Tuesday"
msgstr "Salı"

#: js/messages.php:237
msgid "Wednesday"
msgstr "Çarşamba"

#: js/messages.php:238
msgid "Thursday"
msgstr "Perşembe"

#: js/messages.php:239
msgid "Friday"
msgstr "Cuma"

#: js/messages.php:240
msgid "Saturday"
msgstr "Cumartesi"

#. l10n: Short week day name
#: js/messages.php:244 libraries/common.lib.php:1536
msgid "Sun"
msgstr "Paz"

#. l10n: Short week day name
#: js/messages.php:246 libraries/common.lib.php:1538
msgid "Mon"
msgstr "Ptesi"

#. l10n: Short week day name
#: js/messages.php:248 libraries/common.lib.php:1540
msgid "Tue"
msgstr "Sal"

#. l10n: Short week day name
#: js/messages.php:250 libraries/common.lib.php:1542
msgid "Wed"
msgstr "Çar"

#. l10n: Short week day name
#: js/messages.php:252 libraries/common.lib.php:1544
msgid "Thu"
msgstr "Per"

#. l10n: Short week day name
#: js/messages.php:254 libraries/common.lib.php:1546
msgid "Fri"
msgstr "Cum"

#. l10n: Short week day name
#: js/messages.php:256 libraries/common.lib.php:1548
msgid "Sat"
msgstr "Ctesi"

#. l10n: Minimal week day name
#: js/messages.php:260
msgid "Su"
msgstr "Pz"

#. l10n: Minimal week day name
#: js/messages.php:262
msgid "Mo"
msgstr "Pt"

#. l10n: Minimal week day name
#: js/messages.php:264
msgid "Tu"
msgstr "Sa"

#. l10n: Minimal week day name
#: js/messages.php:266
msgid "We"
msgstr "Ça"

#. l10n: Minimal week day name
#: js/messages.php:268
msgid "Th"
msgstr "Pe"

#. l10n: Minimal week day name
#: js/messages.php:270
msgid "Fr"
msgstr "Cu"

#. l10n: Minimal week day name
#: js/messages.php:272
msgid "Sa"
msgstr "Ct"

#. l10n: Column header for week of the year in calendar
#: js/messages.php:274
msgid "Wk"
msgstr "Hs"

#: js/messages.php:276
msgid "Hour"
msgstr "Saat"

#: js/messages.php:277
msgid "Minute"
msgstr "Dakika"

#: js/messages.php:278
msgid "Second"
msgstr "Saniye"

#: libraries/Config.class.php:1190
msgid "Font size"
msgstr "Yazı Tipi boyutu"

#: libraries/File.class.php:310
msgid "The uploaded file exceeds the upload_max_filesize directive in php.ini."
msgstr ""
"Gönderilen dosya, php.ini içindeki upload_max_filesize yönergesini aşıyor."

#: libraries/File.class.php:313
msgid ""
"The uploaded file exceeds the MAX_FILE_SIZE directive that was specified in "
"the HTML form."
msgstr ""
"Gönderilen dosya, HTML formu içinde belirlenmiş MAX_FILE_SIZE yönergesini "
"aşıyor."

#: libraries/File.class.php:316
msgid "The uploaded file was only partially uploaded."
msgstr "Gönderilen dosya sadece kısmen gönderildi."

#: libraries/File.class.php:319
msgid "Missing a temporary folder."
msgstr "Eksik geçici klasör."

#: libraries/File.class.php:322
msgid "Failed to write file to disk."
msgstr "Dosyayı diske yazma başarısız."

#: libraries/File.class.php:325
msgid "File upload stopped by extension."
msgstr "Dosya gönderme uzantısından dolayı durduruldu."

#: libraries/File.class.php:328
msgid "Unknown error in file upload."
msgstr "Dosya göndermede bilinmeyen hata oldu."

#: libraries/File.class.php:559
msgid ""
"Error moving the uploaded file, see [a@./Documentation."
"html#faq1_11@Documentation]FAQ 1.11[/a]"
msgstr ""
"Gönderilen dosyayı taşıma hatası, [a@./Documentation."
"html#faq1_11@Documentation]SSS 1.11[/a]'e bakın"

#: libraries/Index.class.php:430 tbl_relation.php:526
msgid "No index defined!"
msgstr "Tanımlı indeks yok!"

#: libraries/Index.class.php:435 libraries/build_html_for_db.lib.php:40
#: tbl_tracking.php:309
msgid "Indexes"
msgstr "İndeksler"

#: libraries/Index.class.php:446 libraries/tbl_properties.inc.php:503
#: tbl_structure.php:157 tbl_structure.php:162 tbl_structure.php:606
#: tbl_tracking.php:315
msgid "Unique"
msgstr "Benzersiz"

#: libraries/Index.class.php:447 tbl_tracking.php:316
msgid "Packed"
msgstr "Paketlendi"

#: libraries/Index.class.php:449 tbl_tracking.php:318
msgid "Cardinality"
msgstr "Önemlilik"

#: libraries/Index.class.php:452 libraries/db_routines.lib.php:777
#: tbl_tracking.php:272 tbl_tracking.php:321
msgid "Comment"
msgstr "Yorum"

#: libraries/Index.class.php:474
msgid "The primary key has been dropped"
msgstr "Birincil anahtar kaldırıldı"

#: libraries/Index.class.php:478
#, php-format
msgid "Index %s has been dropped"
msgstr "%s indeksi kaldırıldı"

#: libraries/Index.class.php:582
#, php-format
msgid ""
"The indexes %1$s and %2$s seem to be equal and one of them could possibly be "
"removed."
msgstr ""
"İndeks %1$s ve %2$s eşit görünüyor ve bunlardan birinin silinmesi mümkün "
"olabilir."

#: libraries/List_Database.class.php:430 libraries/config/messages.inc.php:177
#: libraries/server_links.inc.php:43 server_databases.php:100
#: server_privileges.php:1740
msgid "Databases"
msgstr "Veritabanları"

#: libraries/Message.class.php:205 libraries/blobstreaming.lib.php:308
#: libraries/blobstreaming.lib.php:314 libraries/common.lib.php:561
#: libraries/core.lib.php:232 libraries/import.lib.php:136 tbl_change.php:883
#: tbl_operations.php:228 tbl_relation.php:287 view_operations.php:60
msgid "Error"
msgstr "Hata"

#: libraries/Message.class.php:260
#, php-format
msgid "%1$d row affected."
msgid_plural "%1$d rows affected."
msgstr[0] "%1$d satır etkilendi."

#: libraries/Message.class.php:279
#, php-format
msgid "%1$d row deleted."
msgid_plural "%1$d rows deleted."
msgstr[0] "%1$d satır silindi."

#: libraries/Message.class.php:298
#, php-format
msgid "%1$d row inserted."
msgid_plural "%1$d rows inserted."
msgstr[0] "%1$d satır eklendi."

#: libraries/RecentTable.class.php:114
msgid "Could not save recent table"
msgstr "Son tablo kaydedilemedi"

#: libraries/RecentTable.class.php:149
msgid "Recent tables"
msgstr "Son tablolar"

#: libraries/RecentTable.class.php:155
msgid "There are no recent tables"
msgstr "Son tablolar yok"

#: libraries/StorageEngine.class.php:195
msgid ""
"There is no detailed status information available for this storage engine."
msgstr "Bu depolama motoru için ayrıntılı durum bilgisi mevcut değil."

#: libraries/StorageEngine.class.php:355
#, php-format
msgid "%s is available on this MySQL server."
msgstr "%s bu MySQL sunucusunda var."

#: libraries/StorageEngine.class.php:358
#, php-format
msgid "%s has been disabled for this MySQL server."
msgstr "%s bu MySQL sunucusu için etkisizleştirildi."

#: libraries/StorageEngine.class.php:362
#, php-format
msgid "This MySQL server does not support the %s storage engine."
msgstr "Bu MySQL sunucusu %s depolama motorunu desteklemez."

#: libraries/Table.class.php:1027
msgid "Invalid database"
msgstr "Geçersiz veritabanı"

#: libraries/Table.class.php:1041 tbl_get_field.php:25
msgid "Invalid table name"
msgstr "Geçersiz tablo adı"

#: libraries/Table.class.php:1056
#, php-format
msgid "Error renaming table %1$s to %2$s"
msgstr "%1$s tablo adını %2$s tablo adına değiştirme hatası"

#: libraries/Table.class.php:1139
#, php-format
msgid "Table %s has been renamed to %s"
msgstr "%s tablosu %s olarak yeniden adlandırıldı"

#: libraries/Table.class.php:1272
msgid "Could not save table UI preferences"
msgstr "Tablo KA tercihleri kaydedilemedi"

#: libraries/Theme.class.php:160
#, php-format
msgid "No valid image path for theme %s found!"
msgstr "%s teması için geçerli resim yolu bulunamadı!"

#: libraries/Theme.class.php:380
msgid "No preview available."
msgstr "Önizleme mevcut değil."

#: libraries/Theme.class.php:383
msgid "take it"
msgstr "Al"

#: libraries/Theme_Manager.class.php:109
#, php-format
msgid "Default theme %s not found!"
msgstr "Varsayılan tema %s bulunamadı!"

#: libraries/Theme_Manager.class.php:147
#, php-format
msgid "Theme %s not found!"
msgstr "%s teması bulunamadı!"

#: libraries/Theme_Manager.class.php:215
#, php-format
msgid "Theme path not found for theme %s!"
msgstr "%s teması için tema yolu bulunamadı!"

#: libraries/Theme_Manager.class.php:291 themes.php:20 themes.php:40
msgid "Theme"
msgstr "Tema"

#: libraries/auth/config.auth.lib.php:76
msgid "Cannot connect: invalid settings."
msgstr "Bağlanamıyor: geçersiz ayarlar."

#: libraries/auth/config.auth.lib.php:91
#: libraries/auth/cookie.auth.lib.php:200 libraries/auth/http.auth.lib.php:64
#, php-format
msgid "Welcome to %s"
msgstr "%s'e Hoş Geldiniz"

#: libraries/auth/config.auth.lib.php:106
#, php-format
msgid ""
"You probably did not create a configuration file. You might want to use the "
"%1$ssetup script%2$s to create one."
msgstr ""
"Muhtemelen bunun sebebi yapılandırma dosyasını oluşturmadığınız içindir. Bir "
"tane oluşturmak için %1$skur programcığı%2$s kullanmak isteyebilirsiniz."

#: libraries/auth/config.auth.lib.php:115
msgid ""
"phpMyAdmin tried to connect to the MySQL server, and the server rejected the "
"connection. You should check the host, username and password in your "
"configuration and make sure that they correspond to the information given by "
"the administrator of the MySQL server."
msgstr ""
"phpMyAdmin MySQL sunucusuna bağlanmayı denedi ama sunucu bağlantıyı "
"reddetti. Yapılandırma dosyanızdaki anamakine (host), kullanıcı adı ve "
"parolayı kontrol edin ve MySQL sunucusu yöneticisi tarafından verilen "
"bilgiye uyduğundan emin olun."

#: libraries/auth/cookie.auth.lib.php:225
msgid "Log in"
msgstr "Oturum aç"

#: libraries/auth/cookie.auth.lib.php:227
#: libraries/auth/cookie.auth.lib.php:229
#: libraries/navigation_header.inc.php:95
#: libraries/navigation_header.inc.php:99
msgid "phpMyAdmin documentation"
msgstr "phpMyAdmin belgeleri"

#: libraries/auth/cookie.auth.lib.php:239
#: libraries/auth/cookie.auth.lib.php:240
msgid "You can enter hostname/IP address and port separated by space."
msgstr ""
"Anamakine adı/IP adresi ve bağlantı noktasını boşluk bırakarak ayrı "
"girebilirsiniz."

#: libraries/auth/cookie.auth.lib.php:239
msgid "Server:"
msgstr "Sunucu:"

#: libraries/auth/cookie.auth.lib.php:244
msgid "Username:"
msgstr "Kullanıcı Adı:"

#: libraries/auth/cookie.auth.lib.php:248
msgid "Password:"
msgstr "Parola:"

#: libraries/auth/cookie.auth.lib.php:255
msgid "Server Choice"
msgstr "Sunucu Seçimi"

#: libraries/auth/cookie.auth.lib.php:301 libraries/header.inc.php:86
msgid "Cookies must be enabled past this point."
msgstr "Bu kısmı geçmek için tanımlama bilgileri (cookies) açık olmalıdır."

#: libraries/auth/cookie.auth.lib.php:639
#: libraries/auth/signon.auth.lib.php:234
msgid ""
"Login without a password is forbidden by configuration (see AllowNoPassword)"
msgstr ""
"Yapılandırma tarafından parolasız oturum açma yasaktır (AllowNoPassword'a "
"bakın)"

#: libraries/auth/cookie.auth.lib.php:643
#: libraries/auth/signon.auth.lib.php:238
#, php-format
msgid "No activity within %s seconds; please log in again"
msgstr "%s saniye içinde hiçbir işlem yapılmadı, lütfen yeniden oturum açın"

#: libraries/auth/cookie.auth.lib.php:653
#: libraries/auth/cookie.auth.lib.php:655
#: libraries/auth/signon.auth.lib.php:244
msgid "Cannot log in to the MySQL server"
msgstr "MySQL sunucusuna oturum açılamıyor"

#: libraries/auth/http.auth.lib.php:69
msgid "Wrong username/password. Access denied."
msgstr "Yanlış kullanıcı adı/parola girdiniz. Erişim engellendi."

#: libraries/auth/signon.auth.lib.php:87
msgid "Can not find signon authentication script:"
msgstr "Oturumu açma kimlik doğrulaması betiği bulunamıyor:"

#: libraries/auth/swekey/swekey.auth.lib.php:118
#, php-format
msgid "File %s does not contain any key id"
msgstr "%s dosyası herhangi bir anahtar kimliği içermiyor"

#: libraries/auth/swekey/swekey.auth.lib.php:157
#: libraries/auth/swekey/swekey.auth.lib.php:180
msgid "Hardware authentication failed"
msgstr "Donanım kimlik doğrulama başarısız"

#: libraries/auth/swekey/swekey.auth.lib.php:166
msgid "No valid authentication key plugged"
msgstr "Geçerli kimlik doğrulama anahtarı takılı değil"

#: libraries/auth/swekey/swekey.auth.lib.php:202
msgid "Authenticating..."
msgstr "Kimlik doğrulanıyor..."

#: libraries/blobstreaming.lib.php:241
msgid "PBMS error"
msgstr "PBMS hatası"

#: libraries/blobstreaming.lib.php:267
msgid "PBMS connection failed:"
msgstr "PBMS bağlantısı başarısız:"

#: libraries/blobstreaming.lib.php:312
msgid "PBMS get BLOB info failed:"
msgstr "PBMS, BLOB bilgisi alması başarısız:"

#: libraries/blobstreaming.lib.php:320
msgid "get BLOB Content-Type failed"
msgstr "BLOB İçerik Türü alma başarısız"

#: libraries/blobstreaming.lib.php:347
msgid "View image"
msgstr "Resmi göster"

#: libraries/blobstreaming.lib.php:351
msgid "Play audio"
msgstr "Ses çal"

#: libraries/blobstreaming.lib.php:356
msgid "View video"
msgstr "Görüntüyü göster"

#: libraries/blobstreaming.lib.php:360
msgid "Download file"
msgstr "Dosyayı indir"

#: libraries/blobstreaming.lib.php:421
#, php-format
msgid "Could not open file: %s"
msgstr "Açılamayan dosya: %s"

#: libraries/bookmark.lib.php:83
msgid "shared"
msgstr "paylaşılmış"

#: libraries/build_html_for_db.lib.php:25
#: libraries/config/messages.inc.php:183 libraries/export/xml.php:36
#: server_status.php:273
msgid "Tables"
msgstr "Tablolar"

#: libraries/build_html_for_db.lib.php:35 libraries/config/setup.forms.php:304
#: libraries/config/setup.forms.php:340 libraries/config/setup.forms.php:371
#: libraries/config/setup.forms.php:376
#: libraries/config/user_preferences.forms.php:204
#: libraries/config/user_preferences.forms.php:240
#: libraries/config/user_preferences.forms.php:271
#: libraries/config/user_preferences.forms.php:276
#: libraries/export/latex.php:216 libraries/export/sql.php:1058
#: server_privileges.php:513 server_replication.php:314 tbl_printview.php:314
#: tbl_structure.php:801
msgid "Data"
msgstr "Veri"

#: libraries/build_html_for_db.lib.php:50 libraries/db_structure.lib.php:60
#: tbl_printview.php:333 tbl_structure.php:818
msgid "Overhead"
msgstr "Ek Yük"

#: libraries/build_html_for_db.lib.php:93
msgid "Jump to database"
msgstr "Veritabanına git"

#: libraries/build_html_for_db.lib.php:130
msgid "Not replicated"
msgstr "Kopya edilmedi"

#: libraries/build_html_for_db.lib.php:136
msgid "Replicated"
msgstr "Kopya edildi"

#: libraries/build_html_for_db.lib.php:150
#, php-format
msgid "Check privileges for database &quot;%s&quot;."
msgstr "&quot;%s&quot; veritabanı için yetkileri kontrol et."

#: libraries/build_html_for_db.lib.php:153
msgid "Check Privileges"
msgstr "Yetkileri kontrol et"

#: libraries/common.inc.php:587
#| msgid "Could not save configuration"
<<<<<<< HEAD
msgid "Failed to read configuration file"
msgstr "Yapılandırma kaydedilemedi"
=======
msgid "Failed to to read configuration file"
msgstr "Yapılandırma dosyasını okuma başarısız"
>>>>>>> 1c0ae704

#: libraries/common.inc.php:588
msgid ""
"This usually means there is a syntax error in it, please check any errors "
"shown below."
msgstr ""
"Bu genellikle bir sözdizimi hatası var anlamına gelir, lütfen aşağıda "
"gösterilen her hatayı kontrol edin."

#: libraries/common.inc.php:595
#, php-format
msgid "Could not load default configuration from: %1$s"
msgstr "Varsayılan yapılandırma bundan yüklenemedi: %1$s"

#: libraries/common.inc.php:600
msgid ""
"The <tt>$cfg['PmaAbsoluteUri']</tt> directive MUST be set in your "
"configuration file!"
msgstr ""
"<tt>$cfg['PmaAbsoluteUri']</tt> talimatı yapılandırma dosyanız içinde "
"AYARLANMAK zorundadır!"

#: libraries/common.inc.php:630
#, php-format
msgid "Invalid server index: %s"
msgstr "Geçersiz sunucu indeksi: %s"

#: libraries/common.inc.php:637
#, php-format
msgid "Invalid hostname for server %1$s. Please review your configuration."
msgstr ""
"%1$s sunucusu için geçersiz anamakine. Lütfen yapılandırma dosyanızı gözden "
"geçirin."

#: libraries/common.inc.php:646 libraries/config/messages.inc.php:495
#: libraries/header.inc.php:129 main.php:161 server_synchronize.php:1170
msgid "Server"
msgstr "Sunucu"

#: libraries/common.inc.php:825
msgid "Invalid authentication method set in configuration:"
msgstr "Yapılandırma içinde geçersiz kimlik doğrulama yöntemi ayarı:"

#: libraries/common.inc.php:928
#, php-format
msgid "You should upgrade to %s %s or later."
msgstr "%s %s veya sonrasına yükseltmelisiniz."

#: libraries/common.lib.php:134
#, php-format
msgid "Max: %s%s"
msgstr "En fazla: %s%s"

#. l10n: Language to use for MySQL 5.5 documentation, please use only languages which do exist in official documentation.
#: libraries/common.lib.php:386
msgctxt "MySQL 5.5 documentation language"
msgid "en"
msgstr "en"

#. l10n: Language to use for MySQL 5.1 documentation, please use only languages which do exist in official documentation.
#: libraries/common.lib.php:390
msgctxt "MySQL 5.1 documentation language"
msgid "en"
msgstr "en"

#. l10n: Language to use for MySQL 5.0 documentation, please use only languages which do exist in official documentation.
#: libraries/common.lib.php:394
msgctxt "MySQL 5.0 documentation language"
msgid "en"
msgstr "en"

#: libraries/common.lib.php:407 libraries/common.lib.php:409
#: libraries/common.lib.php:411 libraries/common.lib.php:426
#: libraries/common.lib.php:428 libraries/common.lib.php:444
#: libraries/common.lib.php:446 libraries/config/FormDisplay.tpl.php:168
#: libraries/display_export.lib.php:239 libraries/engines/pbms.lib.php:71
#: libraries/engines/pbxt.lib.php:106 libraries/relation.lib.php:85
#: libraries/sql_query_form.lib.php:428 libraries/sql_query_form.lib.php:431
#: main.php:212 server_variables.php:114
msgid "Documentation"
msgstr "Belgeler"

#: libraries/common.lib.php:573 libraries/header_printview.inc.php:60
#: server_status.php:260 server_status.php:803
msgid "SQL query"
msgstr "SQL sorgusu"

#: libraries/common.lib.php:1078
msgid "Failed to connect to SQL validator!"
msgstr "SQL onaylayıcısına bağlanma başarısız oldu!"

#: libraries/common.lib.php:1119 libraries/config/messages.inc.php:472
msgid "Explain SQL"
msgstr "SQL'i açıkla"

#: libraries/common.lib.php:1123
msgid "Skip Explain SQL"
msgstr "SQL Açıklamasını atla"

#: libraries/common.lib.php:1157
msgid "Without PHP Code"
msgstr "PHP Kodsuz"

#: libraries/common.lib.php:1160 libraries/config/messages.inc.php:474
msgid "Create PHP Code"
msgstr "PHP Kodu oluştur"

#: libraries/common.lib.php:1178 libraries/config/messages.inc.php:473
#: server_status.php:410 server_status.php:436 server_status.php:457
msgid "Refresh"
msgstr "Yenile"

#: libraries/common.lib.php:1187
msgid "Skip Validate SQL"
msgstr "SQL Onaylamayı atla"

#: libraries/common.lib.php:1190 libraries/config/messages.inc.php:476
msgid "Validate SQL"
msgstr "SQL'i onayla"

#: libraries/common.lib.php:1245
msgid "Inline edit of this query"
msgstr "Bu sorguyu sıralı düzenle"

#: libraries/common.lib.php:1247
msgid "Inline"
msgstr "Sıralı"

#: libraries/common.lib.php:1314 sql.php:931
msgid "Profiling"
msgstr "Profil çıkart"

#. l10n: shortcuts for Byte, Kilo, Mega, Giga, Tera, Peta, Exa+
#: libraries/common.lib.php:1334
msgid "B"
msgstr "B"

#: libraries/common.lib.php:1334
msgid "KiB"
msgstr "KiB"

#: libraries/common.lib.php:1334
msgid "MiB"
msgstr "MiB"

#: libraries/common.lib.php:1334
msgid "GiB"
msgstr "GiB"

#: libraries/common.lib.php:1334
msgid "TiB"
msgstr "TiB"

#: libraries/common.lib.php:1334
msgid "PiB"
msgstr "PiB"

#: libraries/common.lib.php:1334
msgid "EiB"
msgstr "EiB"

#. l10n: See http://www.php.net/manual/en/function.strftime.php to define the format string
#: libraries/common.lib.php:1552
#: libraries/transformations/text_plain__dateformat.inc.php:33
msgid "%B %d, %Y at %I:%M %p"
msgstr "%d %B %Y, %H:%M:%S"

#: libraries/common.lib.php:1867
#, php-format
msgid "%s days, %s hours, %s minutes and %s seconds"
msgstr "%s gün, %s saat, %s dakika ve %s saniye"

#: libraries/common.lib.php:2278 libraries/common.lib.php:2281
#: libraries/display_tbl.lib.php:307
msgid "Begin"
msgstr "Yukarı"

#: libraries/common.lib.php:2279 libraries/common.lib.php:2282
#: libraries/display_tbl.lib.php:308 server_binlog.php:154
#: server_binlog.php:156
msgid "Previous"
msgstr "Önceki"

#: libraries/common.lib.php:2309 libraries/common.lib.php:2312
#: libraries/display_tbl.lib.php:387
msgid "End"
msgstr "Son"

#: libraries/common.lib.php:2384
#, php-format
msgid "Jump to database &quot;%s&quot;."
msgstr "&quot;%s&quot; veritabanına git."

#: libraries/common.lib.php:2403
#, php-format
msgid "The %s functionality is affected by a known bug, see %s"
msgstr "%s işlevselliği bilinen bir hata tarafından zarar görmüş, bakınız %s"

#: libraries/common.lib.php:2760 libraries/common.lib.php:2767
#: libraries/common.lib.php:2955 libraries/config/setup.forms.php:295
#: libraries/config/setup.forms.php:332 libraries/config/setup.forms.php:366
#: libraries/config/user_preferences.forms.php:195
#: libraries/config/user_preferences.forms.php:232
#: libraries/config/user_preferences.forms.php:266
#: libraries/db_links.inc.php:48 libraries/export/latex.php:352
#: libraries/import.lib.php:1167 libraries/tbl_links.inc.php:61
#: libraries/tbl_properties.inc.php:623 pmd_general.php:151
#: server_privileges.php:513 server_replication.php:313 tbl_tracking.php:262
msgid "Structure"
msgstr "Yapı"

#: libraries/common.lib.php:2761 libraries/common.lib.php:2768
#: libraries/config/messages.inc.php:214 libraries/db_links.inc.php:53
#: libraries/export/sql.php:25 libraries/import/sql.php:18
#: libraries/server_links.inc.php:47 libraries/tbl_links.inc.php:65
#: querywindow.php:88
msgid "SQL"
msgstr "SQL"

#: libraries/common.lib.php:2763 libraries/common.lib.php:2953
#: libraries/common.lib.php:2954 libraries/sql_query_form.lib.php:318
#: libraries/sql_query_form.lib.php:321 libraries/tbl_links.inc.php:74
msgid "Insert"
msgstr "Ekle"

#: libraries/common.lib.php:2770 libraries/db_links.inc.php:86
#: libraries/tbl_links.inc.php:93 libraries/tbl_links.inc.php:113
#: view_operations.php:87
msgid "Operations"
msgstr "İşlemler"

#: libraries/common.lib.php:2900
msgid "Browse your computer:"
msgstr "Bilgisayarınıza gözat:"

#: libraries/common.lib.php:2916
#, php-format
msgid "Select from the web server upload directory <b>%s</b>:"
msgstr "Web sunucusu gönderme dizininden <b>%s</b> seçin:"

#: libraries/common.lib.php:2928 libraries/sql_query_form.lib.php:499
#: tbl_change.php:884
msgid "The directory you set for upload work cannot be reached"
msgstr "Gönderme işi için ayarladığınız dizine ulaşılamıyor"

#: libraries/common.lib.php:2936
msgid "There are no files to upload"
msgstr "Göndermek için dosyalar yok"

#: libraries/common.lib.php:2964 libraries/common.lib.php:2965
msgid "Execute"
msgstr "Çalıştır"

#: libraries/config.values.php:45 libraries/config.values.php:47
#: libraries/config.values.php:51
msgid "Both"
msgstr "Her ikisi"

#: libraries/config.values.php:47
msgid "Nowhere"
msgstr "Hiçbir yeri"

#: libraries/config.values.php:47
msgid "Left"
msgstr "Sol"

#: libraries/config.values.php:47
msgid "Right"
msgstr "Sağ"

#: libraries/config.values.php:75
msgid "Open"
msgstr "Açık"

#: libraries/config.values.php:75
msgid "Closed"
msgstr "Kapandı"

#: libraries/config.values.php:96 libraries/export/htmlword.php:25
#: libraries/export/latex.php:42 libraries/export/odt.php:34
#: libraries/export/sql.php:122 libraries/export/texytext.php:24
#: libraries/import.lib.php:1172
msgid "structure"
msgstr "yapı"

#: libraries/config.values.php:97 libraries/export/htmlword.php:25
#: libraries/export/latex.php:42 libraries/export/odt.php:34
#: libraries/export/sql.php:123 libraries/export/texytext.php:24
msgid "data"
msgstr "veri"

#: libraries/config.values.php:98 libraries/export/htmlword.php:25
#: libraries/export/latex.php:42 libraries/export/odt.php:34
#: libraries/export/sql.php:124 libraries/export/texytext.php:24
msgid "structure and data"
msgstr "yapı ve veri"

#: libraries/config.values.php:100
msgid "Quick - display only the minimal options to configure"
msgstr "Hızlı - yapılandırmak için sadece en az seçenekleri göster"

#: libraries/config.values.php:101
msgid "Custom - display all possible options to configure"
msgstr "Özel - yapılandırmak için tüm olası seçenekleri göster"

#: libraries/config.values.php:102
msgid "Custom - like above, but without the quick/custom choice"
msgstr "Özel - yukarıdaki gibi ancak hızlı/özel seçimsiz"

#: libraries/config.values.php:120
msgid "complete inserts"
msgstr "tam eklemeler"

#: libraries/config.values.php:121
msgid "extended inserts"
msgstr "genişletilmiş eklemeler"

#: libraries/config.values.php:122
msgid "both of the above"
msgstr "yukarıdakinin ikisi birden"

#: libraries/config.values.php:123
msgid "neither of the above"
msgstr "yukarıdakinin hiçbiri"

#: libraries/config/FormDisplay.class.php:83
#: libraries/config/validate.lib.php:422
msgid "Not a positive number"
msgstr "Pozitif sayı değil"

#: libraries/config/FormDisplay.class.php:84
#: libraries/config/validate.lib.php:435
msgid "Not a non-negative number"
msgstr "Negatif olmayan sayı değil"

#: libraries/config/FormDisplay.class.php:85
#: libraries/config/validate.lib.php:409
msgid "Not a valid port number"
msgstr "Geçerli bağlantı noktası numarası değil"

#: libraries/config/FormDisplay.class.php:86
#: libraries/config/FormDisplay.class.php:574
#: libraries/config/validate.lib.php:360 libraries/config/validate.lib.php:450
msgid "Incorrect value"
msgstr "Yanlış değer"

#: libraries/config/FormDisplay.class.php:87
#: libraries/config/validate.lib.php:464
#, php-format
msgid "Value must be equal or lower than %s"
msgstr "Değer, %s değerinden az ya da eşit olmalıdır"

#: libraries/config/FormDisplay.class.php:538
#, php-format
msgid "Missing data for %s"
msgstr "%s için kayıp veri"

#: libraries/config/FormDisplay.class.php:736
#: libraries/config/FormDisplay.class.php:740
msgid "unavailable"
msgstr "kullanılamaz"

#: libraries/config/FormDisplay.class.php:737
#: libraries/config/FormDisplay.class.php:741
#, php-format
msgid "\"%s\" requires %s extension"
msgstr "\"%s\", %s uzantısı gerektirir"

#: libraries/config/FormDisplay.class.php:755
#, php-format
msgid "import will not work, missing function (%s)"
msgstr "içe aktarma çalışmayacak, eksik işlev (%s)"

#: libraries/config/FormDisplay.class.php:759
#, php-format
msgid "export will not work, missing function (%s)"
msgstr "dışa aktarma çalışmayacak, eksik işlev (%s)"

#: libraries/config/FormDisplay.class.php:766
msgid "SQL Validator is disabled"
msgstr "SQL Onaylayıcı etkisizleştirildi"

#: libraries/config/FormDisplay.class.php:773
msgid "SOAP extension not found"
msgstr "SOAP uzantısı bulunamadı"

#: libraries/config/FormDisplay.class.php:781
#, php-format
msgid "maximum %s"
msgstr "en fazla %s"

#: libraries/config/FormDisplay.tpl.php:173
msgid "This setting is disabled, it will not be applied to your configuration"
msgstr "Bu ayar etkisizleştirildi, yapılandırmanıza uygulanmayacaktır"

#: libraries/config/FormDisplay.tpl.php:173 libraries/relation.lib.php:89
#: libraries/relation.lib.php:96 pmd_relation_new.php:68
msgid "Disabled"
msgstr "Etkisiz"

#: libraries/config/FormDisplay.tpl.php:248
#, php-format
msgid "Set value: %s"
msgstr "Ayar değeri: %s"

#: libraries/config/FormDisplay.tpl.php:253
#: libraries/config/messages.inc.php:356
msgid "Restore default value"
msgstr "Varsayılan değeri geri yükle"

#: libraries/config/FormDisplay.tpl.php:269
msgid "Allow users to customize this value"
msgstr "Bu değeri özelleştirmek için kullanıcılara izin ver"

#: libraries/config/FormDisplay.tpl.php:333
#: libraries/schema/User_Schema.class.php:466 prefs_manage.php:320
#: prefs_manage.php:325 tbl_change.php:1025
msgid "Reset"
msgstr "Sıfırla"

#: libraries/config/messages.inc.php:17
msgid "Improves efficiency of screen refresh"
msgstr "Ekran yenilemenin etkinliğini geliştirir"

#: libraries/config/messages.inc.php:18
msgid "Enable Ajax"
msgstr "Ajax etkin"

#: libraries/config/messages.inc.php:19
msgid ""
"If enabled user can enter any MySQL server in login form for cookie auth"
msgstr ""
"Eğer etkinleştirilirse kullanıcı herhangi MySQL sunucusuna tanımlama bilgisi "
"kimlik denetimiyle oturum açma formundan girebilir"

#: libraries/config/messages.inc.php:20
msgid "Allow login to any MySQL server"
msgstr "Herhangi MySQL sunucusuna oturum açmaya izin ver"

#: libraries/config/messages.inc.php:21
msgid ""
"Enabling this allows a page located on a different domain to call phpMyAdmin "
"inside a frame, and is a potential [strong]security hole[/strong] allowing "
"cross-frame scripting attacks"
msgstr ""
"Bunu etkinleştirmek phpMyAdmin'i çerçeve içinde çağırmak için farklı alan "
"adlarında bulunan sayfalara izin verir ve çerçeveler arası betik "
"saldırılarına izin veren olası [strong]güvenlik açığıdır[/strong]"

#: libraries/config/messages.inc.php:22
msgid "Allow third party framing"
msgstr "Üçüncü parti çerçevelemeye izin ver"

#: libraries/config/messages.inc.php:23
msgid "Show &quot;Drop database&quot; link to normal users"
msgstr ""
"&quot;Veritabanını kaldır&quot; bağlantısını normal kullanıcılara göster"

#: libraries/config/messages.inc.php:24
msgid ""
"Secret passphrase used for encrypting cookies in [kbd]cookie[/kbd] "
"authentication"
msgstr ""
"[kbd]Tanımlama bilgisi[/kbd] kimlik doğrulamada tanımlama bilgilerini "
"şifrelemek için kullanılan gizli şifreleme tekniği"

#: libraries/config/messages.inc.php:25
msgid "Blowfish secret"
msgstr "Blowfish gizliliği"

#: libraries/config/messages.inc.php:26
msgid "Highlight selected rows"
msgstr "Seçili satırları vurgular"

#: libraries/config/messages.inc.php:27
msgid "Row marker"
msgstr "Satır işaretleyicisi"

#: libraries/config/messages.inc.php:28
msgid "Highlight row pointed by the mouse cursor"
msgstr "Vurgulanan satır fare imleci tarafından işaret edilir"

#: libraries/config/messages.inc.php:29
msgid "Highlight pointer"
msgstr "Vurgulama işaretçisi"

#: libraries/config/messages.inc.php:30
msgid ""
"Enable [a@http://en.wikipedia.org/wiki/Bzip2]bzip2[/a] compression for "
"import and export operations"
msgstr ""
"İçe ve dışa aktarma işlemleri için [a@http://en.wikipedia.org/wiki/Bzip2]"
"bzip2[/a] sıkıştırma etkin"

#: libraries/config/messages.inc.php:31
msgid "Bzip2"
msgstr "Bzip2"

#: libraries/config/messages.inc.php:32
msgid ""
"Defines which type of editing controls should be used for CHAR and VARCHAR "
"columns; [kbd]input[/kbd] - allows limiting of input length, [kbd]textarea[/"
"kbd] - allows newlines in columns"
msgstr ""
"CHAR ve VARCHAR sütunları için hangi tür düzenleme denetimlerinin "
"kullanılacağını tanımlar; [kbd]girdi[/kbd] - girdi uzunluğunun sınırlamasına "
"izin verir, [kbd]metinalanı[/kbd] - sütunlarda yeni satırlara izin verir"

#: libraries/config/messages.inc.php:33
msgid "CHAR columns editing"
msgstr "CHAR sütununu düzenleme"

#: libraries/config/messages.inc.php:34
msgid "Number of columns for CHAR/VARCHAR textareas"
msgstr "CHAR/VARCHAR metin alanları için sütun sayısıdır"

#: libraries/config/messages.inc.php:35
msgid "CHAR textarea columns"
msgstr "CHAR metin alanı sütunları"

#: libraries/config/messages.inc.php:36
msgid "Number of rows for CHAR/VARCHAR textareas"
msgstr "CHAR/VARCHAR metin alanları için satır sayısıdır"

#: libraries/config/messages.inc.php:37
msgid "CHAR textarea rows"
msgstr "CHAR metin alanı satırları"

#: libraries/config/messages.inc.php:38
msgid "Check config file permissions"
msgstr "Yapılandırma dosyası izinlerini kontrol et"

#: libraries/config/messages.inc.php:39
msgid ""
"Compress gzip/bzip2 exports on the fly without the need for much memory; if "
"you encounter problems with created gzip/bzip2 files disable this feature"
msgstr ""
"Daha fazla belleğe gerek kalmadan gzip/bzip2 dışa aktarmalarını anında "
"sıkıştırır; eğer gzip/bzip2 dosyalarını oluşturmada sorunlarla "
"karşılaşırsanız bu özelliği etkisizleştirin"

#: libraries/config/messages.inc.php:40
msgid "Compress on the fly"
msgstr "Anında sıkıştır"

#: libraries/config/messages.inc.php:41 setup/frames/config.inc.php:25
#: setup/frames/index.inc.php:165
msgid "Configuration file"
msgstr "Yapılandırma dosyası"

#: libraries/config/messages.inc.php:42
msgid ""
"Whether a warning (&quot;Are your really sure...&quot;) should be displayed "
"when you're about to lose data"
msgstr ""
"Veri kaybı yaşamamanız için bir uyarı (&quot;... yapmak istediğiniz için "
"emin misiniz?&quot;) görüntülenip görüntülenmeyeceğidir"

#: libraries/config/messages.inc.php:43
msgid "Confirm DROP queries"
msgstr "DROP sorgularını onayla"

#: libraries/config/messages.inc.php:44
msgid "Debug SQL"
msgstr "SQL Hata Ayıklama"

#: libraries/config/messages.inc.php:45
msgid "Default display direction"
msgstr "Varsayılan görüntü talimatı"

#: libraries/config/messages.inc.php:46
msgid ""
"[kbd]horizontal[/kbd], [kbd]vertical[/kbd] or a number that indicates "
"maximum number for which vertical model is used"
msgstr ""
"[kbd]yatay[/kbd], [kbd]dikey[/kbd] veya hangi dikey modelin kullanılması "
"için en fazla sayıyı gösteren numara"

#: libraries/config/messages.inc.php:47
msgid "Display direction for altering/creating columns"
msgstr "Sütunları değiştirmek/oluşturmak için talimatı göster"

#: libraries/config/messages.inc.php:48
msgid "Tab that is displayed when entering a database"
msgstr "Veritabanı girildiğinde görüntülenen sekme"

#: libraries/config/messages.inc.php:49
msgid "Default database tab"
msgstr "Varsayılan veritabanı sekmesi"

#: libraries/config/messages.inc.php:50
msgid "Tab that is displayed when entering a server"
msgstr "Sunucu girildiğinde görüntülenen sekme"

#: libraries/config/messages.inc.php:51
msgid "Default server tab"
msgstr "Varsayılan sunucu sekmesi"

#: libraries/config/messages.inc.php:52
msgid "Tab that is displayed when entering a table"
msgstr "Tablo girildiğinde görüntülenen sekme"

#: libraries/config/messages.inc.php:53
msgid "Default table tab"
msgstr "Varsayılan tablo sekmesi"

#: libraries/config/messages.inc.php:54
msgid "Show binary contents as HEX by default"
msgstr "Binari içerikleri varsayılandan HEX olarak göster"

#: libraries/config/messages.inc.php:55 libraries/display_tbl.lib.php:629
msgid "Show binary contents as HEX"
msgstr "Binari içerikleri HEX olarak göster"

#: libraries/config/messages.inc.php:56
msgid "Show database listing as a list instead of a drop down"
msgstr "Veritabanı listelemeyi aşağı açılır menü yerine liste olarak gösterir"

#: libraries/config/messages.inc.php:57
msgid "Display databases as a list"
msgstr "Veritabanlarını liste olarak görüntüle"

#: libraries/config/messages.inc.php:58
msgid "Show server listing as a list instead of a drop down"
msgstr "Sunucu listelemeyi aşağı açılır menü yerine liste olarak gösterir"

#: libraries/config/messages.inc.php:59
msgid "Display servers as a list"
msgstr "Sunucuları liste olarak görüntüle"

#: libraries/config/messages.inc.php:60
msgid ""
"Disable the table maintenance mass operations, like optimizing or repairing "
"the selected tables of a database."
msgstr ""
"Bir veritabanının seçili tablolarını uyarlama ya da onarma gibi toplu tablo "
"bakımı işlemlerini etkisizleştirir."

#: libraries/config/messages.inc.php:61
msgid "Disable multi table maintenance"
msgstr "Çoklu tablo bakımı etkisiz"

#: libraries/config/messages.inc.php:62
msgid "Edit SQL queries in popup window"
msgstr "Açılır pencere içinde SQL sorgularını düzenle"

#: libraries/config/messages.inc.php:63
msgid "Edit in window"
msgstr "Pencerede düzenle"

#: libraries/config/messages.inc.php:64
msgid "Display errors"
msgstr "Hataları göster"

#: libraries/config/messages.inc.php:65
msgid "Gather errors"
msgstr "Hataları toparla"

#: libraries/config/messages.inc.php:66
msgid "Show icons for warning, error and information messages"
msgstr "Uyarı, hata ve bilgi mesajları için simgeleri göster"

#: libraries/config/messages.inc.php:67
msgid "Iconic errors"
msgstr "Sembolik hatalar"

#: libraries/config/messages.inc.php:68
msgid ""
"Set the number of seconds a script is allowed to run ([kbd]0[/kbd] for no "
"limit)"
msgstr ""
"Betiğin çalışmasına izin verilecek saniye sayısı ayarıdır (sınırsız için "
"[kbd]0[/kbd])"

#: libraries/config/messages.inc.php:69
msgid "Maximum execution time"
msgstr "En fazla yürütme süresi"

#: libraries/config/messages.inc.php:70 prefs_manage.php:299
msgid "Save as file"
msgstr "Dosya olarak kaydet"

#: libraries/config/messages.inc.php:71 libraries/config/messages.inc.php:239
msgid "Character set of the file"
msgstr "Dosyanın karakter grubu"

#: libraries/config/messages.inc.php:72 libraries/config/messages.inc.php:88
#: tbl_gis_visualization.php:210 tbl_printview.php:373 tbl_structure.php:873
msgid "Format"
msgstr "Biçim"

#: libraries/config/messages.inc.php:73
msgid "Compression"
msgstr "Sıkıştırma"

#: libraries/config/messages.inc.php:74 libraries/config/messages.inc.php:81
#: libraries/config/messages.inc.php:89 libraries/config/messages.inc.php:93
#: libraries/config/messages.inc.php:106 libraries/config/messages.inc.php:108
#: libraries/config/messages.inc.php:141 libraries/config/messages.inc.php:144
#: libraries/config/messages.inc.php:146 libraries/export/csv.php:30
#: libraries/export/excel.php:25 libraries/export/htmlword.php:30
#: libraries/export/latex.php:72 libraries/export/ods.php:25
#: libraries/export/odt.php:58 libraries/export/texytext.php:28
#: libraries/export/xls.php:25 libraries/export/xlsx.php:25
msgid "Put columns names in the first row"
msgstr "İlk satır içine sütun adlarını koy"

#: libraries/config/messages.inc.php:75 libraries/config/messages.inc.php:241
#: libraries/config/messages.inc.php:248 libraries/import/csv.php:76
#: libraries/import/ldi.php:42
msgid "Columns enclosed by"
msgstr "Sütunu kapsayan:"

#: libraries/config/messages.inc.php:76 libraries/config/messages.inc.php:242
#: libraries/config/messages.inc.php:249 libraries/import/csv.php:81
#: libraries/import/ldi.php:43
msgid "Columns escaped by"
msgstr "Sütunu dolduran:"

#: libraries/config/messages.inc.php:77 libraries/config/messages.inc.php:83
#: libraries/config/messages.inc.php:90 libraries/config/messages.inc.php:99
#: libraries/config/messages.inc.php:107 libraries/config/messages.inc.php:111
#: libraries/config/messages.inc.php:142 libraries/config/messages.inc.php:145
#: libraries/config/messages.inc.php:147 libraries/export/texytext.php:27
msgid "Replace NULL by"
msgstr "NULL'u bunla değiştir:"

#: libraries/config/messages.inc.php:78 libraries/config/messages.inc.php:84
msgid "Remove CRLF characters within columns"
msgstr "Sütunlardaki CRLF karakterlerini kaldır"

#: libraries/config/messages.inc.php:79 libraries/config/messages.inc.php:245
#: libraries/config/messages.inc.php:253 libraries/import/csv.php:63
#: libraries/import/ldi.php:41
msgid "Columns terminated by"
msgstr "Sütunu sonlandıran:"

#: libraries/config/messages.inc.php:80 libraries/config/messages.inc.php:240
#: libraries/import/csv.php:86 libraries/import/ldi.php:44
msgid "Lines terminated by"
msgstr "Satırı sonlandıran:"

#: libraries/config/messages.inc.php:82
msgid "Excel edition"
msgstr "Excel yapısı"

#: libraries/config/messages.inc.php:85
msgid "Database name template"
msgstr "Veritabanı adı şablonu"

#: libraries/config/messages.inc.php:86
msgid "Server name template"
msgstr "Sunucu adı şablonu"

#: libraries/config/messages.inc.php:87
msgid "Table name template"
msgstr "Tablo adı şablonu"

#: libraries/config/messages.inc.php:91 libraries/config/messages.inc.php:104
#: libraries/config/messages.inc.php:113 libraries/config/messages.inc.php:137
#: libraries/config/messages.inc.php:143 libraries/export/htmlword.php:24
#: libraries/export/latex.php:40 libraries/export/odt.php:32
#: libraries/export/sql.php:116 libraries/export/texytext.php:23
msgid "Dump table"
msgstr "Tabloyu dökümle"

#: libraries/config/messages.inc.php:92 libraries/export/latex.php:32
msgid "Include table caption"
msgstr "Tablo başlığını dahil et"

#: libraries/config/messages.inc.php:95 libraries/config/messages.inc.php:101
#: libraries/export/latex.php:50 libraries/export/latex.php:74
msgid "Table caption"
msgstr "Tablo başlığı"

#: libraries/config/messages.inc.php:96 libraries/config/messages.inc.php:102
msgid "Continued table caption"
msgstr "Devam eden tablo başlığı"

#: libraries/config/messages.inc.php:97 libraries/config/messages.inc.php:103
#: libraries/export/latex.php:54 libraries/export/latex.php:78
msgid "Label key"
msgstr "Etiket anahtarı"

#: libraries/config/messages.inc.php:98 libraries/config/messages.inc.php:110
#: libraries/config/messages.inc.php:134 libraries/export/odt.php:326
#: libraries/tbl_properties.inc.php:142
msgid "MIME type"
msgstr "MIME türü"

#: libraries/config/messages.inc.php:100 libraries/config/messages.inc.php:112
#: libraries/config/messages.inc.php:136 tbl_relation.php:396
msgid "Relations"
msgstr "Bağlantılar"

#: libraries/config/messages.inc.php:105
msgid "Export method"
msgstr "Dışa aktarma yöntemi"

#: libraries/config/messages.inc.php:114 libraries/config/messages.inc.php:116
msgid "Save on server"
msgstr "Sunucuda kaydet"

#: libraries/config/messages.inc.php:115 libraries/config/messages.inc.php:117
#: libraries/display_export.lib.php:195 libraries/display_export.lib.php:221
msgid "Overwrite existing file(s)"
msgstr "Mevcut dosya(ların)nın üzerine yaz"

#: libraries/config/messages.inc.php:118
msgid "Remember file name template"
msgstr "Dosya adı şablonunu hatırla"

#: libraries/config/messages.inc.php:120
msgid "Enclose table and column names with backquotes"
msgstr "Tablo ve sütun adlarını ters tırnaklarla kapattır"

#: libraries/config/messages.inc.php:121 libraries/config/messages.inc.php:260
#: libraries/display_export.lib.php:353
msgid "SQL compatibility mode"
msgstr "SQL uyumluluk kipi"

#: libraries/config/messages.inc.php:122 libraries/export/sql.php:176
msgid "<code>CREATE TABLE</code> options:"
msgstr "<code>CREATE TABLE</code> seçenekleri:"

#: libraries/config/messages.inc.php:123
msgid "Creation/Update/Check dates"
msgstr "Oluşturma/Güncelleme/Denetleme tarihleri"

#: libraries/config/messages.inc.php:124
msgid "Use delayed inserts"
msgstr "Gecikmiş eklemeleri kullan"

#: libraries/config/messages.inc.php:125 libraries/export/sql.php:79
msgid "Disable foreign key checks"
msgstr "Dış anahtar kontrolünü etkisizleştir"

#: libraries/config/messages.inc.php:128
msgid "Use hexadecimal for BLOB"
msgstr "BLOB için onaltılık düzen kullan"

#: libraries/config/messages.inc.php:130
msgid "Use ignore inserts"
msgstr "Yoksayılan eklemeleri kullan"

#: libraries/config/messages.inc.php:132
msgid "Syntax to use when inserting data"
msgstr "Veri eklenirken kullanılacak sözdizimi"

#: libraries/config/messages.inc.php:133 libraries/export/sql.php:268
msgid "Maximal length of created query"
msgstr "Oluşturulan sorgunun azami uzunluğu"

#: libraries/config/messages.inc.php:138
msgid "Export type"
msgstr "Dışa aktarma türü"

#: libraries/config/messages.inc.php:139 libraries/export/sql.php:71
msgid "Enclose export in a transaction"
msgstr "İşlem içinde dışa aktarmayı kapsa"

#: libraries/config/messages.inc.php:140
msgid "Export time in UTC"
msgstr "UTC olarak dışa aktarma zamanı"

#: libraries/config/messages.inc.php:148
msgid "Force secured connection while using phpMyAdmin"
msgstr "phpMyAdmin kullanırken güvenli bağlantıya zorlar"

#: libraries/config/messages.inc.php:149
msgid "Force SSL connection"
msgstr "SSL bağlantıya zorla"

#: libraries/config/messages.inc.php:150
msgid ""
"Sort order for items in a foreign-key dropdown box; [kbd]content[/kbd] is "
"the referenced data, [kbd]id[/kbd] is the key value"
msgstr ""
"Dış anahtar aşağı açılır kutusu içindeki öğeler için sıralama düzeni; [kbd]"
"content[/kbd] başvurulan veridir, [kbd]id[/kbd] anahtar değerdir"

#: libraries/config/messages.inc.php:151
msgid "Foreign key dropdown order"
msgstr "Dış anahtar aşağı açılır düzeni"

#: libraries/config/messages.inc.php:152
msgid "A dropdown will be used if fewer items are present"
msgstr "Eğer az öğe bulunuyorsa aşağı açılır kutu kullanılacaktır"

#: libraries/config/messages.inc.php:153
msgid "Foreign key limit"
msgstr "Dış anahtar sınırı"

#: libraries/config/messages.inc.php:154
msgid "Browse mode"
msgstr "Gözatma kipi"

#: libraries/config/messages.inc.php:155
msgid "Customize browse mode"
msgstr "Gözatma kipini özelleştirir"

#: libraries/config/messages.inc.php:157 libraries/config/messages.inc.php:159
#: libraries/config/messages.inc.php:176 libraries/config/messages.inc.php:187
#: libraries/config/messages.inc.php:189 libraries/config/messages.inc.php:217
#: libraries/config/messages.inc.php:229
msgid "Customize default options"
msgstr "Varsayılan seçenekleri özelleştirir"

#: libraries/config/messages.inc.php:158 libraries/config/setup.forms.php:236
#: libraries/config/setup.forms.php:315
#: libraries/config/user_preferences.forms.php:138
#: libraries/config/user_preferences.forms.php:215 libraries/export/csv.php:19
#: libraries/import/csv.php:22
msgid "CSV"
msgstr "CSV"

#: libraries/config/messages.inc.php:160
msgid "Developer"
msgstr "Geliştirici"

#: libraries/config/messages.inc.php:161
msgid "Settings for phpMyAdmin developers"
msgstr "phpMyAdmin geliştiricileri için ayarlar"

#: libraries/config/messages.inc.php:162
msgid "Edit mode"
msgstr "Düzenleme kipi"

#: libraries/config/messages.inc.php:163
msgid "Customize edit mode"
msgstr "Düzenleme kipini özelleştirir"

#: libraries/config/messages.inc.php:165
msgid "Export defaults"
msgstr "Dışa aktarma varsayılanları"

#: libraries/config/messages.inc.php:166
msgid "Customize default export options"
msgstr "Varsayılan dışa aktarma seçeneklerini özelleştirir"

#: libraries/config/messages.inc.php:167 libraries/config/messages.inc.php:209
#: setup/frames/menu.inc.php:16
msgid "Features"
msgstr "Özellikler"

#: libraries/config/messages.inc.php:168
msgid "General"
msgstr "Genel"

#: libraries/config/messages.inc.php:169
msgid "Set some commonly used options"
msgstr "Bazı çoğunlukla kullanılmış seçenekleri ayarla"

#: libraries/config/messages.inc.php:170 libraries/db_links.inc.php:83
#: libraries/server_links.inc.php:69 libraries/tbl_links.inc.php:89
#: prefs_manage.php:231 setup/frames/menu.inc.php:20
msgid "Import"
msgstr "İçe Aktar"

#: libraries/config/messages.inc.php:171
msgid "Import defaults"
msgstr "İçe aktarma varsayılanları"

#: libraries/config/messages.inc.php:172
msgid "Customize default common import options"
msgstr "Varsayılan genel içe aktarma seçeneklerini özelleştirir"

#: libraries/config/messages.inc.php:173
msgid "Import / export"
msgstr "İçe Aktar / Dışa Aktar"

#: libraries/config/messages.inc.php:174
msgid "Set import and export directories and compression options"
msgstr "İçe ve dışa aktarma dizinlerini ve sıkıştırma seçeneklerini ayarlar"

#: libraries/config/messages.inc.php:175 libraries/export/latex.php:27
msgid "LaTeX"
msgstr "LaTeX"

#: libraries/config/messages.inc.php:178
msgid "Databases display options"
msgstr "Veritabanlarının görüntü seçenekleri"

#: libraries/config/messages.inc.php:179 setup/frames/menu.inc.php:18
msgid "Navigation frame"
msgstr "Rehber çerçeve"

#: libraries/config/messages.inc.php:180
msgid "Customize appearance of the navigation frame"
msgstr "Rehber çerçevenin görünümünü özelleştirir"

#: libraries/config/messages.inc.php:181 libraries/select_server.lib.php:42
#: setup/frames/index.inc.php:110
msgid "Servers"
msgstr "Sunucular"

#: libraries/config/messages.inc.php:182
msgid "Servers display options"
msgstr "Sunucuların görüntü seçenekleri"

#: libraries/config/messages.inc.php:184
msgid "Tables display options"
msgstr "Tabloların görüntü seçenekleri"

#: libraries/config/messages.inc.php:185 setup/frames/menu.inc.php:19
msgid "Main frame"
msgstr "Ana çerçeve"

#: libraries/config/messages.inc.php:186
msgid "Microsoft Office"
msgstr "Microsoft Office"

#: libraries/config/messages.inc.php:188
msgid "Open Document"
msgstr "Open Belgesi"

#: libraries/config/messages.inc.php:190
msgid "Other core settings"
msgstr "Diğer çekirdek ayarlar"

#: libraries/config/messages.inc.php:191
msgid "Settings that didn't fit enywhere else"
msgstr "Başka hiçbir yere uymayan ayarlar"

#: libraries/config/messages.inc.php:192
msgid "Page titles"
msgstr "Sayfa başlığı"

#: libraries/config/messages.inc.php:193
msgid ""
"Specify browser's title bar text. Refer to [a@Documentation."
"html#cfg_TitleTable]documentation[/a] for magic strings that can be used to "
"get special values."
msgstr ""
"Tarayıcının başlık çubuğu metnini belirler. Özel değerleri almakta "
"kullanılabilecek sihirli dizgiler için [a@Documentation.html#cfg_TitleTable]"
"belgeden[/a] yararlanın."

#: libraries/config/messages.inc.php:194
#: libraries/navigation_header.inc.php:83
#: libraries/navigation_header.inc.php:86
#: libraries/navigation_header.inc.php:89
msgid "Query window"
msgstr "Sorgu penceresi"

#: libraries/config/messages.inc.php:195
msgid "Customize query window options"
msgstr "Sorgu penceresi seçeneklerini özelleştirir"

#: libraries/config/messages.inc.php:196
msgid "Security"
msgstr "Güvenlik"

#: libraries/config/messages.inc.php:197
msgid ""
"Please note that phpMyAdmin is just a user interface and its features do not "
"limit MySQL"
msgstr ""
"Lütfen unutmayın, phpMyAdmin sadece bir arabirimdir ve özellikleri MySQL'i "
"sınırlandırmaz"

#: libraries/config/messages.inc.php:198
msgid "Basic settings"
msgstr "Temel ayarlar"

#: libraries/config/messages.inc.php:199
msgid "Authentication"
msgstr "Kimlik doğrulama"

#: libraries/config/messages.inc.php:200
msgid "Authentication settings"
msgstr "Kimlik doğrulama ayarları"

#: libraries/config/messages.inc.php:201
msgid "Server configuration"
msgstr "Sunucu yapılandırması"

#: libraries/config/messages.inc.php:202
msgid ""
"Advanced server configuration, do not change these options unless you know "
"what they are for"
msgstr ""
"Gelişmiş sunucu yapılandırması, ne için olduklarını bilmedikçe bu "
"seçenekleri değiştirmeyin"

#: libraries/config/messages.inc.php:203
msgid "Enter server connection parameters"
msgstr "Sunucu bağlantı parametrelerini girin"

#: libraries/config/messages.inc.php:204
msgid "Configuration storage"
msgstr "Yapılandırma depolama"

#: libraries/config/messages.inc.php:205
msgid ""
"Configure phpMyAdmin configuration storage to gain access to additional "
"features, see [a@Documentation.html#linked-tables]phpMyAdmin configuration "
"storage[/a] in documentation"
msgstr ""
"İlave özelliklere erişim kazanmak için phpMyAdmin yapılandırma depolamasını "
"yapılandırır, belgelerde [a@Documentation.html#linked-tables]phpMyAdmin "
"yapılandırma depolama[/a] kısmına bakın"

#: libraries/config/messages.inc.php:206
msgid "Changes tracking"
msgstr "Değişiklikleri izleme"

#: libraries/config/messages.inc.php:207
msgid ""
"Tracking of changes made in database. Requires the phpMyAdmin configuration "
"storage."
msgstr ""
"İzlenen değişiklikler veritabanında yapıldı. phpMyAdmin yapılandırma "
"depolaması gerekir."

#: libraries/config/messages.inc.php:208
msgid "Customize export options"
msgstr "Dışa aktarma seçeneklerini özelleştir"

#: libraries/config/messages.inc.php:210
msgid "Customize import defaults"
msgstr "İçe aktarma varsayılanlarını özelleştir"

#: libraries/config/messages.inc.php:211
msgid "Customize navigation frame"
msgstr "Rehber çerçeveyi özelleştir"

#: libraries/config/messages.inc.php:212
msgid "Customize main frame"
msgstr "Ana çerçeveyi özelleştir"

#: libraries/config/messages.inc.php:213 libraries/config/messages.inc.php:218
#: setup/frames/menu.inc.php:17
msgid "SQL queries"
msgstr "SQL sorguları"

#: libraries/config/messages.inc.php:215
msgid "SQL Query box"
msgstr "SQL Sorgu kutusu"

#: libraries/config/messages.inc.php:216
msgid "Customize links shown in SQL Query boxes"
msgstr "SQL Sorgu kutularında gösterilecek bağlantıları özelleştirir"

#: libraries/config/messages.inc.php:219
msgid "SQL queries settings"
msgstr "SQL sorguları ayarları"

#: libraries/config/messages.inc.php:220
msgid "SQL Validator"
msgstr "SQL Onaylayıcı"

#: libraries/config/messages.inc.php:221
msgid ""
"If you wish to use the SQL Validator service, you should be aware that "
"[strong]all SQL statements are stored anonymously for statistical purposes[/"
"strong].[br][em][a@http://sqlvalidator.mimer.com/]Mimer SQL Validator[/a], "
"Copyright 2002 Upright Database Technology. All rights reserved.[/em]"
msgstr ""
"Eğer SQL Onaylayıcı hizmetini kullanmak isterseniz, [strong]tüm SQL "
"ifadelerinin istatistiksel amaç için isimsiz olarak depolanacağının[/strong] "
"farkında olmalısınız.[br][em][a@http://sqlvalidator.mimer.com/]Mimer SQL "
"Onaylayıcı[/a], Telif Hakkı 2002 Upright Database Technology. Tüm hakları "
"saklıdır.[/em]"

#: libraries/config/messages.inc.php:222
msgid "Startup"
msgstr "Başlangıç"

#: libraries/config/messages.inc.php:223
msgid "Customize startup page"
msgstr "Başlangıç sayfasını özelleştirir"

#: libraries/config/messages.inc.php:224
msgid "Tabs"
msgstr "Sekmeler"

#: libraries/config/messages.inc.php:225
msgid "Choose how you want tabs to work"
msgstr "Sekmelerin nasıl çalışmasını istiyorsanız seçin"

#: libraries/config/messages.inc.php:226
msgid "Text fields"
msgstr "Metin alanları"

#: libraries/config/messages.inc.php:227
msgid "Customize text input fields"
msgstr "Metin giriş alanlarını özelleştirir"

#: libraries/config/messages.inc.php:228 libraries/export/texytext.php:18
msgid "Texy! text"
msgstr "Texy! metni"

#: libraries/config/messages.inc.php:230
msgid "Warnings"
msgstr "Uyarılar"

#: libraries/config/messages.inc.php:231
msgid "Disable some of the warnings shown by phpMyAdmin"
msgstr "phpMyAdmin tarafından gösterilen bazı uyarılar etkisiz"

#: libraries/config/messages.inc.php:232
msgid ""
"Enable [a@http://en.wikipedia.org/wiki/Gzip]gzip[/a] compression for import "
"and export operations"
msgstr ""
"İçe ve dışa aktarma işlemleri için [a@http://en.wikipedia.org/wiki/Gzip]gzip"
"[/a] sıkıştırma etkin"

#: libraries/config/messages.inc.php:233
msgid "GZip"
msgstr "GZip"

#: libraries/config/messages.inc.php:234
msgid "Extra parameters for iconv"
msgstr "Iconv için ilave parametreler"

#: libraries/config/messages.inc.php:235
msgid ""
"If enabled, phpMyAdmin continues computing multiple-statement queries even "
"if one of the queries failed"
msgstr ""
"Eğer etkinleştirilirse, phpMyAdmin çoklu ifade sorgularını hesaplamaya devam "
"eder, eğer sorgulardan biri başarısız olsa bile"

#: libraries/config/messages.inc.php:236
msgid "Ignore multiple statement errors"
msgstr "Çoklu ifade hatalarını yoksay"

#: libraries/config/messages.inc.php:237
msgid ""
"Allow interrupt of import in case script detects it is close to time limit. "
"This might be good way to import large files, however it can break "
"transactions."
msgstr ""
"Betiğin zaman sınırına yaklaşıldığını algılaması durumunda içe aktarımı "
"kesmeye izin verir. Bu büyük dosyaları içe aktarmak için iyi bir yol "
"olabilir, ancak bu işlemleri bozabilir."

#: libraries/config/messages.inc.php:238
msgid "Partial import: allow interrupt"
msgstr "Kısmi içe aktarma: yarıda kesmeye izin ver"

#: libraries/config/messages.inc.php:243 libraries/config/messages.inc.php:250
#: libraries/import/csv.php:27 libraries/import/ldi.php:40
msgid "Do not abort on INSERT error"
msgstr "EKLEME hatasında durdurma"

#: libraries/config/messages.inc.php:244 libraries/config/messages.inc.php:252
#: libraries/import/csv.php:26 libraries/import/ldi.php:39
msgid "Replace table data with file"
msgstr "Tablo verisini dosya ile değiştir"

#: libraries/config/messages.inc.php:246
msgid ""
"Default format; be aware that this list depends on location (database, "
"table) and only SQL is always available"
msgstr ""
"Varsayılan biçim; bu liste yerine göre (veritabanı, tablo) değişir ve sadece "
"her zaman SQL vardır"

#: libraries/config/messages.inc.php:247
msgid "Format of imported file"
msgstr "İçe aktarılmış dosyanın biçimi"

#: libraries/config/messages.inc.php:251 libraries/import/ldi.php:46
msgid "Use LOCAL keyword"
msgstr "YEREL anahtar kelime kullan"

#: libraries/config/messages.inc.php:254 libraries/config/messages.inc.php:262
#: libraries/config/messages.inc.php:263
msgid "Column names in first row"
msgstr "İlk satır içindeki sütun adları"

#: libraries/config/messages.inc.php:255 libraries/import/ods.php:27
msgid "Do not import empty rows"
msgstr "Boş satırları içe aktarma"

#: libraries/config/messages.inc.php:256
msgid "Import currencies ($5.00 to 5.00)"
msgstr "Parasalları içe aktar ($5.00'ı 5.00'a)"

#: libraries/config/messages.inc.php:257
msgid "Import percentages as proper decimals (12.00% to .12)"
msgstr "Yüzdeleri doğru ondalık olarak içe aktar (%12.00'ı .12'ye)"

#: libraries/config/messages.inc.php:258
msgid "Number of queries to skip from start"
msgstr "Başlangıçtan atlanacak sorgu sayısı"

#: libraries/config/messages.inc.php:259
msgid "Partial import: skip queries"
msgstr "Kısmi içe aktarma: sorguları atla"

#: libraries/config/messages.inc.php:261
msgid "Do not use AUTO_INCREMENT for zero values"
msgstr "Sıfır değerleri için AUTO_INCREMENT değeri kullanma"

#: libraries/config/messages.inc.php:264
msgid "Initial state for sliders"
msgstr "Kaydırıcılar için başlangıç durumu"

#: libraries/config/messages.inc.php:265
msgid "How many rows can be inserted at one time"
msgstr "Bir defada kaç tane satır eklenebileceğidir"

#: libraries/config/messages.inc.php:266
msgid "Number of inserted rows"
msgstr "Eklenmiş satır sayısı"

#: libraries/config/messages.inc.php:267
msgid "Target for quick access icon"
msgstr "Hızlı erişim simgesi için hedef"

#: libraries/config/messages.inc.php:268
msgid "Show logo in left frame"
msgstr "Logoyu sol çerçevede göster"

#: libraries/config/messages.inc.php:269
msgid "Display logo"
msgstr "Logoyu görüntüle"

#: libraries/config/messages.inc.php:270
msgid "Display server choice at the top of the left frame"
msgstr "Sunucu seçimini sol çerçevenin en üstünde görüntüler"

#: libraries/config/messages.inc.php:271
msgid "Display servers selection"
msgstr "Sunucu seçimlerini görüntüle"

#: libraries/config/messages.inc.php:272
msgid "Minimum number of tables to display the table filter box"
msgstr "Tablo süzgeci kutusunu görüntülemek için en az tablo sayısıdır"

#: libraries/config/messages.inc.php:273
msgid "String that separates databases into different tree levels"
msgstr "Veritabanlarını farklı ağaç seviyelerine ayıran dizgidir"

#: libraries/config/messages.inc.php:274
msgid "Database tree separator"
msgstr "Veritabanı ağaç ayıracı"

#: libraries/config/messages.inc.php:275
msgid ""
"Only light version; display databases in a tree (determined by the separator "
"defined below)"
msgstr ""
"Sadece sade sürümde; veritabanları ağaç içinde görüntülenir (aşağıda "
"tanımlanan ayıraçlar tarafından belirlenir)"

#: libraries/config/messages.inc.php:276
msgid "Display databases in a tree"
msgstr "Veritabanlarını ağaç içinde görüntüle"

#: libraries/config/messages.inc.php:277
msgid "Disable this if you want to see all databases at once"
msgstr ""
"Eğer tüm veritabanlarını bir kerede görmek isterseniz bunu etkisizleştirin"

#: libraries/config/messages.inc.php:278
msgid "Use light version"
msgstr "Sade sürümü kullan"

#: libraries/config/messages.inc.php:279
msgid "Maximum table tree depth"
msgstr "En fazla tablo ağacı derinliği"

#: libraries/config/messages.inc.php:280
msgid "String that separates tables into different tree levels"
msgstr "Tabloları farklı ağaç seviyelerine ayıran dizgidir"

#: libraries/config/messages.inc.php:281
msgid "Table tree separator"
msgstr "Tablo ağacı ayıracı"

#: libraries/config/messages.inc.php:282
msgid "URL where logo in the navigation frame will point to"
msgstr "Rehber çerçevedeki logoyu işaret eden URL"

#: libraries/config/messages.inc.php:283
msgid "Logo link URL"
msgstr "Logo bağlantısı URL'si"

#: libraries/config/messages.inc.php:284
msgid ""
"Open the linked page in the main window ([kbd]main[/kbd]) or in a new one "
"([kbd]new[/kbd])"
msgstr ""
"Bağlantılı sayfayı ana pencerede ([kbd]main[/kbd]) veya yeni bir tanede "
"([kbd]new[/kbd]) açar"

#: libraries/config/messages.inc.php:285
msgid "Logo link target"
msgstr "Logo bağlantısı hedefi"

#: libraries/config/messages.inc.php:286
msgid "Highlight server under the mouse cursor"
msgstr "Fare imleci altında sunucuyu vurgula"

#: libraries/config/messages.inc.php:287
msgid "Enable highlighting"
msgstr "Vurgulamalar etkin"

#: libraries/config/messages.inc.php:288
msgid "Maximum number of recently used tables; set 0 to disable"
msgstr ""
"En fazla son kullanılan tablo sayısıdır; etkisizleştirmek için 0'a ayarlayın"

#: libraries/config/messages.inc.php:289
msgid "Recently used tables"
msgstr "Son kullanılan tablolar"

#: libraries/config/messages.inc.php:290
msgid "Use less graphically intense tabs"
msgstr "Az grafiksel yoğunlukta sekmeler kullanılır"

#: libraries/config/messages.inc.php:291
msgid "Light tabs"
msgstr "Sade sekmeler"

#: libraries/config/messages.inc.php:292
msgid ""
"Maximum number of characters shown in any non-numeric column on browse view"
msgstr ""
"Gözat görünümünde herhangi bir sayısal olmayan sütunda gösterilen en fazla "
"karakter sayısıdır"

#: libraries/config/messages.inc.php:293
msgid "Limit column characters"
msgstr "Sütun karakterlerini sınırlandır"

#: libraries/config/messages.inc.php:294
msgid ""
"If TRUE, logout deletes cookies for all servers; when set to FALSE, logout "
"only occurs for the current server. Setting this to FALSE makes it easy to "
"forget to log out from other servers when connected to multiple servers."
msgstr ""
"Eğer TRUE ise, oturum kapatma tüm sunucuların tanımlama bilgilerini siler; "
"eğer FALSE'a ayarlıysa, oturum kapatma sadece şu anki sunucunun tanımlama "
"bilgisini siler. Bunu FALSE'a ayarlamak çoklu sunuculara bağlandığınızda "
"diğer sunuculardan oturumu kapatmayı unutmanızı kolaylaştırır."

#: libraries/config/messages.inc.php:295
msgid "Delete all cookies on logout"
msgstr "Oturum kapatmada tüm tanımlama bilgilerini sil"

#: libraries/config/messages.inc.php:296
msgid ""
"Define whether the previous login should be recalled or not in cookie "
"authentication mode"
msgstr ""
"Tanımlama bilgisi kimlik doğrulaması kipinde önceki açılan oturumun "
"hatırlanıp hatırlanmayacağını tanımlar"

#: libraries/config/messages.inc.php:297
msgid "Recall user name"
msgstr "Kullanıcı adını hatırla"

#: libraries/config/messages.inc.php:298
msgid ""
"Defines how long (in seconds) a login cookie should be stored in browser. "
"The default of 0 means that it will be kept for the existing session only, "
"and will be deleted as soon as you close the browser window. This is "
"recommended for non-trusted environments."
msgstr ""
"Oturum açma tanımlama bilgisinin ne kadar (saniye olarak) tarayıcıda "
"depolanacağını tanımlar. Varsayılan 0 değeri anlamı sadece var olan oturum "
"için tutulacağıdır, ve tarayıcı penceresini kapatır kapatmaz silinecektir. "
"Bu güvenli olmayan ortamlar için önerilir."

#: libraries/config/messages.inc.php:299
msgid "Login cookie store"
msgstr "Oturum açma tanımlama bilgisi depolama"

#: libraries/config/messages.inc.php:300
msgid "Define how long (in seconds) a login cookie is valid"
msgstr ""
"Oturum açma tanımlama bilgisinin ne kadar (saniye cinsinden) geçerli "
"olacağını tanımlar"

#: libraries/config/messages.inc.php:301
msgid "Login cookie validity"
msgstr "Oturum açma tanımlama bilgisi geçerliliği"

#: libraries/config/messages.inc.php:302
msgid "Double size of textarea for LONGTEXT columns"
msgstr "LONGTEXT sütunları için metin alanın iki katı boyutu"

#: libraries/config/messages.inc.php:303
msgid "Bigger textarea for LONGTEXT"
msgstr "LONGTEXT için en büyük metin alanı"

#: libraries/config/messages.inc.php:304
msgid "Use icons on main page"
msgstr "Ana sayfada simgeleri kullan"

#: libraries/config/messages.inc.php:305
msgid "Maximum number of characters used when a SQL query is displayed"
msgstr "SQL sorgusu görüntülendiğinde kullanılan en fazla karakter sayısıdır"

#: libraries/config/messages.inc.php:306
msgid "Maximum displayed SQL length"
msgstr "En fazla görüntülenecek SQL uzunluğu"

#: libraries/config/messages.inc.php:307 libraries/config/messages.inc.php:312
#: libraries/config/messages.inc.php:339
msgid "Users cannot set a higher value"
msgstr "Kullanıcılar yüksek değer ayarlayamazlar"

#: libraries/config/messages.inc.php:308
msgid "Maximum number of databases displayed in left frame and database list"
msgstr ""
"Sol çerçevede ve veritabanı listesinde görüntülenecek olan en fazla "
"veritabanı sayısıdır"

#: libraries/config/messages.inc.php:309
msgid "Maximum databases"
msgstr "En fazla veritabanı"

#: libraries/config/messages.inc.php:310
msgid ""
"Number of rows displayed when browsing a result set. If the result set "
"contains more rows, &quot;Previous&quot; and &quot;Next&quot; links will be "
"shown."
msgstr ""
"Sonuç grubuna göz atarken görüntülenecek satır sayısıdır. Eğer sonuç grubu "
"daha fazla satır içeriyorsa, &quot;Önceki&quot; ve &quot;Sonraki&quot; "
"bağlantıları gösterilecektir."

#: libraries/config/messages.inc.php:311
msgid "Maximum number of rows to display"
msgstr "Görüntülemek için en fazla satır sayısı"

#: libraries/config/messages.inc.php:313
msgid "Maximum number of tables displayed in table list"
msgstr "Tablo listesinde görüntülenecek olan en fazla tablo sayısıdır"

#: libraries/config/messages.inc.php:314
msgid "Maximum tables"
msgstr "En fazla tablo"

#: libraries/config/messages.inc.php:315
msgid ""
"Disable the default warning that is displayed if mcrypt is missing for "
"cookie authentication"
msgstr ""
"Eğer tanımlama bilgisi kimlik doğrulaması için mcrypt eksikse, gösterilen "
"varsayılan uyarıyı etkisizleştir"

#: libraries/config/messages.inc.php:316
msgid "mcrypt warning"
msgstr "mcrypt uyarısı"

#: libraries/config/messages.inc.php:317
msgid ""
"The number of bytes a script is allowed to allocate, eg. [kbd]32M[/kbd] "
"([kbd]0[/kbd] for no limit)"
msgstr ""
"Betiğe ayrılması için izin verilecek bayt sayısıdır, örn. [kbd]32M[/kbd] "
"(sınırsız için [kbd]0[/kbd])"

#: libraries/config/messages.inc.php:318
msgid "Memory limit"
msgstr "Bellek sınırı"

#: libraries/config/messages.inc.php:319
msgid "These are Edit, Inline edit, Copy and Delete links"
msgstr "Bunlar Düzenle, Sıralı düzenle, Kopyala ve Sil bağlantılarıdır"

#: libraries/config/messages.inc.php:320
msgid "Where to show the table row links"
msgstr "Tablo satır bağlantılarının nerede gösterileceği"

#: libraries/config/messages.inc.php:321
msgid "Use natural order for sorting table and database names"
msgstr "Tablo ve veritabanı adlarını sıralamak için doğal sıra kullan"

#: libraries/config/messages.inc.php:322
msgid "Natural order"
msgstr "Doğal sıra"

#: libraries/config/messages.inc.php:323 libraries/config/messages.inc.php:333
msgid "Use only icons, only text or both"
msgstr "Sadece simgeleri, sadece metni veya her ikisinide kullanır"

#: libraries/config/messages.inc.php:324
msgid "Iconic navigation bar"
msgstr "Sembolik rehber çubuğu"

#: libraries/config/messages.inc.php:325
msgid "use GZip output buffering for increased speed in HTTP transfers"
msgstr ""
"HTTP aktarımlarındaki arttırılmış hız için GZip çıktı arabellekleme kullanımı"

#: libraries/config/messages.inc.php:326
msgid "GZip output buffering"
msgstr "GZip çıktı arabellekleme"

#: libraries/config/messages.inc.php:327
msgid ""
"[kbd]SMART[/kbd] - i.e. descending order for columns of type TIME, DATE, "
"DATETIME and TIMESTAMP, ascending order otherwise"
msgstr ""
"[kbd]SMART[/kbd] - örn. TIME, DATE, DATETIME ve TIMESTAMP türü sütunları "
"için büyükten küçüğe sıralama, aksi halde küçükten büyüğe sıralama"

#: libraries/config/messages.inc.php:328
msgid "Default sorting order"
msgstr "Varsayılan sıralama düzeni"

#: libraries/config/messages.inc.php:329
msgid "Use persistent connections to MySQL databases"
msgstr "MySQL veritabanlarına sürekli bağlantı kullanımı"

#: libraries/config/messages.inc.php:330
msgid "Persistent connections"
msgstr "Sürekli bağlantılar"

#: libraries/config/messages.inc.php:331
msgid ""
"Disable the default warning that is displayed on the database details "
"Structure page if any of the required tables for the phpMyAdmin "
"configuration storage could not be found"
msgstr ""
"Eğer phpMyAdmin yapılandırma depolaması için gerekli tablolardan herhangi "
"biri bulunamazsa, veritabanı ayrıntıları Yapı sayfasında gösterilen "
"varsayılan uyarıyı etkisizleştir"

#: libraries/config/messages.inc.php:332
msgid "Missing phpMyAdmin configuration storage tables"
msgstr "Eksik phpMyAdmin yapılandırma depolama tabloları"

#: libraries/config/messages.inc.php:334
msgid "Iconic table operations"
msgstr "Sembolik tablo işlemleri"

#: libraries/config/messages.inc.php:335
msgid "Disallow BLOB and BINARY columns from editing"
msgstr "BLOB ve BINARY sütunlarını düzenlemeye izin vermez"

#: libraries/config/messages.inc.php:336
msgid "Protect binary columns"
msgstr "Binari sütunlarını koru"

#: libraries/config/messages.inc.php:337
msgid ""
"Enable if you want DB-based query history (requires phpMyAdmin configuration "
"storage). If disabled, this utilizes JS-routines to display query history "
"(lost by window close)."
msgstr ""
"Eğer VT-tabanlı sorgu geçmişi istiyorsanız etkinleştirin (pmadb gerektirir). "
"Eğer etkisizleştirilirse, sorgu geçmişini görüntülemek için bu JS-"
"programlarından yararlanır (pencere kapatıldığında bilgi kaybolur)."

#: libraries/config/messages.inc.php:338
msgid "Permanent query history"
msgstr "Kalıcı sorgu geçmişi"

#: libraries/config/messages.inc.php:340
msgid "How many queries are kept in history"
msgstr "Geçmişte ne kadar sorgu tutulacağıdır"

#: libraries/config/messages.inc.php:341
msgid "Query history length"
msgstr "Sorgu geçmişi uzunluğu"

#: libraries/config/messages.inc.php:342
msgid "Tab displayed when opening a new query window"
msgstr "Yeni bir sorgu penceresi açıldığında görüntülenen sekme"

#: libraries/config/messages.inc.php:343
msgid "Default query window tab"
msgstr "Varsayılan sorgu penceresi sekmesi"

#: libraries/config/messages.inc.php:344
msgid "Query window height (in pixels)"
msgstr "Sorgu penceresi yüksekliği (piksel olarak)"

#: libraries/config/messages.inc.php:345
msgid "Query window height"
msgstr "Sorgu penceresi yüksekliği"

#: libraries/config/messages.inc.php:346
msgid "Query window width (in pixels)"
msgstr "Sorgu penceresi genişliği (piksel olarak)"

#: libraries/config/messages.inc.php:347
msgid "Query window width"
msgstr "Sorgu penceresi genişliği"

#: libraries/config/messages.inc.php:348
msgid "Select which functions will be used for character set conversion"
msgstr "Karakter grubu dönüştürme için kullanılacak olan işlevleri seçin"

#: libraries/config/messages.inc.php:349
msgid "Recoding engine"
msgstr "Kaydetme motoru"

#: libraries/config/messages.inc.php:350
msgid "When browsing tables, the sorting of each table is remembered"
msgstr "Tablolara gözatılırken her tablonun sıralaması hatırlanır"

#: libraries/config/messages.inc.php:351
msgid "Remember table's sorting"
msgstr "Tablonun sıralamasını hatırla"

#: libraries/config/messages.inc.php:352
msgid "Repeat the headers every X cells, [kbd]0[/kbd] deactivates this feature"
msgstr ""
"Her X hücrede başlığı tekrarla, [kbd]0[/kbd] bu özelliği devre dışı bırakır"

#: libraries/config/messages.inc.php:353
msgid "Repeat headers"
msgstr "Başlıkları tekrarla"

#: libraries/config/messages.inc.php:354
msgid "Show help button instead of Documentation text"
msgstr "Belge metni yerine yardım düğmesi göster"

#: libraries/config/messages.inc.php:355
msgid "Show help button"
msgstr "Yardım düğmesi göster"

#: libraries/config/messages.inc.php:357
msgid "Directory where exports can be saved on server"
msgstr "Dışa aktarmaların sunucu üzerinde kaydedilebileceği dizin"

#: libraries/config/messages.inc.php:358
msgid "Save directory"
msgstr "Kayıt dizini"

#: libraries/config/messages.inc.php:359
msgid "Leave blank if not used"
msgstr "Eğer kullanılmayacaksa boş bırakın"

#: libraries/config/messages.inc.php:360
msgid "Host authorization order"
msgstr "Anamakine izin düzeni"

#: libraries/config/messages.inc.php:361
msgid "Leave blank for defaults"
msgstr "Varsayılan için boş bırakın"

#: libraries/config/messages.inc.php:362
msgid "Host authorization rules"
msgstr "Anamakine izin kuralları"

#: libraries/config/messages.inc.php:363
msgid "Allow logins without a password"
msgstr "Parolasız oturum açmaya izin ver"

#: libraries/config/messages.inc.php:364
msgid "Allow root login"
msgstr "Root oturumu açmaya izin ver"

#: libraries/config/messages.inc.php:365
msgid "HTTP Basic Auth Realm name to display when doing HTTP Auth"
msgstr ""
"HTTP Kimlik Denetimi yaparken görüntülemek için Temel Kimlik Denetim alan adı"

#: libraries/config/messages.inc.php:366
msgid "HTTP Realm"
msgstr "HTTP Alanı"

#: libraries/config/messages.inc.php:367
msgid ""
"The path for the config file for [a@http://swekey.com]SweKey hardware "
"authentication[/a] (not located in your document root; suggested: /etc/"
"swekey.conf)"
msgstr ""
"[a@http://swekey.com]SweKey donanımsal kimlik doğrulama[/a] için "
"yapılandırma dosyası yolu (belge kök klasörünüzde yer almaz; önerilen: /etc/"
"swekey.conf)"

#: libraries/config/messages.inc.php:368
msgid "SweKey config file"
msgstr "SweKey yapılandırma dosyası"

#: libraries/config/messages.inc.php:369
msgid "Authentication method to use"
msgstr "Kullanmak için kimlik doğrulama yöntemi"

#: libraries/config/messages.inc.php:370 setup/frames/index.inc.php:126
msgid "Authentication type"
msgstr "Kimlik doğrulama türü"

#: libraries/config/messages.inc.php:371
msgid ""
"Leave blank for no [a@http://wiki.phpmyadmin.net/pma/bookmark]bookmark[/a] "
"support, suggested: [kbd]pma_bookmark[/kbd]"
msgstr ""
"[a@http://wiki.phpmyadmin.net/pma/bookmark]Yer imi[/a] desteği istenmiyorsa "
"boş bırakın, varsayılan: [kbd]pma_bookmark[/kbd]"

#: libraries/config/messages.inc.php:372
msgid "Bookmark table"
msgstr "Yer imi tablosu"

#: libraries/config/messages.inc.php:373
msgid ""
"Leave blank for no column comments/mime types, suggested: [kbd]"
"pma_column_info[/kbd]"
msgstr ""
"Sütun yorumları/mime türleri istenmiyorsa boş bırakın, varsayılan: [kbd]"
"pma_column_info[/kbd]"

#: libraries/config/messages.inc.php:374
msgid "Column information table"
msgstr "Sütun bilgisi tablosu"

#: libraries/config/messages.inc.php:375
msgid "Compress connection to MySQL server"
msgstr "MySQL sunucusu bağlantısını sıkıştırır"

#: libraries/config/messages.inc.php:376
msgid "Compress connection"
msgstr "Bağlantıyı sıkıştır"

#: libraries/config/messages.inc.php:377
msgid "How to connect to server, keep [kbd]tcp[/kbd] if unsure"
msgstr ""
"Sunucuya nasıl bağlanılacağıdır, eğer emin değilseniz [kbd]tcp[/kbd] olarak "
"bırakın"

#: libraries/config/messages.inc.php:378
msgid "Connection type"
msgstr "Bağlantı türü"

#: libraries/config/messages.inc.php:379
msgid "Control user password"
msgstr "Denetim kullanıcısı parolası"

#: libraries/config/messages.inc.php:380
msgid ""
"A special MySQL user configured with limited permissions, more information "
"available on [a@http://wiki.phpmyadmin.net/pma/controluser]wiki[/a]"
msgstr ""
"Sınırlı yetkilerle yapılandırılmış özel MySQL kullanıcısıdır, daha fazla "
"bilgi [a@http://wiki.phpmyadmin.net/pma/controluser]wiki[/a]'de mevcuttur"

#: libraries/config/messages.inc.php:381
msgid "Control user"
msgstr "Denetim kullanıcısı"

#: libraries/config/messages.inc.php:382
msgid "Count tables when showing database list"
msgstr "Veritabanı listesini gösterirken tabloları sayar"

#: libraries/config/messages.inc.php:383
msgid "Count tables"
msgstr "Tabloları say"

#: libraries/config/messages.inc.php:384
msgid ""
"Leave blank for no Designer support, suggested: [kbd]pma_designer_coords[/"
"kbd]"
msgstr ""
"Tasarımcı desteği istenmiyorsa boş bırakın, varsayılan: [kbd]"
"pma_designer_coords[/kbd]"

#: libraries/config/messages.inc.php:385
msgid "Designer table"
msgstr "Tasarımcı tablosu"

#: libraries/config/messages.inc.php:386
msgid ""
"More information on [a@http://sf.net/support/tracker.php?aid=1849494]PMA bug "
"tracker[/a] and [a@http://bugs.mysql.com/19588]MySQL Bugs[/a]"
msgstr ""
"[a@http://sf.net/support/tracker.php?aid=1849494]PMA hata izleyici[/a] ve "
"[a@http://bugs.mysql.com/19588]MySQL Hataları[/a] üzerine daha fazla bilgi"

#: libraries/config/messages.inc.php:387
msgid "Disable use of INFORMATION_SCHEMA"
msgstr "INFORMATION_SCHEMA kullanımı etkisiz"

#: libraries/config/messages.inc.php:388
msgid "What PHP extension to use; you should use mysqli if supported"
msgstr ""
"Kullanmak için hangi PHP uzantısı; Eğer destekleniyorsa mysqli "
"kullanmalısınız"

#: libraries/config/messages.inc.php:389
msgid "PHP extension to use"
msgstr "Kullanmak için PHP uzantısı"

#: libraries/config/messages.inc.php:390
msgid "Hide databases matching regular expression (PCRE)"
msgstr "Düzenli anlatıma (PCRE) uyan veritabanlarını gizler"

#: libraries/config/messages.inc.php:391
msgid "Hide databases"
msgstr "Veritabanlarını gizle"

#: libraries/config/messages.inc.php:392
msgid ""
"Leave blank for no SQL query history support, suggested: [kbd]pma_history[/"
"kbd]"
msgstr ""
"SQL sorgu geçmişi desteği istenmiyorsa boş bırakın, varsayılan: [kbd]"
"pma_history[/kbd]"

#: libraries/config/messages.inc.php:393
msgid "SQL query history table"
msgstr "SQL sorgu geçmişi tablosu"

#: libraries/config/messages.inc.php:394
msgid "Hostname where MySQL server is running"
msgstr "MySQL sunucusunun çalıştığı anamakine"

#: libraries/config/messages.inc.php:395
msgid "Server hostname"
msgstr "Sunucu anamakine adı"

#: libraries/config/messages.inc.php:396
msgid "Logout URL"
msgstr "Oturum kapatma URL'si"

#: libraries/config/messages.inc.php:397
msgid "Try to connect without password"
msgstr "Parolasız bağlanmayı dener"

#: libraries/config/messages.inc.php:398
msgid "Connect without password"
msgstr "Parolasız bağlan"

#: libraries/config/messages.inc.php:399
msgid ""
"You can use MySQL wildcard characters (% and _), escape them if you want to "
"use their literal instances, i.e. use [kbd]'my\\_db'[/kbd] and not "
"[kbd]'my_db'[/kbd]. Using this option you can sort database list, just enter "
"their names in order and use [kbd]*[/kbd] at the end to show the rest in "
"alphabetical order."
msgstr ""
"MySQL joker karakterleri (% ve _) kullanabilirsiniz, eğer bunların aslına "
"uygun örneklerini kullanmak istiyorsanız bundan kaçının, örn. [kbd]'my"
"\\_db'[/kbd] kullanın ve [kbd]'my_db'[/kbd] kullanmayın. Bu seçeneği "
"kullanarak veritabanı listesini sıralayabilirsiniz, sadece adlarını sıralı "
"girin ve geri kalanını alfabetik sırada göstermek için sonunda [kbd]*[/kbd] "
"kullanın."

#: libraries/config/messages.inc.php:400
msgid "Show only listed databases"
msgstr "Sadece listelenmiş veritabanları göster"

#: libraries/config/messages.inc.php:401 libraries/config/messages.inc.php:442
msgid "Leave empty if not using config auth"
msgstr "Eğer yapılandırma kimlik denetimi kullanılmıyorsa boş bırakın"

#: libraries/config/messages.inc.php:402
msgid "Password for config auth"
msgstr "Yapılandırma kimlik den. için parola"

#: libraries/config/messages.inc.php:403
msgid ""
"Leave blank for no PDF schema support, suggested: [kbd]pma_pdf_pages[/kbd]"
msgstr ""
"PDF şeması desteği istenmiyorsa boş bırakın, varsayılan: [kbd]pma_pdf_pages[/"
"kbd]"

#: libraries/config/messages.inc.php:404
msgid "PDF schema: pages table"
msgstr "PDF şeması: sayfalar tablosu"

#: libraries/config/messages.inc.php:405
msgid ""
"Database used for relations, bookmarks, and PDF features. See [a@http://wiki."
"phpmyadmin.net/pma/pmadb]pmadb[/a] for complete information. Leave blank for "
"no support. Suggested: [kbd]phpmyadmin[/kbd]"
msgstr ""
"Bağlantılar, yer imleri ve PDF özellikleri için kullanılan veritabanı. Tam "
"bilgi için [a@http://wiki.phpmyadmin.net/pma/pmadb]pmadb[/a]'ye bakın. "
"Destek istenmiyorsa boş bırakın. Önerilen: [kbd]phpmyadmin[/kbd]"

#: libraries/config/messages.inc.php:406
msgid "Database name"
msgstr "Veritabanı adı"

#: libraries/config/messages.inc.php:407
msgid "Port on which MySQL server is listening, leave empty for default"
msgstr ""
"MySQL sunucusunun dinlemede olduğu bağlantı noktası, varsayılan ayar için "
"boş bırakın"

#: libraries/config/messages.inc.php:408
msgid "Server port"
msgstr "Sunucu bağ.noktası"

#: libraries/config/messages.inc.php:409
msgid ""
"Leave blank for no \"persistent\" recently used tables across sessions, "
"suggested: [kbd]pma_recent[/kbd]"
msgstr ""
"Oturum geçişlerinde \"sürekli\" son kullanılan tablolar olmaması için boş "
"bırakın, önerilen: [kbd]pma_recent[/kbd]"

#: libraries/config/messages.inc.php:410
msgid "Recently used table"
msgstr "Son kullanılan tablo"

#: libraries/config/messages.inc.php:411
msgid ""
"Leave blank for no [a@http://wiki.phpmyadmin.net/pma/relation]relation-links"
"[/a] support, suggested: [kbd]pma_relation[/kbd]"
msgstr ""
"[a@http://wiki.phpmyadmin.net/pma/relation]İlişki bağlantıları[/a] desteği "
"istenmiyorsa boş bırakın, varsayılan: [kbd]pma_relation[/kbd]"

#: libraries/config/messages.inc.php:412
msgid "Relation table"
msgstr "Bağlantı tablosu"

#: libraries/config/messages.inc.php:413
msgid "SQL command to fetch available databases"
msgstr "Mevcut veritabanları getirmek için SQL komutu"

#: libraries/config/messages.inc.php:414
msgid "SHOW DATABASES command"
msgstr "SHOW DATABASES komutu"

#: libraries/config/messages.inc.php:415
msgid ""
"See [a@http://wiki.phpmyadmin.net/pma/auth_types#signon]authentication types"
"[/a] for an example"
msgstr ""
"Örnek için [a@http://wiki.phpmyadmin.net/pma/auth_types#signon]kimlik "
"doğrulama türlerine[/a] bakın"

#: libraries/config/messages.inc.php:416
msgid "Signon session name"
msgstr "Oturumu açma oturum adı"

#: libraries/config/messages.inc.php:417
msgid "Signon URL"
msgstr "Oturumu açma URL'si"

#: libraries/config/messages.inc.php:418
msgid "Socket on which MySQL server is listening, leave empty for default"
msgstr ""
"MySQL sunucusunun dinlemede olduğu soket, varsayılan ayar için boş bırakın"

#: libraries/config/messages.inc.php:419
msgid "Server socket"
msgstr "Sunucu soketi"

#: libraries/config/messages.inc.php:420
msgid "Enable SSL for connection to MySQL server"
msgstr "MySQL sunucusuna bağlantı için SSL etkin"

#: libraries/config/messages.inc.php:421
msgid "Use SSL"
msgstr "SSL kullan"

#: libraries/config/messages.inc.php:422
msgid ""
"Leave blank for no PDF schema support, suggested: [kbd]pma_table_coords[/kbd]"
msgstr ""
"PDF şeması desteği istenmiyorsa boş bırakın, varsayılan: [kbd]"
"pma_table_coords[/kbd]"

#: libraries/config/messages.inc.php:423
msgid "PDF schema: table coordinates"
msgstr "PDF şeması: tablo koordinatları"

#: libraries/config/messages.inc.php:424
msgid ""
"Table to describe the display columns, leave blank for no support; "
"suggested: [kbd]pma_table_info[/kbd]"
msgstr ""
"Görüntü sütunlarını tanımlayan tablodur, destek istenmiyorsa boş bırakın; "
"önerilen: [kbd]pma_table_info[/kbd]"

#: libraries/config/messages.inc.php:425
msgid "Display columns table"
msgstr "Görüntü sütunları tablosu"

#: libraries/config/messages.inc.php:426
msgid ""
"Leave blank for no \"persistent\" tables'UI preferences across sessions, "
"suggested: [kbd]pma_table_uiprefs[/kbd]"
msgstr ""
"Oturum geçişlerinde \"sürekli\" tabloların KA tercihleri olmaması için boş "
"bırakın, önerilen: [kbd]pma_table_uiprefs[/kbd]"

#: libraries/config/messages.inc.php:427
msgid "UI preferences table"
msgstr "KA tercihleri tablosu"

#: libraries/config/messages.inc.php:428
msgid ""
"Whether a DROP DATABASE IF EXISTS statement will be added as first line to "
"the log when creating a database."
msgstr ""
"Veritabanı oluşturulduğunda günlüğe ilk satır olarak DROP DATABASE IF EXISTS "
"ifadesi eklenecek."

#: libraries/config/messages.inc.php:429
msgid "Add DROP DATABASE"
msgstr "DROP DATABASE ifadesi ekle"

#: libraries/config/messages.inc.php:430
msgid ""
"Whether a DROP TABLE IF EXISTS statement will be added as first line to the "
"log when creating a table."
msgstr ""
"Tablo oluşturulduğunda günlüğe ilk satır olarak DROP TABLE IF EXISTS ifadesi "
"eklenecek."

#: libraries/config/messages.inc.php:431
msgid "Add DROP TABLE"
msgstr "DROP TABLE ifadesi ekle"

#: libraries/config/messages.inc.php:432
msgid ""
"Whether a DROP VIEW IF EXISTS statement will be added as first line to the "
"log when creating a view."
msgstr ""
"Görünüm oluşturulduğunda günlüğe ilk satır olarak DROP VIEW IF EXISTS "
"ifadesi eklenecek."

#: libraries/config/messages.inc.php:433
msgid "Add DROP VIEW"
msgstr "DROP VIEW ifadesi ekle"

#: libraries/config/messages.inc.php:434
msgid "Defines the list of statements the auto-creation uses for new versions."
msgstr ""
"Yeni sürümler için otomatik oluşturma kullanan ifade listesini tanımlar."

#: libraries/config/messages.inc.php:435
msgid "Statements to track"
msgstr "İfadelerden izlere"

#: libraries/config/messages.inc.php:436
msgid ""
"Leave blank for no SQL query tracking support, suggested: [kbd]pma_tracking[/"
"kbd]"
msgstr ""
"SQL sorgu izleme desteği istenmiyorsa boş bırakın, önerilen: [kbd]"
"pma_tracking[/kbd]"

#: libraries/config/messages.inc.php:437
msgid "SQL query tracking table"
msgstr "SQL sorgu izleme tablosu"

#: libraries/config/messages.inc.php:438
msgid ""
"Whether the tracking mechanism creates versions for tables and views "
"automatically."
msgstr ""
"İzleme mekanizması tablolar ve görünümler için otomatik olarak sürümler "
"oluşturur."

#: libraries/config/messages.inc.php:439
msgid "Automatically create versions"
msgstr "Otomatik olarak sürümleri oluştur"

#: libraries/config/messages.inc.php:440
msgid ""
"Leave blank for no user preferences storage in database, suggested: [kbd]"
"pma_config[/kbd]"
msgstr ""
"Veritabanında kullanıcı tercihleri depolaması olmaması için boş bırakın, "
"önerilen: [kbd]pma_config[/kbd]"

#: libraries/config/messages.inc.php:441
msgid "User preferences storage table"
msgstr "Kullanıcı tercihleri depolama tablosu"

#: libraries/config/messages.inc.php:443
msgid "User for config auth"
msgstr "Yapılandırma kimlik den. için kullanıcı"

#: libraries/config/messages.inc.php:444
msgid ""
"Disable if you know that your pma_* tables are up to date. This prevents "
"compatibility checks and thereby increases performance"
msgstr ""
"Eğer pma_* tablolarınızın güncel olduğunu biliyorsanız etkisizleştirin. Bu "
"uyumluluk kontrollerini önler ve dolayısıyla performansı arttırır"

#: libraries/config/messages.inc.php:445
msgid "Verbose check"
msgstr "Fazla bilgi denetimi"

#: libraries/config/messages.inc.php:446
msgid ""
"A user-friendly description of this server. Leave blank to display the "
"hostname instead."
msgstr ""
"Bu sunucunun kolay kullanım açıklaması. Anamakine adını görüntülemek için "
"boş bırakın."

#: libraries/config/messages.inc.php:447
msgid "Verbose name of this server"
msgstr "Bu sunucunun fazladan adı"

#: libraries/config/messages.inc.php:448
msgid "Whether a user should be displayed a &quot;show all (rows)&quot; button"
msgstr ""
"Kullanıcının &quot;tümünü (satırları) göster&quot; düğmesini görüntüleyip "
"görüntüleyemeyeceğidir"

#: libraries/config/messages.inc.php:449
msgid "Allow to display all the rows"
msgstr "Tüm satırları görüntülemeye izin ver"

#: libraries/config/messages.inc.php:450
msgid ""
"Please note that enabling this has no effect with [kbd]config[/kbd] "
"authentication mode because the password is hard coded in the configuration "
"file; this does not limit the ability to execute the same command directly"
msgstr ""
"Lütfen unutmayın, bunu etkinleştirmek kimlik doğrulama kipi [kbd]"
"yapılandırmasını[/kbd] etkilemez çünkü parola yapılandırma dosyasında sıkı "
"kodlanmıştır; bu, doğrudan aynı komutun yürütme kabiliyetini sınırlandırmaz"

#: libraries/config/messages.inc.php:451
msgid "Show password change form"
msgstr "Parola değiştirme formunu göster"

#: libraries/config/messages.inc.php:452
msgid "Show create database form"
msgstr "Veritabanı oluşturma formu göster"

#: libraries/config/messages.inc.php:453
msgid ""
"Defines whether or not type fields should be initially displayed in edit/"
"insert mode"
msgstr ""
"Düzenle/ekle kipinde alanlar doldurulsada doldurulmasada ilk olarak "
"gösterilmesini tanımlar"

#: libraries/config/messages.inc.php:454
msgid "Show field types"
msgstr "Alan türlerini göster"

#: libraries/config/messages.inc.php:455
msgid "Display the function fields in edit/insert mode"
msgstr "İşlev alanlarını düzenle/ekle kipinde görüntüler"

#: libraries/config/messages.inc.php:456
msgid "Show function fields"
msgstr "İşlev alanlarını göster"

#: libraries/config/messages.inc.php:457
msgid ""
"Shows link to [a@http://php.net/manual/function.phpinfo.php]phpinfo()[/a] "
"output"
msgstr ""
"[a@http://php.net/manual/function.phpinfo.php]phpinfo()[/a] çıktısına "
"bağlantıyı gösterir"

#: libraries/config/messages.inc.php:458
msgid "Show phpinfo() link"
msgstr "phpinfo() bağlantısını göster"

#: libraries/config/messages.inc.php:459
msgid "Show detailed MySQL server information"
msgstr "Ayrıntılı MySQL sunucu bilgisini göster"

#: libraries/config/messages.inc.php:460
msgid "Defines whether SQL queries generated by phpMyAdmin should be displayed"
msgstr ""
"phpMyAdmin tarafından oluşturulan SQL sorgularının görüntülenip "
"görüntülenmeyeceğini tanımlar"

#: libraries/config/messages.inc.php:461
msgid "Show SQL queries"
msgstr "SQL sorgularını göster"

#: libraries/config/messages.inc.php:462
msgid "Allow to display database and table statistics (eg. space usage)"
msgstr ""
"Veritabanı ve tablo istatistiklerini görüntülemek için izin verir (örn. alan "
"kullanımı)"

#: libraries/config/messages.inc.php:463
msgid "Show statistics"
msgstr "İstatistikleri göster"

#: libraries/config/messages.inc.php:464
msgid ""
"If tooltips are enabled and a database comment is set, this will flip the "
"comment and the real name"
msgstr ""
"Eğer araç ipuçları etkinse ve veritabanı yorumu ayarlıysa bu, yorumu ve "
"gerçek adı çevirecek"

#: libraries/config/messages.inc.php:465
msgid "Display database comment instead of its name"
msgstr "Veritabanının adı yerine yorumunu görüntüle"

#: libraries/config/messages.inc.php:466
msgid ""
"When setting this to [kbd]nested[/kbd], the alias of the table name is only "
"used to split/nest the tables according to the $cfg"
"['LeftFrameTableSeparator'] directive, so only the folder is called like the "
"alias, the table name itself stays unchanged"
msgstr ""
"Bu [kbd]iç içe koymaya[/kbd] ayarlandığında, tablo isimlerinin kod adları "
"tabloları $cfg['LeftFrameTableSeparator'] yönergesine göre sadece bölmek/iç "
"içe koymak için kulanılır, bu yüzden sadece klasör, kod adı gibi çağrılır, "
"tablo adının kendi değişmeden kalır"

#: libraries/config/messages.inc.php:467
msgid "Display table comment instead of its name"
msgstr "Tablonun adı yerine yorumunu görüntüle"

#: libraries/config/messages.inc.php:468
msgid "Display table comments in tooltips"
msgstr "Araç ipuçlarında tablo yorumlarını görüntüle"

#: libraries/config/messages.inc.php:469
msgid ""
"Mark used tables and make it possible to show databases with locked tables"
msgstr ""
"Kullanılan tabloları işaretleyin ve veritabanlarını kilitli tablolarla "
"birlikte gösterilmesini mümkün yapın"

#: libraries/config/messages.inc.php:470
msgid "Skip locked tables"
msgstr "Kilitli tabloları atla"

#: libraries/config/messages.inc.php:475
msgid "Requires SQL Validator to be enabled"
msgstr "SQL Onaylayıcının etkinleştirilmesini gerektirir"

#: libraries/config/messages.inc.php:477
#: libraries/display_change_password.lib.php:40
#: libraries/replication_gui.lib.php:61 libraries/replication_gui.lib.php:62
#: libraries/replication_gui.lib.php:337 libraries/replication_gui.lib.php:341
#: libraries/replication_gui.lib.php:351 server_privileges.php:778
#: server_privileges.php:782 server_privileges.php:793
#: server_privileges.php:1608 server_synchronize.php:1186
msgid "Password"
msgstr "Parola"

#: libraries/config/messages.inc.php:478
msgid ""
"[strong]Warning:[/strong] requires PHP SOAP extension or PEAR SOAP to be "
"installed"
msgstr ""
"[strong]Uyarı:[/strong] PHP SOAP uzantısı ya da PEAR SOAP kurulu olması "
"gerekir"

#: libraries/config/messages.inc.php:479
msgid "Enable SQL Validator"
msgstr "SQL Onaylayıcı etkin"

#: libraries/config/messages.inc.php:480
msgid ""
"If you have a custom username, specify it here (defaults to [kbd]anonymous[/"
"kbd])"
msgstr ""
"Eğer özel kullanıcı adınız varsa, onu burada belirleyin (varsayılanı [kbd]"
"isimsiz'dir[/kbd])"

#: libraries/config/messages.inc.php:481 tbl_tracking.php:454
#: tbl_tracking.php:511
msgid "Username"
msgstr "Kullanıcı Adı"

#: libraries/config/messages.inc.php:482
msgid ""
"Suggest a database name on the &quot;Create Database&quot; form (if "
"possible) or keep the text field empty"
msgstr ""
"&quot;Veritabanı Oluşturma&quot; formunda veritabanı önerir (eğer mümkünse) "
"veya metin alanını boş tutar"

#: libraries/config/messages.inc.php:483
msgid "Suggest new database name"
msgstr "Yeni veritabanı adı öner"

#: libraries/config/messages.inc.php:484
msgid "A warning is displayed on the main page if Suhosin is detected"
msgstr "Eğer Suhosin algılanırsa, ana sayfada uyarı gösterilir"

#: libraries/config/messages.inc.php:485
msgid "Suhosin warning"
msgstr "Suhosin uyarısı"

#: libraries/config/messages.inc.php:486
msgid ""
"Textarea size (columns) in edit mode, this value will be emphasized for SQL "
"query textareas (*2) and for query window (*1.25)"
msgstr ""
"Düzenle kipinde metin alanı boyutu (sütunlar), bu değer SQL sorgu metni "
"alanları (*2) ve sorgu penceresi (*1.25) için önemi belirtecektir"

#: libraries/config/messages.inc.php:487
msgid "Textarea columns"
msgstr "Metin alanı sütunları"

#: libraries/config/messages.inc.php:488
msgid ""
"Textarea size (rows) in edit mode, this value will be emphasized for SQL "
"query textareas (*2) and for query window (*1.25)"
msgstr ""
"Düzenle kipinde metin alanı boyutu (satırlar), bu değer SQL sorgu metni "
"alanları (*2) ve sorgu penceresi (*1.25) için önemi belirtecektir"

#: libraries/config/messages.inc.php:489
msgid "Textarea rows"
msgstr "Metin alanı satırları"

#: libraries/config/messages.inc.php:490
msgid "Title of browser window when a database is selected"
msgstr "Veritabanı seçildiğinde tarayıcı penceresi başlığı"

#: libraries/config/messages.inc.php:492
msgid "Title of browser window when nothing is selected"
msgstr "Hiçbir şey seçilmediğinde tarayıcı penceresi başlığı"

#: libraries/config/messages.inc.php:493
msgid "Default title"
msgstr "Varsayılan başlık"

#: libraries/config/messages.inc.php:494
msgid "Title of browser window when a server is selected"
msgstr "Sunucu seçildiğinde tarayıcı penceresi başlığı"

#: libraries/config/messages.inc.php:496
msgid "Title of browser window when a table is selected"
msgstr "Tablo seçildiğinde tarayıcı penceresi başlığı"

#: libraries/config/messages.inc.php:498
msgid ""
"Input proxies as [kbd]IP: trusted HTTP header[/kbd]. The following example "
"specifies that phpMyAdmin should trust a HTTP_X_FORWARDED_FOR (X-Forwarded-"
"For) header coming from the proxy 1.2.3.4:[br][kbd]1.2.3.4: "
"HTTP_X_FORWARDED_FOR[/kbd]"
msgstr ""
"Proksileri [kbd]IP: güvenilir HTTP başlığı[/kbd] olarak girin. Aşağıdaki "
"örnek phpMyAdmin'in proksi 1.2.3.4'ten gelen HTTP_X_FORWARDED_FOR (X-"
"Forwarded-For) başlığına güvenmesini belirler:[br][kbd]1.2.3.4: "
"HTTP_X_FORWARDED_FOR[/kbd]"

#: libraries/config/messages.inc.php:499
msgid "List of trusted proxies for IP allow/deny"
msgstr "IP İzin Verme/Reddetme için güvenilir proksi listesi"

#: libraries/config/messages.inc.php:500
msgid "Directory on server where you can upload files for import"
msgstr "İçe aktarmak için dosyaları gönderebileceğiniz sunucu üzerindeki dizin"

#: libraries/config/messages.inc.php:501
msgid "Upload directory"
msgstr "Gönderme dizini"

#: libraries/config/messages.inc.php:502
msgid "Allow for searching inside the entire database"
msgstr "Tüm veritabanı içinde aramaya izin verir"

#: libraries/config/messages.inc.php:503
msgid "Use database search"
msgstr "Veritabanı aramayı kullan"

#: libraries/config/messages.inc.php:504
msgid ""
"When disabled, users cannot set any of the options below, regardless of the "
"checkbox on the right"
msgstr ""
"Etkisizleştirildiğinde kullanıcılar sağdaki işaret kutusunu dikkate almadan "
"herhangi bir seçeneği ayarlayamazlar"

#: libraries/config/messages.inc.php:505
msgid "Enable the Developer tab in settings"
msgstr "Ayarlarda Geliştirici sekmesi etkin"

#: libraries/config/messages.inc.php:506
msgid ""
"Show affected rows of each statement on multiple-statement queries. See "
"libraries/import.lib.php for defaults on how many queries a statement may "
"contain."
msgstr ""
"Çoklu ifade sorgularında etkilenmiş her ifade sırasını gösterir. İfadenin ne "
"kadar sorgu içerebileceği varsayılanı için libraries/import.lib.php'ye bakın."

#: libraries/config/messages.inc.php:507
msgid "Verbose multiple statements"
msgstr "Çoklu ifadeler için fazla bilgi"

#: libraries/config/messages.inc.php:508 setup/frames/index.inc.php:241
msgid "Check for latest version"
msgstr "Son sürümü kontrol et"

#: libraries/config/messages.inc.php:509
msgid "Enables check for latest version on main phpMyAdmin page"
msgstr "Ana phpMyAdmin sayfasında son sürümü kontrol etmeyi etkinleştir"

#: libraries/config/messages.inc.php:510 setup/lib/index.lib.php:118
#: setup/lib/index.lib.php:125 setup/lib/index.lib.php:142
#: setup/lib/index.lib.php:149 setup/lib/index.lib.php:157
#: setup/lib/index.lib.php:161 setup/lib/index.lib.php:164
#: setup/lib/index.lib.php:200
msgid "Version check"
msgstr "Sürüm kontrolü"

#: libraries/config/messages.inc.php:511
msgid ""
"Enable [a@http://en.wikipedia.org/wiki/ZIP_(file_format)]ZIP[/a] compression "
"for import and export operations"
msgstr ""
"İçe ve dışa aktarma işlemleri için [a@http://en.wikipedia.org/wiki/ZIP_"
"(file_format)]ZIP[/a] sıkıştırma etkin"

#: libraries/config/messages.inc.php:512
msgid "ZIP"
msgstr "ZIP"

#: libraries/config/setup.forms.php:41
msgid "Config authentication"
msgstr "Yapılandırma kimlik doğrulaması"

#: libraries/config/setup.forms.php:45
msgid "Cookie authentication"
msgstr "Tanımlama bilgisi kimlik doğrulaması"

#: libraries/config/setup.forms.php:48
msgid "HTTP authentication"
msgstr "HTTP kimlik doğrulaması"

#: libraries/config/setup.forms.php:51
msgid "Signon authentication"
msgstr "Oturumu açma kimlik doğrulaması"

#: libraries/config/setup.forms.php:244
#: libraries/config/user_preferences.forms.php:146 libraries/import/ldi.php:35
msgid "CSV using LOAD DATA"
msgstr "VERİ YÜKLE kullanarak CSV"

#: libraries/config/setup.forms.php:253 libraries/config/setup.forms.php:347
#: libraries/config/user_preferences.forms.php:154
#: libraries/config/user_preferences.forms.php:247 libraries/export/xls.php:18
#: libraries/import/xls.php:21
msgid "Excel 97-2003 XLS Workbook"
msgstr "Excel 97-2003 XLS Kitabı"

#: libraries/config/setup.forms.php:256 libraries/config/setup.forms.php:351
#: libraries/config/user_preferences.forms.php:157
#: libraries/config/user_preferences.forms.php:251
#: libraries/export/xlsx.php:18 libraries/import/xlsx.php:21
msgid "Excel 2007 XLSX Workbook"
msgstr "Excel 2007 XLSX Kitabı"

#: libraries/config/setup.forms.php:259 libraries/config/setup.forms.php:360
#: libraries/config/user_preferences.forms.php:160
#: libraries/config/user_preferences.forms.php:260 libraries/export/ods.php:18
#: libraries/import/ods.php:22
msgid "Open Document Spreadsheet"
msgstr "Açık Kaynaklı Tablolama Belgesi"

#: libraries/config/setup.forms.php:266
#: libraries/config/user_preferences.forms.php:167
msgid "Quick"
msgstr "Hızlı"

#: libraries/config/setup.forms.php:270
#: libraries/config/user_preferences.forms.php:171
msgid "Custom"
msgstr "Özel"

#: libraries/config/setup.forms.php:291
#: libraries/config/user_preferences.forms.php:191
msgid "Database export options"
msgstr "Veritabanı dışa aktarma seçenekleri"

#: libraries/config/setup.forms.php:324
#: libraries/config/user_preferences.forms.php:224
#: libraries/export/excel.php:18
msgid "CSV for MS Excel"
msgstr "MS Excel için CSV"

#: libraries/config/setup.forms.php:355
#: libraries/config/user_preferences.forms.php:255
#: libraries/export/htmlword.php:18
msgid "Microsoft Word 2000"
msgstr "Microsoft Word 2000"

#: libraries/config/setup.forms.php:364
#: libraries/config/user_preferences.forms.php:264 libraries/export/odt.php:22
msgid "Open Document Text"
msgstr "Açık Belge Metni"

#: libraries/config/validate.lib.php:202 libraries/config/validate.lib.php:209
msgid "Could not connect to MySQL server"
msgstr "MySQL sunucusuna bağlanamadı"

#: libraries/config/validate.lib.php:234
msgid "Empty username while using config authentication method"
msgstr "Yapılandırma kimlik doğrulaması yöntemi kullanırken kullanıcı adı boş"

#: libraries/config/validate.lib.php:238
msgid "Empty signon session name while using signon authentication method"
msgstr ""
"Oturumu açma kimlik doğrulaması yöntemi kullanırken oturumu açma oturum adı "
"boş"

#: libraries/config/validate.lib.php:242
msgid "Empty signon URL while using signon authentication method"
msgstr ""
"Oturumu açma kimlik doğrulaması yöntemi kullanırken oturumu açma URL'si boş"

#: libraries/config/validate.lib.php:276
msgid "Empty phpMyAdmin control user while using pmadb"
msgstr "pmadb kullanan boş phpMyAdmin denetim kullanıcısı"

#: libraries/config/validate.lib.php:280
msgid "Empty phpMyAdmin control user password while using pmadb"
msgstr "pmadb kullanan boş phpMyAdmin denetim kullanıcısı parolası"

#: libraries/config/validate.lib.php:367
#, php-format
msgid "Incorrect IP address: %s"
msgstr "Yanlış IP adresi: %s"

#. l10n: Language to use for PHP documentation, please use only languages which do exist in official documentation.
#: libraries/core.lib.php:264
msgctxt "PHP documentation language"
msgid "en"
msgstr "tr"

#: libraries/core.lib.php:278
#, php-format
msgid "The %s extension is missing. Please check your PHP configuration."
msgstr "%s uzantısı eksik. Lütfen PHP yapılandırmanızı kontrol edin."

#: libraries/db_events.inc.php:30
#, php-format
msgid "Export of event %s"
msgstr "%s olayını dışa aktarma"

#: libraries/db_events.inc.php:34
#, php-format
msgid "Export of event \"%s\""
msgstr "\"%s\" olayını dışa aktarma"

#: libraries/db_events.inc.php:40
#, php-format
msgid "No event with name %s found in database %s"
msgstr "%s veritabanında %s adıyla olay bulunamadı"

#: libraries/db_events.inc.php:56 libraries/db_links.inc.php:101
#: libraries/export/sql.php:609
msgid "Events"
msgstr "Olaylar"

#: libraries/db_events.inc.php:58 libraries/db_events.inc.php:60
msgid "There are no events to display."
msgstr "Görüntülemek için olaylar yok."

#: libraries/db_events.inc.php:67 libraries/db_routines.lib.php:690
#: libraries/db_routines.lib.php:846 libraries/db_routines.lib.php:1214
#: libraries/display_create_table.lib.php:51
#: libraries/display_triggers.inc.php:70 libraries/tbl_properties.inc.php:99
#: setup/frames/index.inc.php:125 tbl_structure.php:204
msgid "Name"
msgstr "Adı"

#: libraries/db_events.inc.php:129
msgid "The event scheduler is enabled"
msgstr "Olay zamanlayıcısı etkin"

#: libraries/db_events.inc.php:129
msgid "The event scheduler is disabled"
msgstr "Olay zamanlayıcısı etkisiz"

#: libraries/db_events.inc.php:131
msgid "Turn it on"
msgstr "Aç"

#: libraries/db_events.inc.php:131
msgid "Turn it off"
msgstr "Kapat"

#: libraries/db_events.inc.php:141
msgid "Add a new Event"
msgstr "Yeni bir Olay ekle"

#: libraries/db_links.inc.php:42 libraries/db_links.inc.php:43
#: libraries/db_links.inc.php:44
msgid "Database seems to be empty!"
msgstr "Veritabanı boş olarak görünüyor!"

#: libraries/db_links.inc.php:66 libraries/relation.lib.php:151
#: libraries/tbl_links.inc.php:97
msgid "Tracking"
msgstr "İzleme"

#: libraries/db_links.inc.php:71
msgid "Query"
msgstr "Sorgu"

#: libraries/db_links.inc.php:76 libraries/relation.lib.php:139
msgid "Designer"
msgstr "Tasarımcı"

#: libraries/db_links.inc.php:93 libraries/server_links.inc.php:60
#: server_privileges.php:119 server_privileges.php:1802
#: server_privileges.php:2152
msgid "Privileges"
msgstr "Yetkiler"

#: libraries/db_links.inc.php:97 libraries/db_routines.lib.php:1207
msgid "Routines"
msgstr "Yordamlar"

#: libraries/db_links.inc.php:105 libraries/display_triggers.inc.php:62
#: libraries/export/sql.php:987 libraries/export/xml.php:38
msgid "Triggers"
msgstr "Tetikleyiciler"

#: libraries/db_routines.lib.php:659
msgid "Details"
msgstr "Ayrıntılar"

#: libraries/db_routines.lib.php:662
msgid "Routine name"
msgstr "Yordam adı"

#: libraries/db_routines.lib.php:679
#, php-format
msgid "Change to %s"
msgstr "%s'a değiştir"

#: libraries/db_routines.lib.php:684
msgid "Parameters"
msgstr "Parametreler"

#: libraries/db_routines.lib.php:689
msgid "Direction"
msgstr "Yön"

#: libraries/db_routines.lib.php:692 libraries/tbl_properties.inc.php:105
msgid "Length/Values"
msgstr "Uzunluk/Değerler"

#: libraries/db_routines.lib.php:693 libraries/display_tbl.lib.php:585
#: libraries/export/codegen.php:41 libraries/export/csv.php:34
#: libraries/export/excel.php:37 libraries/export/htmlword.php:33
#: libraries/export/json.php:29 libraries/export/latex.php:35
#: libraries/export/mediawiki.php:23 libraries/export/ods.php:29
#: libraries/export/odt.php:27 libraries/export/pdf.php:29
#: libraries/export/php_array.php:29 libraries/export/sql.php:83
#: libraries/export/texytext.php:31 libraries/export/xls.php:29
#: libraries/export/xlsx.php:29 libraries/export/xml.php:25
#: libraries/export/yaml.php:30 libraries/import.lib.php:1145
#: libraries/import.lib.php:1167 libraries/import/csv.php:33
#: libraries/import/docsql.php:35 libraries/import/ldi.php:49
#: libraries/import/ods.php:32 libraries/import/sql.php:20
#: libraries/import/xls.php:28 libraries/import/xlsx.php:28
#: libraries/import/xml.php:25 tbl_select.php:231 tbl_structure.php:889
msgid "Options"
msgstr "Seçenekler"

#: libraries/db_routines.lib.php:707
msgid "Add parameter"
msgstr "Parametre ekle"

#: libraries/db_routines.lib.php:710
msgid "Remove last parameter"
msgstr "Son parametreyi kaldır"

#: libraries/db_routines.lib.php:715 libraries/db_routines.lib.php:1217
msgid "Return type"
msgstr "Dönüş türü"

#: libraries/db_routines.lib.php:721
msgid "Return length/values"
msgstr "Dönüş uzunluğu/değerleri"

#: libraries/db_routines.lib.php:726
msgid "Return options"
msgstr "Dönüş seçenekleri"

#: libraries/db_routines.lib.php:745
msgid "Definition"
msgstr "Tanım"

#: libraries/db_routines.lib.php:749
msgid "Is deterministic"
msgstr "Belirleyici"

#: libraries/db_routines.lib.php:753
msgid "Definer"
msgstr "Tanımlayıcı"

#: libraries/db_routines.lib.php:758
msgid "Security type"
msgstr "Güvenlik türü"

#: libraries/db_routines.lib.php:765
msgid "SQL data access"
msgstr "SQL veri erişimi"

#: libraries/db_routines.lib.php:839 libraries/db_routines.lib.php:842
msgid "Routine parameters"
msgstr "Yordam parametreleri"

#: libraries/db_routines.lib.php:849 tbl_change.php:284 tbl_change.php:322
msgid "Function"
msgstr "İşlev"

#: libraries/db_routines.lib.php:851 libraries/replication_gui.lib.php:117
#: pmd_general.php:476 pmd_general.php:535 pmd_general.php:658
#: pmd_general.php:775 server_status.php:1029 tbl_change.php:326
#: tbl_printview.php:367 tbl_select.php:117 tbl_structure.php:865
msgid "Value"
msgstr "Değer"

#: libraries/db_routines.lib.php:965
msgid "You must provide a routine name"
msgstr "Bir yordam adı vermek zorundasınız"

#: libraries/db_routines.lib.php:984
#, php-format
msgid "Invalid direction \"%s\" given for parameter."
msgstr "Parametre için geçersiz yön \"%s\" verilmiş."

#: libraries/db_routines.lib.php:995 libraries/db_routines.lib.php:1036
msgid ""
"You must provide length/values for routine parameters of type ENUM, SET, "
"VARCHAR and VARBINARY."
msgstr ""
"ENUM, SET, VARCHAR ve VARBINARY türünün yordam parametreleri için "
"uzunluk/değerler sağlamalısınız."

#: libraries/db_routines.lib.php:1020
msgid "You must provide a name and a type for each routine parameter."
msgstr "Her yordam parametresi için bir ad ve bir tür sağlamalısınız."

#: libraries/db_routines.lib.php:1077
msgid "You must provide a routine definition."
msgstr "Bir yordam tanımı sağlamalısınız."

#: libraries/db_routines.lib.php:1209
msgid "There are no routines to display."
msgstr "Görüntülemek için yordamlar yok."

#: libraries/db_routines.lib.php:1253
msgid "Add routine"
msgstr "Yordam ekle"

#: libraries/db_routines.lib.php:1256
msgid "You do not have the necessary privileges to create a new routine"
msgstr "Yeni bir yordam oluşturmak için gerekli izinlere sahip değilsiniz"

#: libraries/db_structure.lib.php:48 libraries/display_tbl.lib.php:2121
msgid ""
"May be approximate. See [a@./Documentation.html#faq3_11@Documentation]FAQ "
"3.11[/a]"
msgstr ""
"Yaklaşık olabilir. [a@./Documentation.html#faq3_11@Documentation]SSS 3.11[/"
"a]'e bakın"

#: libraries/dbi/mysql.dbi.lib.php:111 libraries/dbi/mysqli.dbi.lib.php:122
msgid "Connection for controluser as defined in your configuration failed."
msgstr ""
"Yapılandırma dosyanız içinde tanımlanmış denetim kullanıcıları için bağlantı "
"başarısız oldu."

#: libraries/dbi/mysql.dbi.lib.php:337 libraries/dbi/mysql.dbi.lib.php:339
#: libraries/dbi/mysqli.dbi.lib.php:395
msgid "The server is not responding"
msgstr "Sunucu yanıt vermiyor"

#: libraries/dbi/mysql.dbi.lib.php:337 libraries/dbi/mysqli.dbi.lib.php:395
msgid "(or the local MySQL server's socket is not correctly configured)"
msgstr "(ya da yerel MySQL sunucusunun soketi doğru olarak yapılandırılmadı)"

#: libraries/dbi/mysql.dbi.lib.php:346
msgid "Details..."
msgstr "Ayrıntılar..."

#: libraries/display_change_password.lib.php:29 main.php:94
#: user_password.php:119 user_password.php:137
msgid "Change password"
msgstr "Parola değiştir"

#: libraries/display_change_password.lib.php:34
#: libraries/replication_gui.lib.php:347 server_privileges.php:789
msgid "No Password"
msgstr "Parola yok"

#: libraries/display_change_password.lib.php:45
#: libraries/replication_gui.lib.php:355 libraries/replication_gui.lib.php:358
#: server_privileges.php:797 server_privileges.php:800
msgid "Re-type"
msgstr "Yeniden gir"

#: libraries/display_change_password.lib.php:51
msgid "Password Hashing"
msgstr "Parola Adreslemesi"

#: libraries/display_change_password.lib.php:65
msgid "MySQL 4.0 compatible"
msgstr "MySQL 4.0 uyumlu"

#: libraries/display_create_database.lib.php:21
#: libraries/display_create_database.lib.php:39
msgid "Create database"
msgstr "Veritabanı oluştur"

#: libraries/display_create_database.lib.php:33
msgid "Create"
msgstr "Oluştur"

#: libraries/display_create_database.lib.php:43 server_privileges.php:121
#: server_privileges.php:1493 server_replication.php:33
msgid "No Privileges"
msgstr "Yetkiniz yok"

#: libraries/display_create_table.lib.php:46
#, php-format
msgid "Create table on database %s"
msgstr "%s veritabanında yeni tablo oluştur"

#: libraries/display_create_table.lib.php:55
msgid "Number of columns"
msgstr "Sütun sayısı"

#: libraries/display_export.lib.php:35
msgid "Could not load export plugins, please check your installation!"
msgstr ""
"Dışa aktarma eklentileri yüklenemedi, lütfen kurulumunuzu kontrol edin!"

#: libraries/display_export.lib.php:87
msgid "Exporting databases from the current server"
msgstr "Şu anki sunucudan veritabanları dışa aktarılıyor"

#: libraries/display_export.lib.php:89
#, php-format
msgid "Exporting tables from \"%s\" database"
msgstr "\"%s\" veritabanından tablolar dışa aktarılıyor"

#: libraries/display_export.lib.php:91
#, php-format
msgid "Exporting rows from \"%s\" table"
msgstr "\"%s\" tablosunda satırlar dışa aktarılıyor"

#: libraries/display_export.lib.php:97
msgid "Export Method:"
msgstr "Dışa Aktarma Yöntemi:"

#: libraries/display_export.lib.php:113
msgid "Quick - display only the minimal options"
msgstr "Hızlı - sadece en az seçenekleri göster"

#: libraries/display_export.lib.php:129
msgid "Custom - display all possible options"
msgstr "Özel - tüm olası seçenekleri göster"

#: libraries/display_export.lib.php:137
msgid "Database(s):"
msgstr "Veritabanı(ları):"

#: libraries/display_export.lib.php:139
msgid "Table(s):"
msgstr "Tablo(lar):"

#: libraries/display_export.lib.php:149
msgid "Rows:"
msgstr "Satırlar:"

#: libraries/display_export.lib.php:157
msgid "Dump some row(s)"
msgstr "Tüm satırı(ları) dökümle"

#: libraries/display_export.lib.php:159
msgid "Number of rows:"
msgstr "Satır sayısı:"

#: libraries/display_export.lib.php:162
msgid "Row to begin at:"
msgstr "Başlanacak satır:"

#: libraries/display_export.lib.php:173
msgid "Dump all rows"
msgstr "Tüm satırları dökümle"

#: libraries/display_export.lib.php:181 libraries/display_export.lib.php:202
msgid "Output:"
msgstr "Çıktı:"

#: libraries/display_export.lib.php:188 libraries/display_export.lib.php:214
#, php-format
msgid "Save on server in the directory <b>%s</b>"
msgstr "Sunucuda <b>%s</b> dizinine kaydet"

#: libraries/display_export.lib.php:206
msgid "Save output to a file"
msgstr "Çıktıyı dosyaya kaydet"

#: libraries/display_export.lib.php:227
msgid "File name template:"
msgstr "Dosya adı şablonu:"

#: libraries/display_export.lib.php:229
msgid "@SERVER@ will become the server name"
msgstr "@SERVER@ sunucu adı olacaktır"

#: libraries/display_export.lib.php:231
msgid ", @DATABASE@ will become the database name"
msgstr ", @DATABASE@ veritabanı adı olacaktır"

#: libraries/display_export.lib.php:233
msgid ", @TABLE@ will become the table name"
msgstr ", @TABLE@ tablo adı olacaktır"

#: libraries/display_export.lib.php:237
#, php-format
msgid ""
"This value is interpreted using %1$sstrftime%2$s, so you can use time "
"formatting strings. Additionally the following transformations will happen: "
"%3$s. Other text will be kept as is. See the %4$sFAQ%5$s for details."
msgstr ""
"Bu değer %1$sstrftime%2$s kullanılarak yorumlanır, bu yüzden zaman "
"biçimlendirme dizgisi kullanabilirsiniz. İlave olarak aşağıdaki dönüşümler "
"meydana gelecektir: %3$s. Diğer metin olduğu gibi tutulacak. Ayrıntılar için "
"%4$sSSS%5$s'a bakın."

#: libraries/display_export.lib.php:275
msgid "use this for future exports"
msgstr "ilerdeki dışa aktarımlar için bunu kullan"

#: libraries/display_export.lib.php:281 libraries/display_import.lib.php:188
#: libraries/display_import.lib.php:201 libraries/sql_query_form.lib.php:515
msgid "Character set of the file:"
msgstr "Dosyanın karakter grubu:"

#: libraries/display_export.lib.php:311
msgid "Compression:"
msgstr "Sıkıştırma:"

#: libraries/display_export.lib.php:313 libraries/display_tbl.lib.php:556
#: libraries/export/sql.php:1058 libraries/tbl_properties.inc.php:559
#: pmd_general.php:510 server_privileges.php:1955 server_status.php:835
msgid "None"
msgstr "Yok"

#: libraries/display_export.lib.php:315
msgid "zipped"
msgstr "zip olarak"

#: libraries/display_export.lib.php:317
msgid "gzipped"
msgstr "gzip olarak"

#: libraries/display_export.lib.php:319
msgid "bzipped"
msgstr "bzip olarak"

#: libraries/display_export.lib.php:328
msgid "View output as text"
msgstr "Çıktıyı metin olarak göster"

#: libraries/display_export.lib.php:333 libraries/display_import.lib.php:244
#: libraries/export/codegen.php:38
msgid "Format:"
msgstr "Biçim:"

#: libraries/display_export.lib.php:338
msgid "Format-specific options:"
msgstr "Biçim-belli seçenekler:"

#: libraries/display_export.lib.php:339
msgid ""
"Scroll down to fill in the options for the selected format and ignore the "
"options for other formats."
msgstr ""
"Seçili biçimde seçenekleri doldurmak için aşağı kaydır ve diğer biçimler "
"için seçenekleri yoksay."

#: libraries/display_export.lib.php:347 libraries/display_import.lib.php:260
msgid "Encoding Conversion:"
msgstr "Kodlama Dönüştürme:"

#: libraries/display_import.lib.php:66
msgid ""
"The file being uploaded is probably larger than the maximum allowed size or "
"this is a known bug in webkit based (Safari, Google Chrome, Arora etc.) "
"browsers."
msgstr ""
"Gönderilen dosya muhtemelen en fazla izin verilen boyuttan büyük veya bu "
"webkit tabanlı (Safari, Google Chrome, Arora vs.) tarayıcılardaki bilinen "
"bir hatadır."

#: libraries/display_import.lib.php:76
msgid "The file is being processed, please be patient."
msgstr "Dosya işleme alındı, lütfen sabırlı olun."

#: libraries/display_import.lib.php:98
msgid ""
"Please be patient, the file is being uploaded. Details about the upload are "
"not available."
msgstr ""
"Lütfen sabırlı olun, dosya gönderilmekte. Gönderme ile ilgili ayrıntılar "
"mevcut değil."

#: libraries/display_import.lib.php:129
msgid "Importing into the current server"
msgstr "Şu anki sunucu içine aktarılıyor"

#: libraries/display_import.lib.php:131
#, php-format
msgid "Importing into the database \"%s\""
msgstr "\"%s\" veritabanı içine aktarılıyor"

#: libraries/display_import.lib.php:133
#, php-format
msgid "Importing into the table \"%s\""
msgstr "\"%s\" tablosu içine aktarılıyor"

#: libraries/display_import.lib.php:139
msgid "File to Import:"
msgstr "İçe Aktarmak için Dosya:"

#: libraries/display_import.lib.php:156
#, php-format
msgid "File may be compressed (%s) or uncompressed."
msgstr "Dosya sıkıştırılmış (%s) ya da sıkıştırılmamış olabilir."

#: libraries/display_import.lib.php:158
msgid ""
"A compressed file's name must end in <b>.[format].[compression]</b>. "
"Example: <b>.sql.zip</b>"
msgstr ""
"Sıkıştırılmış dosyanın adı <b>.[biçim].[sıkıştırma]</b> şeklinde bitmelidir. "
"Örneğin: <b>.sql.zip</b>"

#: libraries/display_import.lib.php:178
msgid "File uploads are not allowed on this server."
msgstr "Bu sunucuda dosya gönderimlerine izin verilmez."

#: libraries/display_import.lib.php:208
msgid "Partial Import:"
msgstr "Kısmi İçe Aktarma:"

#: libraries/display_import.lib.php:214
#, php-format
msgid ""
"Previous import timed out, after resubmitting will continue from position %d."
msgstr ""
"Önceki içe aktarma zaman aşımına uğradı, sonradan yeniden gönderim %d "
"konumundan devam edecek."

#: libraries/display_import.lib.php:221
msgid ""
"Allow the interruption of an import in case the script detects it is close "
"to the PHP timeout limit. <i>(This might be good way to import large files, "
"however it can break transactions.)</i>"
msgstr ""
"Betiğin PHP zaman aşımı sınırına yaklaşıldığını algılaması durumunda içe "
"aktarımı kesmeye izin verir. <i>(Bu büyük dosyaların içe aktarımı için iyi "
"bir yol olabilir, ancak bu işlemleri bozabilir.)</i>"

#: libraries/display_import.lib.php:228
msgid "Number of rows to skip, starting from the first row:"
msgstr "İlk satırdan başlayarak atlanacak satır sayısı:"

#: libraries/display_import.lib.php:250
msgid "Format-Specific Options:"
msgstr "Biçim-Belirli Seçenekler:"

#: libraries/display_select_lang.lib.php:44
#: libraries/display_select_lang.lib.php:45 setup/frames/index.inc.php:71
msgid "Language"
msgstr "Dil"

#: libraries/display_tbl.lib.php:397
msgid "Restore column order"
msgstr "Sütun düzenini geri yükle"

#: libraries/display_tbl.lib.php:411
msgid "Drag to reorder"
msgstr "Yen.düzenleme için sürükle"

#: libraries/display_tbl.lib.php:412
msgid "Click to sort"
msgstr "Sıralamak için tıklayın"

#: libraries/display_tbl.lib.php:413
msgid "Click to mark/unmark"
msgstr "İşaretlemek/işareti kaldırmak için tıklayın"

#: libraries/display_tbl.lib.php:425
#, php-format
msgid "%d is not valid row number."
msgstr "%d geçerli bir satır sayısı değil."

#: libraries/display_tbl.lib.php:431
msgid "row(s) starting from row #"
msgstr "satır, başlayacağı satır numarası"

#: libraries/display_tbl.lib.php:436
msgid "horizontal"
msgstr "yatay"

#: libraries/display_tbl.lib.php:437
msgid "horizontal (rotated headers)"
msgstr "yatay (döndürülmüş başlıklar)"

#: libraries/display_tbl.lib.php:438
msgid "vertical"
msgstr "dikey"

#: libraries/display_tbl.lib.php:444
#, php-format
msgid "in %s mode and repeat headers after %s cells"
msgstr "%s kipinde ve %s hücre sonra başlığı tekrarla"

#: libraries/display_tbl.lib.php:538
msgid "Sort by key"
msgstr "Anahtara göre sırala"

#: libraries/display_tbl.lib.php:590 libraries/display_tbl.lib.php:600
msgid "Partial texts"
msgstr "Kısmi metinler"

#: libraries/display_tbl.lib.php:591 libraries/display_tbl.lib.php:604
msgid "Full texts"
msgstr "Tam metinler"

#: libraries/display_tbl.lib.php:617
msgid "Relational key"
msgstr "Bağlantılı anahtar"

#: libraries/display_tbl.lib.php:618
msgid "Relational display column"
msgstr "Bağlantılı görüntü sütunu"

#: libraries/display_tbl.lib.php:625
msgid "Show binary contents"
msgstr "Binari içerikleri göster"

#: libraries/display_tbl.lib.php:627
msgid "Show BLOB contents"
msgstr "BLOB içerikleri göster"

#: libraries/display_tbl.lib.php:637 libraries/relation.lib.php:123
#: libraries/tbl_properties.inc.php:143 transformation_overview.php:46
msgid "Browser transformation"
msgstr "Tarayıcı dönüşümü"

#: libraries/display_tbl.lib.php:642
msgid "Geometry"
msgstr "Geometri"

#: libraries/display_tbl.lib.php:643
msgid "Well Known Text"
msgstr "Çok İyi Bilinen Metin"

#: libraries/display_tbl.lib.php:644
msgid "Well Known Binary"
msgstr "Çok İyi Bilinen Binari"

#: libraries/display_tbl.lib.php:1288
msgid "Copy"
msgstr "Kopyala"

#: libraries/display_tbl.lib.php:1303 libraries/display_tbl.lib.php:1315
msgid "The row has been deleted"
msgstr "Satır silindi"

#: libraries/display_tbl.lib.php:1342 libraries/display_tbl.lib.php:2351
#: server_status.php:831
msgid "Kill"
msgstr "Sonlandır"

#: libraries/display_tbl.lib.php:2225
msgid "in query"
msgstr "sorgu içerisinde"

#: libraries/display_tbl.lib.php:2243
msgid "Showing rows"
msgstr "Gösterilen satırlar"

#: libraries/display_tbl.lib.php:2253
msgid "total"
msgstr "toplam"

#: libraries/display_tbl.lib.php:2261 sql.php:682
#, php-format
msgid "Query took %01.4f sec"
msgstr "Sorgu %01.4f san. sürdü"

#: libraries/display_tbl.lib.php:2457
msgid "Query results operations"
msgstr "Sorgu sonuçları işlemleri"

#: libraries/display_tbl.lib.php:2485
msgid "Print view (with full texts)"
msgstr "Baskı görünümü (tüm metinler ile)"

#: libraries/display_tbl.lib.php:2533 tbl_chart.php:83
msgid "Display chart"
msgstr "Çizelge göster"

#: libraries/display_tbl.lib.php:2548
msgid "Visualize GIS data"
msgstr "GIS verisini görselleştir"

#: libraries/display_tbl.lib.php:2568
msgid "Create view"
msgstr "Görünüm oluştur"

#: libraries/display_tbl.lib.php:2683
msgid "Link not found"
msgstr "Bağlantı bulunamadı"

#: libraries/display_triggers.inc.php:35
#, php-format
msgid "Export of trigger %s"
msgstr "%s tetikleyicisini dışa aktarma"

#: libraries/display_triggers.inc.php:39
#, php-format
msgid "Export of trigger \"%s\""
msgstr "\"%s\" tetikleyicisini dışa aktarma"

#: libraries/display_triggers.inc.php:47
#, php-format
msgid "No trigger with name %s found"
msgstr "%s adıyla bulunan tetikleyici yok"

#: libraries/display_triggers.inc.php:64 libraries/display_triggers.inc.php:66
msgid "There are no triggers to display."
msgstr "Görüntülemek için tetikleyiciler yok."

#: libraries/display_triggers.inc.php:77 server_status.php:800 sql.php:936
msgid "Time"
msgstr "Süre"

#: libraries/display_triggers.inc.php:78
msgid "Event"
msgstr "Olay"

#: libraries/display_triggers.inc.php:120
msgid "Add a new Trigger"
msgstr "Yeni bir Tetikleyici ekle"

#: libraries/engines/bdb.lib.php:20 main.php:211
msgid "Version information"
msgstr "Sürüm bilgisi"

#: libraries/engines/innodb.lib.php:22
msgid "Data home directory"
msgstr "Veri ana dizini"

#: libraries/engines/innodb.lib.php:23
msgid "The common part of the directory path for all InnoDB data files."
msgstr "Tüm InnoDB veri dosyaları için dizin yolunun ortak kısmı."

#: libraries/engines/innodb.lib.php:26
msgid "Data files"
msgstr "Veri dosyaları"

#: libraries/engines/innodb.lib.php:29
msgid "Autoextend increment"
msgstr "Artış miktarını otomatik genişlet"

#: libraries/engines/innodb.lib.php:30
msgid ""
" The increment size for extending the size of an autoextending tablespace "
"when it becomes full."
msgstr ""
" Tablo dolduğunda otomatik genişleyen tablo alanının genişlemesi için artış "
"miktarı boyutu."

#: libraries/engines/innodb.lib.php:34
msgid "Buffer pool size"
msgstr "Ara bellek havuzu boyutu"

#: libraries/engines/innodb.lib.php:35
msgid ""
"The size of the memory buffer InnoDB uses to cache data and indexes of its "
"tables."
msgstr ""
"Hafıza ara belleği boyutu InnoDB, veriyi önbelleklemek ve tablolarını "
"indekslemek için kullanır."

#: libraries/engines/innodb.lib.php:134
msgid "Buffer Pool"
msgstr "Ara Bellek Havuzu"

#: libraries/engines/innodb.lib.php:135 server_status.php:320
msgid "InnoDB Status"
msgstr "InnoDB Durumu"

#: libraries/engines/innodb.lib.php:163
msgid "Buffer Pool Usage"
msgstr "Ara Bellek Havuzu Kullanımı"

#: libraries/engines/innodb.lib.php:171
msgid "pages"
msgstr "sayfa"

#: libraries/engines/innodb.lib.php:180
msgid "Free pages"
msgstr "Serbest sayfalar"

#: libraries/engines/innodb.lib.php:186
msgid "Dirty pages"
msgstr "Bozuk sayfalar"

#: libraries/engines/innodb.lib.php:192
msgid "Pages containing data"
msgstr "Veri içeren sayfalar"

#: libraries/engines/innodb.lib.php:198
msgid "Pages to be flushed"
msgstr "Temizlenen sayfalar"

#: libraries/engines/innodb.lib.php:204
msgid "Busy pages"
msgstr "Meşgul sayfalar"

#: libraries/engines/innodb.lib.php:213
msgid "Latched pages"
msgstr "Sabitlenmiş sayfalar"

#: libraries/engines/innodb.lib.php:224
msgid "Buffer Pool Activity"
msgstr "Ara Bellek Havuzu Etkinliği"

#: libraries/engines/innodb.lib.php:228
msgid "Read requests"
msgstr "İstekleri oku"

#: libraries/engines/innodb.lib.php:234
msgid "Write requests"
msgstr "Yazma istekleri"

#: libraries/engines/innodb.lib.php:240
msgid "Read misses"
msgstr "Okuma kaçırıyor"

#: libraries/engines/innodb.lib.php:246
msgid "Write waits"
msgstr "Yazma bekliyor"

#: libraries/engines/innodb.lib.php:252
msgid "Read misses in %"
msgstr "Okuma kaçırması %"

#: libraries/engines/innodb.lib.php:260
msgid "Write waits in %"
msgstr "Yazma beklemesi %"

#: libraries/engines/myisam.lib.php:22
msgid "Data pointer size"
msgstr "Veri imleci boyutu"

#: libraries/engines/myisam.lib.php:23
msgid ""
"The default pointer size in bytes, to be used by CREATE TABLE for MyISAM "
"tables when no MAX_ROWS option is specified."
msgstr ""
"MAX_ROWS seçeneği belirlenmediğinde MyISAM tabloları için CREATE TABLE "
"komutuyla kullanılacak olan bayt cinsinden varsayılan imleç boyutu."

#: libraries/engines/myisam.lib.php:27
msgid "Automatic recovery mode"
msgstr "Otomatik kurtarma kipi"

#: libraries/engines/myisam.lib.php:28
msgid ""
"The mode for automatic recovery of crashed MyISAM tables, as set via the --"
"myisam-recover server startup option."
msgstr ""
"--myisam-recover sunucusu başlat seçeneği yoluyla ayarlanan, çökmüş MyISAM "
"tablolarını otomatik kurtarmak için kip."

#: libraries/engines/myisam.lib.php:31
msgid "Maximum size for temporary sort files"
msgstr "Geçici sıralama dosyaları için en fazla boyut"

#: libraries/engines/myisam.lib.php:32
msgid ""
"The maximum size of the temporary file MySQL is allowed to use while re-"
"creating a MyISAM index (during REPAIR TABLE, ALTER TABLE, or LOAD DATA "
"INFILE)."
msgstr ""
"MySQL'in, bir MyISAM indeksi yeniden oluşturulurken kullanmaya izin verdiği "
"geçici dosyanın en fazla boyutu (REPAIR TABLE, ALTER TABLE, ya da LOAD DATA "
"INFILE sırasında)."

#: libraries/engines/myisam.lib.php:36
msgid "Maximum size for temporary files on index creation"
msgstr "İndeks oluşturmada kullanılan geçici dosyalar için en fazla boyut"

#: libraries/engines/myisam.lib.php:37
msgid ""
"If the temporary file used for fast MyISAM index creation would be larger "
"than using the key cache by the amount specified here, prefer the key cache "
"method."
msgstr ""
"Eğer hızlı MyISAM indeksi oluşturulması için kullanılan geçici dosya, burada "
"belirlenmiş miktar tarafından kullanılan anahtar önbelleğinden büyükse, "
"anahtar önbellek yöntemi tercih edilir."

#: libraries/engines/myisam.lib.php:41
msgid "Repair threads"
msgstr "İşlemleri onar"

#: libraries/engines/myisam.lib.php:42
msgid ""
"If this value is greater than 1, MyISAM table indexes are created in "
"parallel (each index in its own thread) during the repair by sorting process."
msgstr ""
"Eğer bu değer 1'den büyükse, sıralama işlemi tarafından yapılan onarma "
"sırasında, MyISAM tablosu indeksleri (her bir indeks kendi işlemi içinde) "
"paralel olarak oluşturulur."

#: libraries/engines/myisam.lib.php:46
msgid "Sort buffer size"
msgstr "Ara bellek boyutunu sırala"

#: libraries/engines/myisam.lib.php:47
msgid ""
"The buffer that is allocated when sorting MyISAM indexes during a REPAIR "
"TABLE or when creating indexes with CREATE INDEX or ALTER TABLE."
msgstr ""
"Bir REPAIR TABLE komutu sırasında MyISAM indeksleri sıralanırken ya da "
"CREATE INDEX veya ALTER TABLE komutuyla indeksler oluşturulduğunda ayrılan "
"ara bellek miktarı."

#: libraries/engines/pbms.lib.php:30
msgid "Garbage Threshold"
msgstr "Artık Eşiği"

#: libraries/engines/pbms.lib.php:31
msgid "The percentage of garbage in a repository file before it is compacted."
msgstr "Ufaltılmadan önce depolama dosyasındaki artık yüzdesidir."

#: libraries/engines/pbms.lib.php:35 libraries/replication_gui.lib.php:69
#: server_synchronize.php:1174
msgid "Port"
msgstr "B.Noktası"

#: libraries/engines/pbms.lib.php:36
msgid ""
"The port for the PBMS stream-based communications. Setting this value to 0 "
"will disable HTTP communication with the daemon."
msgstr ""
"PBMS akış tabanlı iletişimler için bağlatı noktasıdır. Bu değeri 0'a "
"ayarlamak, sunucu programı ile HTTP iletişimini etkisizleştirecektir."

#: libraries/engines/pbms.lib.php:40
msgid "Repository Threshold"
msgstr "Depolama Eşiği"

#: libraries/engines/pbms.lib.php:41
msgid ""
"The maximum size of a BLOB repository file. You may use Kb, MB or GB to "
"indicate the unit of the value. A value in bytes is assumed when no unit is "
"specified."
msgstr ""
"BLOB depolama dosyasının en fazla boyutudur. Değerin birimini belirtmek için "
"Kb, MB veya GB kullanabilirsiniz. Birim belirtilmediğinde değer bayt "
"farzedilir."

#: libraries/engines/pbms.lib.php:45
msgid "Temp Blob Timeout"
msgstr "Geçici Blob Zaman Aşımı"

#: libraries/engines/pbms.lib.php:46
msgid ""
"The timeout, in seconds, for temporary BLOBs. Uploaded BLOB data is removed "
"after this time, unless they are referenced by a record in the database."
msgstr ""
"Geçici BLOB'lar için zaman aşımı süresi saniyedir. Gönderilmiş BLOB verisi "
"veritabanındaki kayıt tarafından kaynak gösterilmedikçe bu süreden sonra "
"silinir."

#: libraries/engines/pbms.lib.php:50
msgid "Temp Log Threshold"
msgstr "Geçici Günlük Eşiği"

#: libraries/engines/pbms.lib.php:51
msgid ""
"The maximum size of a temporary BLOB log file. You may use Kb, MB or GB to "
"indicate the unit of the value. A value in bytes is assumed when no unit is "
"specified."
msgstr ""
"Geçici BLOB günlük dosyasının en fazla boyutudur. Değerin birimini belirtmek "
"için Kb, MB veya GB kullanabilirsiniz. Birim belirtilmediğinde değer bayt "
"farzedilir."

#: libraries/engines/pbms.lib.php:55
msgid "Max Keep Alive"
msgstr "En Fazla Canlı Tutuma"

#: libraries/engines/pbms.lib.php:56
msgid ""
"The timeout for inactive connection with the keep-alive flag set. After this "
"time the connection will be closed. The time-out is in milliseconds (1/1000)."
msgstr ""
"Pasif bağlantıyı canlı tutma işareti ayarı için zaman aşımı süresidir. Bu "
"süreden sonra bağlantı kapanacaktır. Zaman aşımı süresi milisaniyedir "
"(1/1000)."

#: libraries/engines/pbms.lib.php:60
msgid "Metadata Headers"
msgstr "Üstveri Başlıkları"

#: libraries/engines/pbms.lib.php:61
msgid ""
"A \":\" delimited list of metadata headers to be used to initialize the "
"pbms_metadata_header table when a database is created."
msgstr ""
"Veritabanı oluşturulduğunda pbms_metadata_header tablosunu başlatmak için "
"kullandığı üstveri başlıklarının \":\" sınırlandırma listesidir."

#: libraries/engines/pbms.lib.php:94
#, php-format
msgid ""
"Documentation and further information about PBMS can be found on %sThe "
"PrimeBase Media Streaming home page%s."
msgstr ""
"%sThe PrimeBase Media Streaming ana sayfasında%s PBMS hakkında belge ve daha "
"fazla bilgi bulunabilir."

#: libraries/engines/pbms.lib.php:96 libraries/engines/pbxt.lib.php:127
msgid "Related Links"
msgstr "İlgili Bağlantılar"

#: libraries/engines/pbms.lib.php:98
msgid "The PrimeBase Media Streaming Blog by Barry Leslie"
msgstr "Barry Leslie'nin The PrimeBase Media Streaming Bloğu"

#: libraries/engines/pbms.lib.php:99
msgid "PrimeBase XT Home Page"
msgstr "PrimeBase XT Ana Sayfası"

#: libraries/engines/pbxt.lib.php:22
msgid "Index cache size"
msgstr "İndeks önbellek boyutu"

#: libraries/engines/pbxt.lib.php:23
msgid ""
"This is the amount of memory allocated to the index cache. Default value is "
"32MB. The memory allocated here is used only for caching index pages."
msgstr ""
"Bu, indeks önbelleğine ayrılmış bellek miktarıdır. Varsayılan değer "
"32MB'tır. Burada ayrılmış bellek sadece indeks sayfalarının önbelleklenmesi "
"için kullanılır."

#: libraries/engines/pbxt.lib.php:27
msgid "Record cache size"
msgstr "Kayıt önbellek boyutu"

#: libraries/engines/pbxt.lib.php:28
msgid ""
"This is the amount of memory allocated to the record cache used to cache "
"table data. The default value is 32MB. This memory is used to cache changes "
"to the handle data (.xtd) and row pointer (.xtr) files."
msgstr ""
"Bu, önbellek tablosu verisi olarak kullanılmak üzere kayıt önbelleğine "
"ayrılmış veri miktarıdır. Varsayılan değer 32MB'tır. Bu bellek, tanıtıcı "
"veri (.xtd) ve sıra işaretçisi (.xtr) dosyalarında önbellek değişimleri için "
"kullanılır."

#: libraries/engines/pbxt.lib.php:32
msgid "Log cache size"
msgstr "Günlük önbellek boyutu"

#: libraries/engines/pbxt.lib.php:33
msgid ""
"The amount of memory allocated to the transaction log cache used to cache on "
"transaction log data. The default is 16MB."
msgstr ""
"Bellek miktarı işlem günlüğü verisinde önbellek olarak kullanılmak üzere "
"işlem günlüğü önbelleğine ayrıldı. Varsayılan 16MB'tır."

#: libraries/engines/pbxt.lib.php:37
msgid "Log file threshold"
msgstr "Günlük dosyası eşiği"

#: libraries/engines/pbxt.lib.php:38
msgid ""
"The size of a transaction log before rollover, and a new log is created. The "
"default value is 16MB."
msgstr ""
"Yuvarlamadan önceki işlem günlüğü boyutu ve yeni günlük oluşturma. "
"Varsayılan değer 16MB'tır."

#: libraries/engines/pbxt.lib.php:42
msgid "Transaction buffer size"
msgstr "İşlem arabellek boyutu"

#: libraries/engines/pbxt.lib.php:43
msgid ""
"The size of the global transaction log buffer (the engine allocates 2 "
"buffers of this size). The default is 1MB."
msgstr ""
"Genel işlem günlüğü arabellek boyutu (motor bu boyutun 2 arabelleğini "
"ayırır). Varsayılan 1MB'tır."

#: libraries/engines/pbxt.lib.php:47
msgid "Checkpoint frequency"
msgstr "Kontrol noktası sıklığı"

#: libraries/engines/pbxt.lib.php:48
msgid ""
"The amount of data written to the transaction log before a checkpoint is "
"performed. The default value is 24MB."
msgstr ""
"Kontrol noktası oluşturulmadan önce işlem günlüğüne yazılan veri miktarı. "
"Varsayılan değer 24MB'tır."

#: libraries/engines/pbxt.lib.php:52
msgid "Data log threshold"
msgstr "Veri günlüğü eşiği"

#: libraries/engines/pbxt.lib.php:53
msgid ""
"The maximum size of a data log file. The default value is 64MB. PBXT can "
"create a maximum of 32000 data logs, which are used by all tables. So the "
"value of this variable can be increased to increase the total amount of data "
"that can be stored in the database."
msgstr ""
"Veri günlük dosyasının en fazla boyutu. Varsayılan değer 64MB'tır. PBXT tüm "
"tablolar tarafından kullanılan en fazla 32000 veri günlüğü oluşturabilir. Bu "
"yüzden veritabanında depolanabilir toplam veri miktarını arttırmak için bu "
"değişkenin değeri arttırılabilir."

#: libraries/engines/pbxt.lib.php:57
msgid "Garbage threshold"
msgstr "Artık eşiği"

#: libraries/engines/pbxt.lib.php:58
msgid ""
"The percentage of garbage in a data log file before it is compacted. This is "
"a value between 1 and 99. The default is 50."
msgstr ""
"Ufaltılmadan önce veri günlük dosyasındaki artık yüzdesidir. Bu 1 ile 99 "
"arasında bir değerdir. Varsayılan değer 50'dir."

#: libraries/engines/pbxt.lib.php:62
msgid "Log buffer size"
msgstr "Günlük arabellek boyutu"

#: libraries/engines/pbxt.lib.php:63
msgid ""
"The size of the buffer used when writing a data log. The default is 256MB. "
"The engine allocates one buffer per thread, but only if the thread is "
"required to write a data log."
msgstr ""
"Veri günlüğü yazıldığında kullanılacak arabellek boyutu. Varsayılan "
"256MB'tır. Motor işlem öncesi bir arabellek hesaplar ama sadece işlemin veri "
"günlüğü yazmasını gerektirirse."

#: libraries/engines/pbxt.lib.php:67
msgid "Data file grow size"
msgstr "Veri dosyası büyüme boyutu"

#: libraries/engines/pbxt.lib.php:68
msgid "The grow size of the handle data (.xtd) files."
msgstr "İşlenen veri (.xtd) dosyalarının büyüme boyutu."

#: libraries/engines/pbxt.lib.php:72
msgid "Row file grow size"
msgstr "Satır dosyası büyüme boyutu"

#: libraries/engines/pbxt.lib.php:73
msgid "The grow size of the row pointer (.xtr) files."
msgstr "Satır gösterge (.xtr) dosyalarının büyüme boyutu."

#: libraries/engines/pbxt.lib.php:77
msgid "Log file count"
msgstr "Günlük dosyası sayısı"

#: libraries/engines/pbxt.lib.php:78
msgid ""
"This is the number of transaction log files (pbxt/system/xlog*.xt) the "
"system will maintain. If the number of logs exceeds this value then old logs "
"will be deleted, otherwise they are renamed and given the next highest "
"number."
msgstr ""
"Bu, sistemin bakacağı işlem günlük dosyalarının (pbxt/system/xlog*.xt) "
"sayısıdır. Eğer günlük sayısı bu değeri geçerse eski günlükler silinecektir, "
"diğer taraftan yeniden adlandırılır ve bir sonraki en yüksek numara verilir."

#: libraries/engines/pbxt.lib.php:125
#, php-format
msgid ""
"Documentation and further information about PBXT can be found on the "
"%sPrimeBase XT Home Page%s."
msgstr ""
"%sPrimeBase XT Ana Sayfasında%s PBXT hakkında belge ve daha fazla bilgi "
"bulunabilir."

#: libraries/engines/pbxt.lib.php:129
msgid "The PrimeBase XT Blog by Paul McCullagh"
msgstr "Paul McCullagh'ın The PrimeBase XT Bloğu"

#: libraries/engines/pbxt.lib.php:130
msgid "The PrimeBase Media Streaming (PBMS) home page"
msgstr "The PrimeBase Media Streaming (PBMS) ana sayfası"

#: libraries/export/csv.php:24 libraries/import/csv.php:28
msgid "Columns separated with:"
msgstr "Sütunlar şununla ayrılmış:"

#: libraries/export/csv.php:25 libraries/import/csv.php:29
msgid "Columns enclosed with:"
msgstr "Sütunlar şununla kapatılmış:"

#: libraries/export/csv.php:26 libraries/import/csv.php:30
msgid "Columns escaped with:"
msgstr "Sütunlar şununla atlatılmış:"

#: libraries/export/csv.php:27 libraries/import/csv.php:31
msgid "Lines terminated with:"
msgstr "Satırlar şununla sonlandırılmış:"

#: libraries/export/csv.php:28 libraries/export/excel.php:23
#: libraries/export/htmlword.php:29 libraries/export/latex.php:80
#: libraries/export/ods.php:24 libraries/export/odt.php:60
#: libraries/export/xls.php:24 libraries/export/xlsx.php:24
msgid "Replace NULL with:"
msgstr "NULL'u şununla değiştir:"

#: libraries/export/csv.php:29 libraries/export/excel.php:24
msgid "Remove carriage return/line feed characters within columns"
msgstr "Sütunlardaki satır başı/satır atlama karakterlerini kaldır"

#: libraries/export/excel.php:33
msgid "Excel edition:"
msgstr "Excel yapısı:"

#: libraries/export/htmlword.php:28 libraries/export/latex.php:70
#: libraries/export/odt.php:56 libraries/export/sql.php:208
#: libraries/export/texytext.php:26 libraries/export/xml.php:45
msgid "Data dump options"
msgstr "Veri dökümü seçenekleri"

#: libraries/export/htmlword.php:136 libraries/export/odt.php:176
#: libraries/export/sql.php:1153 libraries/export/texytext.php:124
msgid "Dumping data for table"
msgstr "Tablo döküm verisi"

#: libraries/export/htmlword.php:189 libraries/export/odt.php:246
#: libraries/export/sql.php:976 libraries/export/texytext.php:171
msgid "Table structure for table"
msgstr "Tablo için tablo yapısı"

#: libraries/export/latex.php:14
msgid "Content of table @TABLE@"
msgstr "@TABLE@ tablosunun içeriği"

#: libraries/export/latex.php:15
msgid "(continued)"
msgstr "(devam eden)"

#: libraries/export/latex.php:16
msgid "Structure of table @TABLE@"
msgstr "@TABLE@ tablosunun yapısı"

#: libraries/export/latex.php:48 libraries/export/odt.php:40
#: libraries/export/sql.php:135
msgid "Object creation options"
msgstr "Nesne oluşturma seçenekleri"

#: libraries/export/latex.php:52 libraries/export/latex.php:76
msgid "Table caption (continued)"
msgstr "Tablo başlığı (devamı)"

#: libraries/export/latex.php:57 libraries/export/odt.php:43
#: libraries/export/sql.php:54
msgid "Display foreign key relationships"
msgstr "Dış anahtar ilişkilerini göster"

#: libraries/export/latex.php:60 libraries/export/odt.php:46
msgid "Display comments"
msgstr "Yorumları göster"

#: libraries/export/latex.php:63 libraries/export/odt.php:49
#: libraries/export/sql.php:61
msgid "Display MIME types"
msgstr "MIME türlerini göster"

#: libraries/export/latex.php:140 libraries/export/sql.php:453
#: libraries/export/xml.php:105 libraries/header_printview.inc.php:56
#: libraries/replication_gui.lib.php:65 libraries/replication_gui.lib.php:176
#: libraries/replication_gui.lib.php:271 libraries/replication_gui.lib.php:274
#: libraries/replication_gui.lib.php:331 server_privileges.php:713
#: server_privileges.php:716 server_privileges.php:772
#: server_privileges.php:1607 server_privileges.php:2150 server_status.php:797
msgid "Host"
msgstr "Anamakine"

#: libraries/export/latex.php:145 libraries/export/sql.php:458
#: libraries/export/xml.php:110 libraries/header_printview.inc.php:58
msgid "Generation Time"
msgstr "Üretim Zamanı"

#: libraries/export/latex.php:146 libraries/export/sql.php:460
#: libraries/export/xml.php:111 main.php:162
msgid "Server version"
msgstr "Sunucu sürümü"

#: libraries/export/latex.php:147 libraries/export/sql.php:461
#: libraries/export/xml.php:112
msgid "PHP Version"
msgstr "PHP Sürümü"

#: libraries/export/mediawiki.php:15
msgid "MediaWiki Table"
msgstr "MedyaViki Tablosu"

#: libraries/export/pdf.php:18
msgid "PDF"
msgstr "PDF"

#: libraries/export/pdf.php:24
msgid "(Generates a report containing the data of a single table)"
msgstr "(Tek bir tablonun verisini içeren bir rapor üretir)"

#: libraries/export/pdf.php:25
msgid "Report title:"
msgstr "Rapor başlığı:"

#: libraries/export/php_array.php:18
msgid "PHP array"
msgstr "PHP düzeni"

#: libraries/export/sql.php:38
msgid ""
"Display comments <i>(includes info such as export timestamp, PHP version, "
"and server version)</i>"
msgstr ""
"Yorumları göster <i>(dışa aktarma zaman damgası, PHP sürümü ve sunucu sürümü "
"gibi bilgileri dahil et)</i>"

#: libraries/export/sql.php:43
msgid "Additional custom header comment (\\n splits lines):"
msgstr ""
"İlave özel başlık yorumu (\n"
" satırları böler):"

#: libraries/export/sql.php:48
msgid ""
"Include a timestamp of when databases were created, last updated, and last "
"checked"
msgstr ""
"Veritabanlarının oluşturulduğu, en son güncellendiği ve en son denetlendiği "
"zaman damgasını dahil et"

#: libraries/export/sql.php:95
msgid ""
"Database system or older MySQL server to maximize output compatibility with:"
msgstr ""
"Şununla en fazla çıktı uyumluluğu için Veritabanı sistemi veya daha eski "
"MySQL sunucusu:"

#: libraries/export/sql.php:107 libraries/export/sql.php:162
#: libraries/export/sql.php:167
#, php-format
msgid "Add %s statement"
msgstr "%s ifadesi ekle"

#: libraries/export/sql.php:145
msgid "Add statements:"
msgstr "İfadeleri ekle:"

#: libraries/export/sql.php:197
msgid ""
"Enclose table and field names with backquotes <i>(Protects field and table "
"names formed with special characters or keywords)</i>"
msgstr ""
"Tablo ve alan adlarını tırnak içine al <i>(Özel karakterlerle ya da anahtar "
"kelimelerle şekillendirilmiş alan ve tablo adlarını korur)</i>"

#: libraries/export/sql.php:217
msgid "Instead of <code>INSERT</code> statements, use:"
msgstr "<code>INSERT</code> ifadeleri yerine şunu kullan:"

#: libraries/export/sql.php:222
msgid "<code>INSERT DELAYED</code> statements"
msgstr "<code>INSERT DELAYED</code> ifadeleri"

#: libraries/export/sql.php:228
msgid "<code>INSERT IGNORE</code> statements"
msgstr "<code>INSERT IGNORE</code> ifadeleri"

#: libraries/export/sql.php:238
msgid "Function to use when dumping data:"
msgstr "Veri dökümlenirken kullanılacak işlev:"

#: libraries/export/sql.php:251
msgid "Syntax to use when inserting data:"
msgstr "Veri eklenirken kullanılacak sözdizimi:"

#: libraries/export/sql.php:257
msgid ""
"include column names in every <code>INSERT</code> statement <br /> &nbsp; "
"&nbsp; &nbsp; Example: <code>INSERT INTO tbl_name (col_A,col_B,col_C) VALUES "
"(1,2,3)</code>"
msgstr ""
"her <code>INSERT</code> ifadesine sütun adlarını dahil et <br /> &nbsp; "
"&nbsp; &nbsp; Örnek: <code>INSERT INTO tbl_adı (sütun_A,sütun_B,sütun_C) "
"VALUES (1,2,3)</code>"

#: libraries/export/sql.php:258
msgid ""
"insert multiple rows in every <code>INSERT</code> statement<br /> &nbsp; "
"&nbsp; &nbsp; Example: <code>INSERT INTO tbl_name VALUES (1,2,3), (4,5,6), "
"(7,8,9)</code>"
msgstr ""
"her <code>INSERT</code> ifadesine çoklu satırları ekle<br /> &nbsp; &nbsp; "
"&nbsp; Örnek: <code>INSERT INTO tbl_adı VALUES (1,2,3), (4,5,6), (7,8,9)</"
"code>"

#: libraries/export/sql.php:259
msgid ""
"both of the above<br /> &nbsp; &nbsp; &nbsp; Example: <code>INSERT INTO "
"tbl_name (col_A,col_B) VALUES (1,2,3), (4,5,6), (7,8,9)</code>"
msgstr ""
"yukarıdakilerin ikisi birden<br /> &nbsp; &nbsp; &nbsp; Örnek: <code>INSERT "
"INTO tbl_adı (col_A,col_B) VALUES (1,2,3), (4,5,6), (7,8,9)</code>"

#: libraries/export/sql.php:260
msgid ""
"neither of the above<br /> &nbsp; &nbsp; &nbsp; Example: <code>INSERT INTO "
"tbl_name VALUES (1,2,3)</code>"
msgstr ""
"yukarıdakilerin hiçbiri<br /> &nbsp; &nbsp; &nbsp; Örnek: <code>INSERT INTO "
"tbl_adı VALUES (1,2,3)</code>"

#: libraries/export/sql.php:275
msgid ""
"Dump binary columns in hexadecimal notation <i>(for example, \"abc\" becomes "
"0x616263)</i>"
msgstr ""
"Onaltılık düzende gösterimdeki binari sütunları dökümle <i>(örneğin, \"abc"
"\", 0x616263 olur)</i>"

#: libraries/export/sql.php:282
msgid ""
"Dump TIMESTAMP columns in UTC <i>(enables TIMESTAMP columns to be dumped and "
"reloaded between servers in different time zones)</i>"
msgstr ""
"UTC içindeki TIMESTAMP sütunlarını dökümle <i>(farklı zaman dilimlerindeki "
"sunucular arasında TIMESTAMP sütunlarını dökümlemek ve yeniden yüklemek için "
"etkinleştirir)</i>"

#: libraries/export/sql.php:321 libraries/export/xml.php:34
msgid "Procedures"
msgstr "Yordamlar"

#: libraries/export/sql.php:335 libraries/export/xml.php:32
msgid "Functions"
msgstr "İşlevler"

#: libraries/export/sql.php:809
msgid "Constraints for dumped tables"
msgstr "Dökümü yapılmış tablolar için kısıtlamalar"

#: libraries/export/sql.php:818
msgid "Constraints for table"
msgstr "Tablo kısıtlamaları"

#: libraries/export/sql.php:918
msgid "MIME TYPES FOR TABLE"
msgstr "TABLO MIME TÜRLERİ"

#: libraries/export/sql.php:930
msgid "RELATIONS FOR TABLE"
msgstr "TABLO BAĞLANTILARI"

#: libraries/export/sql.php:999
msgid "Structure for view"
msgstr "Görünüm yapısı"

#: libraries/export/sql.php:1008
msgid "Stand-in structure for view"
msgstr "Görünüm yapısı durumu"

#: libraries/export/xml.php:17 libraries/import/xml.php:21
msgid "XML"
msgstr "XML"

#: libraries/export/xml.php:30
msgid "Object creation options (all are recommended)"
msgstr "Nesne oluşturma seçenekleri (tümü önerilir)"

#: libraries/export/xml.php:40
msgid "Views"
msgstr "Görünümler"

#: libraries/export/xml.php:47
msgid "Export contents"
msgstr "İçerikleri dışa aktar"

#: libraries/footer.inc.php:188 libraries/footer.inc.php:191
#: libraries/footer.inc.php:194
msgid "Open new phpMyAdmin window"
msgstr "Yeni phpMyAdmin penceresi aç"

#: libraries/gis_visualization.lib.php:129
#| msgid "No data found for the chart."
msgid "No data found for GIS visualization."
msgstr "GIS görselleştirmesi için bulunan veri yok."

#: libraries/header_printview.inc.php:49 libraries/header_printview.inc.php:54
msgid "SQL result"
msgstr "SQL sonucu"

#: libraries/header_printview.inc.php:59
msgid "Generated by"
msgstr "Üreten:"

#: libraries/import.lib.php:1141
msgid ""
"The following structures have either been created or altered. Here you can:"
msgstr "Aşağıdaki yapılar ya oluşturuldu ya da değiştirildi. Buyurun:"

#: libraries/import.lib.php:1142
msgid "View a structure`s contents by clicking on its name"
msgstr "İsmine tıklayarak yapının içeriklerini görüntüleyin"

#: libraries/import.lib.php:1143
msgid ""
"Change any of its settings by clicking the corresponding \"Options\" link"
msgstr ""
"Uyan \"Seçenekler\" bağlantısına tıklayarak bunun herhangi bir ayarını "
"değiştirin"

#: libraries/import.lib.php:1144
msgid "Edit its structure by following the \"Structure\" link"
msgstr "Aşağıdaki \"Yapı\" bağlantısıyla bunun yapısını düzenleyin"

#: libraries/import.lib.php:1147
msgid "Go to database"
msgstr "Veritabanına git"

#: libraries/import.lib.php:1150 libraries/import.lib.php:1174
msgid "settings"
msgstr "ayarlar"

#: libraries/import.lib.php:1169
msgid "Go to table"
msgstr "Tabloya git"

#: libraries/import.lib.php:1178
msgid "Go to view"
msgstr "Görünüme git"

#: libraries/import/csv.php:38 libraries/import/ods.php:26
#: libraries/import/xls.php:25 libraries/import/xlsx.php:25
msgid ""
"The first line of the file contains the table column names <i>(if this is "
"unchecked, the first line will become part of the data)</i>"
msgstr ""
"Tablo sütun adlarını içeren dosyanın ilk satırı <i>(eğer bu işaretli "
"değilse, ilk satır verinin parçası olacaktır)</i>"

#: libraries/import/csv.php:40
msgid ""
"If the data in each row of the file is not in the same order as in the "
"database, list the corresponding column names here. Column names must be "
"separated by commas and not enclosed in quotations."
msgstr ""
"Eğer dosyanın her bir satırındaki veri, veritabanındaki gibi aynı sırada "
"değilse, burada uyan sütun adları listelenir. Sütun adları virgüllerle "
"bölünmeli ve tırnaklarla kapanmamalıdır."

#: libraries/import/csv.php:42
msgid "Column names: "
msgstr "Sütun adları: "

#: libraries/import/csv.php:62 libraries/import/csv.php:75
#: libraries/import/csv.php:80 libraries/import/csv.php:85
#, php-format
msgid "Invalid parameter for CSV import: %s"
msgstr "CSV içe aktarma için geçersiz parametre: %s"

#: libraries/import/csv.php:132
#, php-format
msgid ""
"Invalid column (%s) specified! Ensure that columns names are spelled "
"correctly, separated by commas, and not enclosed in quotes."
msgstr ""
"Geçersiz sütun (%s) belirtilmiş! Sütun adlarının doğru olarak hecelenmesini, "
"virgüllerle ayrılmasını ve tırnaklarla kapanmamasını sağlayın."

#: libraries/import/csv.php:190 libraries/import/csv.php:437
#, php-format
msgid "Invalid format of CSV input on line %d."
msgstr "CSV girişinin %d. satırında geçersiz biçim."

#: libraries/import/csv.php:325
#, php-format
msgid "Invalid column count in CSV input on line %d."
msgstr "CSV girişinde %d. satırda geçersiz sütun sayısı."

#: libraries/import/docsql.php:28
msgid "DocSQL"
msgstr "DocSQL"

#: libraries/import/docsql.php:32 libraries/tbl_properties.inc.php:598
#: server_synchronize.php:423 server_synchronize.php:866
msgid "Table name"
msgstr "Tablo adı"

#: libraries/import/ldi.php:45 libraries/schema/User_Schema.class.php:312
#: view_create.php:147
msgid "Column names"
msgstr "Sütun adları"

#: libraries/import/ldi.php:57
msgid "This plugin does not support compressed imports!"
msgstr "Bu eklenti sıkıştırılmış içe aktarım dosyalarını desteklemez!"

#: libraries/import/ods.php:28
msgid "Import percentages as proper decimals <i>(ex. 12.00% to .12)</i>"
msgstr "Yüzdeleri doğru ondalık olarak içe aktar <i>(örn. %12.00'ı .12'ye)</i>"

#: libraries/import/ods.php:29
msgid "Import currencies <i>(ex. $5.00 to 5.00)</i>"
msgstr "Parasalları içe aktar <i>(örn. $5.00'ı 5.00'a)</i>"

#: libraries/import/sql.php:33
msgid "SQL compatibility mode:"
msgstr "SQL uyumluluk kipi:"

#: libraries/import/sql.php:43
msgid "Do not use <code>AUTO_INCREMENT</code> for zero values"
msgstr "Sıfır değerleri için <code>AUTO_INCREMENT</code> değeri kullanma"

#: libraries/import/xml.php:74 libraries/import/xml.php:130
msgid ""
"The XML file specified was either malformed or incomplete. Please correct "
"the issue and try again."
msgstr ""
"Belirlenmiş XML dosyası ya kusurlu ya da tamamlanmamış. Lütfen sorunu "
"düzeltin ve tekrar deneyin."

#: libraries/kanji-encoding.lib.php:142
msgctxt "None encoding conversion"
msgid "None"
msgstr "Yok"

#. l10n: This is currently used only in Japanese locales
#: libraries/kanji-encoding.lib.php:148
msgid "Convert to Kana"
msgstr "Kana'ya dönüştür"

#: libraries/mult_submits.inc.php:254
msgid "From"
msgstr "Buradan"

#: libraries/mult_submits.inc.php:257
msgid "To"
msgstr "Buraya"

#: libraries/mult_submits.inc.php:262 libraries/mult_submits.inc.php:276
#: libraries/sql_query_form.lib.php:439
msgid "Submit"
msgstr "Gönder"

#: libraries/mult_submits.inc.php:268
msgid "Add table prefix"
msgstr "Tablo ön eki ekle"

#: libraries/mult_submits.inc.php:271
msgid "Add prefix"
msgstr "Ön ek ekle"

#: libraries/mult_submits.inc.php:488 tbl_replace.php:332
msgid "No change"
msgstr "Değişiklik yok"

#: libraries/mysql_charsets.lib.php:110
msgid "Charset"
msgstr "Karakter Grubu"

#: libraries/mysql_charsets.lib.php:206 libraries/mysql_charsets.lib.php:407
#: tbl_change.php:553
msgid "Binary"
msgstr "Binari"

#: libraries/mysql_charsets.lib.php:218
msgid "Bulgarian"
msgstr "Bulgarca"

#: libraries/mysql_charsets.lib.php:222 libraries/mysql_charsets.lib.php:347
msgid "Simplified Chinese"
msgstr "Basitleştirilmiş Çince"

#: libraries/mysql_charsets.lib.php:224 libraries/mysql_charsets.lib.php:367
msgid "Traditional Chinese"
msgstr "Geleneksel Çince"

#: libraries/mysql_charsets.lib.php:228 libraries/mysql_charsets.lib.php:414
msgid "case-insensitive"
msgstr "büyük küçük harfe duyarsız"

#: libraries/mysql_charsets.lib.php:231 libraries/mysql_charsets.lib.php:416
msgid "case-sensitive"
msgstr "büyük küçük harfe duyarlı"

#: libraries/mysql_charsets.lib.php:234
msgid "Croatian"
msgstr "Hırvatça"

#: libraries/mysql_charsets.lib.php:237
msgid "Czech"
msgstr "Çekçe"

#: libraries/mysql_charsets.lib.php:240
msgid "Danish"
msgstr "Danca"

#: libraries/mysql_charsets.lib.php:243
msgid "English"
msgstr "İngilizce"

#: libraries/mysql_charsets.lib.php:246
msgid "Esperanto"
msgstr "Esperanto"

#: libraries/mysql_charsets.lib.php:249
msgid "Estonian"
msgstr "Estçe"

#: libraries/mysql_charsets.lib.php:252 libraries/mysql_charsets.lib.php:255
msgid "German"
msgstr "Almanca"

#: libraries/mysql_charsets.lib.php:252
msgid "dictionary"
msgstr "sözlük"

#: libraries/mysql_charsets.lib.php:255
msgid "phone book"
msgstr "telefon defteri"

#: libraries/mysql_charsets.lib.php:258
msgid "Hungarian"
msgstr "Macarca"

#: libraries/mysql_charsets.lib.php:261
msgid "Icelandic"
msgstr "İzlandaca"

#: libraries/mysql_charsets.lib.php:264 libraries/mysql_charsets.lib.php:354
msgid "Japanese"
msgstr "Japonca"

#: libraries/mysql_charsets.lib.php:267
msgid "Latvian"
msgstr "Litvanyaca"

#: libraries/mysql_charsets.lib.php:270
msgid "Lithuanian"
msgstr "Litvanyaca"

#: libraries/mysql_charsets.lib.php:273 libraries/mysql_charsets.lib.php:376
msgid "Korean"
msgstr "Korece"

#: libraries/mysql_charsets.lib.php:276
msgid "Persian"
msgstr "Farsça"

#: libraries/mysql_charsets.lib.php:279
msgid "Polish"
msgstr "Polonyaca"

#: libraries/mysql_charsets.lib.php:282 libraries/mysql_charsets.lib.php:330
msgid "West European"
msgstr "Batı Avrupa"

#: libraries/mysql_charsets.lib.php:285
msgid "Romanian"
msgstr "Romence"

#: libraries/mysql_charsets.lib.php:288
msgid "Slovak"
msgstr "Slovakça"

#: libraries/mysql_charsets.lib.php:291
msgid "Slovenian"
msgstr "Slovence"

#: libraries/mysql_charsets.lib.php:294
msgid "Spanish"
msgstr "İspanyolca"

#: libraries/mysql_charsets.lib.php:297
msgid "Traditional Spanish"
msgstr "Geleneksel İspanyolca"

#: libraries/mysql_charsets.lib.php:300 libraries/mysql_charsets.lib.php:397
msgid "Swedish"
msgstr "İsveççe"

#: libraries/mysql_charsets.lib.php:303 libraries/mysql_charsets.lib.php:400
msgid "Thai"
msgstr "Tayca"

#: libraries/mysql_charsets.lib.php:306 libraries/mysql_charsets.lib.php:394
msgid "Turkish"
msgstr "Türkçe"

#: libraries/mysql_charsets.lib.php:309 libraries/mysql_charsets.lib.php:391
msgid "Ukrainian"
msgstr "Ukraynaca"

#: libraries/mysql_charsets.lib.php:312 libraries/mysql_charsets.lib.php:321
msgid "Unicode"
msgstr "Evrensel Kod"

#: libraries/mysql_charsets.lib.php:312 libraries/mysql_charsets.lib.php:321
#: libraries/mysql_charsets.lib.php:330 libraries/mysql_charsets.lib.php:337
#: libraries/mysql_charsets.lib.php:359 libraries/mysql_charsets.lib.php:370
msgid "multilingual"
msgstr "çokdilli"

#: libraries/mysql_charsets.lib.php:337
msgid "Central European"
msgstr "Orta Avrupa"

#: libraries/mysql_charsets.lib.php:342
msgid "Russian"
msgstr "Rusça"

#: libraries/mysql_charsets.lib.php:359
msgid "Baltic"
msgstr "Baltık"

#: libraries/mysql_charsets.lib.php:364
msgid "Armenian"
msgstr "Ermenice"

#: libraries/mysql_charsets.lib.php:370
msgid "Cyrillic"
msgstr "Kiril"

#: libraries/mysql_charsets.lib.php:373
msgid "Arabic"
msgstr "Arapça"

#: libraries/mysql_charsets.lib.php:379
msgid "Hebrew"
msgstr "İbranice"

#: libraries/mysql_charsets.lib.php:382
msgid "Georgian"
msgstr "Gürcüce"

#: libraries/mysql_charsets.lib.php:385
msgid "Greek"
msgstr "Yunanca"

#: libraries/mysql_charsets.lib.php:388
msgid "Czech-Slovak"
msgstr "Çekçe-Slovakça"

#: libraries/mysql_charsets.lib.php:403 libraries/mysql_charsets.lib.php:410
msgid "unknown"
msgstr "bilinmeyen"

#: libraries/navigation_header.inc.php:57
#: libraries/navigation_header.inc.php:60
#: libraries/navigation_header.inc.php:61
msgid "Home"
msgstr "Giriş"

#: libraries/navigation_header.inc.php:70
#: libraries/navigation_header.inc.php:73
#: libraries/navigation_header.inc.php:74
msgid "Log out"
msgstr "Oturumu kapat"

#: libraries/navigation_header.inc.php:111
#: libraries/navigation_header.inc.php:112
#: libraries/navigation_header.inc.php:114
msgid "Reload navigation frame"
msgstr "Rehber çerçeveyi yeniden yükle"

#: libraries/plugin_interface.lib.php:336
msgid "This format has no options"
msgstr "Bu biçim seçeneğe sahip değil"

#: libraries/relation.lib.php:83
msgid "not OK"
msgstr "TAMAM değil"

#: libraries/relation.lib.php:88
msgid "Enabled"
msgstr "Etkin"

#: libraries/relation.lib.php:95 libraries/relation.lib.php:107
#: pmd_relation_new.php:68
msgid "General relation features"
msgstr "Genel bağlantı özellikleri"

#: libraries/relation.lib.php:111
msgid "Display Features"
msgstr "Özellikleri göster"

#: libraries/relation.lib.php:117
msgid "Creation of PDFs"
msgstr "PDF'lerin oluşturulması"

#: libraries/relation.lib.php:121
msgid "Displaying Column Comments"
msgstr "Sütun Yorumları gösteriliyor"

#: libraries/relation.lib.php:126
msgid ""
"Please see the documentation on how to update your column_comments table"
msgstr ""
"Sütun_Yorumları tablonuzun nasıl güncelleneceğini öğrenmek için lütfen "
"belgeye bakın"

#: libraries/relation.lib.php:131 libraries/sql_query_form.lib.php:410
msgid "Bookmarked SQL query"
msgstr "SQL sorgusu işaretlendi"

#: libraries/relation.lib.php:135 querywindow.php:98 querywindow.php:205
msgid "SQL history"
msgstr "SQL geçmişi"

#: libraries/relation.lib.php:143
msgid "Persistent recently used tables"
msgstr "Sürekli son kullanılan tablolar"

#: libraries/relation.lib.php:147
msgid "Persistent tables' UI preferences"
msgstr "Sürekli tabloların KA tercihleri"

#: libraries/relation.lib.php:155
msgid "User preferences"
msgstr "Kullanıcı tercihleri"

#: libraries/relation.lib.php:159
msgid "Quick steps to setup advanced features:"
msgstr "Gelişmiş özellikleri ayarlamak için hızlı adımlar:"

#: libraries/relation.lib.php:161
msgid ""
"Create the needed tables with the <code>script/create_tables.sql</code>."
msgstr "Gerekli tabloları <code>script/create_tables.sql</code> ile oluşturun."

#: libraries/relation.lib.php:162
msgid "Create a pma user and give access to these tables."
msgstr "Pma kullanıcısı oluştur ve bu tablolara erişim verin."

#: libraries/relation.lib.php:163
msgid ""
"Enable advanced features in configuration file (<code>config.inc.php</"
"code>), for example by starting from <code>config.sample.inc.php</code>."
msgstr ""
"(<code>config.inc.php</code>) yapılandırma dosyasında gelişmiş özellikler "
"etkinleştirin, örneğin <code>config.sample.inc.php</code> dosyasından "
"başlayarak."

#: libraries/relation.lib.php:164
msgid "Re-login to phpMyAdmin to load the updated configuration file."
msgstr ""
"Güncellenmiş yapılandırma dosyasını yüklemek için phpMyAdmin'e yeniden "
"oturum açın."

#: libraries/relation.lib.php:1200
msgid "no description"
msgstr "Açıklama yok"

#: libraries/replication_gui.lib.php:53
msgid "Slave configuration"
msgstr "Slave yapılandırması"

#: libraries/replication_gui.lib.php:53 server_replication.php:353
msgid "Change or reconfigure master server"
msgstr "Master sunucuyu değiştir veya yeniden yapılandır"

#: libraries/replication_gui.lib.php:54
msgid ""
"Make sure, you have unique server-id in your configuration file (my.cnf). If "
"not, please add the following line into [mysqld] section:"
msgstr ""
"Yapılandırma dosyanız (my.cnf) içinde benzersiz sunucu-id olduğundan emin "
"olun. Eğer değilseniz lütfen aşağıdaki satırı [mysqld] bölümü içine ekleyin:"

#: libraries/replication_gui.lib.php:57 libraries/replication_gui.lib.php:58
#: libraries/replication_gui.lib.php:251 libraries/replication_gui.lib.php:254
#: libraries/replication_gui.lib.php:261 server_privileges.php:693
#: server_privileges.php:696 server_privileges.php:703
#: server_synchronize.php:1182
msgid "User name"
msgstr "Kullanıcı Adı"

#: libraries/replication_gui.lib.php:105
msgid "Master status"
msgstr "Master durumu"

#: libraries/replication_gui.lib.php:107
msgid "Slave status"
msgstr "Slave durumu"

#: libraries/replication_gui.lib.php:116 libraries/sql_query_form.lib.php:422
#: server_status.php:1028 server_variables.php:108
msgid "Variable"
msgstr "Değişken"

#: libraries/replication_gui.lib.php:175 server_binlog.php:202
msgid "Server ID"
msgstr "Sunucu ID"

#: libraries/replication_gui.lib.php:194
msgid ""
"Only slaves started with the --report-host=host_name option are visible in "
"this list."
msgstr ""
"Sadece slave'ler, bu listede --report-host=host_name seçeneğiyle görünen bu "
"şekilde başlar."

#: libraries/replication_gui.lib.php:242 server_replication.php:192
msgid "Add slave replication user"
msgstr "Slave kopya etme kullanıcısı ekle"

#: libraries/replication_gui.lib.php:256 server_privileges.php:698
msgid "Any user"
msgstr "Herhangi kullanıcı"

#: libraries/replication_gui.lib.php:257 libraries/replication_gui.lib.php:325
#: libraries/replication_gui.lib.php:348 server_privileges.php:699
#: server_privileges.php:766 server_privileges.php:790
#: server_privileges.php:2008 server_privileges.php:2038
msgid "Use text field"
msgstr "Metin alanını kullan"

#: libraries/replication_gui.lib.php:304 server_privileges.php:746
msgid "Any host"
msgstr "Herhangi anamakine"

#: libraries/replication_gui.lib.php:308 server_privileges.php:750
msgid "Local"
msgstr "Yerel"

#: libraries/replication_gui.lib.php:314 server_privileges.php:755
msgid "This Host"
msgstr "Bu Anamakine"

#: libraries/replication_gui.lib.php:320 server_privileges.php:761
msgid "Use Host Table"
msgstr "Anamakine Tablosu kullan"

#: libraries/replication_gui.lib.php:333 server_privileges.php:774
msgid ""
"When Host table is used, this field is ignored and values stored in Host "
"table are used instead."
msgstr ""
"Anamakine tablosu kullanıldığında bu alan yoksayılır ve yerine Anamakine "
"tablosunda depolanan değerler kullanılır."

#: libraries/replication_gui.lib.php:362
msgid "Generate Password"
msgstr "Parola Üret"

#: libraries/schema/Dia_Relation_Schema.class.php:224
#: libraries/schema/Eps_Relation_Schema.class.php:397
#: libraries/schema/Pdf_Relation_Schema.class.php:486
#: libraries/schema/Svg_Relation_Schema.class.php:366
#: libraries/schema/Visio_Relation_Schema.class.php:210
#, php-format
msgid "The %s table doesn't exist!"
msgstr "%s tablosu yok!"

#: libraries/schema/Dia_Relation_Schema.class.php:250
#: libraries/schema/Eps_Relation_Schema.class.php:438
#: libraries/schema/Pdf_Relation_Schema.class.php:520
#: libraries/schema/Svg_Relation_Schema.class.php:408
#: libraries/schema/Visio_Relation_Schema.class.php:252
#, php-format
msgid "Please configure the coordinates for table %s"
msgstr "Lütfen %s tablosu için koordinatları yapılandırın"

#: libraries/schema/Eps_Relation_Schema.class.php:748
#: libraries/schema/Pdf_Relation_Schema.class.php:848
#: libraries/schema/Svg_Relation_Schema.class.php:734
#: libraries/schema/Visio_Relation_Schema.class.php:499
#, php-format
msgid "Schema of the %s database - Page %s"
msgstr "%s veritabanının şeması - Sayfa %s"

#: libraries/schema/Export_Relation_Schema.class.php:170
msgid "This page does not contain any tables!"
msgstr "Bu sayfa herhangi bir tablo içermiyor!"

#: libraries/schema/Export_Relation_Schema.class.php:195
msgid "SCHEMA ERROR: "
msgstr "ŞEMA HATASI: "

#: libraries/schema/Pdf_Relation_Schema.class.php:874
#: libraries/schema/Pdf_Relation_Schema.class.php:1113
msgid "Relational schema"
msgstr "Bağlantılı şema"

#: libraries/schema/Pdf_Relation_Schema.class.php:1088
msgid "Table of contents"
msgstr "İçerik tablosu"

#: libraries/schema/Pdf_Relation_Schema.class.php:1238
#: libraries/schema/Pdf_Relation_Schema.class.php:1259
#: libraries/tbl_properties.inc.php:108 tbl_printview.php:141
#: tbl_structure.php:207
msgid "Attributes"
msgstr "Öznitelikler"

#: libraries/schema/Pdf_Relation_Schema.class.php:1241
#: libraries/schema/Pdf_Relation_Schema.class.php:1262 tbl_printview.php:144
#: tbl_structure.php:210 tbl_tracking.php:271
msgid "Extra"
msgstr "Ekstra"

#: libraries/schema/User_Schema.class.php:89
msgid "Create a page"
msgstr "Yeni bir sayfa oluştur"

#: libraries/schema/User_Schema.class.php:95
msgid "Page name"
msgstr "Sayfa adı"

#: libraries/schema/User_Schema.class.php:99
msgid "Automatic layout based on"
msgstr "Otomatik yerleşim tabanı"

#: libraries/schema/User_Schema.class.php:102
msgid "Internal relations"
msgstr "Dahili bağlantılar"

#: libraries/schema/User_Schema.class.php:112
msgid "FOREIGN KEY"
msgstr "FOREIGN KEY"

#: libraries/schema/User_Schema.class.php:144
msgid "Please choose a page to edit"
msgstr "Lütfen düzenlemek için sayfa seçin"

#: libraries/schema/User_Schema.class.php:149
msgid "Select page"
msgstr "Sayfa seç"

#: libraries/schema/User_Schema.class.php:207
msgid "Select Tables"
msgstr "Tabloları seç"

#: libraries/schema/User_Schema.class.php:342
msgid "Display relational schema"
msgstr "Bağlantılı şemayı göster"

#: libraries/schema/User_Schema.class.php:352
msgid "Select Export Relational Type"
msgstr "Dışa Aktarma Bağlantılı Türü Seç"

#: libraries/schema/User_Schema.class.php:373
msgid "Show grid"
msgstr "Izgara göster"

#: libraries/schema/User_Schema.class.php:375
msgid "Show color"
msgstr "Rengi göster"

#: libraries/schema/User_Schema.class.php:377
msgid "Show dimension of tables"
msgstr "Tabloların boyutlarını göster"

#: libraries/schema/User_Schema.class.php:380
msgid "Display all tables with the same width"
msgstr "Bütün tablolar aynı genişlikte gösterilsin"

#: libraries/schema/User_Schema.class.php:385
msgid "Only show keys"
msgstr "Sadece anahtarları göster"

#: libraries/schema/User_Schema.class.php:387
msgid "Landscape"
msgstr "Peyzaj"

#: libraries/schema/User_Schema.class.php:388
msgid "Portrait"
msgstr "Portre"

#: libraries/schema/User_Schema.class.php:390
msgid "Orientation"
msgstr "Yönlendirme"

#: libraries/schema/User_Schema.class.php:403
msgid "Paper size"
msgstr "Kağıt boyutu"

#: libraries/schema/User_Schema.class.php:440
msgid ""
"The current page has references to tables that no longer exist. Would you "
"like to delete those references?"
msgstr ""
"Şu anki sayfa, daha fazla bulunması gereksiz tablolara verilmiş referanslara "
"sahip. Bu referansları silmek ister misiniz?"

#: libraries/schema/User_Schema.class.php:465
msgid "Toggle scratchboard"
msgstr "Karalama panosunu değiştir"

#. l10n: Text direction, use either ltr or rtl
#: libraries/select_lang.lib.php:484
msgid "ltr"
msgstr "ltr"

#: libraries/select_lang.lib.php:489 libraries/select_lang.lib.php:495
#: libraries/select_lang.lib.php:501
#, php-format
msgid "Unknown language: %1$s."
msgstr "Bilinmeyen dil: %1$s."

#: libraries/select_server.lib.php:38 libraries/select_server.lib.php:44
msgid "Current Server"
msgstr "Şu Anki Sunucu"

#: libraries/server_links.inc.php:73
msgid "Settings"
msgstr "Ayarlar"

#: libraries/server_links.inc.php:79 server_synchronize.php:1087
#: server_synchronize.php:1095
msgid "Synchronize"
msgstr "Eşitle"

#: libraries/server_links.inc.php:84 server_binlog.php:96
#: server_status.php:266
msgid "Binary log"
msgstr "Binari günlüğü"

#: libraries/server_links.inc.php:95 server_engines.php:125
#: server_engines.php:129 server_status.php:318
msgid "Variables"
msgstr "Değişkenler"

#: libraries/server_links.inc.php:99
msgid "Charsets"
msgstr "Karakter Grupları"

#: libraries/server_links.inc.php:103
msgid "Engines"
msgstr "Motorlar"

#: libraries/server_synchronize.lib.php:1337 server_synchronize.php:1111
msgid "Source database"
msgstr "Kaynak veritabanı"

#: libraries/server_synchronize.lib.php:1339
#: libraries/server_synchronize.lib.php:1362
msgid "Current server"
msgstr "Şu anki sunucu"

#: libraries/server_synchronize.lib.php:1341
#: libraries/server_synchronize.lib.php:1364
msgid "Remote server"
msgstr "Uzak sunucu"

#: libraries/server_synchronize.lib.php:1344
msgid "Difference"
msgstr "Farkı"

#: libraries/server_synchronize.lib.php:1360 server_synchronize.php:1113
msgid "Target database"
msgstr "Hedef veritabanı"

#: libraries/sql_query_form.lib.php:223
#, php-format
msgid "Run SQL query/queries on server %s"
msgstr "%s sunucusu üzerinde SQL sorgusunu/sorgularını çalıştır"

#: libraries/sql_query_form.lib.php:240 libraries/sql_query_form.lib.php:264
#, php-format
msgid "Run SQL query/queries on database %s"
msgstr "%s veritabanı üzerinde SQL sorgusunu/sorgularını çalıştır"

#: libraries/sql_query_form.lib.php:296 navigation.php:302
#: setup/frames/index.inc.php:231
msgid "Clear"
msgstr "Temizle"

#: libraries/sql_query_form.lib.php:301
msgid "Columns"
msgstr "Sütun"

#: libraries/sql_query_form.lib.php:336 sql.php:1009 sql.php:1010 sql.php:1027
msgid "Bookmark this SQL query"
msgstr "Bu SQL sorgusunu işaretle"

#: libraries/sql_query_form.lib.php:343 sql.php:1021
msgid "Let every user access this bookmark"
msgstr "Bütün kullanıcıların bu işaretlemeye erişimlerine izin ver"

#: libraries/sql_query_form.lib.php:349
msgid "Replace existing bookmark of same name"
msgstr "Mevcut aynı ismin işaretlemesini değiştir"

#: libraries/sql_query_form.lib.php:365
msgid "Do not overwrite this query from outside the window"
msgstr "Pencere dışından bu sorgunun üzerine yazma"

#: libraries/sql_query_form.lib.php:372
msgid "Delimiter"
msgstr "Sınırlayıcı"

#: libraries/sql_query_form.lib.php:380
msgid " Show this query here again "
msgstr " Bu sorguyu burada tekrar göster "

#: libraries/sql_query_form.lib.php:443
msgid "View only"
msgstr "Sadece göster"

#: libraries/sql_query_form.lib.php:490 prefs_manage.php:241
msgid "Location of the text file"
msgstr "Metin dosyasının yeri"

#: libraries/sql_query_form.lib.php:502 tbl_change.php:887
msgid "web server upload directory"
msgstr "web sunucusu gönderme dizini"

#: libraries/sqlparser.lib.php:132
msgid ""
"There seems to be an error in your SQL query. The MySQL server error output "
"below, if there is any, may also help you in diagnosing the problem"
msgstr ""
"SQL sorgunuzda bir hata olduğu görünüyor. MySQL sunucusu hata çıktısı "
"aşağıdadır, eğer varsa, sorunu teşhis etmenizde ayrıca size yardımcı olabilir"

#: libraries/sqlparser.lib.php:167
msgid ""
"There is a chance that you may have found a bug in the SQL parser. Please "
"examine your query closely, and check that the quotes are correct and not "
"mis-matched. Other possible failure causes may be that you are uploading a "
"file with binary outside of a quoted text area. You can also try your query "
"on the MySQL command line interface. The MySQL server error output below, if "
"there is any, may also help you in diagnosing the problem. If you still have "
"problems or if the parser fails where the command line interface succeeds, "
"please reduce your SQL query input to the single query that causes problems, "
"and submit a bug report with the data chunk in the CUT section below:"
msgstr ""
"SQL ayrıştırıcısında bir hata bulabilme ihtimaliniz var. Lütfen sorgunuzu "
"yakından dikkatli bir şekilde gözden geçirin ve tırnakların doğru ve uyumsuz "
"olmadığını kontrol edin. Diğer muhtemel hata nedenleri tırnaklı metin "
"alanının dışında binari ile dosya gönderiyor olmanız olabilir. Aynı zamanda "
"sorgunuzu MySQL komut satırı arabiriminde deneyebilirsiniz. Eğer hata varsa, "
"aşağıdaki MySQL sunucu hata çıktısı, sorunu teşhis etmenizde ayrıca size "
"yardımcı olabilir. Eğer hala sorunlarınız varsa ya da komut satırı arabirimi "
"başarılı olduğunda ayrıştırıcı başarısızsa, lütfen sorunlara neden olan SQL "
"sorgu girişinizi tek bir sorguya indirgeyin ve aşağıdaki CUT bölümü içindeki "
"veri yığını ile birlikte hata raporunu gönderin:"

#: libraries/sqlparser.lib.php:169
msgid "BEGIN CUT"
msgstr "BEGIN CUT"

#: libraries/sqlparser.lib.php:171
msgid "END CUT"
msgstr "END CUT"

#: libraries/sqlparser.lib.php:173
msgid "BEGIN RAW"
msgstr "BEGIN RAW"

#: libraries/sqlparser.lib.php:177
msgid "END RAW"
msgstr "END RAW"

#: libraries/sqlparser.lib.php:363
msgid "Automatically appended backtick to the end of query!"
msgstr "Otomatik olarak sorgunun sonuna ters işaret ekle"

#: libraries/sqlparser.lib.php:366
msgid "Unclosed quote"
msgstr "Kapatılmamış tırnak"

#: libraries/sqlparser.lib.php:518
msgid "Invalid Identifer"
msgstr "Geçersiz Tanımlayıcı"

#: libraries/sqlparser.lib.php:635
msgid "Unknown Punctuation String"
msgstr "Bilinmeyen Noktalama İşareti Dizgisi"

#: libraries/sqlvalidator.lib.php:67
#, php-format
msgid ""
"The SQL validator could not be initialized. Please check if you have "
"installed the necessary PHP extensions as described in the %sdocumentation%s."
msgstr ""
"SQL onaylayıcısı başlatılamadı. %sBelgede%s anlatıldığı gibi lütfen gerekli "
"PHP uzantılarının kurulu olduğunu kontrol edin."

#: libraries/tbl_links.inc.php:117 libraries/tbl_links.inc.php:118
msgid "Table seems to be empty!"
msgstr "Tablo boş olarak görünüyor!"

#: libraries/tbl_links.inc.php:126
#, php-format
msgid "Tracking of %s.%s is activated."
msgstr "%s.%s izleme aktif."

#: libraries/tbl_properties.inc.php:105
msgid ""
"If column type is \"enum\" or \"set\", please enter the values using this "
"format: 'a','b','c'...<br />If you ever need to put a backslash (\"\\\") or "
"a single quote (\"'\") amongst those values, precede it with a backslash "
"(for example '\\\\xyz' or 'a\\'b')."
msgstr ""
"Eğer sütun türü \"enum\" veya \"set\" ise lütfen değerleri bu biçimi "
"kullanarak girin: 'a','b','c'...<br />Eğer bu değerler arasına hep ters eğik "
"çizgi (\"\\\") veya tek tırnak (\"'\") koymanız gerekirse, önlerine ters "
"eğik çizgi koyun (örneğin '\\\\xyz' veya 'a\\'b')."

#: libraries/tbl_properties.inc.php:106
msgid ""
"For default values, please enter just a single value, without backslash "
"escaping or quotes, using this format: a"
msgstr ""
"Varsayılan değerler için lütfen sola eğik çizgisiz veya alıntısız sadece tek "
"değer girin. Bu biçimi kullanın: a"

#: libraries/tbl_properties.inc.php:116 libraries/tbl_properties.inc.php:509
#: tbl_printview.php:323 tbl_structure.php:156 tbl_structure.php:161
#: tbl_structure.php:607 tbl_structure.php:809
msgid "Index"
msgstr "İndeks"

#: libraries/tbl_properties.inc.php:136
#, php-format
msgid ""
"For a list of available transformation options and their MIME type "
"transformations, click on %stransformation descriptions%s"
msgstr ""
"Mevcut dönüşüm seçeneklerinin listesi ve bunların MIME türü dönüşümleri için "
"%sdönüşüm tanımlamarı%s'na tıklayın"

#: libraries/tbl_properties.inc.php:144
msgid "Transformation options"
msgstr "Dönüşüm seçenekleri"

#: libraries/tbl_properties.inc.php:145
msgid ""
"Please enter the values for transformation options using this format: 'a', "
"100, b,'c'...<br />If you ever need to put a backslash (\"\\\") or a single "
"quote (\"'\") amongst those values, precede it with a backslash (for example "
"'\\\\xyz' or 'a\\'b')."
msgstr ""
"Lütfen dönüşüm seçenekleri için değerleri bu biçimi kullanarak giriniz: 'a', "
"100, b,'c'...<br />Eğer bu değerler arasına hep ters eğik çizgi (\"\\\") "
"veya tek tırnak (\"'\") koymanız gerekirse, önlerine ters eğik çizgi koyun "
"(örneğin '\\\\xyz' veya 'a\\'b')."

#: libraries/tbl_properties.inc.php:352
msgid "ENUM or SET data too long?"
msgstr "ENUM ya da SET verisi çok mu uzun?"

#: libraries/tbl_properties.inc.php:354
msgid "Get more editing space"
msgstr "Daha fazla düzenleme alanı alın"

#: libraries/tbl_properties.inc.php:377
msgctxt "for default"
msgid "None"
msgstr "Yok"

#: libraries/tbl_properties.inc.php:378
msgid "As defined:"
msgstr "Tanımlandığı gibi:"

#: libraries/tbl_properties.inc.php:497 tbl_structure.php:155
#: tbl_structure.php:160 tbl_structure.php:605
msgid "Primary"
msgstr "Birincil"

#: libraries/tbl_properties.inc.php:515 tbl_structure.php:159
#: tbl_structure.php:164 tbl_structure.php:614
msgid "Fulltext"
msgstr "Tam metin"

#: libraries/tbl_properties.inc.php:564 transformation_overview.php:57
#, php-format
msgid ""
"No description is available for this transformation.<br />Please ask the "
"author what %s does."
msgstr ""
"Bu dönüşüm için mevcut açıklama yok.<br />Lütfen yazara %s ne yapar diye "
"sorun."

#: libraries/tbl_properties.inc.php:606 tbl_structure.php:678
#, php-format
msgid "Add %s column(s)"
msgstr "%s sütun ekle"

#: libraries/tbl_properties.inc.php:608 tbl_structure.php:672
msgid "You have to add at least one column."
msgstr "En az bir sütun eklemek zorundasınız."

#: libraries/tbl_properties.inc.php:716 server_engines.php:56
#: tbl_operations.php:370
msgid "Storage Engine"
msgstr "Depolama Motoru"

#: libraries/tbl_properties.inc.php:745
msgid "PARTITION definition"
msgstr "PARTITION tanımı"

#: libraries/tbl_properties.inc.php:776
msgid "+ Add a new value"
msgstr "+ Yeni bir değer ekle"

#: libraries/transformations/application_octetstream__download.inc.php:9
msgid ""
"Displays a link to download the binary data of the column. You can use the "
"first option to specify the filename, or use the second option as the name "
"of a column which contains the filename. If you use the second option, you "
"need to set the first option to the empty string."
msgstr ""
"Sütunun binari verisini indirmek için bir bağlantı görüntüler. Dosya adını "
"belirlemek için ilk seçeneği kullanabilirsiniz ya da dosya adını içeren "
"sütünun adı olarak ikinci seçeneği kullanabilirsiniz. Eğer ikinci seçeneği "
"kullanırsanız birinci seçeneği boş karakter dizgisi olarak ayarlamanız "
"gerekir."

#: libraries/transformations/application_octetstream__hex.inc.php:9
msgid ""
"Displays hexadecimal representation of data. Optional first parameter "
"specifies how often space will be added (defaults to 2 nibbles)."
msgstr ""
"Verinin onaltılık düzen gösterimini görüntüler. İsteğe bağlı ilk parametre, "
"ne sıklıkta boşluk ekleneceğini belirler (varsayılanı 2 yarım bayttır)."

#: libraries/transformations/image_jpeg__inline.inc.php:9
#: libraries/transformations/image_png__inline.inc.php:9
msgid ""
"Displays a clickable thumbnail. The options are the maximum width and height "
"in pixels. The original aspect ratio is preserved."
msgstr ""
"Tıklanabilir küçük resim görüntüler. Seçenekler piksel cinsinden en fazla "
"genişlik ve yüksekliktir. Orijinal en-boy oranı korunur."

#: libraries/transformations/image_jpeg__link.inc.php:9
msgid "Displays a link to download this image."
msgstr "Bu resmi indirme için bağlantı görüntüler."

#: libraries/transformations/text_plain__dateformat.inc.php:9
msgid ""
"Displays a TIME, TIMESTAMP, DATETIME or numeric unix timestamp column as "
"formatted date. The first option is the offset (in hours) which will be "
"added to the timestamp (Default: 0). Use second option to specify a "
"different date/time format string. Third option determines whether you want "
"to see local date or UTC one (use \"local\" or \"utc\" strings) for that. "
"According to that, date format has different value - for \"local\" see the "
"documentation for PHP's strftime() function and for \"utc\" it is done using "
"gmdate() function."
msgstr ""
"Biçimlendirilmiş tarih olarak TIME, TIMESTAMP, DATETIME veya sayısal unix "
"zaman bilgisi sütununu görüntüler. İlk seçenek zaman bilgisine (Varsayılan: "
"0) eklenecek olan karşılık (saat cinsinden). İkinci seçeneği farklı tarih/"
"zaman biçimi dizgisini belirtmek için kullanın. Üçüncü seçenek yerel tarihi "
"veya bunun için UTC olanı (\"local\" veya \"utc\" dizgisi kullanın) görmek "
"istediğinizi belirler. Buna göre tarih biçimi farklı değere sahiptir - "
"\"local\" için PHP'nin strftime() işlevine belgeden bakın ve \"utc\" ise "
"gmdate() işlevi kullanılarak olur."

#: libraries/transformations/text_plain__external.inc.php:9
msgid ""
"LINUX ONLY: Launches an external application and feeds it the column data "
"via standard input. Returns the standard output of the application. The "
"default is Tidy, to pretty-print HTML code. For security reasons, you have "
"to manually edit the file libraries/transformations/text_plain__external.inc."
"php and list the tools you want to make available. The first option is then "
"the number of the program you want to use and the second option is the "
"parameters for the program. The third option, if set to 1, will convert the "
"output using htmlspecialchars() (Default 1). The fourth option, if set to 1, "
"will prevent wrapping and ensure that the output appears all on one line "
"(Default 1)."
msgstr ""
"SADECE LINUX: Harici bir uygulama çalıştırır ve sütun verisini standart "
"giriş yoluyla besler. Uygulamanın standart çıktısı döner. Düzgün HTML kodu "
"baskısı için varsayılan düzenlidir. Güvenlik nedeniyle libraries/"
"transformations/text_plain__external.inc.php dosyasını elle düzenlemeli ve "
"olmasını istediğiniz araçları listelemelisiniz. İlk seçenek kullanmak "
"istediğiniz program sayısı ve ikinci seçenek program için parametrelerdir. "
"Üçüncü seçenek, eğer 1'e ayarlanırsa, htmlspecialchars() işlevi kullanılarak "
"çıktıyı dönüştürecektir (Varsayılan 1). Dördüncü seçenek, eğer 1'e "
"ayarlanırsa, sözcük kaydırma korunacak ve tüm çıktı tek bir satırda "
"görünecektir (Varsayılan 1)."

#: libraries/transformations/text_plain__formatted.inc.php:9
msgid ""
"Displays the contents of the column as-is, without running it through "
"htmlspecialchars(). That is, the column is assumed to contain valid HTML."
msgstr ""
"Sütunun içeriğini, htmlspecialchars() işlevini çalıştırmadan olduğu gibi "
"görüntüler. Bu, geçerli HTML içerdiği var sayılan sütundur."

#: libraries/transformations/text_plain__imagelink.inc.php:9
msgid ""
"Displays an image and a link; the column contains the filename. The first "
"option is a URL prefix like \"http://www.example.com/\". The second and "
"third options are the width and the height in pixels."
msgstr ""
"Bir resim ve bir bağlantı görüntüler; sütun, dosya adını içerir. İlk seçenek "
"\"http://www.example.com/\" gibi bir URL ön ekidir. İkinci ve üçüncü "
"seçenekler piksel cinsinden genişlik ve yüksekliktir."

#: libraries/transformations/text_plain__link.inc.php:9
msgid ""
"Displays a link; the column contains the filename. The first option is a URL "
"prefix like \"http://www.example.com/\". The second option is a title for "
"the link."
msgstr ""
"Bir bağlantı görüntüler; sütun, dosya adını içerir. İlk seçenek \"http://www."
"example.com/\" gibi bir URL ön ekidir. İkinci seçenek bağlantı için "
"başlıktır."

#: libraries/transformations/text_plain__longToIpv4.inc.php:9
msgid ""
"Converts an (IPv4) Internet network address into a string in Internet "
"standard dotted format."
msgstr ""
"(IPv4) Internet ağ adresini, Internet standart noktalı biçimdeki dizgiye "
"dönüştürür."

#: libraries/transformations/text_plain__sql.inc.php:9
msgid "Formats text as SQL query with syntax highlighting."
msgstr "Sözdizimi vurgulamalı SQL sorgusu gibi metni biçimlendirir."

#: libraries/transformations/text_plain__substr.inc.php:9
msgid ""
"Displays a part of a string. The first option is the number of characters to "
"skip from the beginning of the string (Default 0). The second option is the "
"number of characters to return (Default: until end of string). The third "
"option is the string to append and/or prepend when truncation occurs "
"(Default: \"...\")."
msgstr ""
"Karakter dizisinin bir kısmını görüntüler. İlk seçenek dizginin "
"başlangıcından atlamak için karakter sayısıdır (Varsayılan 0). İkinci "
"seçenek döndürülecek karakter sayısıdır (Varsayılan: dizginin sonuna kadar). "
"Üçüncü seçenek kısaltma meydana geldiğinde eklemek ve/veya başa eklemek için "
"dizgidir (Varsayılan: \"...\")."

#: libraries/user_preferences.inc.php:32
msgid "Manage your settings"
msgstr "Ayarlarınızı yönetin"

#: libraries/user_preferences.inc.php:47 prefs_manage.php:291
msgid "Configuration has been saved"
msgstr "Yapılandırma kaydedildi"

#: libraries/user_preferences.inc.php:68
#, php-format
msgid ""
"Your preferences will be saved for current session only. Storing them "
"permanently requires %sphpMyAdmin configuration storage%s."
msgstr ""
"Tercihleriniz sadece şu anki oturum için kaydedilecektir. Bunların kalıcı "
"olarak depolanması %sphpMyAdmin yapılandırma depolaması%s gerektirir."

#: libraries/user_preferences.lib.php:142
msgid "Could not save configuration"
msgstr "Yapılandırma kaydedilemedi"

#: libraries/user_preferences.lib.php:309
msgid ""
"Your browser has phpMyAdmin configuration for this domain. Would you like to "
"import it for current session?"
msgstr ""
"Tarayıcınız bu alan adı için phpMyAdmin yapılandırmasına sahip. Şu anki "
"oturum için bunu içe aktarmak istiyor musunuz?"

#: libraries/zip_extension.lib.php:25
msgid "No files found inside ZIP archive!"
msgstr "ZIP arşivi içinde bulunan dosya yok!"

#: libraries/zip_extension.lib.php:48 libraries/zip_extension.lib.php:50
#: libraries/zip_extension.lib.php:65
msgid "Error in ZIP archive:"
msgstr "ZIP arşivinde hata:"

#: main.php:65
msgid "General Settings"
msgstr "Genel Ayarlar"

#: main.php:103
msgid "MySQL connection collation"
msgstr "MySQL bağlantı karşılaştırması"

#: main.php:119
msgid "Appearance Settings"
msgstr "Görünüm Ayarları"

#: main.php:146 prefs_manage.php:274
msgid "More settings"
msgstr "Daha fazla ayarlar"

#: main.php:163
msgid "Protocol version"
msgstr "Protokol sürümü"

#: main.php:165 server_privileges.php:1452 server_privileges.php:1606
#: server_privileges.php:1730 server_privileges.php:2149 server_status.php:796
msgid "User"
msgstr "Kullanıcı"

#: main.php:169
msgid "MySQL charset"
msgstr "MySQL karakter grubu"

#: main.php:181
msgid "Web server"
msgstr "Web sunucusu"

#: main.php:187
msgid "MySQL client version"
msgstr "MySQL istemci sürümü"

#: main.php:189
msgid "PHP extension"
msgstr "PHP uzantısı"

#: main.php:195
msgid "Show PHP information"
msgstr "PHP bilgisini göster"

#: main.php:213
msgid "Wiki"
msgstr "Viki"

#: main.php:216
msgid "Official Homepage"
msgstr "Resmî phpMyAdmin Anasayfası"

#: main.php:217
msgid "Contribute"
msgstr "Katkıda bulun"

#: main.php:218
msgid "Get support"
msgstr "Destek al"

#: main.php:219
msgid "List of changes"
msgstr "Değişikliklerin listesi"

#: main.php:243
msgid ""
"Your configuration file contains settings (root with no password) that "
"correspond to the default MySQL privileged account. Your MySQL server is "
"running with this default, is open to intrusion, and you really should fix "
"this security hole by setting a password for user 'root'."
msgstr ""
"Yapılandırma dosyanız varsayılan MySQL yetkili hesapla uyuşan ayarlar "
"(parolasız root) içeriyor. MySQL sunucunuz bu varsayılan, dışardan girişe "
"açık ayarlarla çalışıyor ve bu güvenlik açığını gerçekten düzeltmeniz "
"gerekmektedir."

#: main.php:251
msgid ""
"You have enabled mbstring.func_overload in your PHP configuration. This "
"option is incompatible with phpMyAdmin and might cause some data to be "
"corrupted!"
msgstr ""
"PHP yapılandırmanızda mbstring.func_overload işlevini etkinleştirmişsiniz. "
"Bu seçenek phpMyAdmin ile uyumlusuzdur ve bazı veri bozulmalarına sebep "
"olabilir!"

#: main.php:259
msgid ""
"The mbstring PHP extension was not found and you seem to be using a "
"multibyte charset. Without the mbstring extension phpMyAdmin is unable to "
"split strings correctly and it may result in unexpected results."
msgstr ""
"mbstring PHP uzantısı bulunamadı ve çoklu bayt karakter grubu kullandığınız "
"görünüyor. Mbstring uzantısı olmadan phpMyAdmin karakter dizgilerini doğru "
"olarak bölemez ve bu beklenmedik sonuçlar doğurabilir."

#: main.php:267
msgid ""
"Your PHP parameter [a@http://php.net/manual/en/session.configuration.php#ini."
"session.gc-maxlifetime@]session.gc_maxlifetime[/a] is lower that cookie "
"validity configured in phpMyAdmin, because of this, your login will expire "
"sooner than configured in phpMyAdmin."
msgstr ""
"phpMyAdmin içinde yapılandırılmış tanımlama bilgisi geçerliliği PHP "
"parametreleriniz [a@http://php.net/manual/en/session.configuration.php#ini."
"session.gc-maxlifetime@]session.gc_maxlifetime[/a] düşük, bundan dolayı "
"oturum açmanızın süresi phpMyAdmin içinde yapılandırılmadıkça dolacaktır."

#: main.php:274
msgid ""
"Login cookie store is lower than cookie validity configured in phpMyAdmin, "
"because of this, your login will expire sooner than configured in phpMyAdmin."
msgstr ""
"phpMyAdmin içinde yapılandırılmış tanımlama bilgisi geçerliliği oturum açma "
"tanımlama bilgisi depolamadan düşük, bundan dolayı oturum açmanızın süresi "
"phpMyAdmin içinde yapılandırılmadıkça dolacaktır."

#: main.php:282
msgid "The configuration file now needs a secret passphrase (blowfish_secret)."
msgstr ""
"Yapılandırma dosyası için gizli bir parola ifadesi gerekiyor "
"(blowfish_secret)."

#: main.php:290
msgid ""
"Directory [code]config[/code], which is used by the setup script, still "
"exists in your phpMyAdmin directory. You should remove it once phpMyAdmin "
"has been configured."
msgstr ""
"Kur betiği tarafından kullanılan dizin [code]yapılandırması[/code] hala "
"phpMyAdmin dizininiz içinde mevcut. Birkez phpMyAdmin yapılandırıldı mı bunu "
"kaldırmalısınız."

#: main.php:299
#, php-format
msgid ""
"The phpMyAdmin configuration storage is not completely configured, some "
"extended features have been deactivated. To find out why click %shere%s."
msgstr ""
"phpMyAdmin yapılandırma depolaması tamamiyle yapılandırılmadı. Nedenini "
"öğrenmek için %sburaya%s tıklayın."

#: main.php:314
msgid ""
"Javascript support is missing or disabled in your browser, some phpMyAdmin "
"functionality will be missing. For example navigation frame will not refresh "
"automatically."
msgstr ""
"Javascript desteği eksik ya da tarayıcınızda etkisizleştirilmiş, bazı "
"phpMyAdmin işlevselliği eksik olacaktır. Örneğin rehber çerçeveyi otomatik "
"olarak yenilemeyecek."

#: main.php:329
#, php-format
msgid ""
"Your PHP MySQL library version %s differs from your MySQL server version %s. "
"This may cause unpredictable behavior."
msgstr ""
"PHP MySQL kütüphanenizin %s sürümü MySQL sunucunuzun %s sürümünden farklı. "
"Bu tarafsız davranışa sebep olabilir."

#: main.php:341
#, php-format
msgid ""
"Server running with Suhosin. Please refer to %sdocumentation%s for possible "
"issues."
msgstr ""
"Sunucu Suhosin ile çalışıyor. Lütfen olası sorunlar için %sbelgeden%s "
"yararlanın."

#: navigation.php:213 server_databases.php:281 server_synchronize.php:1202
msgid "No databases"
msgstr "Veritabanı yok"

#: navigation.php:303
msgid "Filter"
msgstr "Süzgeç"

#: navigation.php:303
msgid "filter tables by name"
msgstr "tabloları adına göre süz"

#: navigation.php:336 navigation.php:337
msgctxt "short form"
msgid "Create table"
msgstr "Tablo oluştur"

#: navigation.php:342 navigation.php:514
msgid "Please select a database"
msgstr "Lütfen bir veritabanı seçin"

#: pmd_general.php:74
msgid "Show/Hide left menu"
msgstr "Sol menüyü Göster/Gizle"

#: pmd_general.php:78
msgid "Save position"
msgstr "Konumu kaydet"

#: pmd_general.php:81 server_synchronize.php:424 server_synchronize.php:867
msgid "Create table"
msgstr "Tablo oluştur"

#: pmd_general.php:84 pmd_general.php:352
msgid "Create relation"
msgstr "Bağlantı oluştur"

#: pmd_general.php:90
msgid "Reload"
msgstr "Yeniden yükle"

#: pmd_general.php:93
msgid "Help"
msgstr "Yardım"

#: pmd_general.php:97
msgid "Angular links"
msgstr "Yönlendirmeli bağlantılar"

#: pmd_general.php:97
msgid "Direct links"
msgstr "Doğrudan bağlantılar"

#: pmd_general.php:101
msgid "Snap to grid"
msgstr "Kılavuza ayarla"

#: pmd_general.php:105
msgid "Small/Big All"
msgstr "Tümü Küçük/Büyük"

#: pmd_general.php:109
msgid "Toggle small/big"
msgstr "Küçüğü/büyüğü değiştir"

#: pmd_general.php:114 pmd_pdf.php:80
msgid "Import/Export coordinates for PDF schema"
msgstr "PDF şeması için düzenlemeleri içe/dışa aktar"

#: pmd_general.php:120
msgid "Build Query"
msgstr "Sorgu Yarat"

#: pmd_general.php:125
msgid "Move Menu"
msgstr "Menüyü taşı"

#: pmd_general.php:137
msgid "Hide/Show all"
msgstr "Tümünü Gizle/Göster"

#: pmd_general.php:141
msgid "Hide/Show Tables with no relation"
msgstr "Bağlantılı olmayan Tabloları Gizle/Göster"

#: pmd_general.php:181
msgid "Number of tables"
msgstr "Tablo sayısı"

#: pmd_general.php:418
msgid "Delete relation"
msgstr "Bağlantıyı sil"

#: pmd_general.php:460 pmd_general.php:519
msgid "Relation operator"
msgstr "Bağlantı işletici"

#: pmd_general.php:470 pmd_general.php:529 pmd_general.php:652
#: pmd_general.php:769
msgid "Except"
msgstr "Hariç"

#: pmd_general.php:476 pmd_general.php:535 pmd_general.php:658
#: pmd_general.php:775
msgid "subquery"
msgstr "alt sorgu"

#: pmd_general.php:480 pmd_general.php:576
msgid "Rename to"
msgstr "Yeniden şuna adlandır"

#: pmd_general.php:482 pmd_general.php:581
msgid "New name"
msgstr "Yeni ad"

#: pmd_general.php:485 pmd_general.php:700
msgid "Aggregate"
msgstr "Topla"

#: pmd_general.php:487 pmd_general.php:507 pmd_general.php:629
#: pmd_general.php:642 pmd_general.php:705 pmd_general.php:759
#: tbl_select.php:116
msgid "Operator"
msgstr "İşletici"

#: pmd_general.php:810
msgid "Active options"
msgstr "Aktif seçenekler"

#: pmd_help.php:22
msgid "To select relation, click :"
msgstr "Bağlantı seçmek için buraya tıklayın :"

#: pmd_help.php:24
msgid ""
"The display column is shown in pink. To set/unset a column as the display "
"column, click the \"Choose column to display\" icon, then click on the "
"appropriate column name."
msgstr ""
"Görüntü sütunu pembe ile gösterilir. Alanı, görüntü sütunu olarak ayarlamak/"
"ayarı kaldırmak için \"Görüntülemek için sütun seç\" simgesine tıklayın, "
"sonrada uygun sütun adı üzerine tıklayın."

#: pmd_pdf.php:34
msgid "Page has been created"
msgstr "Sayfa oluşturuldu"

#: pmd_pdf.php:37
msgid "Page creation failed"
msgstr "Sayfa oluşturma başarısız"

#: pmd_pdf.php:89
msgid "Page"
msgstr "Sayfa"

#: pmd_pdf.php:99
msgid "Import from selected page"
msgstr "Seçili sayfadan içe aktar"

#: pmd_pdf.php:100
msgid "Export to selected page"
msgstr "Seçili sayfaya aktar"

#: pmd_pdf.php:102
msgid "Create a page and export to it"
msgstr "Yeni bir sayfa oluştur ve ona aktar"

#: pmd_pdf.php:111
msgid "New page name: "
msgstr "Yeni sayfa adı: "

#: pmd_pdf.php:114
msgid "Export/Import to scale"
msgstr "Ölçeklemek için içe/dışa aktar"

#: pmd_pdf.php:119
msgid "recommended"
msgstr "önerilir"

#: pmd_relation_new.php:29
msgid "Error: relation already exists."
msgstr "Hata: bağlantı zaten var."

#: pmd_relation_new.php:61 pmd_relation_new.php:86
msgid "Error: Relation not added."
msgstr "Hata: Bağlantı eklenmedi."

#: pmd_relation_new.php:62
msgid "FOREIGN KEY relation added"
msgstr "FOREIGN KEY bağlantısı eklendi"

#: pmd_relation_new.php:84
msgid "Internal relation added"
msgstr "Dahili bağlantı eklendi"

#: pmd_relation_upd.php:55
msgid "Relation deleted"
msgstr "Bağlantı silindi"

#: pmd_save_pos.php:44
msgid "Error saving coordinates for Designer."
msgstr "Tasarımcı düzenlemelerini kaydetme hatası."

#: pmd_save_pos.php:52
msgid "Modifications have been saved"
msgstr "Değişiklikler kaydedildi"

#: prefs_forms.php:78
msgid "Cannot save settings, submitted form contains errors"
msgstr "Ayarlar kaydedilemiyor, gönderilmiş form hatalar içeriyor"

#: prefs_manage.php:80
msgid "Could not import configuration"
msgstr "Yapılandırma içe aktarılamadı"

#: prefs_manage.php:112
msgid "Configuration contains incorrect data for some fields."
msgstr "Bazı alanlar için yapılandırma doğru olmayan veri içeriyor."

#: prefs_manage.php:128
msgid "Do you want to import remaining settings?"
msgstr "Kalan ayarları içe aktarmak istiyor musunuz?"

#: prefs_manage.php:225 prefs_manage.php:251
msgid "Saved on: @DATE@"
msgstr "Kaydedilme: @DATE@"

#: prefs_manage.php:239
msgid "Import from file"
msgstr "Dosyadan içe aktar"

#: prefs_manage.php:245
msgid "Import from browser's storage"
msgstr "Tarayıcının depolamasından içe aktar"

#: prefs_manage.php:248
msgid "Settings will be imported from your browser's local storage."
msgstr "Ayarlar tarayıcınızın yerel depolamasından içe aktarılacaktır."

#: prefs_manage.php:254
msgid "You have no saved settings!"
msgstr "Kaydedilmiş ayarlarınız yok!"

#: prefs_manage.php:258 prefs_manage.php:312
msgid "This feature is not supported by your web browser"
msgstr "Bu özellik web tarayıcınız tarafından desteklenmez"

#: prefs_manage.php:263
msgid "Merge with current configuration"
msgstr "Şu anki yapılandırma ile birleştir"

#: prefs_manage.php:277
#, php-format
msgid ""
"You can set more settings by modifying config.inc.php, eg. by using %sSetup "
"script%s."
msgstr ""
"Config.inc.php dosyasını değiştirerek daha fazla ayar ayarlayabilirsiniz, "
"örn. %sKur programcığı%s kullanarak."

#: prefs_manage.php:302
msgid "Save to browser's storage"
msgstr "Tarayıcının depolamasına kaydet"

#: prefs_manage.php:306
msgid "Settings will be saved in your browser's local storage."
msgstr "Ayarlar tarayıcının yerel depolamasına kaydedilecektir."

#: prefs_manage.php:308
msgid "Existing settings will be overwritten!"
msgstr "Mevcut ayarlar üzerine yazılacak!"

#: prefs_manage.php:323
msgid "You can reset all your settings and restore them to default values."
msgstr ""
"Tüm ayarlarınızı sıfırlayabilir ve varsayılan değerlere geri "
"yükleyebilirsiniz."

#: querywindow.php:93
msgid "Import files"
msgstr "Dosyaları içe aktar"

#: querywindow.php:104
msgid "All"
msgstr "Tümü"

#: schema_edit.php:45 schema_edit.php:51 schema_edit.php:57 schema_edit.php:62
#, php-format
msgid "<b>%s</b> table not found or not set in %s"
msgstr "<b>%s</b> tablosu bulunamadı veya %s içinde ayarlanmadı"

#: schema_export.php:45
msgid "File doesn't exist"
msgstr "Dosya mevcut değil"

#: server_binlog.php:106
msgid "Select binary log to view"
msgstr "Görüntülemek için binari günlüğünü seçin"

#: server_binlog.php:122 server_status.php:275
msgid "Files"
msgstr "Dosyalar"

#: server_binlog.php:169 server_binlog.php:171 server_status.php:806
#: server_status.php:808
msgid "Truncate Shown Queries"
msgstr "Gösterilen Sorguları Kısalt"

#: server_binlog.php:177 server_binlog.php:179 server_status.php:806
#: server_status.php:808
msgid "Show Full Queries"
msgstr "Tüm Sorguları Göster"

#: server_binlog.php:199
msgid "Log name"
msgstr "Günlük adı"

#: server_binlog.php:200
msgid "Position"
msgstr "Konum"

#: server_binlog.php:201
msgid "Event type"
msgstr "Olay türü"

#: server_binlog.php:203
msgid "Original position"
msgstr "Orijinal konum"

#: server_binlog.php:204
msgid "Information"
msgstr "Bilgi"

#: server_collations.php:39
msgid "Character Sets and Collations"
msgstr "Karakter Grupları ve Karşılaştırmalar"

#: server_databases.php:64
msgid "No databases selected."
msgstr "Veritabanı seçilmedi."

#: server_databases.php:75
#, php-format
msgid "%s databases have been dropped successfully."
msgstr "%s veritabanı başarılı olarak kaldırıldı."

#: server_databases.php:100
msgid "Databases statistics"
msgstr "Veritabanı istatistikleri"

#: server_databases.php:183 server_replication.php:179
#: server_replication.php:207
msgid "Master replication"
msgstr "Master kopya etme"

#: server_databases.php:185 server_replication.php:246
msgid "Slave replication"
msgstr "Slave kopya etme"

#: server_databases.php:272 server_databases.php:273
msgid "Enable Statistics"
msgstr "İstatistikler etkin"

#: server_databases.php:275
msgid ""
"Note: Enabling the database statistics here might cause heavy traffic "
"between the web server and the MySQL server."
msgstr ""
"Not: Buradaki veritabanı istatistiklerini etkinleştirmek web sunucusu ile "
"MySQL sunucusu arasında yüksek trafiğe yol açabilir."

#: server_engines.php:47
msgid "Storage Engines"
msgstr "Depolama Motorları"

#: server_export.php:20
msgid "View dump (schema) of databases"
msgstr "Veritabanlarının dökümünü (şemasını) göster"

#: server_privileges.php:32 server_privileges.php:276
msgid "Includes all privileges except GRANT."
msgstr "GRANT hariç tüm yetkileri içerir."

#: server_privileges.php:33 server_privileges.php:202
#: server_privileges.php:529
msgid "Allows altering the structure of existing tables."
msgstr "Varolan tabloların yapısının değiştirilmesine izin verir."

#: server_privileges.php:34 server_privileges.php:218
#: server_privileges.php:535
msgid "Allows altering and dropping stored routines."
msgstr "Depolanan yordamların değiştirilmesine ve kaldırılmasına izin verir."

#: server_privileges.php:35 server_privileges.php:194
#: server_privileges.php:528
msgid "Allows creating new databases and tables."
msgstr "Yeni veritabanları ve tabloların oluşturulmasına izin verir."

#: server_privileges.php:36 server_privileges.php:217
#: server_privileges.php:534
msgid "Allows creating stored routines."
msgstr "Depolanan yordamların oluşturulmasına izin verir."

#: server_privileges.php:37 server_privileges.php:528
msgid "Allows creating new tables."
msgstr "Yeni tabloların oluşturulmasına izin verir."

#: server_privileges.php:38 server_privileges.php:205
#: server_privileges.php:532
msgid "Allows creating temporary tables."
msgstr "Geçici tablolara oluşturulmasına izin verir."

#: server_privileges.php:39 server_privileges.php:219
#: server_privileges.php:568
msgid "Allows creating, dropping and renaming user accounts."
msgstr ""
"Kullanıcı hesaplarının oluşturulmasına, kaldırılmasına ve yeniden "
"adlandırılmasına izin verir."

#: server_privileges.php:40 server_privileges.php:209
#: server_privileges.php:213 server_privileges.php:540
#: server_privileges.php:544
msgid "Allows creating new views."
msgstr "Yeni görünümlerin oluşturulmasına izin verir."

#: server_privileges.php:41 server_privileges.php:193
#: server_privileges.php:520
msgid "Allows deleting data."
msgstr "Veri silinmesine izin verir."

#: server_privileges.php:42 server_privileges.php:195
#: server_privileges.php:531
msgid "Allows dropping databases and tables."
msgstr "Veritabanları ve tabloların kaldırılmasına izin verir."

#: server_privileges.php:43 server_privileges.php:531
msgid "Allows dropping tables."
msgstr "Tabloların kaldırılmasına izin verir."

#: server_privileges.php:44 server_privileges.php:210
#: server_privileges.php:548
msgid "Allows to set up events for the event scheduler"
msgstr "Olay zamanlayıcısı için olayları ayarlamaya izin verir"

#: server_privileges.php:45 server_privileges.php:220
#: server_privileges.php:536
msgid "Allows executing stored routines."
msgstr "Depolanan yordamların yürütülmesine izin verir."

#: server_privileges.php:46 server_privileges.php:199
#: server_privileges.php:523
msgid "Allows importing data from and exporting data into files."
msgstr "Verinin içe ve dışa aktarılmasına izin verir."

#: server_privileges.php:47 server_privileges.php:554
msgid ""
"Allows adding users and privileges without reloading the privilege tables."
msgstr ""
"Yetki tablolarını yeniden yüklemeden yeni kullanıcıların ve yetkilerin "
"eklenmesine izin verir."

#: server_privileges.php:48 server_privileges.php:201
#: server_privileges.php:530
msgid "Allows creating and dropping indexes."
msgstr "İndekslerin oluşturulmasına ve kaldırılmasına izin verir."

#: server_privileges.php:49 server_privileges.php:191
#: server_privileges.php:454 server_privileges.php:518
msgid "Allows inserting and replacing data."
msgstr "Verinin eklenmesine ve yerinin değiştirilmesine izin verir."

#: server_privileges.php:50 server_privileges.php:206
#: server_privileges.php:563
msgid "Allows locking tables for the current thread."
msgstr "Şu anki işlem için tabloların kilitlenmesine izin verir."

#: server_privileges.php:51 server_privileges.php:628
#: server_privileges.php:630
msgid "Limits the number of new connections the user may open per hour."
msgstr "Kullanıcının saat başına açabileceği yeni bağlantı sayısını sınırlar."

#: server_privileges.php:52 server_privileges.php:616
#: server_privileges.php:618
msgid "Limits the number of queries the user may send to the server per hour."
msgstr ""
"Kullanıcının saat başına sunucuya gönderebileceği sorgu sayısını sınırlar."

#: server_privileges.php:53 server_privileges.php:622
#: server_privileges.php:624
msgid ""
"Limits the number of commands that change any table or database the user may "
"execute per hour."
msgstr ""
"Kullanıcının saat başına çalıştırabileceği herhangi bir tabloyu veya "
"veritabanını değiştiren komut sayısını sınırlar."

#: server_privileges.php:54 server_privileges.php:634
#: server_privileges.php:636
msgid "Limits the number of simultaneous connections the user may have."
msgstr "Kullanıcının eşzamanlı bağlantı sayısını sınırlar."

#: server_privileges.php:55 server_privileges.php:198
#: server_privileges.php:558
msgid "Allows viewing processes of all users"
msgstr "Tüm kullanıcıların işlemlerini görüntülemeye izin verir"

#: server_privileges.php:56 server_privileges.php:200
#: server_privileges.php:460 server_privileges.php:564
msgid "Has no effect in this MySQL version."
msgstr "Bu MySQL sürümünde etkisi yoktur."

#: server_privileges.php:57 server_privileges.php:196
#: server_privileges.php:559
msgid "Allows reloading server settings and flushing the server's caches."
msgstr ""
"Sunucu ayarlarının yeniden yüklenmesine ve sunucunun önbelleğinin "
"temizlenmesine izin verir."

#: server_privileges.php:58 server_privileges.php:208
#: server_privileges.php:566
msgid "Allows the user to ask where the slaves / masters are."
msgstr ""
"Kullanıcılara slave / master'ların nerede olduğunu sormasına izin verir."

#: server_privileges.php:59 server_privileges.php:207
#: server_privileges.php:567
msgid "Needed for the replication slaves."
msgstr "Kopya edilen slave'ler için gereklidir."

#: server_privileges.php:60 server_privileges.php:190
#: server_privileges.php:451 server_privileges.php:517
msgid "Allows reading data."
msgstr "Veri okunmasına izin verir."

#: server_privileges.php:61 server_privileges.php:203
#: server_privileges.php:561
msgid "Gives access to the complete list of databases."
msgstr "Bütün veritabanı listesine erişim verir."

#: server_privileges.php:62 server_privileges.php:214
#: server_privileges.php:216 server_privileges.php:533
msgid "Allows performing SHOW CREATE VIEW queries."
msgstr "SHOW CREATE VIEW sorgularının yapılmasına izin verir."

#: server_privileges.php:63 server_privileges.php:197
#: server_privileges.php:560
msgid "Allows shutting down the server."
msgstr "Sunucunun kapatılmasına izin ver."

#: server_privileges.php:64 server_privileges.php:204
#: server_privileges.php:557
msgid ""
"Allows connecting, even if maximum number of connections is reached; "
"required for most administrative operations like setting global variables or "
"killing threads of other users."
msgstr ""
"En fazla bağlantı sayısı aşılsa bile bağlanmasına izin verir; genel "
"değişkenleri ayarlamak veya diğer kullanıcıların işlemlerini sonlandırmak "
"gibi pek çok yönetimsel işlemler için gereklidir."

#: server_privileges.php:65 server_privileges.php:211
#: server_privileges.php:549
msgid "Allows creating and dropping triggers"
msgstr "Tetikleyicileri oluşturmaya ve kaldırmaya izin verir"

#: server_privileges.php:66 server_privileges.php:192
#: server_privileges.php:457 server_privileges.php:519
msgid "Allows changing data."
msgstr "Veri değiştirilmesine izin ver."

#: server_privileges.php:67 server_privileges.php:270
msgid "No privileges."
msgstr "Yetkiniz yok."

#: server_privileges.php:312 server_privileges.php:313
msgctxt "None privileges"
msgid "None"
msgstr "Yok"

#: server_privileges.php:443 server_privileges.php:580
#: server_privileges.php:1798 server_privileges.php:1804
msgid "Table-specific privileges"
msgstr "Tabloya özgü yetkiler"

#: server_privileges.php:444 server_privileges.php:588
#: server_privileges.php:1610
msgid " Note: MySQL privilege names are expressed in English "
msgstr " Not: MySQL yetki adları İngilizce olarak belirtilir "

#: server_privileges.php:513
msgid "Administration"
msgstr "Yönetim"

#: server_privileges.php:577 server_privileges.php:1609
msgid "Global privileges"
msgstr "Genel yetkiler"

#: server_privileges.php:579 server_privileges.php:1798
msgid "Database-specific privileges"
msgstr "Veritabanına özgü yetkiler"

#: server_privileges.php:612
msgid "Resource limits"
msgstr "Kaynak sınırları"

#: server_privileges.php:613
msgid "Note: Setting these options to 0 (zero) removes the limit."
msgstr "Not: Bu seçeneklerin 0 (sıfır)'a ayarlanması sınırı kaldırır."

#: server_privileges.php:690
msgid "Login Information"
msgstr "Oturum Açma Bilgisi"

#: server_privileges.php:784
msgid "Do not change the password"
msgstr "Parolayı değiştirme"

#: server_privileges.php:817 server_privileges.php:2286
msgid "No user found."
msgstr "Kullanıcı bulunamadı."

#: server_privileges.php:861
#, php-format
msgid "The user %s already exists!"
msgstr "%s kullanıcısı zaten var!"

#: server_privileges.php:945
msgid "You have added a new user."
msgstr "Yeni bir kullanıcı eklediniz."

#: server_privileges.php:1176
#, php-format
msgid "You have updated the privileges for %s."
msgstr "%s için yetkileri güncellediniz."

#: server_privileges.php:1200
#, php-format
msgid "You have revoked the privileges for %s"
msgstr "%s için yetkileri geri aldınız"

#: server_privileges.php:1236
#, php-format
msgid "The password for %s was changed successfully."
msgstr "%s için parola başarılı olarak değiştirildi."

#: server_privileges.php:1256
#, php-format
msgid "Deleting %s"
msgstr "%s siliniyor"

#: server_privileges.php:1270
msgid "No users selected for deleting!"
msgstr "Silmek için kullanıcı seçilmedi!"

#: server_privileges.php:1273
msgid "Reloading the privileges"
msgstr "Yetkiler yeniden yükleniyor"

#: server_privileges.php:1291
msgid "The selected users have been deleted successfully."
msgstr "Seçili kullanıcılar başarılı olarak silindi."

#: server_privileges.php:1326
msgid "The privileges were reloaded successfully."
msgstr "Yetkiler başarılı olarak yüklendi."

#: server_privileges.php:1337 server_privileges.php:1729
msgid "Edit Privileges"
msgstr "Yetkileri düzenle"

#: server_privileges.php:1346
msgid "Revoke"
msgstr "Geri al"

#: server_privileges.php:1373 server_privileges.php:1630
#: server_privileges.php:2243
msgid "Any"
msgstr "Herhangi"

#: server_privileges.php:1470
msgid "User overview"
msgstr "Kullanıcı gözden geçirme"

#: server_privileges.php:1611 server_privileges.php:1803
#: server_privileges.php:2153
msgid "Grant"
msgstr "Onayla"

#: server_privileges.php:1684
msgid "Remove selected users"
msgstr "Seçili kullanıcıları kaldır"

#: server_privileges.php:1687
msgid "Revoke all active privileges from the users and delete them afterwards."
msgstr "Kullanıcılardan tüm aktif yetkileri geri al ve sonra da sil."

#: server_privileges.php:1688 server_privileges.php:1689
#: server_privileges.php:1690
msgid "Drop the databases that have the same names as the users."
msgstr "Kullanıcılarla aynı isimlerde olan veritabanlarını kaldır."

#: server_privileges.php:1711
#, php-format
msgid ""
"Note: phpMyAdmin gets the users' privileges directly from MySQL's privilege "
"tables. The content of these tables may differ from the privileges the "
"server uses, if they have been changed manually. In this case, you should "
"%sreload the privileges%s before you continue."
msgstr ""
"Not: phpMyAdmin kullanıcıların yetkilerini doğrudan MySQL'in yetki "
"tablolarından alır. Bu tabloların içerikleri, eğer elle değiştirildiyse "
"sunucunun kullandığı yetkilerden farklı olabilir. Bu durumda devam etmeden "
"önce %syetkileri yeniden yüklemeniz%s gerekir."

#: server_privileges.php:1764
msgid "The selected user was not found in the privilege table."
msgstr "Seçili kullanıcı yetki tablosunda bulunamadı."

#: server_privileges.php:1804
msgid "Column-specific privileges"
msgstr "Sütuna özgü yetkiler"

#: server_privileges.php:2005
msgid "Add privileges on the following database"
msgstr "Aşağıdaki veritabanına yetkileri ekle"

#: server_privileges.php:2023
msgid "Wildcards % and _ should be escaped with a \\ to use them literally"
msgstr "_ ve % jokerleri harfi harfine kullanılmak için \\ ile doldurun"

#: server_privileges.php:2026
msgid "Add privileges on the following table"
msgstr "Aşağıdaki tabloya yetkileri ekle"

#: server_privileges.php:2083
msgid "Change Login Information / Copy User"
msgstr "Otutum Açma Bilgisini değiştir / Kullanıcıyı kopyala"

#: server_privileges.php:2086
msgid "Create a new user with the same privileges and ..."
msgstr "Aynı yetkilerle yeni bir kullanıcı oluştur ve ..."

#: server_privileges.php:2088
msgid "... keep the old one."
msgstr "... eski olanı sakla."

#: server_privileges.php:2089
msgid " ... delete the old one from the user tables."
msgstr " ... eski olanı kullanıcı tablolarından sil."

#: server_privileges.php:2090
msgid ""
" ... revoke all active privileges from the old one and delete it afterwards."
msgstr " ... eski olandan bütün aktif yetkileri iptal et ve sonra da sil."

#: server_privileges.php:2091
msgid ""
" ... delete the old one from the user tables and reload the privileges "
"afterwards."
msgstr ""
" ... eski olanı kullanıcı tablolarından sil ve sonra da yetkileri yeniden "
"yükle."

#: server_privileges.php:2114
msgid "Database for user"
msgstr "Kullanıcı için veritabanı"

#: server_privileges.php:2118
msgctxt "Create none database for user"
msgid "None"
msgstr "Yok"

#: server_privileges.php:2119
msgid "Create database with same name and grant all privileges"
msgstr "Aynı isimle veritabanı oluştur ve tüm yetkileri ver"

#: server_privileges.php:2120
msgid "Grant all privileges on wildcard name (username\\_%)"
msgstr "Joker isimlere tüm yetkileri ver (kullanıcıadı\\_%)"

#: server_privileges.php:2123
#, php-format
msgid "Grant all privileges on database &quot;%s&quot;"
msgstr "&quot;%s&quot; veritabanı üzerindeki tüm yetkileri ver"

#: server_privileges.php:2146
#, php-format
msgid "Users having access to &quot;%s&quot;"
msgstr "&quot;%s&quot; veritabanına erişimi olan kullanıcılar"

#: server_privileges.php:2254
msgid "global"
msgstr "genel"

#: server_privileges.php:2256
msgid "database-specific"
msgstr "Veritabanına özgü"

#: server_privileges.php:2258
msgid "wildcard"
msgstr "joker"

#: server_privileges.php:2295
msgid "User has been added."
msgstr "Kullanıcı eklendi."

#: server_replication.php:49
msgid "Unknown error"
msgstr "Bilinmeyen hata"

#: server_replication.php:56
#, php-format
msgid "Unable to connect to master %s."
msgstr "Master %s sunucusuna bağlanılamıyor."

#: server_replication.php:63
msgid ""
"Unable to read master log position. Possible privilege problem on master."
msgstr "Master günlük konumu okunamıyor. Master üzerinde mümkün yetki sorunu."

#: server_replication.php:69
msgid "Unable to change master"
msgstr "Master değiştirilemiyor"

#: server_replication.php:72
#, php-format
msgid "Master server changed successfully to %s"
msgstr "Master sunucu %s olarak başarılı bir şekilde değiştirildi"

#: server_replication.php:180
msgid "This server is configured as master in a replication process."
msgstr ""
"Bu sunucu kopya etme işlemi sırasında master sunucu olarak yapılandırıldı."

#: server_replication.php:182 server_status.php:295
msgid "Show master status"
msgstr "Master durumunu göster"

#: server_replication.php:185
msgid "Show connected slaves"
msgstr "Bağlı slave'leri göster"

#: server_replication.php:208
#, php-format
msgid ""
"This server is not configured as master in a replication process. Would you "
"like to <a href=\"%s\">configure</a> it?"
msgstr ""
"Bu sunucu, kopya etme işlemi sırasında master sunucu olarak yapılandırılmaz. "
"Bunu <a href=\"%s\">yapılandırmak</a> istiyor musunuz?"

#: server_replication.php:215
msgid "Master configuration"
msgstr "Master yapılandırması"

#: server_replication.php:216
msgid ""
"This server is not configured as master server in a replication process. You "
"can choose from either replicating all databases and ignoring certain "
"(useful if you want to replicate majority of databases) or you can choose to "
"ignore all databases by default and allow only certain databases to be "
"replicated. Please select the mode:"
msgstr ""
"Bu sunucu, kopya etme işlemi sırasında master sunucu olarak yapılandırılmaz. "
"Ya tüm veritabanlarının kopya etmeyi ve belirli olanı yok saymayı (eğer "
"veritabanlarının çoğunluğunu kopya etmek isterseniz kullanışlıdır) "
"seçebilirsiniz ya da varsayılan olarak tüm veritabanlarını yoksaymayı ve "
"kopya etmek için sadece belirli veritabanlarına izin verebilirsiniz. Lütfen "
"kipi seçin:"

#: server_replication.php:219
msgid "Replicate all databases; Ignore:"
msgstr "Tüm veritabanlarını kopya et; Yoksay:"

#: server_replication.php:220
msgid "Ignore all databases; Replicate:"
msgstr "Tüm veritabanlarını yoksay; Kopya et:"

#: server_replication.php:223
msgid "Please select databases:"
msgstr "Lütfen veritabanlarını seçin:"

#: server_replication.php:226
msgid ""
"Now, add the following lines at the end of [mysqld] section in your my.cnf "
"and please restart the MySQL server afterwards."
msgstr ""
"Şimdi, aşağıdaki satırları my.cnf dosyanız içindeki [mysqld] bölümünün "
"sonuna ekleyin ve ondan sonra lütfen MySQL sunucusunu yeniden başlatın."

#: server_replication.php:228
msgid ""
"Once you restarted MySQL server, please click on Go button. Afterwards, you "
"should see a message informing you, that this server <b>is</b> configured as "
"master"
msgstr ""
"MySQL sunucusunu bir kez yeniden başlattığınızda, lütfen Git düğmesine "
"tıklayın. Ondan sonra bu sunucunun master olarak <b>yapılandırıldığını</b> "
"gösteren, sizi uyaran bir mesaj görmelisiniz"

#: server_replication.php:291
msgid "Slave SQL Thread not running!"
msgstr "Slave SQL işlemi çalışmıyor!"

#: server_replication.php:294
msgid "Slave IO Thread not running!"
msgstr "Slave G/Ç işlemi çalışmıyor!"

#: server_replication.php:303
msgid ""
"Server is configured as slave in a replication process. Would you like to:"
msgstr ""
"Sunucu kopya etme işlemi sırasında slave sunucu olarak yapılandırılır. Bunu "
"istiyor musunuz:"

#: server_replication.php:306
msgid "See slave status table"
msgstr "Slave durum tablosuna bak"

#: server_replication.php:309
msgid "Synchronize databases with master"
msgstr "Veritabanlarını master ile eşitle"

#: server_replication.php:320
msgid "Control slave:"
msgstr "Slave'i kontrol et:"

#: server_replication.php:323
msgid "Full start"
msgstr "Tam başlat"

#: server_replication.php:323
msgid "Full stop"
msgstr "Tam durdur"

#: server_replication.php:324
msgid "Reset slave"
msgstr "Slave'i sıfırla"

#: server_replication.php:326
msgid "Start SQL Thread only"
msgstr "Sadece SQL İşlemini başlat"

#: server_replication.php:328
msgid "Stop SQL Thread only"
msgstr "Sadece SQL İşlemini durdur"

#: server_replication.php:331
msgid "Start IO Thread only"
msgstr "Sadece G/Ç İşlemini başlat"

#: server_replication.php:333
msgid "Stop IO Thread only"
msgstr "Sadece G/Ç İşlemini durdur"

#: server_replication.php:338
msgid "Error management:"
msgstr "Hata yönetimi:"

#: server_replication.php:340
msgid "Skipping errors might lead into unsynchronized master and slave!"
msgstr "Hataları atlamak master ve slave'i eşitlenmemeye sürükleyebilir!"

#: server_replication.php:342
msgid "Skip current error"
msgstr "Şu anki hatayı atla"

#: server_replication.php:343
msgid "Skip next"
msgstr "İleri atla"

#: server_replication.php:346
msgid "errors."
msgstr "hata."

#: server_replication.php:361
#, php-format
msgid ""
"This server is not configured as slave in a replication process. Would you "
"like to <a href=\"%s\">configure</a> it?"
msgstr ""
"Bu sunucu, kopya etme işlemi sırasında slave sunucu olarak yapılandırılmaz. "
"Bunu <a href=\"%s\">yapılandırmak</a> istiyor musunuz?"

#: server_status.php:27
msgid "Refresh rate"
msgstr "Oranı yenile"

#: server_status.php:31
#, php-format
msgid "%d minute"
msgid_plural "%d minutes"
msgstr[0] "%d dakika"

#: server_status.php:33
#, php-format
msgid "%d second"
msgid_plural "%d seconds"
msgstr[0] "%d saniye"

#: server_status.php:134
#, php-format
msgid "Thread %s was successfully killed."
msgstr "%s işlemi başarılı olarak sonlandırıldı."

#: server_status.php:136
#, php-format
msgid ""
"phpMyAdmin was unable to kill thread %s. It probably has already been closed."
msgstr "phpMyAdmin %s işlemini sonlandıramadı. Muhtemelen zaten kapatılmış."

#: server_status.php:263
msgid "Handler"
msgstr "Denetimci"

#: server_status.php:264
msgid "Query cache"
msgstr "Sorgu önbelleği"

#: server_status.php:265
msgid "Threads"
msgstr "İşlemler"

#: server_status.php:267
msgid "Temporary data"
msgstr "Geçici veri"

#: server_status.php:268
msgid "Delayed inserts"
msgstr "Gecikmiş eklemeler"

#: server_status.php:269
msgid "Key cache"
msgstr "Anahtar önbelleği"

#: server_status.php:270
msgid "Joins"
msgstr "Birleştirmeler"

#: server_status.php:272
msgid "Sorting"
msgstr "Sıralama"

#: server_status.php:274
msgid "Transaction coordinator"
msgstr "İşlem koordinatörü"

#: server_status.php:285
msgid "Flush (close) all tables"
msgstr "Tüm tabloları temizle (kapat)"

#: server_status.php:287
msgid "Show open tables"
msgstr "Açık tabloları göster"

#: server_status.php:292
msgid "Show slave hosts"
msgstr "Slave anamakineleri göster"

#: server_status.php:298
msgid "Show slave status"
msgstr "Slave durumunu göster"

#: server_status.php:303
msgid "Flush query cache"
msgstr "Sorgu önbelleğini temizle"

#: server_status.php:396
msgid "Runtime Information"
msgstr "Çalışma Süresi Bilgisi"

#: server_status.php:401
msgid "Server traffic"
msgstr "Sunucu trafiği"

#: server_status.php:403
msgid "All status variables"
msgstr "Tüm durum değişkenleri"

#: server_status.php:413 server_status.php:439
#| msgid "Refresh rate"
msgid "Refresh rate:"
msgstr "Yenileme oranı:"

#: server_status.php:462
msgid "Containing the word:"
msgstr "İçerdiği kelime:"

#: server_status.php:467
msgid "Show only alert values"
msgstr "Sadece uyarı değerlerini göster"

#: server_status.php:471
msgid "Filter by category..."
msgstr "Kategoriye göre süz..."

#: server_status.php:484
msgid "Related links:"
msgstr "İlgili bağlantılar:"

#: server_status.php:528 server_status.php:563 server_status.php:676
#: server_status.php:721
msgid "per hour"
msgstr "saat başına"

#: server_status.php:532
msgid "per minute"
msgstr "dakika başına"

#: server_status.php:537
msgid "per second"
msgstr "saniye başına"

#: server_status.php:558
msgid "Query type"
msgstr "Sorgu türü"

#. l10n: # = Amount of queries
#: server_status.php:561
msgid "#"
msgstr "#"

#: server_status.php:625
#, php-format
msgid "Network traffic since startup: %s"
msgstr "Başlangıçtan bu yana ağ trafiği: %s"

#: server_status.php:633
#, php-format
msgid "This MySQL server has been running for %s. It started up on %s."
msgstr "Bu MySQL sunucusunun çalışma süresi: %s. Başlatıldığı zaman: %s."

#: server_status.php:643
msgid ""
"This MySQL server works as <b>master</b> and <b>slave</b> in <b>replication</"
"b> process."
msgstr ""
"Bu MySQL sunucusu <b>kopya etme</b> işlemi sırasında <b>master</b> ve "
"<b>slave</b> olarak çalışır."

#: server_status.php:645
msgid "This MySQL server works as <b>master</b> in <b>replication</b> process."
msgstr ""
"Bu MySQL sunucusu <b>kopya etme</b> işlemi sırasında <b>master</b> olarak "
"çalışır."

#: server_status.php:647
msgid "This MySQL server works as <b>slave</b> in <b>replication</b> process."
msgstr ""
"Bu MySQL sunucusu <b>kopya etme</b> işlemi sırasında <b>slave</b> olarak "
"çalışır."

#: server_status.php:649
msgid ""
"For further information about replication status on the server, please visit "
"the <a href=\"#replication\">replication section</a>."
msgstr ""
"Sunucudaki kopya etme durumuyla ilgili daha ayrıntılı bilgi için lütfen <a "
"href=#replication>kopya etme bölümünü</a> ziyaret edin."

#: server_status.php:659
msgid "Replication status"
msgstr "Kopya etme durumu"

#: server_status.php:675
msgid "Traffic"
msgstr "Trafik"

#: server_status.php:675
msgid ""
"On a busy server, the byte counters may overrun, so those statistics as "
"reported by the MySQL server may be incorrect."
msgstr ""
"Meşgul sunucu üzerinde, bayt sayaçları aşırı işleyebilir, bu yüzden MySQL "
"sunucusu tarafından raporlanan istatistikler doğru olmayabilir."

#: server_status.php:681
msgid "Received"
msgstr "Alınan"

#: server_status.php:691
msgid "Sent"
msgstr "Gönderilen"

#: server_status.php:720
msgid "Connections"
msgstr "Bağlantılar"

#: server_status.php:727
msgid "max. concurrent connections"
msgstr "En fazla eşzamanlı bağlantı"

#: server_status.php:734
msgid "Failed attempts"
msgstr "Başarısız deneme"

#: server_status.php:748
msgid "Aborted"
msgstr "İptal edilen"

#: server_status.php:795
msgid "ID"
msgstr "ID"

#: server_status.php:856
msgid "The number of failed attempts to connect to the MySQL server."
msgstr "MySQL sunucusuna bağlanmak için başarısız girişim sayısı."

#: server_status.php:857
msgid ""
"The number of transactions that used the temporary binary log cache but that "
"exceeded the value of binlog_cache_size and used a temporary file to store "
"statements from the transaction."
msgstr ""
"Geçici binari günlüğü önbelleğinde kullanılan işlemlerin sayısıdır ama "
"binlog_cache_size değerini aştı ve işlemdeki ifadeleri depolamak için geçici "
"dosya kullandı."

#: server_status.php:858
msgid "The number of transactions that used the temporary binary log cache."
msgstr "Geçici binari günlüğü önbelleğinde kullanılan işlemlerin sayısı."

#: server_status.php:859
msgid ""
"The number of connection attempts (successful or not) to the MySQL server."
msgstr "MySQL sunucusuna bağlantı girişimi (başarılı ya da değil) sayısı."

#: server_status.php:860
msgid ""
"The number of temporary tables on disk created automatically by the server "
"while executing statements. If Created_tmp_disk_tables is big, you may want "
"to increase the tmp_table_size  value to cause temporary tables to be memory-"
"based instead of disk-based."
msgstr ""
"İfadeler çalıştırılırken sunucu tarafından disk üzerindeki geçici tablo "
"sayıları otomatik olarak oluşturuldu. Eğer Created_tmp_disk_tables değeri "
"büyük ise, geçici tabloların disk tabanlı yerine bellek tabanlı olamasına "
"sebep olmak için tmp_table_size değerini arttırmak isteyebilirsiniz."

#: server_status.php:861
msgid "How many temporary files mysqld has created."
msgstr "Mysqld'nin kaç tane geçici dosya oluşturduğudur."

#: server_status.php:862
msgid ""
"The number of in-memory temporary tables created automatically by the server "
"while executing statements."
msgstr ""
"İfadeler çalıştırılırken sunucu tarafından bellek içindeki geçici tabloların "
"sayısı otomatik olarak oluşturuldu."

#: server_status.php:863
msgid ""
"The number of rows written with INSERT DELAYED for which some error occurred "
"(probably duplicate key)."
msgstr ""
"INSERT DELAYED komutu ile yazılmış, bazı hataların meydana geldiği satır "
"sayısı (muhtemelen kopya anahtar)."

#: server_status.php:864
msgid ""
"The number of INSERT DELAYED handler threads in use. Every different table "
"on which one uses INSERT DELAYED gets its own thread."
msgstr ""
"Kullanımda olan INSERT DELAYED işleticisi işlem sayısı. INSERT DELAYED "
"komutunu kullanan her farklı tablodan biri kendi işlemini alır."

#: server_status.php:865
msgid "The number of INSERT DELAYED rows written."
msgstr "INSERT DELAYED satır yazımı sayısıdır."

#: server_status.php:866
msgid "The number of executed FLUSH statements."
msgstr "Çalıştırılmış FLUSH ifadesi sayısıdır."

#: server_status.php:867
msgid "The number of internal COMMIT statements."
msgstr "Dahili COMMIT ifadesi sayısıdır."

#: server_status.php:868
msgid "The number of times a row was deleted from a table."
msgstr "Tablodan satırın kaç kez silindiği sayısıdır."

#: server_status.php:869
msgid ""
"The MySQL server can ask the NDB Cluster storage engine if it knows about a "
"table with a given name. This is called discovery. Handler_discover "
"indicates the number of time tables have been discovered."
msgstr ""
"Eğer MySQL sunucusu verilen isimdeki tabloyu biliyorsa, NDB Küme depolama "
"motorunu sorabilir. Buna keşfetme denir. Handler_discover tabloların keç kez "
"keşfedildiğini gösterir."

#: server_status.php:870
msgid ""
"The number of times the first entry was read from an index. If this is high, "
"it suggests that the server is doing a lot of full index scans; for example, "
"SELECT col1 FROM foo, assuming that col1 is indexed."
msgstr ""
"İndeks'ten ilk girişin kaç kez okunduğu sayısıdır. Eğer bu değer yüksekse, "
"sunucunun çok fazla indeks taraması yapıyor olduğunu gösterir; örneğin, "
"SELECT col1 FROM foo, anlaşılıyor ki col1 indekslenmiş."

#: server_status.php:871
msgid ""
"The number of requests to read a row based on a key. If this is high, it is "
"a good indication that your queries and tables are properly indexed."
msgstr ""
"Anahtarda satır tabanlı okumak için istek sayısıdır. Eğer bu değer yüksekse, "
"sorgularınızın ve tablolarınızın düzgün bir şekilde indekslenmesinin iyi "
"olduğu belirtisidir."

#: server_status.php:872
msgid ""
"The number of requests to read the next row in key order. This is "
"incremented if you are querying an index column with a range constraint or "
"if you are doing an index scan."
msgstr ""
"Anahtar sırasında sonraki satırı okumak için istek sayısıdır. Eğer kısıtlı "
"aralık ile indeks sütununu sorguluyorsanız ya da indeks taraması "
"yapıyorsanız, bu arttırılan miktardır."

#: server_status.php:873
msgid ""
"The number of requests to read the previous row in key order. This read "
"method is mainly used to optimize ORDER BY ... DESC."
msgstr ""
"Anahtar sırasında önceki satırı okumak için istek sayısıdır. Bu okuma "
"yöntemi başlıca ORDER BY ... DESC komutunu uyarlamak için kullanılır."

#: server_status.php:874
msgid ""
"The number of requests to read a row based on a fixed position. This is high "
"if you are doing a lot of queries that require sorting of the result. You "
"probably have a lot of queries that require MySQL to scan whole tables or "
"you have joins that don't use keys properly."
msgstr ""
"Sabitlenmiş konumda satır tabanlı okumak için istek sayısıdır. Eğer "
"sonuçları sıralamayı gerektiren çok fazla sorgu yapıyorsanız, bu değer "
"yüksek olur. Muhtemelen bütün tabloları taramak için MySQL gerektiren çok "
"fazla sorgulamanız vardır veya düzgün bir şekilde anahtarları "
"kullanmamaktasınız."

#: server_status.php:875
msgid ""
"The number of requests to read the next row in the data file. This is high "
"if you are doing a lot of table scans. Generally this suggests that your "
"tables are not properly indexed or that your queries are not written to take "
"advantage of the indexes you have."
msgstr ""
"Veri dosyasında sonraki satırı okumak için istek sayısıdır. Eğer çok fazla "
"tablo taraması yapıyorsanız, bu değer yüksek olur. Genellikle tablolarınız "
"düzgün bir şekilde indekslenmediğinde ya da sorgularınız, sahip olduğunuz "
"indeksleri çıkarına kullanmak için yazmadığında önerilir."

#: server_status.php:876
msgid "The number of internal ROLLBACK statements."
msgstr "Dahili ROLLBACK ifadesi sayısıdır."

#: server_status.php:877
msgid "The number of requests to update a row in a table."
msgstr "Tablo içinde satır güncellemek için istek sayısıdır."

#: server_status.php:878
msgid "The number of requests to insert a row in a table."
msgstr "Tablo içinde satır eklemek için istek sayısıdır."

#: server_status.php:879
msgid "The number of pages containing data (dirty or clean)."
msgstr "Veri içeren sayfa sayısıdır (dolu veya temiz)."

#: server_status.php:880
msgid "The number of pages currently dirty."
msgstr "Şu anki dolu sayfa sayısıdır."

#: server_status.php:881
msgid "The number of buffer pool pages that have been requested to be flushed."
msgstr "Temizlenmesi için istenmiş ara bellek havuz sayfa sayısıdır."

#: server_status.php:882
msgid "The number of free pages."
msgstr "Boş sayfa sayısıdır."

#: server_status.php:883
msgid ""
"The number of latched pages in InnoDB buffer pool. These are pages currently "
"being read or written or that can't be flushed or removed for some other "
"reason."
msgstr ""
"InnoDB ara bellek havuzunda sabitlenmiş sayfa sayısıdır. Bunlar şu anki "
"okunan veya yazılmış ya da bazı diğer sebepler yüzünden temizlenemeyen veya "
"taşınamayan sayfalardır."

#: server_status.php:884
msgid ""
"The number of pages busy because they have been allocated for administrative "
"overhead such as row locks or the adaptive hash index. This value can also "
"be calculated as Innodb_buffer_pool_pages_total - "
"Innodb_buffer_pool_pages_free - Innodb_buffer_pool_pages_data."
msgstr ""
"Meşgul sayfa sayısıdır çünkü bunlar satır kilitleri veya uyarlamalı "
"adresleme indeksi gibi yönetimsel ek yük için ayrılmıştır. Bu değer aynı "
"zamanda Innodb_buffer_pool_pages_total - Innodb_buffer_pool_pages_free - "
"Innodb_buffer_pool_pages_data değerleri gibi hesaplanabilir."

#: server_status.php:885
msgid "Total size of buffer pool, in pages."
msgstr "Sayfalardaki ara bellek havuzunun toplam boyutudur."

#: server_status.php:886
msgid ""
"The number of \"random\" read-aheads InnoDB initiated. This happens when a "
"query is to scan a large portion of a table but in random order."
msgstr ""
"InnoDB \"rastgele\" önden okuma başlatımı sayısıdır. Sorgu tablonun büyük "
"bir kısmını taradığı zaman bu olur ama rastgele düzende."

#: server_status.php:887
msgid ""
"The number of sequential read-aheads InnoDB initiated. This happens when "
"InnoDB does a sequential full table scan."
msgstr ""
"InnoDB sıralı önden okuma başlatımı sayısıdır. InnoDB sıralı tam tablo "
"taraması yaptığı zaman bu olur."

#: server_status.php:888
msgid "The number of logical read requests InnoDB has done."
msgstr "InnoDB'nin bitirdiği veya yaptığı mantıksal okuma isteği sayısıdır."

#: server_status.php:889
msgid ""
"The number of logical reads that InnoDB could not satisfy from buffer pool "
"and had to do a single-page read."
msgstr ""
"InnoDB'nin ara bellek havuzundan tatmin olamadığı ve tek-sayfa okuması "
"yapmak zorunda olduğu mantıksal okuma sayısıdır."

#: server_status.php:890
msgid ""
"Normally, writes to the InnoDB buffer pool happen in the background. "
"However, if it's necessary to read or create a page and no clean pages are "
"available, it's necessary to wait for pages to be flushed first. This "
"counter counts instances of these waits. If the buffer pool size was set "
"properly, this value should be small."
msgstr ""
"Normal olarak arkaplanda olan InnoDB ara bellek havuzuna yazılır. Ancak, "
"eğer sayfa oluşturma veya okuma gerekliyse ve temiz sayfalar yoksa önce "
"sayfaların temizlenmesi için beklenmesi gereklidir. Bu sayaç bu bekleme "
"durumlarını sayar. Eğer ara bellek havuzu boyutu düzgün bir şekilde "
"ayarlandıysa, bu değer küçük olmalıdır."

#: server_status.php:891
msgid "The number writes done to the InnoDB buffer pool."
msgstr "InnoDB ara bellek havuzuna bitti yazma sayısıdır."

#: server_status.php:892
msgid "The number of fsync() operations so far."
msgstr "Şimdiye kadarki fsync() işlem sayısıdır."

#: server_status.php:893
msgid "The current number of pending fsync() operations."
msgstr "Şu anki bekleyen fsync() işlem sayısıdır."

#: server_status.php:894
msgid "The current number of pending reads."
msgstr "Şu anki bekleyen okuma sayısıdır."

#: server_status.php:895
msgid "The current number of pending writes."
msgstr "Şu anki bekleyen yazma sayısıdır."

#: server_status.php:896
msgid "The amount of data read so far, in bytes."
msgstr "Bayt cinsinden şimdiye kadarki veri okuma miktarıdır."

#: server_status.php:897
msgid "The total number of data reads."
msgstr "Toplam veri okuma sayısıdır."

#: server_status.php:898
msgid "The total number of data writes."
msgstr "Toplam veri yazma sayısıdır."

#: server_status.php:899
msgid "The amount of data written so far, in bytes."
msgstr "Bayt cinsinden şimdiye kadarki yazılmış veri miktarıdır."

#: server_status.php:900
msgid "The number of pages that have been written for doublewrite operations."
msgstr ""
"Bu amaç için yazılmış sayfa sayısı ve gerçekleştirilmiş çifte-yazım yazma "
"sayısıdır."

#: server_status.php:901
msgid "The number of doublewrite operations that have been performed."
msgstr ""
"Bu amaç için yazılmış sayfa sayısı ve gerçekleştirilmiş çifte-yazım yazma "
"sayısıdır."

#: server_status.php:902
msgid ""
"The number of waits we had because log buffer was too small and we had to "
"wait for it to be flushed before continuing."
msgstr ""
"Sahip olunan bekleme sayısıdır çünkü günlük ara belleği çok küçük ve devam "
"etmeden önce temizlenmesi için beklemek zorundayız."

#: server_status.php:903
msgid "The number of log write requests."
msgstr "Günlük yazma isteği sayısıdır."

#: server_status.php:904
msgid "The number of physical writes to the log file."
msgstr "Günlük dosyasına fiziksel yazma sayısıdır."

#: server_status.php:905
msgid "The number of fsync() writes done to the log file."
msgstr "Günlük dosyasına bitmiş fsync() yazma sayısıdır."

#: server_status.php:906
msgid "The number of pending log file fsyncs."
msgstr "Bekleyen günlük dosyası fsyncs sayısıdır."

#: server_status.php:907
msgid "Pending log file writes."
msgstr "Bekleyen günlük dosyası yazma sayısıdır."

#: server_status.php:908
msgid "The number of bytes written to the log file."
msgstr "Günlük dosyasına yazılı bayt sayısıdır."

#: server_status.php:909
msgid "The number of pages created."
msgstr "Oluşturulmuş sayfa sayısıdır."

#: server_status.php:910
msgid ""
"The compiled-in InnoDB page size (default 16KB). Many values are counted in "
"pages; the page size allows them to be easily converted to bytes."
msgstr ""
"Derlenen InnoDB sayfa boyutu (varsayılan 16KB). Birçok değer sayfalarda "
"sayılır; sayfa boyutu bunların kolaylıkla bayt'a dönüştürülmesine izin verir."

#: server_status.php:911
msgid "The number of pages read."
msgstr "Okunan sayfa sayısıdır."

#: server_status.php:912
msgid "The number of pages written."
msgstr "Yazılmış sayfa sayısıdır."

#: server_status.php:913
msgid "The number of row locks currently being waited for."
msgstr "Şu anki beklenen satır kilidi sayısıdır."

#: server_status.php:914
msgid "The average time to acquire a row lock, in milliseconds."
msgstr "Milisaniye cinsinden satır kilidi elde etmek için ortalama süredir."

#: server_status.php:915
msgid "The total time spent in acquiring row locks, in milliseconds."
msgstr ""
"Milisaniye cinsinden satır kilidi elde ederken harcanmış toplam süredir."

#: server_status.php:916
msgid "The maximum time to acquire a row lock, in milliseconds."
msgstr "Milisaniye cinsinden satır kilidi elde etmek için en fazla süredir."

#: server_status.php:917
msgid "The number of times a row lock had to be waited for."
msgstr "Satır kilidinin beklemek zorunda kaldığı süre sayısıdır."

#: server_status.php:918
msgid "The number of rows deleted from InnoDB tables."
msgstr "InnoDB tablolarından silinen satır sayısıdır."

#: server_status.php:919
msgid "The number of rows inserted in InnoDB tables."
msgstr "InnoDB tablolarına eklenen satır sayısıdır."

#: server_status.php:920
msgid "The number of rows read from InnoDB tables."
msgstr "InnoDB tablolarından okunan satır sayısıdır."

#: server_status.php:921
msgid "The number of rows updated in InnoDB tables."
msgstr "InnoDB tablolarında güncellenen satır sayısıdır."

#: server_status.php:922
msgid ""
"The number of key blocks in the key cache that have changed but haven't yet "
"been flushed to disk. It used to be known as Not_flushed_key_blocks."
msgstr ""
"Anahtar önbelleğindeki değiştirilmiş ama diskte henüz temizlenmemiş anahtar "
"bloğu sayısıdır. Not_flushed_key_blocks olarak bilinip kullanılır."

#: server_status.php:923
msgid ""
"The number of unused blocks in the key cache. You can use this value to "
"determine how much of the key cache is in use."
msgstr ""
"Anahtar önbelleğinde kullanılmayan blok sayısıdır. Bu değeri anahtar "
"önbelleğinin ne kadarının kullanımda olmasını belirlemek için "
"kullanabilirsiniz."

#: server_status.php:924
msgid ""
"The number of used blocks in the key cache. This value is a high-water mark "
"that indicates the maximum number of blocks that have ever been in use at "
"one time."
msgstr ""
"Anahtar önbelleğinde kullanılan blok sayısıdır. Bu değerin en uç noktada "
"olması bir kerede en fazla blok sayısının kullanımda olmamasını gösterir."

#: server_status.php:925
msgid "The number of requests to read a key block from the cache."
msgstr "Önbellekten anahtar bloğunun okunması için istek sayısıdır."

#: server_status.php:926
msgid ""
"The number of physical reads of a key block from disk. If Key_reads is big, "
"then your key_buffer_size value is probably too small. The cache miss rate "
"can be calculated as Key_reads/Key_read_requests."
msgstr ""
"Diskten anahtar bloğunun fiziksel okunma sayısıdır. Eğer Key_reads değeri "
"büyükse, key_buffer_size değeriniz muhtemelen çok küçüktür. Eksik önbellek "
"oranı Key_reads/Key_read_requests olarak hesaplanabilir."

#: server_status.php:927
msgid "The number of requests to write a key block to the cache."
msgstr "Önbelleğe anahtar bloğu yazmak için istek sayısıdır."

#: server_status.php:928
msgid "The number of physical writes of a key block to disk."
msgstr "Diske anahtar bloğunu fiziksel yazma sayısıdır."

#: server_status.php:929
msgid ""
"The total cost of the last compiled query as computed by the query "
"optimizer. Useful for comparing the cost of different query plans for the "
"same query. The default value of 0 means that no query has been compiled yet."
msgstr ""
"Sorgu en iyileyicisi tarafından hesaplanmış gibi son derlenen sorgunun "
"toplam maliyetidir. Aynı sorgu için farklı sorgu planlarının maliyetini "
"karşılaştırmak için yararlıdır. Varsayılan değer 0, henüz derlenmiş sorgu "
"olmadığı anlamına gelir."

#: server_status.php:930
msgid ""
"The maximum number of connections that have been in use simultaneously since "
"the server started."
msgstr ""
"Sunucunun başlatılmasından bu yana kullanımda olan eşzamanlı en fazla "
"bağlantı sayısı."

#: server_status.php:931
msgid "The number of rows waiting to be written in INSERT DELAYED queues."
msgstr "INSERT DELAYED sıralarında yazılmak için bekleyen satır sayısıdır."

#: server_status.php:932
msgid ""
"The number of tables that have been opened. If opened tables is big, your "
"table cache value is probably too small."
msgstr ""
"Açık olan tablo sayısıdır. Eğer açık tablolar büyükse, tablo önbellek "
"değeriniz muhtemelen çok küçüktür."

#: server_status.php:933
msgid "The number of files that are open."
msgstr "Açık olan dosya sayısıdır."

#: server_status.php:934
msgid "The number of streams that are open (used mainly for logging)."
msgstr "Açık olan akış sayısıdır (başlıca günlükleme için kullanılır)."

#: server_status.php:935
msgid "The number of tables that are open."
msgstr "Açık olan tablo sayısıdır."

#: server_status.php:936
msgid ""
"The number of free memory blocks in query cache. High numbers can indicate "
"fragmentation issues, which may be solved by issuing a FLUSH QUERY CACHE "
"statement."
msgstr ""
"Sorgu önbelleğinde boş bellek blokları sayısıdır. Yüksek sayılar, FLUSH "
"QUERY CACHE ifadesinin çıkmasıyla çözülebilen, parçalanma sorunlarını işaret "
"edebilir."

#: server_status.php:937
msgid "The amount of free memory for query cache."
msgstr "Sorgu önbelleği için boş bellek miktarıdır."

#: server_status.php:938
msgid "The number of cache hits."
msgstr "Önbelleğe ulaşma sayısıdır."

#: server_status.php:939
msgid "The number of queries added to the cache."
msgstr "Önbelleğe eklenen sorgu sayısıdır."

#: server_status.php:940
msgid ""
"The number of queries that have been removed from the cache to free up "
"memory for caching new queries. This information can help you tune the query "
"cache size. The query cache uses a least recently used (LRU) strategy to "
"decide which queries to remove from the cache."
msgstr ""
"Yeni sorguları önbelleklemek için belleği boşaltmaya yönelik önbellekten "
"kaldırılmış sorgu sayısıdır. Bu bilgi sorgu önbellek boyutunu ayarlamınıza "
"yardımcı olabilir. Önbellekten hangi sorguların kaldırılacağına karar vermek "
"için sorgu önbelleği en az son kullanılmış (LRU) stratejisini kullanır."

#: server_status.php:941
msgid ""
"The number of non-cached queries (not cachable, or not cached due to the "
"query_cache_type setting)."
msgstr ""
"Önbelleklenmemiş sorgu sayısıdır (önbelleklenemez, ya da query_cache_type "
"ayarından dolayı önbelleklenmedi)."

#: server_status.php:942
msgid "The number of queries registered in the cache."
msgstr "Önbellekte kayıtlı sorgu sayısıdır."

#: server_status.php:943
msgid "The total number of blocks in the query cache."
msgstr "Sorgu önbelleği içindeki toplam blok sayısıdır."

#: server_status.php:944
msgid "The status of failsafe replication (not yet implemented)."
msgstr "Arıza-güvenli kopya etme durumu (henüz tamamlanmadı)."

#: server_status.php:945
msgid ""
"The number of joins that do not use indexes. If this value is not 0, you "
"should carefully check the indexes of your tables."
msgstr ""
"İndeksler kullanmayan birleştirme sayısıdır. Eğer bu değer 0 değilse, "
"tablolarınızın indekslerini dikkatli olarak kontrol etmelisiniz."

#: server_status.php:946
msgid "The number of joins that used a range search on a reference table."
msgstr "Referans tablosunda aralık araması kullanan birleştirme sayısıdır."

#: server_status.php:947
msgid ""
"The number of joins without keys that check for key usage after each row. "
"(If this is not 0, you should carefully check the indexes of your tables.)"
msgstr ""
"Her bir satırdan sonra anahtar kullanımını kontrol eden anahtarsız "
"birleştirme sayısıdır. (Eğer bu değer 0 değilse, tablolarınızın indekslerini "
"dikkatli olarak kontrol etmelisiniz.)"

#: server_status.php:948
msgid ""
"The number of joins that used ranges on the first table. (It's normally not "
"critical even if this is big.)"
msgstr ""
"İlk tabloda aralıkları kullanan birleştirme sayısıdır. (Normal olarak "
"kusurlu değildir, eğer büyükse bile.)"

#: server_status.php:949
msgid "The number of joins that did a full scan of the first table."
msgstr "İlk tablonun tam taramasının yapıldığı birleştirme sayısıdır."

#: server_status.php:950
msgid "The number of temporary tables currently open by the slave SQL thread."
msgstr "Slave SQL işlemi tarafından şu anki açık geçici tablo sayısıdır."

#: server_status.php:951
msgid ""
"Total (since startup) number of times the replication slave SQL thread has "
"retried transactions."
msgstr ""
"Kopya edilen slave SQL işleminin yeniden denediği işlerin toplam "
"(başlangıçtan beri) süre sayısıdır."

#: server_status.php:952
msgid "This is ON if this server is a slave that is connected to a master."
msgstr "Eğer sunucu master'a bağlı slave ise, bu AÇIKTIR."

#: server_status.php:953
msgid ""
"The number of threads that have taken more than slow_launch_time seconds to "
"create."
msgstr ""
"Oluşturmak için slow_launch_time saniyeden daha uzun zaman almış işlem "
"sayısıdır."

#: server_status.php:954
msgid ""
"The number of queries that have taken more than long_query_time seconds."
msgstr "Long_query_time saniyeden daha uzun zaman almış sorgu sayısıdır."

#: server_status.php:955
msgid ""
"The number of merge passes the sort algorithm has had to do. If this value "
"is large, you should consider increasing the value of the sort_buffer_size "
"system variable."
msgstr ""
"Yapılması zorunlu sıralama algoritması birleştirme geçişi sayısıdır. Eğer bu "
"değer büyükse, sort_buffer_size sistem değişkeninin değerini arttırmayı "
"dikkate almalısınız."

#: server_status.php:956
msgid "The number of sorts that were done with ranges."
msgstr "Aralıklarla yapılmış sıralama sayısıdır."

#: server_status.php:957
msgid "The number of sorted rows."
msgstr "Sıralanmış satır sayısıdır."

#: server_status.php:958
msgid "The number of sorts that were done by scanning the table."
msgstr "Taranan tablo tarafından yapılmış sıralama sayısıdır."

#: server_status.php:959
msgid "The number of times that a table lock was acquired immediately."
msgstr "Tablo kilidinin hemen tanındığı süre sayısıdır."

#: server_status.php:960
msgid ""
"The number of times that a table lock could not be acquired immediately and "
"a wait was needed. If this is high, and you have performance problems, you "
"should first optimize your queries, and then either split your table or "
"tables or use replication."
msgstr ""
"Tablo kilidinin hemen tanınamadığı ve beklemenin gerektiği süre sayısıdır. "
"Eğer bu değer yüksekse ve performans sorununuz varsa, önce sorgularınızı "
"uyarlamalısınız ve sonra ya tablonuzu ya da tablolarınızı bölün veya kopya "
"etmeyi kullanın."

#: server_status.php:961
msgid ""
"The number of threads in the thread cache. The cache hit rate can be "
"calculated as Threads_created/Connections. If this value is red you should "
"raise your thread_cache_size."
msgstr ""
"İşlem önbelleği içinde işlem sayısıdır. Önbelleğe ulaşma hızı "
"Threads_created/Bağlantılar olarak hesaplanabilir. Eğer bu değer kırmızı "
"ise, thread_cache_size boyutunuzu yükseltmelisiniz."

#: server_status.php:962
msgid "The number of currently open connections."
msgstr "Şu anki açık bağlantı sayısıdır."

#: server_status.php:963
msgid ""
"The number of threads created to handle connections. If Threads_created is "
"big, you may want to increase the thread_cache_size value. (Normally this "
"doesn't give a notable performance improvement if you have a good thread "
"implementation.)"
msgstr ""
"Bağlantıları işlemek için oluşturulmuş işlem sayısıdır. Eğer Threads_created "
"değeri büyük ise, thread_cache_size değerini arttırmak isteyebilirsiniz. "
"(eğer iyi bir işlem uygulamasına sahipseniz, normal olarak bu, dikkate değer "
"bir performans artışı vermez.)"

#: server_status.php:964
msgid "The number of threads that are not sleeping."
msgstr "Hala faaliyette olan işlemler sayısıdır."

#: server_synchronize.php:92
msgid "Could not connect to the source"
msgstr "Kaynağa bağlanamadı"

#: server_synchronize.php:95
msgid "Could not connect to the target"
msgstr "Hedefe bağlanamadı"

#: server_synchronize.php:120 server_synchronize.php:123 tbl_create.php:76
#: tbl_get_field.php:19
#, php-format
msgid "'%s' database does not exist."
msgstr "'%s' veritabanı mevcut değil."

#: server_synchronize.php:261
msgid "Structure Synchronization"
msgstr "Yapı Eşitleme"

#: server_synchronize.php:266
msgid "Data Synchronization"
msgstr "Veri Eşitleme"

#: server_synchronize.php:395 server_synchronize.php:834
msgid "not present"
msgstr "mevcut değil"

#: server_synchronize.php:419 server_synchronize.php:862
msgid "Structure Difference"
msgstr "Yapı Farklılığı"

#: server_synchronize.php:420 server_synchronize.php:863
msgid "Data Difference"
msgstr "Veri Farklılığı"

#: server_synchronize.php:425 server_synchronize.php:868
msgid "Add column(s)"
msgstr "Sekme(leri) ekle"

#: server_synchronize.php:426 server_synchronize.php:869
msgid "Remove column(s)"
msgstr "Sekme(leri)yi kaldır"

#: server_synchronize.php:427 server_synchronize.php:870
msgid "Alter column(s)"
msgstr "Sekme(leri)yi değiştir"

#: server_synchronize.php:428 server_synchronize.php:871
msgid "Remove index(s)"
msgstr "İndeks(leri)i kaldır"

#: server_synchronize.php:429 server_synchronize.php:872
msgid "Apply index(s)"
msgstr "İndeks(leri)i uygula"

#: server_synchronize.php:430 server_synchronize.php:873
msgid "Update row(s)"
msgstr "Sıra(ları)yı güncelle"

#: server_synchronize.php:431 server_synchronize.php:874
msgid "Insert row(s)"
msgstr "Sıra(ları) ekle"

#: server_synchronize.php:441 server_synchronize.php:885
msgid "Would you like to delete all the previous rows from target tables?"
msgstr "Hedef tablolardan önceki tüm sıraları silme istiyor musunuz?"

#: server_synchronize.php:444 server_synchronize.php:889
msgid "Apply Selected Changes"
msgstr "Seçili Değişiklikleri Uygula"

#: server_synchronize.php:446 server_synchronize.php:891
msgid "Synchronize Databases"
msgstr "Veritabanlarını Eşitle"

#: server_synchronize.php:459
msgid "Selected target tables have been synchronized with source tables."
msgstr "Seçili hedef tablolar kaynak tablolar ile eşitlendi."

#: server_synchronize.php:937
msgid "Target database has been synchronized with source database"
msgstr "Hedef veritabanı kaynak veritabanı ile eşitlendi"

#: server_synchronize.php:998
msgid "The following queries have been executed:"
msgstr "Aşağıdaki sorgular çalıştırıldı:"

#: server_synchronize.php:1126
msgid "Enter manually"
msgstr "Elle giriş"

#: server_synchronize.php:1134
msgid "Current connection"
msgstr "Şu anki bağlantı"

#: server_synchronize.php:1163
#, php-format
msgid "Configuration: %s"
msgstr "Yapılandırma: %s"

#: server_synchronize.php:1178
msgid "Socket"
msgstr "Soket"

#: server_synchronize.php:1224
msgid ""
"Target database will be completely synchronized with source database. Source "
"database will remain unchanged."
msgstr ""
"Hedef veritabanı kaynak veritabanı ile tamamen eşitlenecektir. Kaynak "
"veritabanı değiştirilmeden aynen kalacaktır."

#: server_variables.php:58
msgid "Setting variable failed"
msgstr "Ayar değişkeni başarısız oldu"

#: server_variables.php:77
msgid "Server variables and settings"
msgstr "Sunucu değişkenleri ve ayarları"

#: server_variables.php:111 server_variables.php:134
msgid "Session value"
msgstr "Oturum değeri"

#: server_variables.php:111
msgid "Global value"
msgstr "Genel değer"

#: setup/frames/config.inc.php:38 setup/frames/index.inc.php:225
msgid "Download"
msgstr "İndir"

#: setup/frames/index.inc.php:49
msgid "Cannot load or save configuration"
msgstr "Yapılandırma yüklenemiyor veya kaydedilemiyor"

#: setup/frames/index.inc.php:50
msgid ""
"Please create web server writable folder [em]config[/em] in phpMyAdmin top "
"level directory as described in [a@Documentation.html#setup_script]"
"documentation[/a]. Otherwise you will be only able to download or display it."
msgstr ""
"Lütfen [a@Documentation.html#setup_script]belge[/a] içinde açıklandığı gibi "
"phpMyAdmin en yüksek düzey dizininde web sunucusu yazılabilir [em]"
"yapılandırma[/em] klasörü oluşturun. Yoksa sadece indirmenize veya "
"görüntülemenize izin verecektir."

#: setup/frames/index.inc.php:57
msgid ""
"You are not using a secure connection; all data (including potentially "
"sensitive information, like passwords) is transferred unencrypted!"
msgstr ""
"Güvenli bağlantı kullanmıyorsunuz; tüm veri (parola gibi hassas olabilecek "
"bilgiler dahil) şifresiz olarak aktarılır!"

#: setup/frames/index.inc.php:60
#, php-format
msgid ""
"If your server is also configured to accept HTTPS requests follow [a@%s]this "
"link[/a] to use a secure connection."
msgstr ""
"Eğer sunucunuz aynı zamanda HTTPS isteklerini kabul etmek için "
"yapılandırılmışsa güvenli bağlantı kullanmak için [a@%s]bu bağlantıyı[/a] "
"takip edin."

#: setup/frames/index.inc.php:64
msgid "Insecure connection"
msgstr "Güvensiz bağlantı"

#: setup/frames/index.inc.php:92
msgid "Configuration saved."
msgstr "Yapılandırma kaydedildi."

#: setup/frames/index.inc.php:93
msgid ""
"Configuration saved to file config/config.inc.php in phpMyAdmin top level "
"directory, copy it to top level one and delete directory config to use it."
msgstr ""
"Yapılandırma phpMyAdmin'in en üst dizini içindeki config/config.inc.php "
"dosyasına kaydedildi, dosyayı bir dizin yukarı kopyalayın ve kullanmak için "
"config dizinini silin."

#: setup/frames/index.inc.php:100 setup/frames/menu.inc.php:15
msgid "Overview"
msgstr "Genel Bakış"

#: setup/frames/index.inc.php:108
msgid "Show hidden messages (#MSG_COUNT)"
msgstr "Gizli mesajları göster (#MSG_COUNT)"

#: setup/frames/index.inc.php:148
msgid "There are no configured servers"
msgstr "Yapılandırılmış sunucular yok"

#: setup/frames/index.inc.php:156
msgid "New server"
msgstr "Yeni sunucu"

#: setup/frames/index.inc.php:185
msgid "Default language"
msgstr "Varsayılan dil"

#: setup/frames/index.inc.php:195
msgid "let the user choose"
msgstr "kullanıcı seçsin"

#: setup/frames/index.inc.php:206
msgid "- none -"
msgstr "- yok -"

#: setup/frames/index.inc.php:209
msgid "Default server"
msgstr "Varsayılan sunucu"

#: setup/frames/index.inc.php:219
msgid "End of line"
msgstr "Satır sonu"

#: setup/frames/index.inc.php:224
msgid "Display"
msgstr "Görüntüle"

#: setup/frames/index.inc.php:228
msgid "Load"
msgstr "Yükle"

#: setup/frames/index.inc.php:239
msgid "phpMyAdmin homepage"
msgstr "phpMyAdmin ana sayfası"

#: setup/frames/index.inc.php:240
msgid "Donate"
msgstr "Bağış"

#: setup/frames/servers.inc.php:28
msgid "Edit server"
msgstr "Sunucuyu düzenle"

#: setup/frames/servers.inc.php:37
msgid "Add a new server"
msgstr "Yeni sunucu ekle"

#: setup/lib/form_processing.lib.php:42
msgid "Warning"
msgstr "Uyarı"

#: setup/lib/form_processing.lib.php:43
msgid "Submitted form contains errors"
msgstr "Gönderilmiş form hatalar içeriyor"

#: setup/lib/form_processing.lib.php:44
msgid "Try to revert erroneous fields to their default values"
msgstr "Hatalı alanları varsayılan değerlerine döndürmeyi dene"

#: setup/lib/form_processing.lib.php:47
msgid "Ignore errors"
msgstr "Hataları yoksay"

#: setup/lib/form_processing.lib.php:49
msgid "Show form"
msgstr "Formu göster"

#: setup/lib/index.lib.php:119
msgid ""
"Neither URL wrapper nor CURL is available. Version check is not possible."
msgstr "Ne URL ne de CURL mevcut. Sürüm kontrolü mümkün değil."

#: setup/lib/index.lib.php:126
msgid ""
"Reading of version failed. Maybe you're offline or the upgrade server does "
"not respond."
msgstr ""
"Sürüm okuma başarısız. Çevrimdışı olabilirsiniz ya da yükseltme sunucusu "
"cevap vermiyordur."

#: setup/lib/index.lib.php:143
msgid "Got invalid version string from server"
msgstr "Sunucudan geçersiz sürüm dizgisi alındı"

#: setup/lib/index.lib.php:150
msgid "Unparsable version string"
msgstr "Eşleştirilemez sürüm dizgisi"

#: setup/lib/index.lib.php:162
#, php-format
msgid ""
"You are using Git version, run [kbd]git pull[/kbd] :-)[br]The latest stable "
"version is %s, released on %s."
msgstr ""
"Git sürümünü kullanıyorsunuz, [kbd]git pull[/kbd] çalıştırın :-)[br]Son "
"kararlı sürüm %s, %s tarihinde yayınlandı."

#: setup/lib/index.lib.php:165
msgid "No newer stable version is available"
msgstr "Daha yeni kararlı sürüm mevcut değil"

#: setup/lib/index.lib.php:250
#, php-format
msgid ""
"This %soption%s should be disabled as it allows attackers to bruteforce "
"login to any MySQL server. If you feel this is necessary, use %strusted "
"proxies list%s. However, IP-based protection may not be reliable if your IP "
"belongs to an ISP where thousands of users, including you, are connected to."
msgstr ""
"Bu %sseçenek%s etkisizleştirilmedikçe saldırganların herhangi bir MySQL "
"sunucusuna bruteforce yöntemiyle oturum açmasına izin verecektir. Eğer bunun "
"gerekli olduğunu düşünüyorsanız, %sgüvenilir proksiler listesi%s kullanın. "
"Ancak, IP-tabanlı koruma eğer IP'niz, sizinde dahil olduğunuz binlerce "
"kullanıcıya sahip ve bağlı olduğunuz bir ISS'e aitse güvenilir olmayabilir."

#: setup/lib/index.lib.php:252
msgid ""
"You didn't have blowfish secret set and have enabled cookie authentication, "
"so a key was automatically generated for you. It is used to encrypt cookies; "
"you don't need to remember it."
msgstr ""
"Blowfish gizlilik grubuna sahip değildiniz ve tanımlama bilgisi kimlik "
"doğrulamasını etkinleştirmelisiniz, bu yüzden anahtar sizin için otomatik "
"olarak oluşturuldu. Bu tanımlama bilgileri şifrelemek için kullanılır; bunu "
"hatırlamanıza gerek yoktur."

#: setup/lib/index.lib.php:253
#, php-format
msgid ""
"%sBzip2 compression and decompression%s requires functions (%s) which are "
"unavailable on this system."
msgstr ""
"%sBzip2 sıkıştırması ve açması%s bu sistemde mevcut olmayan işlevleri (%s) "
"gerektiriyor."

#: setup/lib/index.lib.php:255
msgid ""
"This value should be double checked to ensure that this directory is neither "
"world accessible nor readable or writable by other users on your server."
msgstr ""
"Sunucunuzdaki diğer kullanıcılar tarafından bu dizinin ne kelime erişimi ne "
"de okunabilir veya yazılabilir olmadığına emin olmak için bu değer iki defa "
"kontrol edilmelidir."

#: setup/lib/index.lib.php:256
#, php-format
msgid "This %soption%s should be enabled if your web server supports it."
msgstr "Eğer web sunucunuz destekliyorsa bu %sseçeneği%s etkinleştirmelisiniz."

#: setup/lib/index.lib.php:258
#, php-format
msgid ""
"%sGZip compression and decompression%s requires functions (%s) which are "
"unavailable on this system."
msgstr ""
"%sGZip sıkıştırması ve açması%s bu sistemde mevcut olmayan işlevleri (%s) "
"gerektiriyor."

#: setup/lib/index.lib.php:260
#, php-format
msgid ""
"%sLogin cookie validity%s greater than 1440 seconds may cause random session "
"invalidation if %ssession.gc_maxlifetime%s is lower than its value "
"(currently %d)."
msgstr ""
"%sOturum açma tanımlama bilgisi geçerliliğinin%s 1440 saniyeden büyük "
"olması, eğer onun değerinden %ssession.gc_maxlifetime%s düşükse (şu anki %d) "
"gelişi güzel oturum geçersizliklerine sebep olabilir."

#: setup/lib/index.lib.php:262
#, php-format
msgid ""
"%sLogin cookie validity%s should be set to 1800 seconds (30 minutes) at "
"most. Values larger than 1800 may pose a security risk such as impersonation."
msgstr ""
"%sOturum açma tanımlama bilgisi geçerliliği%s en fazla 1800 saniyeye (30 "
"dakika) ayarlanmalıdır. 1800'den büyük değerler taklit edilme gibi güvenlik "
"riski yaratabilir."

#: setup/lib/index.lib.php:264
#, php-format
msgid ""
"If using cookie authentication and %sLogin cookie store%s is not 0, %sLogin "
"cookie validity%s must be set to a value less or equal to it."
msgstr ""
"Eğer tanımlama bilgisi kimlik doğrulaması kullanılıyorsa ve %sOturum açma "
"tanımlama bilgisi depolama%s değeri 0 değilse, %sOturum açma tanımlama "
"bilgisi geçerliliği%s eşit ya da daha az değere ayarlanmak zorundadır."

#: setup/lib/index.lib.php:266
#, php-format
msgid ""
"If you feel this is necessary, use additional protection settings - %shost "
"authentication%s settings and %strusted proxies list%s. However, IP-based "
"protection may not be reliable if your IP belongs to an ISP where thousands "
"of users, including you, are connected to."
msgstr ""
"Eğer bunun gerekli olduğunu düşünüyorsanız, ilave koruma ayarları kullanın- "
"%sanamakine kimlik doğrulaması%s ayarları ve %sgüvenilir proksiler listesi"
"%s. Ancak, IP-tabanlı koruma eğer IP'niz, sizinde dahil olduğunuz binlerce "
"kullanıcıya sahip ve bağlı olduğunuz bir ISS'e aitse güvenilir olmayabilir."

#: setup/lib/index.lib.php:268
#, php-format
msgid ""
"You set the [kbd]config[/kbd] authentication type and included username and "
"password for auto-login, which is not a desirable option for live hosts. "
"Anyone who knows or guesses your phpMyAdmin URL can directly access your "
"phpMyAdmin panel. Set %sauthentication type%s to [kbd]cookie[/kbd] or [kbd]"
"http[/kbd]."
msgstr ""
"[kbd]Yapılandırma[/kbd] kimlik doğrulaması türünü ayarladınız ve buna "
"otomatik oturum açma için kullanıcı adı ve parola dahildir, canlı "
"anamakineler için istenmeyen bir seçenektir. phpMyAdmin URL'nizi bilen veya "
"tahmin eden herhangi biri doğrudan phpMyAdmin panelinize erişebilir. "
"%sKimlik doğrulama türünü%s [kbd]tanımlama bilgisi[/kbd] ya da [kbd]http[/"
"kbd] olarak ayarlayın."

#: setup/lib/index.lib.php:270
#, php-format
msgid ""
"%sZip compression%s requires functions (%s) which are unavailable on this "
"system."
msgstr ""
"%sZip sıkıştırması%s bu sistemde mevcut olmayan işlevleri (%s) gerektirir."

#: setup/lib/index.lib.php:272
#, php-format
msgid ""
"%sZip decompression%s requires functions (%s) which are unavailable on this "
"system."
msgstr "%sZip açması%s bu sistemde mevcut olmayan işlevleri (%s) gerektirir."

#: setup/lib/index.lib.php:296
msgid "You should use SSL connections if your web server supports it."
msgstr "Eğer web sunucunuz destekliyorsa, SSL bağlantı kullanmalısınız."

#: setup/lib/index.lib.php:306
msgid "You should use mysqli for performance reasons."
msgstr "Verim almak için mysqli kullanmalısınız."

#: setup/lib/index.lib.php:331
msgid "You allow for connecting to the server without a password."
msgstr "Sunucuya parolasız bağlanmaya izin verdiniz."

#: setup/lib/index.lib.php:351
msgid "Key is too short, it should have at least 8 characters."
msgstr "Anahtar çok kısa, en az 8 karakter olmalıdır"

#: setup/lib/index.lib.php:358
msgid "Key should contain letters, numbers [em]and[/em] special characters."
msgstr "Anahtar harf, sayı [em]ve[/em] özel karakterler içermelidir."

#: sql.php:95 tbl_change.php:254 tbl_select.php:27 tbl_select.php:28
#: tbl_select.php:31 tbl_select.php:34
msgid "Browse foreign values"
msgstr "Dış değerlere gözat"

#: sql.php:182
#, php-format
msgid "Using bookmark \"%s\" as default browse query."
msgstr "Varsayılan gözatma sorgusu olarak \"%s\" yer imi kullanılıyor."

#: sql.php:654 tbl_replace.php:388
#, php-format
msgid "Inserted row id: %1$d"
msgstr "Eklenen satır id: %1$d"

#: sql.php:671
msgid "Showing as PHP code"
msgstr "PHP kodu olarak gösteriliyor"

#: sql.php:674 tbl_replace.php:362
msgid "Showing SQL query"
msgstr "SQL sorgusu gösteriliyor"

#: sql.php:676
msgid "Validated SQL"
msgstr "Oanylı SQL"

#: sql.php:983
#, php-format
msgid "Problems with indexes of table `%s`"
msgstr "`%s` tablosunun indeksleri ile ilgili sorunlar"

#: sql.php:1015
msgid "Label"
msgstr "Etiket"

#: tbl_addfield.php:185 tbl_alter.php:99 tbl_indexes.php:98
#, php-format
msgid "Table %1$s has been altered successfully"
msgstr "Tablo %1$s başarılı olarak değiştirldi"

#: tbl_change.php:680
msgid " Because of its length,<br /> this column might not be editable "
msgstr " Uzunluğu nedeniyle,<br /> bu sütun düzenlenebilir olmayabilir "

#: tbl_change.php:797
msgid "Remove BLOB Repository Reference"
msgstr "BLOB Havuzu Referansını kaldır"

#: tbl_change.php:803
msgid "Binary - do not edit"
msgstr "Binari - düzenlemeyiniz"

#: tbl_change.php:851
msgid "Upload to BLOB repository"
msgstr "BLOB Havuzuna gönder"

#: tbl_change.php:980
msgid "Insert as new row"
msgstr "Yeni satır olarak ekle"

#: tbl_change.php:981
msgid "Insert as new row and ignore errors"
msgstr "Yeni satır olarak ekle ve hataları yoksay"

#: tbl_change.php:982
msgid "Show insert query"
msgstr "Ekleme sorgusunu göster"

#: tbl_change.php:993
msgid "and then"
msgstr "ve sonra"

#: tbl_change.php:997
msgid "Go back to previous page"
msgstr "Önceki sayfaya geri dön"

#: tbl_change.php:998
msgid "Insert another new row"
msgstr "Yeni başka bir satır ekle"

#: tbl_change.php:1002
msgid "Go back to this page"
msgstr "Bu sayfaya geri dön"

#: tbl_change.php:1010
msgid "Edit next row"
msgstr "Sonraki satırı düzenle"

#: tbl_change.php:1021
msgid ""
"Use TAB key to move from value to value, or CTRL+arrows to move anywhere"
msgstr ""
"Değerden değere geçmek için TAB tuşunu veya herhangi bir yere gitmek için "
"CTRL+OK TUŞLARI'nı kullanın"

#: tbl_change.php:1059
#, php-format
msgid "Continue insertion with %s rows"
msgstr "%s satırla eklemeye devam et"

#: tbl_chart.php:85
msgid "Bar"
msgstr "Çubuk"

#: tbl_chart.php:87
msgid "Line"
msgstr "Satır"

#: tbl_chart.php:88
msgid "Spline"
msgstr "Şerit"

#: tbl_chart.php:89
msgid "Pie"
msgstr "Pie"

#: tbl_chart.php:91
msgid "Stacked"
msgstr "İstiflendi"

#: tbl_chart.php:94
msgid "Chart title"
msgstr "Çizelge başlığı"

#: tbl_chart.php:99
msgid "X-Axis:"
msgstr "X-Ekseni:"

#: tbl_chart.php:113
msgid "Series:"
msgstr "Dizi:"

#: tbl_chart.php:115
msgid "The remaining columns"
msgstr "Kalan sütunlar"

#: tbl_chart.php:128
msgid "X-Axis label:"
msgstr "X-Ekseni etiketi:"

#: tbl_chart.php:128
msgid "X Values"
msgstr "X Değeri"

#: tbl_chart.php:129
msgid "Y-Axis label:"
msgstr "Y-Ekseni etiketi:"

#: tbl_chart.php:129
msgid "Y Values"
msgstr "Y Değeri"

#: tbl_create.php:56
#, php-format
msgid "Table %s already exists!"
msgstr "%s tablosu zaten var!"

#: tbl_create.php:242
#, php-format
msgid "Table %1$s has been created."
msgstr "Tablo %1$s oluşturuldu."

#: tbl_export.php:24
msgid "View dump (schema) of table"
msgstr "Tablonun dökümünü (şemasını) göster"

#: tbl_gis_visualization.php:111
#| msgid "Display servers selection"
msgid "Display GIS Visualization"
msgstr "GIS görselleştirmesini görüntüle"

#: tbl_gis_visualization.php:157
msgid "Width"
msgstr "Genişlik"

#: tbl_gis_visualization.php:161
msgid "Height"
msgstr "Yükseklik"

#: tbl_gis_visualization.php:165
msgid "Label column"
msgstr "Etiket sütunu"

#: tbl_gis_visualization.php:167
msgid "-- None --"
msgstr "-- Yok --"

#: tbl_gis_visualization.php:180
msgid "Spatial column"
msgstr "Uzamsal sütun"

#: tbl_gis_visualization.php:201
msgid "Use OpenStreetMaps as Base Layer"
msgstr "Taban Katman olarak OpenStreetMaps kullan"

#: tbl_gis_visualization.php:204
msgid "Redraw"
msgstr "Yeniden Çiz"

#: tbl_gis_visualization.php:206
msgid "Save to file"
msgstr "Dosyaya kaydet"

#: tbl_gis_visualization.php:207
msgid "File name"
msgstr "Dosya adı"

#: tbl_indexes.php:66
msgid "The name of the primary key must be \"PRIMARY\"!"
msgstr "Birincil anahtarın adı \"PRIMARY\" olmalıdır!"

#: tbl_indexes.php:75
msgid "Can't rename index to PRIMARY!"
msgstr "İndeks'i PRIMARY olarak yeniden adlandıramazsınız!"

#: tbl_indexes.php:91
msgid "No index parts defined!"
msgstr "Tanımlı indeks kısımları yok!"

#: tbl_indexes.php:159
msgid "Create a new index"
msgstr "Yeni bir indeks oluştur"

#: tbl_indexes.php:161
msgid "Modify an index"
msgstr "İndeksi değiştir"

#: tbl_indexes.php:167
msgid "Index name:"
msgstr "İndeks adı:"

#: tbl_indexes.php:173
msgid "Index type:"
msgstr "İndeks türü:"

#: tbl_indexes.php:183
msgid ""
"(\"PRIMARY\" <b>must</b> be the name of and <b>only of</b> a primary key!)"
msgstr ""
"(\"PRIMARY\" <b>sadece ve sadece</b> bir birincil anahtarın adı <b>olmalıdır!"
"</b>)"

#: tbl_indexes.php:257
#, php-format
msgid "Add to index &nbsp;%s&nbsp;column(s)"
msgstr "İndekse&nbsp;%s&nbsp;sütun ekle"

#: tbl_indexes.php:262 tbl_structure.php:726 tbl_structure.php:737
msgid "Column count has to be larger than zero."
msgstr "Sütun sayısı sıfırdan büyük olmalı."

#: tbl_move_copy.php:44
msgid "Can't move table to same one!"
msgstr "Tablo aynısına taşınamıyor!"

#: tbl_move_copy.php:46
msgid "Can't copy table to same one!"
msgstr "Tablo aynısına kopyalanamıyor!"

#: tbl_move_copy.php:54
#, php-format
msgid "Table %s has been moved to %s."
msgstr "%s tablosu %s üzerine taşındı."

#: tbl_move_copy.php:56
#, php-format
msgid "Table %s has been copied to %s."
msgstr "%s tablosu %s üzerine kopyalandı."

#: tbl_move_copy.php:74
msgid "The table name is empty!"
msgstr "Tablo adı boş!"

#: tbl_operations.php:264
msgid "Alter table order by"
msgstr "Tablo sıralamasını şuna göre değiştir"

#: tbl_operations.php:273
msgid "(singly)"
msgstr "(birer birer)"

#: tbl_operations.php:293
msgid "Move table to (database<b>.</b>table):"
msgstr "Tabloyu şuna (veritabanı<b>.</b>tablo) taşı:"

#: tbl_operations.php:351
msgid "Table options"
msgstr "Tablo seçenekleri"

#: tbl_operations.php:355
msgid "Rename table to"
msgstr "Tabloyu yeniden şuna adlandır"

#: tbl_operations.php:531
msgid "Copy table to (database<b>.</b>table):"
msgstr "Tabloyu şuna (veritabanı<b>.</b>tablo) kopyala:"

#: tbl_operations.php:578
msgid "Switch to copied table"
msgstr "Kopyalanmış tabloya geç"

#: tbl_operations.php:590
msgid "Table maintenance"
msgstr "Tablo bakımı"

#: tbl_operations.php:614
msgid "Defragment table"
msgstr "Tabloyu birleştir"

#: tbl_operations.php:662
#, php-format
msgid "Table %s has been flushed"
msgstr "%s tablosu temizlendi"

#: tbl_operations.php:668
msgid "Flush the table (FLUSH)"
msgstr "Tabloyu temizle (FLUSH)"

#: tbl_operations.php:677
msgid "Delete data or table"
msgstr "Tabloyu veya veriyi sil"

#: tbl_operations.php:692
msgid "Empty the table (TRUNCATE)"
msgstr "Tabloyu boşalt (TRUNCATE)"

#: tbl_operations.php:712
msgid "Delete the table (DROP)"
msgstr "Tabloyu sil (DROP)"

#: tbl_operations.php:733
msgid "Partition maintenance"
msgstr "Bölüm bakımı"

#: tbl_operations.php:741
#, php-format
msgid "Partition %s"
msgstr "Bölüm %s"

#: tbl_operations.php:744
msgid "Analyze"
msgstr "İncele"

#: tbl_operations.php:745
msgid "Check"
msgstr "Seç"

#: tbl_operations.php:746
msgid "Optimize"
msgstr "Uyarla"

#: tbl_operations.php:747
msgid "Rebuild"
msgstr "Yeniden Oluştur"

#: tbl_operations.php:748
msgid "Repair"
msgstr "Onar"

#: tbl_operations.php:760
msgid "Remove partitioning"
msgstr "Bölümlendirmeyi kaldır"

#: tbl_operations.php:786
msgid "Check referential integrity:"
msgstr "İlgili bütünlük kontrolü:"

#: tbl_printview.php:72
msgid "Show tables"
msgstr "Tabloları göster"

#: tbl_printview.php:307 tbl_structure.php:792
msgid "Space usage"
msgstr "Alan kullanımı"

#: tbl_printview.php:311 tbl_structure.php:796
msgid "Usage"
msgstr "Kullanım"

#: tbl_printview.php:338 tbl_structure.php:823
msgid "Effective"
msgstr "Etkili"

#: tbl_printview.php:363 tbl_structure.php:861
msgid "Row Statistics"
msgstr "Satır İstatistikleri"

#: tbl_printview.php:366 tbl_structure.php:864
msgid "Statements"
msgstr "İfadeler"

#: tbl_printview.php:377 tbl_structure.php:876
msgid "static"
msgstr "sabit"

#: tbl_printview.php:379 tbl_structure.php:878
msgid "dynamic"
msgstr "değişken"

#: tbl_printview.php:401 tbl_structure.php:921
msgid "Row length"
msgstr "Satır uzunluğu"

#: tbl_printview.php:411 tbl_structure.php:929
msgid " Row size "
msgstr " Satır boyutu "

#: tbl_relation.php:276
#, php-format
msgid "Error creating foreign key on %1$s (check data types)"
msgstr ""
"%1$s üzerinde dış anahtar oluşturma hatası (veri türlerini kontrol edin)"

#: tbl_relation.php:402
msgid "Internal relation"
msgstr "Dahili bağlantı"

#: tbl_relation.php:404
msgid ""
"An internal relation is not necessary when a corresponding FOREIGN KEY "
"relation exists."
msgstr ""
"FOREIGN KEY bağlantısının yerini tutan bir bağlantı varken dahili bağlantı "
"mümkün değildir."

#: tbl_relation.php:410
msgid "Foreign key constraint"
msgstr "Dış anahtar kısıtlaması"

#: tbl_select.php:110
msgid "Do a \"query by example\" (wildcard: \"%\")"
msgstr "\"Örnek sorgu\" yap. (joker: \"%\")"

#: tbl_select.php:234
msgid "Select columns (at least one):"
msgstr "Sütunları seç (en az bir):"

#: tbl_select.php:252
msgid "Add search conditions (body of the \"where\" clause):"
msgstr "Arama koşulu ekle (\"where\" koşulu gövdesi):"

#: tbl_select.php:259
msgid "Number of rows per page"
msgstr "Sayfa başına satır sayısı"

#: tbl_select.php:265
msgid "Display order:"
msgstr "Görünüm düzeni:"

#: tbl_structure.php:158 tbl_structure.php:163 tbl_structure.php:611
msgid "Spatial"
msgstr "Uzaysal"

#: tbl_structure.php:165 tbl_structure.php:169
msgid "Browse distinct values"
msgstr "Belirgin değerlere gözat"

#: tbl_structure.php:170 tbl_structure.php:171
msgid "Add primary key"
msgstr "Birincil anahtar ekle"

#: tbl_structure.php:172 tbl_structure.php:173
msgid "Add index"
msgstr "İndeks ekle"

#: tbl_structure.php:174 tbl_structure.php:175
msgid "Add unique index"
msgstr "Benzersiz indeks ekle"

#: tbl_structure.php:176 tbl_structure.php:177
#| msgid "Add index"
msgid "Add SPATIAL index"
msgstr "UZAYSAL indeks ekle"

#: tbl_structure.php:178 tbl_structure.php:179
msgid "Add FULLTEXT index"
msgstr "FULLTEXT indeks ekle"

#: tbl_structure.php:391
msgctxt "None for default"
msgid "None"
msgstr "Yok"

#: tbl_structure.php:404
#, php-format
msgid "Column %s has been dropped"
msgstr "Sütun %s kaldırıldı"

#: tbl_structure.php:415 tbl_structure.php:509
#, php-format
msgid "A primary key has been added on %s"
msgstr "%s üzerinde birincil anahtar eklendi"

#: tbl_structure.php:430 tbl_structure.php:445 tbl_structure.php:465
#: tbl_structure.php:480 tbl_structure.php:522 tbl_structure.php:535
#: tbl_structure.php:548 tbl_structure.php:561
#, php-format
msgid "An index has been added on %s"
msgstr "%s üzerinde bir indeks eklendi"

#: tbl_structure.php:497
msgid "Show more actions"
msgstr "Daha fazla eylem göster"

#: tbl_structure.php:642 tbl_structure.php:644
msgid "Relation view"
msgstr "Bağlantı görünümü"

#: tbl_structure.php:651 tbl_structure.php:653
msgid "Propose table structure"
msgstr "Tablo yapısı öner"

#: tbl_structure.php:676
msgid "Add column"
msgstr "Sütun ekle"

#: tbl_structure.php:690
msgid "At End of Table"
msgstr "Tablonun Sonuna"

#: tbl_structure.php:691
msgid "At Beginning of Table"
msgstr "Tablonun Başına"

#: tbl_structure.php:692
#, php-format
msgid "After %s"
msgstr "%s sonrasına"

#: tbl_structure.php:731
#, php-format
msgid "Create an index on &nbsp;%s&nbsp;columns"
msgstr "&nbsp;%s&nbsp;sütunda indeks oluştur"

#: tbl_structure.php:892
msgid "partitioned"
msgstr "bölüme ayrıldı"

#: tbl_tracking.php:109
#, php-format
msgid "Tracking report for table `%s`"
msgstr "`%s` tablosu için izleme raporu"

#: tbl_tracking.php:182
#, php-format
msgid "Version %s is created, tracking for %s.%s is activated."
msgstr "Sürüm %s oluşturuldu, %s.%s için izlenen aktif."

#: tbl_tracking.php:190
#, php-format
msgid "Tracking for %s.%s , version %s is deactivated."
msgstr "%s.%s için izleniyor, sürüm %s devre dışı."

#: tbl_tracking.php:198
#, php-format
msgid "Tracking for %s.%s , version %s is activated."
msgstr "%s.%s için izleniyor, sürüm %s aktif."

#: tbl_tracking.php:208
msgid "SQL statements executed."
msgstr "SQL ifadeleri çalıştırıldı."

#: tbl_tracking.php:214
msgid ""
"You can execute the dump by creating and using a temporary database. Please "
"ensure that you have the privileges to do so."
msgstr ""
"Oluşturulan ve kullanılan geçici veritabanı tarafından dökümü "
"çalıştırabilirsiniz. Lütfen bunu yapmak için izinlerinizin olduğundan emin "
"olun."

#: tbl_tracking.php:215
msgid "Comment out these two lines if you do not need them."
msgstr "Eğer ihtiyacınız yoksa bu iki satırı yorum dışı bırakın."

#: tbl_tracking.php:224
msgid "SQL statements exported. Please copy the dump or execute it."
msgstr ""
"SQL ifadeleri dışa aktarıldı. Lütfen dökümü kopyalayın ya da çalıştırın."

#: tbl_tracking.php:255
#, php-format
msgid "Version %s snapshot (SQL code)"
msgstr "Sürüm %s görüntüsü yakalama (SQL kodu)"

#: tbl_tracking.php:382
msgid "Tracking data definition successfully deleted"
msgstr "İzlenen veri tanımlaması başarılı olarak silindi"

#: tbl_tracking.php:384 tbl_tracking.php:401
msgid "Query error"
msgstr "Sorgu hatası"

#: tbl_tracking.php:399
msgid "Tracking data manipulation successfully deleted"
msgstr "İzlenen veri işlemesi başarılı olarak silindi"

#: tbl_tracking.php:411
msgid "Tracking statements"
msgstr "İzleme ifadeleri"

#: tbl_tracking.php:427 tbl_tracking.php:555
#, php-format
msgid "Show %s with dates from %s to %s by user %s %s"
msgstr ""
"%s tarihleriyle göster. %s ile %s arasını. %s %s kullanıcısı tarafından"

#: tbl_tracking.php:432
msgid "Delete tracking data row from report"
msgstr "Rapordan izlenen veri satırını sil"

#: tbl_tracking.php:443
msgid "No data"
msgstr "Veri yok"

#: tbl_tracking.php:453 tbl_tracking.php:510
msgid "Date"
msgstr "Tarih"

#: tbl_tracking.php:455
msgid "Data definition statement"
msgstr "Veri tanımlama ifadesi"

#: tbl_tracking.php:512
msgid "Data manipulation statement"
msgstr "Veri işleme ifadesi"

#: tbl_tracking.php:558
msgid "SQL dump (file download)"
msgstr "SQL dökümü (dosya indirme)"

#: tbl_tracking.php:559
msgid "SQL dump"
msgstr "SQL dökümü"

#: tbl_tracking.php:560
msgid "This option will replace your table and contained data."
msgstr "Bu seçenek tablolarınızı ve içerdiği veriyi değiştirecektir."

#: tbl_tracking.php:560
msgid "SQL execution"
msgstr "SQL çalıştırma"

#: tbl_tracking.php:572
#, php-format
msgid "Export as %s"
msgstr "%s olarak dışa aktar"

#: tbl_tracking.php:612
msgid "Show versions"
msgstr "Sürümleri göster"

#: tbl_tracking.php:644
msgid "Version"
msgstr "Sürüm"

#: tbl_tracking.php:692
#, php-format
msgid "Deactivate tracking for %s.%s"
msgstr "%s.%s için izlemeyi devre dışı bırak"

#: tbl_tracking.php:694
msgid "Deactivate now"
msgstr "Hemen devre dışı bırak"

#: tbl_tracking.php:705
#, php-format
msgid "Activate tracking for %s.%s"
msgstr "%s.%s için izlemeyi aktif et"

#: tbl_tracking.php:707
msgid "Activate now"
msgstr "Hemen aktif et"

#: tbl_tracking.php:720
#, php-format
msgid "Create version %s of %s.%s"
msgstr "%s sürümünü, %s.%s için oluştur"

#: tbl_tracking.php:724
msgid "Track these data definition statements:"
msgstr "Bu veri tanımlama ifadelerini izle:"

#: tbl_tracking.php:732
msgid "Track these data manipulation statements:"
msgstr "Bu veri işleme ifadelerini izle:"

#: tbl_tracking.php:740
msgid "Create version"
msgstr "Sürüm oluştur"

#: themes.php:31
#, php-format
msgid ""
"No themes support; please check your configuration and/or your themes in "
"directory %s."
msgstr ""
"Tema desteği yok, lütfen yapılandırmanızı ve/veya %s dizinindeki "
"temalarınızı kontrol edin."

#: themes.php:41
msgid "Get more themes!"
msgstr "Daha fazla tema al!"

#: transformation_overview.php:24
msgid "Available MIME types"
msgstr "Mevcut MIME türleri"

#: transformation_overview.php:37
msgid ""
"MIME types printed in italics do not have a separate transformation function"
msgstr ""
"İtalik olarak yazılmış MIME türleri ayrı bir dönüşüm işlevine sahip değildir"

#: transformation_overview.php:42
msgid "Available transformations"
msgstr "Mevcut dönüşümler"

#: transformation_overview.php:47
msgctxt "for MIME transformation"
msgid "Description"
msgstr "Açıklama"

#: user_password.php:48
msgid "You don't have sufficient privileges to be here right now!"
msgstr "Burada bulunmak için yeterli izinlere sahip değilsiniz!"

#: user_password.php:110
msgid "The profile has been updated."
msgstr "Profil güncellendi."

#: view_create.php:141
msgid "VIEW name"
msgstr "GÖRÜNÜM adı"

#: view_operations.php:91
msgid "Rename view to"
msgstr "Görünümü yeniden şuna adlandır"

#~ msgid ""
#~ "phpMyAdmin was unable to read your configuration file!<br />This might "
#~ "happen if PHP finds a parse error in it or PHP cannot find the file.<br /"
#~ ">Please call the configuration file directly using the link below and "
#~ "read the PHP error message(s) that you receive. In most cases a quote or "
#~ "a semicolon is missing somewhere.<br />If you receive a blank page, "
#~ "everything is fine."
#~ msgstr ""
#~ "phpMyAdmin yapılandırma dosyanızı okuyamadı!<br />Bu, eğer PHP, içinde "
#~ "ayrıştırma hatası bulursa ya da dosyayı bulamazsa meydana gelebilir.<br /"
#~ ">Lütfen aşağıdaki bağlantıyı kullanarak yapılandırma dosyasını doğrudan "
#~ "çağırın ve aldığınız PHP hata mesaj(larını)ı okuyun. Çoğu durumda "
#~ "herhangi bir yerde tırnak veya noktalı virgül eksiktir.<br />Eğer boş bir "
#~ "sayfa karşınıza çıkıyorsa, her şey yolunda demektir."

#~ msgid "Dropping Event"
#~ msgstr "Olay Kaldırılıyor"

#~ msgid "Dropping Procedure"
#~ msgstr "İşlem Kaldırılıyor"

#~ msgid "Theme / Style"
#~ msgstr "Tema / Stil"

#~ msgid "seconds"
#~ msgstr "saniye"

#~ msgid "Query execution time comparison (in microseconds)"
#~ msgstr "Sorgu işletim süresi karşılaştırması (mikro saniye olarak)"

#~ msgid "Query results"
#~ msgstr "Sorgu sonuçları"

#~ msgid "GD extension is needed for charts."
#~ msgstr "Çizelgeler için GD uzantısı gerekli."

#~ msgid "JSON encoder is needed for chart tooltips."
#~ msgstr "Çizelge araç ipuçları için JSON kodlayıcısı gerekli."

#~ msgid "The number of free memory blocks in query cache."
#~ msgstr "Sorgu önbelleğindeki boş bellek bloğu sayısıdır."

#~ msgctxt "$strShowStatusReset"
#~ msgid "Reset"
#~ msgstr "Sıfırla"

#~ msgid "Show processes"
#~ msgstr "İşlemleri göster"

#~ msgctxt "for Show status"
#~ msgid "Reset"
#~ msgstr "Sıfırla"

#~ msgid ""
#~ "<b>Server traffic</b>: These tables show the network traffic statistics "
#~ "of this MySQL server since its startup."
#~ msgstr ""
#~ "<b>Sunucu trafiği</b>: Bu tablolar sunucunun başlatıldığı andan itibaren "
#~ "MySQL sunucusunun ağ trafiği istatistiklerini gösterir."

#~ msgid ""
#~ "<b>Query statistics</b>: Since its startup, %s queries have been sent to "
#~ "the server."
#~ msgstr ""
#~ "<b>Sorgu istatistikleri</b>: Başlangıçtan beri sunucuya %s sorgu "
#~ "gönderildi."

#~ msgid "Note: Generating the query chart can take a long time."
#~ msgstr "Not: Sorgu çizelgesi meydana getirmek uzun zaman alabilir."

#~ msgid "Chart generated successfully."
#~ msgstr "Çizelge başarılı olarak oluşturuldu."

#~ msgid ""
#~ "The result of this query can't be used for a chart. See [a@./"
#~ "Documentation.html#faq6_29@Documentation]FAQ 6.29[/a]"
#~ msgstr ""
#~ "Bu sorgunun sonucu çizelge için kullanılamaz. [a@./Documentation."
#~ "html#faq6_29@Documentation]SSS 6.29[/a]'a bakın"

#~ msgid "Title"
#~ msgstr "Başlık"

#~ msgid "Area margins"
#~ msgstr "Alan kenarları"

#~ msgid "Legend margins"
#~ msgstr "Yazıt kenarları"

#~ msgid "Radar"
#~ msgstr "Radar"

#~ msgid "Bar type"
#~ msgstr "Çubuk türü"

#~ msgid "Multi"
#~ msgstr "Çoklu"

#~ msgid "Continuous image"
#~ msgstr "Sürekli imaj"

#~ msgid ""
#~ "For compatibility reasons the chart image is segmented by default, select "
#~ "this to draw the whole chart in one image."
#~ msgstr ""
#~ "Uyumluluk sebeplerinden dolayı çizelge imajı varsayılan olarak bölünür, "
#~ "bütün çizelgeyi bir imajda çizmek için bunu seçin."

#~ msgid ""
#~ "When drawing a radar chart all values are normalized to a range [0..10]."
#~ msgstr ""
#~ "Radar çizelgesi çizildiğinde tüm değerler [0..10] aralığına "
#~ "normalleştirilir."

#~ msgid ""
#~ "Note that not every result table can be put to the chart. See <a href=\"./"
#~ "Documentation.html#faq6_29\" target=\"Documentation\">FAQ 6.29</a>"
#~ msgstr ""
#~ "Unutmayın, her sonuç tablosu çizelgeye koyulamayabilir. <a href=\"./"
#~ "Documentation.html#faq6_29\" target=\"Belge\">SSS 6.29</a>'a bakın"

#~ msgid "Add a New User"
#~ msgstr "Yeni Kullanıcı Ekle"

#~ msgid "Create User"
#~ msgstr "Kullanıcı Oluştur"

#~ msgid "Add a new User"
#~ msgstr "Yeni Kullanıcı ekle"

#~ msgid "Show table row links on left side"
#~ msgstr "Tablo satır bağlantılarını sol tarafta göster"

#~ msgid "Show table row links on right side"
#~ msgstr "Tablo satır bağlantılarını sağ tarafta göster"

#~ msgid "Background color"
#~ msgstr "Arkaplan rengi"

#~ msgid "Choose..."
#~ msgstr "Seçin..."<|MERGE_RESOLUTION|>--- conflicted
+++ resolved
@@ -3,13 +3,8 @@
 msgstr ""
 "Project-Id-Version: phpMyAdmin 3.5.0-dev\n"
 "Report-Msgid-Bugs-To: phpmyadmin-devel@lists.sourceforge.net\n"
-<<<<<<< HEAD
 "POT-Creation-Date: 2011-06-24 12:07+0200\n"
-"PO-Revision-Date: 2011-06-21 21:37+0200\n"
-=======
-"POT-Creation-Date: 2011-06-22 10:16+0200\n"
 "PO-Revision-Date: 2011-06-23 19:35+0200\n"
->>>>>>> 1c0ae704
 "Last-Translator: Burak Yavuz <hitowerdigit@hotmail.com>\n"
 "Language-Team: turkish <tr@li.org>\n"
 "Language: tr\n"
@@ -524,20 +519,11 @@
 msgid "MySQL returned an empty result set (i.e. zero rows)."
 msgstr "MySQL boş bir sonuç kümesi döndürdü (örn. sıfır satır)."
 
-<<<<<<< HEAD
 #: db_routines.php:190 db_routines.php:295 db_routines.php:300
 #: db_routines.php:324
 #, fuzzy, php-format
-#| msgid "The following queries have been executed:"
 msgid "The following query has failed: \"%s\""
-msgstr "Aşağıdaki sorgular çalıştırıldı:"
-=======
-#: db_routines.php:190 db_routines.php:290 db_routines.php:295
-#: db_routines.php:319
-#, php-format
-msgid "Query \"%s\" failed"
 msgstr "Sorgu \"%s\" başarısız oldu"
->>>>>>> 1c0ae704
 
 #: db_routines.php:191 db_routines.php:296 db_routines.php:301
 #: db_routines.php:311 db_routines.php:325 libraries/common.lib.php:609
@@ -2099,13 +2085,8 @@
 
 #: libraries/common.inc.php:587
 #| msgid "Could not save configuration"
-<<<<<<< HEAD
 msgid "Failed to read configuration file"
-msgstr "Yapılandırma kaydedilemedi"
-=======
-msgid "Failed to to read configuration file"
 msgstr "Yapılandırma dosyasını okuma başarısız"
->>>>>>> 1c0ae704
 
 #: libraries/common.inc.php:588
 msgid ""
