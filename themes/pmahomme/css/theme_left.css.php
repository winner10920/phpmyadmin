<?php
/* vim: set expandtab sw=4 ts=4 sts=4: */
/**
 * navigation css file from theme Original
 *
 * @package phpMyAdmin-theme
 * @subpackage pmahomme
 */

// unplanned execution path
if (!defined('PMA_MINIMUM_COMMON')) {
    exit();
}

function PMA_ieFilter($start_color, $end_color)
{
    return PMA_USR_BROWSER_AGENT == 'IE' && PMA_USR_BROWSER_VER >= 6 && PMA_USR_BROWSER_VER <= 8
        ? 'filter:  progid:DXImageTransform.Microsoft.gradient(startColorstr="' . $start_color . '", endColorstr="' . $end_color . '");'
        : '';
}
?>
/******************************************************************************/
/* general tags */
html {
    font-size: <?php echo (null !== $GLOBALS['PMA_Config']->get('fontsize') ? $GLOBALS['PMA_Config']->get('fontsize') : $_COOKIE['pma_fontsize']); ?>;
}

input, select, textarea {
    font-size: 1em;
}

body {
<?php if (! empty($GLOBALS['cfg']['FontFamily'])) { ?>
    font-family:        <?php echo $GLOBALS['cfg']['FontFamily']; ?>;
<?php } ?>
    background:         url(./themes/pmahomme/img/left_nav_bg.png) repeat-y right 0% #f3f3f3;
    border-right:       1px solid #aaa;
    color:              <?php echo $GLOBALS['cfg']['NaviColor']; ?>;
    margin:             0;
    padding:            0;
}

a img {
    border: 0;
}

a:link,
a:visited,
a:active {
    text-decoration:    none;
    color:              #0000FF;
}

ul {
    margin:0;
}

form {
    margin:             0;
    padding:            0;
    display:            inline;
}

select#select_server,
select#lightm_db {
    width:              100%;
}

/* buttons in some browsers (eg. Konqueror) are block elements,
   this breaks design */
button {
    display:            inline;
}

/* Icon sprites */

.icon {
    /* leave some space between icons and text */
    vertical-align:     middle;
    margin-right:       0.3em;
    margin-left:        0.3em;
    width:16px;
    height:16px;
    background: url(<?php echo $_SESSION['PMA_Theme']->getImgPath(); ?>iconsprites.png) no-repeat top left;
}

<<<<<<< HEAD
.ic_b_home { background-position: -357px 0; }
.ic_b_selboard { background-position: -754px 0; }
.ic_b_docs { background-position: -136px 0; }
.ic_b_sqlhelp { background-position: -856px 0; }
.ic_s_reload { background-position: -1761px 0; }
.ic_s_loggoff { background-position: -1698px 0; }
.ic_b_browse, .ic_b_sbrowse { background-position: -34px 0; }
.ic_b_view { background-position: -1077px 0; }
=======
.ic_b_home { background-position: -357px 0; } 
.ic_b_selboard { background-position: -754px 0; } 
.ic_b_docs { background-position: -136px 0; } 
.ic_b_sqlhelp { background-position: -856px 0; } 
.ic_s_reload { background-position: -1761px 0; } 
.ic_s_loggoff { background-position: -1698px 0; } 
.ic_b_browse, .ic_b_sbrowse { background-position: -34px 0; } 
.ic_b_view { background-position: -1077px 0; } 
.ic_b_plus { background-position: -573px 0; } 
.ic_b_minus { background-position: -471px 0; } 

.ic_b_views, .ic_s_views { background-position: -1094px 0; } 
>>>>>>> ace73f25

/******************************************************************************/
/* classes */

.navi_dbName {
    font-weight:    bold;
    color:          <?php echo $GLOBALS['cfg']['NaviDatabaseNameColor']; ?>;
}

/******************************************************************************/
/* specific elements */

div#pmalogo {
    <?php //better echo $GLOBALS['cfg']['logoBGC']; ?>
}

div#recentTableList {
    text-align: center;
    margin: 20px 10px 0px 10px;
}

div#recentTableList select {
    width: 100%;
}

div#pmalogo,
div#leftframelinks,
div#databaseList {
    text-align:         center;
    margin:             5px 10px 0px 10px;
}

ul#databaseList {
    margin: 0.8em 0px;
    padding-bottom:     0.5em;
    padding-<?php echo $left; ?>:     0.3em;
    font-style: italic;
}

ul#databaseList span {
    padding: 5px;
}

ul#databaseList a {
    display: block;
    padding:5px;
    font-style: normal;
}

div#navidbpageselector a,
ul#databaseList a {
    background:url(./themes/pmahomme/img/database.png) no-repeat 0% 50% transparent;
    color:              #333;
}

ul#databaseList ul {
    margin:0px;
    padding:0px;
}
ul#databaseList li{    list-style:none;text-indent:20px;    margin:0px;
    padding:0px;}

ul#databaseList a:hover {
    background:url(./themes/pmahomme/img/database.png) no-repeat 0% 50% #e4e4e4;
}

ul#databaseList li.selected a {
    background: <?php echo $GLOBALS['cfg']['BrowseMarkerBackground']; ?>;
    color: <?php echo $GLOBALS['cfg']['BrowseMarkerColor']; ?>;
}

div#leftframelinks .icon {
    padding:            0;
    margin:             0;
}

div#reloadlink a img,
div#leftframelinks a img.icon {
    margin:        0.3em;
    margin-top:    0.7em;
    border:        0px;
}

div#leftframelinks a:hover img {

}

/* serverlist */
#body_leftFrame #list_server {
    list-style-image: url(<?php echo $GLOBALS['cfg']['ThemePath']; ?>/original/img/s_host.png);
    list-style-position: inside;
    list-style-type: none;
    margin: 0;
    padding: 0;
}

#body_leftFrame #list_server li {
    margin: 0;
    padding: 0;
}

div#left_tableList {margin:10px 10px 0 10px;}
div#left_tableList ul {
    list-style-type:    none;
    list-style-position: outside;
    margin:             0;
    padding:            0;
}

div#left_tableList ul ul {
    font-size:          100%;
}

div#left_tableList a {
    color:              <?php echo $GLOBALS['cfg']['NaviColor']; ?>;
    text-decoration:    none;
}

div#left_tableList a:hover {
    background:         <?php echo $GLOBALS['cfg']['NaviBackground']; ?>;
    color:              <?php echo $GLOBALS['cfg']['NaviColor']; ?>;
    text-decoration:    underline;
}

div#left_tableList li {
    margin:             0;
    padding:            2px 0;
    white-space:        nowrap;
}

#newtable {
    margin-top: 15px !important;
}

#newtable a {
    display: block;
    padding: 1px;
    background-image: url(./themes/svg_gradient.php?from=ffffff&to=cccccc);
    background-size: 100% 100%;
    background: -webkit-gradient(linear, left top, left bottom, from(#ffffff), to(#cccccc));
    background: -moz-linear-gradient(top,  #ffffff,  #cccccc);
    background: -o-linear-gradient(top,  #ffffff,  #cccccc);
    <?php echo PMA_ieFilter('#ffffff', '#cccccc'); ?>
    border: 1px solid #aaa;
    -moz-border-radius: 20px;
    -webkit-border-radius: 20px;
    border-radius: 20px;
}

#newtable li:hover {
    background: transparent !important;
}

#newtable a:hover {
    background-image: url(./themes/svg_gradient.php?from=cccccc&to=dddddd);
    background-size: 100% 100%;
    background: -webkit-gradient(linear, left top, left bottom, from(#cccccc), to(#dddddd)) !important;
    background: -moz-linear-gradient(top,  #cccccc,  #dddddd) !important;
    background: -o-linear-gradient(top,  #cccccc,  #dddddd) !important;
    <?php echo PMA_ieFilter('#cccccc', '#dddddd'); ?>
}

#newtable li a:hover {
    text-decoration: none;
}

select{
    -moz-border-radius:2px 2px 2px 2px;
    -moz-box-shadow:0 1px 2px #DDDDDD;
    border:1px solid #aaa;
    color:#333333;
    padding:3px;
    background:url(./themes/pmahomme/img/input_bg.gif);
}

<?php if ($GLOBALS['cfg']['BrowseMarkerColor']) { ?>
/* marked items */
div#left_tableList > ul li.marked > a,
div#left_tableList > ul li.marked {
    background: #e4e4e4;
    color: <?php echo $GLOBALS['cfg']['BrowseMarkerColor']; ?>;
}
<?php } ?>

<?php if ($GLOBALS['cfg']['LeftPointerEnable']) { ?>
div#left_tableList > ul li:hover > a,
div#left_tableList > ul li:hover {
    background:         #e4e4e4;
    color:              <?php echo $GLOBALS['cfg']['NaviPointerColor']; ?>;
}
<?php } ?>

div#left_tableList img {
    padding:            0;
    vertical-align:     middle;
}

div#left_tableList ul ul {
    margin-<?php echo $left; ?>:        0;
    padding-<?php echo $left; ?>:       0.1em;
    border-<?php echo $left; ?>:        0.1em solid <?php echo $GLOBALS['cfg']['NaviColor']; ?>;
    padding-bottom:     0.1em;
    border-bottom:      0.1em solid <?php echo $GLOBALS['cfg']['NaviColor']; ?>;
}

/* for the servers list in navi panel */
#serverinfo .item {
    white-space:        nowrap;
    color:              <?php echo $GLOBALS['cfg']['NaviColor']; ?>;
}
#serverinfo a:hover {
    background:         <?php echo $GLOBALS['cfg']['NaviPointerBackground']; ?>;
    color:              <?php echo $GLOBALS['cfg']['NaviPointerColor']; ?>;
}
#reloadlink {
    clear: both;
    float: <?php echo $right; ?>;
    display: block;
    padding: 1em;
}

#NavFilter {
    display: none;
}

#clear_fast_filter {
    background: white;
    color: black;
    cursor: pointer;
    padding: 0;
    margin: 0;
    position: relative;
    right: 3ex;
}

#fast_filter {
    width: 85%;
    padding: 0.1em;
}<|MERGE_RESOLUTION|>--- conflicted
+++ resolved
@@ -84,7 +84,6 @@
     background: url(<?php echo $_SESSION['PMA_Theme']->getImgPath(); ?>iconsprites.png) no-repeat top left;
 }
 
-<<<<<<< HEAD
 .ic_b_home { background-position: -357px 0; }
 .ic_b_selboard { background-position: -754px 0; }
 .ic_b_docs { background-position: -136px 0; }
@@ -93,20 +92,10 @@
 .ic_s_loggoff { background-position: -1698px 0; }
 .ic_b_browse, .ic_b_sbrowse { background-position: -34px 0; }
 .ic_b_view { background-position: -1077px 0; }
-=======
-.ic_b_home { background-position: -357px 0; } 
-.ic_b_selboard { background-position: -754px 0; } 
-.ic_b_docs { background-position: -136px 0; } 
-.ic_b_sqlhelp { background-position: -856px 0; } 
-.ic_s_reload { background-position: -1761px 0; } 
-.ic_s_loggoff { background-position: -1698px 0; } 
-.ic_b_browse, .ic_b_sbrowse { background-position: -34px 0; } 
-.ic_b_view { background-position: -1077px 0; } 
-.ic_b_plus { background-position: -573px 0; } 
-.ic_b_minus { background-position: -471px 0; } 
-
-.ic_b_views, .ic_s_views { background-position: -1094px 0; } 
->>>>>>> ace73f25
+.ic_b_plus { background-position: -573px 0; }
+.ic_b_minus { background-position: -471px 0; }
+
+.ic_b_views, .ic_s_views { background-position: -1094px 0; }
 
 /******************************************************************************/
 /* classes */
