<?php
/* vim: set expandtab sw=4 ts=4 sts=4: */
/**
 * Designer styles for the pmahomme theme
 *
 * @package    PhpMyAdmin-theme
 * @subpackage PMAHomme
 */

// unplanned execution path
if (! defined('PMA_MINIMUM_COMMON') && ! defined('TESTSUITE')) {
    exit();
}

/** @var PMA_Theme $pmaTheme */
$pmaTheme = $_SESSION['PMA_Theme'];
$headerImg = $pmaTheme->getImgPath('pmd/Header.png');
$headerLinkedImg = $pmaTheme->getImgPath('pmd/Header_Linked.png');
$minusImg = $pmaTheme->getImgPath('pmd/minus.png');
$plusImg = $pmaTheme->getImgPath('pmd/plus.png');
$leftPanelButtonImg = $pmaTheme->getImgPath('pmd/left_panel_butt.png');
$topPanelImg = $pmaTheme->getImgPath('pmd/top_panel.png');
$smallTabImg = $pmaTheme->getImgPath('pmd/small_tab.png');
$frams1Img = $pmaTheme->getImgPath('pmd/1.png');
$frams2Img = $pmaTheme->getImgPath('pmd/2.png');
$frams3Img = $pmaTheme->getImgPath('pmd/3.png');
$frams4Img = $pmaTheme->getImgPath('pmd/4.png');
$frams5Img = $pmaTheme->getImgPath('pmd/5.png');
$frams6Img = $pmaTheme->getImgPath('pmd/6.png');
$frams7Img = $pmaTheme->getImgPath('pmd/7.png');
$frams8Img = $pmaTheme->getImgPath('pmd/8.png');
$resizeImg = $pmaTheme->getImgPath('pmd/resize.png');
?>

/* Designer */
.input_tab {
    background-color: #A6C7E1;
    color: #000;
}

.content_fullscreen {
    position: relative;
    overflow: auto;
}

#canvas_outer {
    position: relative;
    width: 100%;
    display: block;
}

#canvas {
    background-color: #fff;
    color: #000;
}

canvas.pmd {
    display: inline-block;
    overflow: hidden;
    text-align: left;
}

canvas.pmd * {
    behavior: url(#default#VML);
}

.pmd_tab {
    background-color: #fff;
    color: #000;
    border-collapse: collapse;
    border: 1px solid #aaa;
    z-index: 1;
    -moz-user-select: none;
}

.pmd_tab .header {
    background-image: url(<?php echo $headerImg; ?>);
    background-repeat: repeat-x;
}

.tab_zag {
    text-align: center;
    cursor: move;
    padding: 1px;
    font-weight: bold;
}

.tab_zag_2 {
    background-image: url(<?php echo $headerLinkedImg; ?>);
    background-repeat: repeat-x;
    text-align: center;
    cursor: move;
    padding: 1px;
    font-weight: bold;
}

.tab_field {
    background: #fff;
    color: #000;
    cursor: default;
}

.tab_field_2 {
    background-color: #CCFFCC;
    color: #000;
    background-repeat: repeat-x;
    cursor: default;
}

.tab_field_3 {
    background-color: #FFE6E6; /*#DDEEFF*/
    color: #000;
    cursor: default;
}

#pmd_hint {
    white-space: nowrap;
    position: absolute;
    background-color: #99FF99;
    color: #000;
    z-index: 3;
    border: #00CC66 solid 1px;
    display: none;
}

.scroll_tab {
    overflow: auto;
    width: 100%;
    height: 500px;
}

.pmd_Tabs {
    cursor: default;
    color: #0055bb;
    white-space: nowrap;
    text-decoration: none;
    text-indent: 3px;
    font-weight: bold;
    margin-left: 2px;
    text-align: <?php echo $left; ?>;
    background-color: #fff;
    background-image: url(<?php echo $leftPanelButtonImg; ?>);
    border: #ccc solid 1px;
}

.pmd_Tabs2 {
    cursor: default;
    color: #0055bb;
    background: #FFEE99;
    text-indent: 3px;
    font-weight: bold;
    white-space: nowrap;
    text-decoration: none;
    border: #9999FF solid 1px;
    text-align: <?php echo $left; ?>;
}

.owner {
    font-weight: normal;
    color: #888;
}

.option_tab {
    padding-left: 2px;
    padding-right: 2px;
    width: 5px;
}

.select_all {
    vertical-align: top;
    padding-left: 2px;
    padding-right: 2px;
    cursor: default;
    width: 1px;
    color: #000;
    background-image: url(<?php echo $headerImg; ?>);
    background-repeat: repeat-x;
}

.small_tab {
    vertical-align: top;
    background-color: #0064ea;
    color: #fff;
    background-image: url(<?php echo $smallTabImg; ?>);
    cursor: default;
    text-align: center;
    font-weight: bold;
    padding-left: 2px;
    padding-right: 2px;
    width: 1px;
    text-decoration: none;
}

.small_tab2 {
    vertical-align: top;
    color: #fff;
    background-color: #FF9966;
    cursor: default;
    padding-left: 2px;
    padding-right: 2px;
    text-align: center;
    font-weight: bold;
    width: 1px;
    text-decoration: none;
}

.small_tab_pref {
    background-image: url(<?php echo $headerImg; ?>);
    background-repeat: repeat-x;
    text-align: center;
    width: 1px;
}

.small_tab_pref2 {
    vertical-align: top;
    color: #fff;
    background-color: #FF9966;
    cursor: default;
    text-align: center;
    font-weight: bold;
    width: 1px;
    text-decoration: none;
}

.butt {
    border: #4477aa solid 1px;
    font-weight: bold;
    height: 19px;
    width: 70px;
    background-color: #fff;
    color: #000;
    vertical-align: baseline;
}

.L_butt2_1 {
    padding: 1px;
    text-decoration: none;
    vertical-align: middle;
    cursor: default;
}

.L_butt2_2 {
    padding: 0;
    border: #0099CC solid 1px;
    background: #FFEE99;
    color: #000;
    text-decoration: none;
    vertical-align: middle;
    cursor: default;
}

/* ---------------------------------------------------------------------------*/
.bor {
    width: 10px;
    height: 10px;
}

.frams1 {
    background: url(<?php echo $frams1Img; ?>) no-repeat right bottom;
}

.frams2 {
    background: url(<?php echo $frams2Img; ?>) no-repeat left bottom;
}

.frams3 {
    background: url(<?php echo $frams3Img; ?>) no-repeat left top;
}

.frams4 {
    background: url(<?php echo $frams4Img; ?>) no-repeat right top;
}

.frams5 {
    background: url(<?php echo $frams5Img; ?>) repeat-x center bottom;
}

.frams6 {
    background: url(<?php echo $frams6Img; ?>) repeat-y left;
}

.frams7 {
    background: url(<?php echo $frams7Img; ?>) repeat-x top;
}

.frams8 {
    background: url(<?php echo $frams8Img; ?>) repeat-y right;
}

#osn_tab {
    position: absolute;
    background-color: #fff;
    color: #000;
}

.pmd_header {
    background-color: #EAEEF0;
    color: #000;
    text-align: center;
    font-weight: bold;
    margin: 0;
    padding: 0;
    background-image: url(<?php echo $topPanelImg; ?>);
    background-position: top;
    background-repeat: repeat-x;
    border-right: #999 solid 1px;
    border-left: #999 solid 1px;
    height: 28px;
    z-index: 101;
    width: 100%;
    position: fixed;
}

.pmd_header a, .pmd_header span{
    display: block;
    float: <?php echo $left; ?>;
    margin: 3px 1px 4px;
    height: 20px;
    border: 1px dotted #fff;
}

.pmd_header .M_bord {
    display: block;
    float: <?php echo $left; ?>;
    margin: 4px;
    height: 20px;
    width: 2px;
}

.pmd_header a.first {
    margin-right: 1em;
}

.pmd_header a.last {
    margin-left: 1em;
}

a.M_butt_Selected_down_IE,
a.M_butt_Selected_down {
    border: 1px solid #C0C0BB;
    background-color: #99FF99;
    color: #000;
}

a.M_butt_Selected_down_IE:hover,
a.M_butt_Selected_down:hover,
a.M_butt:hover {
    border: 1px solid #0099CC;
    background-color: #FFEE99;
    color: #000;
}

#layer_menu {
<<<<<<< HEAD
    z-index: 98;
=======
    z-index: 50;
>>>>>>> beeb38b1
    position: relative;
    float: right;
    background-color: #EAEEF0;
    border: #999 solid 1px;
}

#layer_menu.left {
    float: left;
}

#layer_upd_relation {
    position: absolute;
    <?php echo $left; ?>: 637px;
    top: 224px;
    z-index: 100;
}

#layer_new_relation {
    position: absolute;
    <?php echo $left; ?>: 636px;
    top: 85px;
    z-index: 100;
    width: 153px;
}

#pmd_optionse {
    position: absolute;
    <?php echo $left; ?>: 636px;
    top: 85px;
    z-index: 100;
    width: 153px;
}

#layer_menu_sizer {
    background-image: url(<?php echo $resizeImg; ?>);
<<<<<<< HEAD
    cursor: ne-resize;
}

.left #layer_menu_sizer {
     cursor: nw-resize;
=======
    cursor: e-resize;
}

#layer_menu_sizer .icon {
    margin: 0;
>>>>>>> beeb38b1
}

.panel {
    position: fixed;
    top: 60px;
    <?php echo $right; ?>: 0;
    display: none;
    background: #FFF;
    border: 1px solid gray;
    width: 350 px;
    max-height: 500px;
    overflow:scroll;
    padding: 30px;
    padding-<?php echo $left; ?>: 30px;
    color: #FFF;
    z-index: 102;
}

a.trigger {
    position: fixed;
    text-decoration: none;
    top: 60px;
    <?php echo $right; ?>: 0;
    color: #fff;
    padding: 10px 40px 10px 15px;
    background: #333 url(<?php echo $plusImg; ?>) 85% 55% no-repeat;
    border: 1px solid #444;
    display: block;
    z-index: 102;
}

a.trigger:hover {
    color: #080808;
    background: #fff696 url(<?php echo $plusImg; ?>) 85% 55% no-repeat;
    border: 1px solid #999;
}

a.active.trigger {
    background: #222 url(<?php echo $minusImg; ?>) 85% 55% no-repeat;
    z-index: 999;
}

a.active.trigger:hover {
    background: #fff696 url(<?php echo $minusImg; ?>) 85% 55% no-repeat;
}

h2.tiger {
    background-repeat: repeat-x;
    padding: 1px;
    font-weight: bold;
    padding: 50px 20px 50px;
    margin: 0 0 5px 0;
    width: 250px;
    float: <?php echo $left; ?>;
    color : #333;
    text-align: center;
}

h2.tiger a {
    background-image: url(<?php echo $headerImg; ?>);
    text-align: center;
    text-decoration: none;
    color : #333;
    display: block;
}

h2.tiger a:hover {
    color: #000;
    background-image: url(<?php echo $headerLinkedImg; ?>);
}

h2.active {
    background-image: url(<?php echo $headerImg ?>);
    background-repeat: repeat-x;
    padding: 1px;
    background-position: left bottom;
}

.toggle_container {
    margin: 0 0 5px;
    padding: 0;
    border-top: 1px solid #d6d6d6;
    background: #FFF;
    overflow: hidden;
    font-size: 1.2em;
    clear: both;
}

.toggle_container .block {
    background-color: #DBE4E8;
    padding: 40px 15px 40px 15px; /*--Padding of Container--*/
    border:1px solid #999;
    color: #000;
}

.history_table {
    text-align: center;
    background-color: #9999CC;
}

.history_table2 {
    text-align: center;
    background-color: #DBE4E8;
}

#filter {
    display: none;
    position: absolute;
    top: 0%;
    left: 0%;
    width: 100%;
    height: 100%;
    background-color: #CCA;
    z-index: 10;
    opacity: .5;
    filter: alpha(opacity=50);
}

#box {
    display: none;
    position: absolute;
    top: 20%;
    <?php echo $left; ?>: 30%;
    width: 500px;
    height: 220px;
    padding: 48px;
    margin: 0;
    border: 1px solid #000;
    background-color: #fff;
    z-index: 101;
    overflow: visible;
}

#boxtitle {
    position: absolute;
    float: center;
    top: 0;
    <?php echo $left; ?>: 0;
    width: 593px;
    height: 20px;
    padding: 0;
    padding-top: 4px;
    margin: 0;
    border-bottom: 4px solid #3CF;
    background-color: #D0DCE0;
    color: black;
    font-weight: bold;
    padding-<?php echo $left; ?>: 2px;
    text-align: <?php echo $left; ?>;
}

#tblfooter {
    background-color: #D3DCE3;
    float: <?php echo $right; ?>;
    padding-top: 10px;
    color: black;
    font-weight: normal;
}

#foreignkeychk {
    text-align: <?php echo $left; ?>;
    position: absolute;
    cursor: pointer;
}

.side-menu {
    float: left;
    position: relative;
    width: auto;
    height: auto;
    background: #efefef;
    border: 1px solid grey;
    overflow: hidden;
    z-index: 50;
    padding: 2px;
}

.side-menu.right {
    float: right;
}

.side-menu .hide {
    display: none;
}

.side-menu a {
    display: block;
    float: none;
    overflow: hidden;
}

.side-menu img,
.side-menu .text {
    float: left;
}

#name-panel {
    border-bottom: 1px solid grey;
    text-align: center;
    background: #efefef;
    width: 100%;
    font-size: 1.2em;
    padding: 10px;
    font-weight: bold;
}

#container-form {
    width: 100%;
    position: absolute;
    left: 0;
}<|MERGE_RESOLUTION|>--- conflicted
+++ resolved
@@ -351,11 +351,7 @@
 }
 
 #layer_menu {
-<<<<<<< HEAD
     z-index: 98;
-=======
-    z-index: 50;
->>>>>>> beeb38b1
     position: relative;
     float: right;
     background-color: #EAEEF0;
@@ -391,19 +387,11 @@
 
 #layer_menu_sizer {
     background-image: url(<?php echo $resizeImg; ?>);
-<<<<<<< HEAD
-    cursor: ne-resize;
-}
-
-.left #layer_menu_sizer {
-     cursor: nw-resize;
-=======
     cursor: e-resize;
 }
 
 #layer_menu_sizer .icon {
     margin: 0;
->>>>>>> beeb38b1
 }
 
 .panel {
