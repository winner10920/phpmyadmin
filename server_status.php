--- conflicted
+++ resolved
@@ -861,7 +861,6 @@
             </tr>
     <?php
     }
-<<<<<<< HEAD
     ?>
         </tbody>
         </table>
@@ -877,11 +876,6 @@
             </span>
         </div>
         <?php
-=======
-    echo ' ';
-    echo __('For further information about replication status on the server, please visit the <a href=#replication>replication section</a>.');
-    echo '</p>';
->>>>>>> f9b77fd1
 }
 
 function printServerTraffic() {
@@ -923,6 +917,7 @@
         } elseif ($server_slave_status) {
             echo __('This MySQL server works as <b>slave</b> in <b>replication</b> process.');
         }
+        echo ' ';
         echo __('For further information about replication status on the server, please visit the <a href="#replication">replication section</a>.');
         echo '</p>';
     }
