<?php
/* vim: set expandtab sw=4 ts=4 sts=4: */
/**
 * displays status variables with descriptions and some hints an optmizing
 *  + reset status variables
 *
 * @package phpMyAdmin
 */

/**
 * no need for variables importing
 * @ignore
 */
if (! defined('PMA_NO_VARIABLES_IMPORT')) {
    define('PMA_NO_VARIABLES_IMPORT', true);
}

if (isset($_REQUEST['ajax_request']) && $_REQUEST['ajax_request'] == true)
    $GLOBALS['is_header_sent'] = true;

require_once './libraries/common.inc.php';

/**
 * Function to output refresh rate selection.
 */
function PMA_choose_refresh_rate() {
    echo '<option value="5">' . __('Refresh rate') . '</option>';
    foreach (array(1, 2, 5, 20, 40, 60, 120, 300, 600) as $rate) {
        if ($rate % 60 == 0) {
            $minrate = $rate / 60;
            echo '<option value="' . $rate . '">' . sprintf(_ngettext('%d minute', '%d minutes', $minrate), $minrate) . '</option>';
        } else {
            echo '<option value="' . $rate . '">' . sprintf(_ngettext('%d second', '%d seconds', $rate), $rate) . '</option>';
        }
    }
}

/**
 * Ajax request
 */

if (isset($_REQUEST['ajax_request']) && $_REQUEST['ajax_request'] == true) {
    // Send with correct charset
    header('Content-Type: text/html; charset=UTF-8');

    if (isset($_REQUEST['logging_vars'])) {
        if (isset($_REQUEST['varName']) && isset($_REQUEST['varValue'])) {
            $value = PMA_sqlAddslashes($_REQUEST['varValue']);
            if (!is_numeric($value)) $value="'".$value."'";
            
            if (!preg_match("/[^a-zA-Z0-9_]+/",$_REQUEST['varName']))
                PMA_DBI_query('SET GLOBAL ' . $_REQUEST['varName'] . ' = '.$value);
            
        }
    
        $loggingVars = PMA_DBI_fetch_result(
            "SHOW GLOBAL VARIABLES WHERE Variable_name IN (
                'general_log', 'slow_query_log', 'long_query_time', 'log_output')", 0, 1);
        exit(json_encode($loggingVars));
    }

    // real-time charting data
    if (isset($_REQUEST['chart_data'])) {
        switch($_REQUEST['type']) {
            case 'proc':
                $c = PMA_DBI_fetch_result("SHOW GLOBAL STATUS WHERE Variable_name = 'Connections'", 0, 1);
                $result = PMA_DBI_query('SHOW PROCESSLIST');
                $num_procs = PMA_DBI_num_rows($result);

                $ret = array(
                    'x'      => microtime(true)*1000,
                    'y_proc' => $num_procs,
                    'y_conn' => $c['Connections']
                );

                exit(json_encode($ret));
                
            case 'queries':
                $queries = PMA_DBI_fetch_result(
                    "SHOW GLOBAL STATUS
                    WHERE (Variable_name LIKE 'Com_%' OR Variable_name = 'Questions')
                        AND Value > 0'", 0, 1);
                cleanDeprecated($queries);
                // admin commands are not queries
                unset($queries['Com_admin_commands']);
                $questions = $queries['Questions'];
                unset($queries['Questions']);

                //$sum=array_sum($queries);
                $ret = array(
                    'x'         => microtime(true)*1000,
                    'y'         => $questions,
                    'pointInfo' => $queries
                );

                exit(json_encode($ret));
                
            case 'traffic':
                $traffic = PMA_DBI_fetch_result(
                    "SHOW GLOBAL STATUS
                    WHERE Variable_name = 'Bytes_received'
                        OR Variable_name = 'Bytes_sent'", 0, 1);

                $ret = array(
                    'x'          => microtime(true)*1000,
                    'y_sent'     => $traffic['Bytes_sent'],
                    'y_received' => $traffic['Bytes_received']
                );

                exit(json_encode($ret));
            
            case 'chartgrid':
                $ret = json_decode($_REQUEST['requiredData'], true);
                $statusVars = array();
                $sysinfo = $cpuload = $memory = 0;
                
                foreach ($ret as $chart_id => $chartNodes) {
                    foreach ($chartNodes as $node_id => $node) {
                        switch ($node['dataType']) {
                            case 'statusvar':
                                // Some white list filtering
                                if (!preg_match('/[^a-zA-Z_]+/',$node['name']))
                                    $statusVars[] = $node['name'];
                                break;
                                
                            case 'proc':
                                $result = PMA_DBI_query('SHOW PROCESSLIST');
                                $ret[$chart_id][$node_id]['y'] = PMA_DBI_num_rows($result);
                                break;
                                
                            case 'cpu':
                                if (!$sysinfo) {
                                    require_once('libraries/sysinfo.lib.php');
                                    $sysinfo = getSysInfo();
                                }
                                if (!$cpuload)
                                    $cpuload = $sysinfo->loadavg();
                                
                                if (PHP_OS == 'Linux') {
                                    $ret[$chart_id][$node_id]['idle'] = $cpuload['idle'];
                                    $ret[$chart_id][$node_id]['busy'] = $cpuload['busy'];
                                } else 
                                    $ret[$chart_id][$node_id]['y'] = $cpuload['loadavg'];
                                    
                                break;

                            case 'memory':
                                if (!$sysinfo) {
                                    require_once('libraries/sysinfo.lib.php');
                                    $sysinfo = getSysInfo();
                                }
                                if (!$memory)
                                    $memory  = $sysinfo->memory();
                            
                                $ret[$chart_id][$node_id]['y'] = $memory[$node['name']];
                                break;
                        }
                    }
                }

                $vars = PMA_DBI_fetch_result(
                    "SHOW GLOBAL STATUS
                    WHERE Variable_name='" . implode("' OR Variable_name='", $statusVars) . "'", 0, 1);

                foreach ($ret as $chart_id => $chartNodes) {
                    foreach ($chartNodes as $node_id => $node) {
                        if ($node['dataType'] == 'statusvar')
                            $ret[$chart_id][$node_id]['y'] = $vars[$node['name']];
                    }
                }
                
                $ret['x'] = microtime(true)*1000;
                
                exit(json_encode($ret));
        }
    }
    
    if (isset($_REQUEST['log_data'])) {
        $start = intval($_REQUEST['time_start']);
        $end = intval($_REQUEST['time_end']);
        
        if ($_REQUEST['type'] == 'slow') {
            $q = 'SELECT SUM(query_time) AS TIME(query_time), SUM(lock_time) as lock_time, '.
                 'SUM(rows_sent) AS rows_sent, SUM(rows_examined) AS rows_examined, sql_text, COUNT(sql_text) AS \'#\' '.
                 'FROM `mysql`.`slow_log` WHERE event_time > FROM_UNIXTIME('.$start.') '.
                 'AND event_time < FROM_UNIXTIME('.$end.') GROUP BY sql_text';
                 
            $result = PMA_DBI_try_query($q);
            
            $return = array('rows' => array(), 'sum' => array());
            $type = '';
            
            while ($row = PMA_DBI_fetch_assoc($result)) {
                $type = substr($row['sql_text'],0,strpos($row['sql_text'],' '));
                $return['sum'][$type]++;
                $return['rows'][] = $row;
            }
            
            $return['sum']['TOTAL'] = array_sum($return['sum']);
            
            PMA_DBI_free_result($result);

            exit(json_encode($return));
        }
        
        if ($_REQUEST['type'] == 'general') {
            $q = 'SELECT TIME(event_time) as event_time, user_host, thread_id, server_id, argument, count(argument) as \'#\' FROM `mysql`.`general_log` WHERE command_type=\'Query\' '.
                 'AND event_time > FROM_UNIXTIME('.$start.') AND event_time < FROM_UNIXTIME('.$end.') '.
                 'AND argument REGEXP \'^(INSERT|SELECT|UPDATE|DELETE)\' GROUP by argument'; // HAVING count > 1';
            
            $result = PMA_DBI_try_query($q);
            
            $return = array('rows' => array(), 'sum' => array());
            $type = '';
            $insertTables = array();
            $insertTablesFirst = -1;
            $i = 0;
            
            while ($row = PMA_DBI_fetch_assoc($result)) {
                preg_match('/^(\w+)\s/',$row['argument'],$match);
                $type = strtolower($match[1]);
                // Ignore undefined index warning, just increase counter by one
                @$return['sum'][$type] += $row['#'];
				
                if($type=='insert' || $type=='update') {
                    // Group inserts if selected
                    if($type=='insert' && isset($_REQUEST['groupInserts']) && $_REQUEST['groupInserts'] && preg_match('/^INSERT INTO (`|\'|"|)([^\s\\1]+)\\1/i',$row['argument'],$matches)) {
                        $insertTables[$matches[2]]++;
                        if ($insertTables[$matches[2]] > 1) {
                            $return['rows'][$insertTablesFirst]['#'] = $insertTables[$matches[2]];
                            
                            // Add a ... to the end of this query to indicate that there's been other queries
                            if($return['rows'][$insertTablesFirst]['argument'][strlen($return['rows'][$insertTablesFirst]['argument'])-1] != '.')
								$return['rows'][$insertTablesFirst]['argument'] .= '<br/>...';
                                
                            // Group this value, thus do not add to the result list
                            continue;
                        } else {
                            $insertTablesFirst = $i;
                            $insertTables[$matches[2]] += $row['#'] - 1;
                        }
                    }
                        
                    // Cut off big selects, but append byte count therefor
                    if (strlen($row['argument']) > 180) {
                        $row['argument'] = substr($row['argument'],0,160) . '... [' . 
                                            PMA_formatByteDown(strlen($row['argument']), 2).']';
                    }
                }
                $return['rows'][] = $row;
                $i++;
            }
            
            $return['sum']['TOTAL'] = array_sum($return['sum']);
			$return['numRows'] = count($return['rows']);
            
            PMA_DBI_free_result($result);
            
            exit(json_encode($return));
        }
    }
}


/**
 * Replication library
 */
require './libraries/replication.inc.php';
require_once './libraries/replication_gui.lib.php';

/**
 * JS Includes
 */

$GLOBALS['js_include'][] = 'server_status.js';
$GLOBALS['js_include'][] = 'jquery/jquery-ui-1.8.custom.js';
$GLOBALS['js_include'][] = 'jquery/jquery.tablesorter.js';
$GLOBALS['js_include'][] = 'jquery/jquery.cookie.js'; // For tab persistence
$GLOBALS['js_include'][] = 'jquery/jquery.json-2.2.js';
$GLOBALS['js_include'][] = 'jquery/jquery.sprintf.js';
$GLOBALS['js_include'][] = 'jquery/jquery.sortableTable.js';
$GLOBALS['js_include'][] = 'jquery/timepicker.js';
// Charting
$GLOBALS['js_include'][] = 'highcharts/highcharts.js';
/* Files required for chart exporting */
$GLOBALS['js_include'][] = 'highcharts/exporting.js';
$GLOBALS['js_include'][] = 'canvg/flashcanvas.js';
$GLOBALS['js_include'][] = 'canvg/canvg.js';
$GLOBALS['js_include'][] = 'canvg/rgbcolor.js';

/**
 * flush status variables if requested
 */
if (isset($_REQUEST['flush'])) {
    $_flush_commands = array(
        'STATUS',
        'TABLES',
        'QUERY CACHE',
    );

    if (in_array($_REQUEST['flush'], $_flush_commands)) {
        PMA_DBI_query('FLUSH ' . $_REQUEST['flush'] . ';');
    }
    unset($_flush_commands);
}

/**
 * Kills a selected process
 */
if (!empty($_REQUEST['kill'])) {
    if (PMA_DBI_try_query('KILL ' . $_REQUEST['kill'] . ';')) {
        $message = PMA_Message::success(__('Thread %s was successfully killed.'));
    } else {
        $message = PMA_Message::error(__('phpMyAdmin was unable to kill thread %s. It probably has already been closed.'));
    }
    $message->addParam($_REQUEST['kill']);
    //$message->display();
}



/**
 * get status from server
 */
$server_status = PMA_DBI_fetch_result('SHOW GLOBAL STATUS', 0, 1);

/**
 * for some calculations we require also some server settings
 */
$server_variables = PMA_DBI_fetch_result('SHOW GLOBAL VARIABLES', 0, 1);

/**
 * cleanup of some deprecated values
 */
cleanDeprecated($server_status);

/**
 * calculate some values
 */
// Key_buffer_fraction
if (isset($server_status['Key_blocks_unused'])
        && isset($server_variables['key_cache_block_size'])
        && isset($server_variables['key_buffer_size'])) {
    $server_status['Key_buffer_fraction_%'] =
        100
        - $server_status['Key_blocks_unused']
        * $server_variables['key_cache_block_size']
        / $server_variables['key_buffer_size']
        * 100;
} elseif (isset($server_status['Key_blocks_used'])
        && isset($server_variables['key_buffer_size'])) {
    $server_status['Key_buffer_fraction_%'] =
        $server_status['Key_blocks_used']
        * 1024
        / $server_variables['key_buffer_size'];
  }

// Ratio for key read/write
if (isset($server_status['Key_writes'])
        && isset($server_status['Key_write_requests'])
        && $server_status['Key_write_requests'] > 0) {
    $server_status['Key_write_ratio_%'] = 100 * $server_status['Key_writes'] / $server_status['Key_write_requests'];
}

if (isset($server_status['Key_reads'])
        && isset($server_status['Key_read_requests'])
        && $server_status['Key_read_requests'] > 0) {
    $server_status['Key_read_ratio_%'] = 100 * $server_status['Key_reads'] / $server_status['Key_read_requests'];
}

// Threads_cache_hitrate
if (isset($server_status['Threads_created'])
        && isset($server_status['Connections'])
        && $server_status['Connections'] > 0) {
    $server_status['Threads_cache_hitrate_%'] =
        100
        - $server_status['Threads_created']
        / $server_status['Connections']
        * 100;
}

// Format Uptime_since_flush_status : show as days, hours, minutes, seconds
if (isset($server_status['Uptime_since_flush_status'])) {
    $server_status['Uptime_since_flush_status'] = PMA_timespanFormat($server_status['Uptime_since_flush_status']);
}

/**
 * split variables in sections
 */
$allocations = array(
    // variable name => section
    // variable names match when they begin with the given string

    'Com_'              => 'com',
    'Innodb_'           => 'innodb',
    'Ndb_'              => 'ndb',
    'Handler_'          => 'handler',
    'Qcache_'           => 'qcache',
    'Threads_'          => 'threads',
    'Slow_launch_threads' => 'threads',

    'Binlog_cache_'     => 'binlog_cache',
    'Created_tmp_'      => 'created_tmp',
    'Key_'              => 'key',

    'Delayed_'          => 'delayed',
    'Not_flushed_delayed_rows' => 'delayed',

    'Flush_commands'    => 'query',
    'Last_query_cost'   => 'query',
    'Slow_queries'      => 'query',
    'Queries'           => 'query',
    'Prepared_stmt_count' => 'query',

    'Select_'           => 'select',
    'Sort_'             => 'sort',

    'Open_tables'       => 'table',
    'Opened_tables'     => 'table',
    'Open_table_definitions' => 'table',
    'Opened_table_definitions' => 'table',
    'Table_locks_'      => 'table',

    'Rpl_status'        => 'repl',
    'Slave_'            => 'repl',

    'Tc_'               => 'tc',

    'Ssl_'              => 'ssl',

    'Open_files'        => 'files',
    'Open_streams'      => 'files',
    'Opened_files'      => 'files',
);

$sections = array(
    // section => section name (description)
    'com'           => 'Com',
    'query'         => __('SQL query'),
    'innodb'        => 'InnoDB',
    'ndb'           => 'NDB',
    'handler'       => __('Handler'),
    'qcache'        => __('Query cache'),
    'threads'       => __('Threads'),
    'binlog_cache'  => __('Binary log'),
    'created_tmp'   => __('Temporary data'),
    'delayed'       => __('Delayed inserts'),
    'key'           => __('Key cache'),
    'select'        => __('Joins'),
    'repl'          => __('Replication'),
    'sort'          => __('Sorting'),
    'table'         => __('Tables'),
    'tc'            => __('Transaction coordinator'),
    'files'         => __('Files'),
    'ssl'           => 'SSL',
);

/**
 * define some needfull links/commands
 */
// variable or section name => (name => url)
$links = array();

$links['table'][__('Flush (close) all tables')]
    = $PMA_PHP_SELF . '?flush=TABLES&amp;' . PMA_generate_common_url();
$links['table'][__('Show open tables')]
    = 'sql.php?sql_query=' . urlencode('SHOW OPEN TABLES') .
        '&amp;goto=server_status.php&amp;' . PMA_generate_common_url();

if ($server_master_status) {
    $links['repl'][__('Show slave hosts')]
        = 'sql.php?sql_query=' . urlencode('SHOW SLAVE HOSTS') .
            '&amp;goto=server_status.php&amp;' . PMA_generate_common_url();
    $links['repl'][__('Show master status')] = '#replication_master';
}
if ($server_slave_status) {
    $links['repl'][__('Show slave status')] = '#replication_slave';
}

$links['repl']['doc'] = 'replication';

$links['qcache'][__('Flush query cache')]
    = $PMA_PHP_SELF . '?flush=' . urlencode('QUERY CACHE') . '&amp;' .
        PMA_generate_common_url();
$links['qcache']['doc'] = 'query_cache';

//$links['threads'][__('Show processes')]
//    = 'server_processlist.php?' . PMA_generate_common_url();
$links['threads']['doc'] = 'mysql_threads';

$links['key']['doc'] = 'myisam_key_cache';

$links['binlog_cache']['doc'] = 'binary_log';

$links['Slow_queries']['doc'] = 'slow_query_log';

$links['innodb'][__('Variables')]
    = 'server_engines.php?engine=InnoDB&amp;' . PMA_generate_common_url();
$links['innodb'][__('InnoDB Status')]
    = 'server_engines.php?engine=InnoDB&amp;page=Status&amp;' .
        PMA_generate_common_url();
$links['innodb']['doc'] = 'innodb';


// Variable to contain all com_ variables
$used_queries = array();

// Variable to map variable names to their respective section name (used for js category filtering)
$allocationMap = array();

// sort vars into arrays
foreach ($server_status as $name => $value) {
    foreach ($allocations as $filter => $section) {
        if (strpos($name, $filter) !== false) {
            $allocationMap[$name] = $section;
            if ($section == 'com' && $value > 0) $used_queries[$name] = $value;
            break; // Only exits inner loop
        }
    }
}

// admin commands are not queries (e.g. they include COM_PING, which is excluded from $server_status['Questions'])
unset($used_queries['Com_admin_commands']);

/* Ajax request refresh */
if (isset($_REQUEST['show']) && isset($_REQUEST['ajax_request'])) {
    switch($_REQUEST['show']) {
        case 'query_statistics':
            printQueryStatistics();
            exit();
        case 'server_traffic':
            printServerTraffic();
            exit();
        case 'variables_table':
            // Prints the variables table
            printVariablesTable();
            exit();

        default:
            break;
    }
}

/**
 * start output
 */

 /**
 * Does the common work
 */
require './libraries/server_common.inc.php';


/**
 * Displays the links
 */
require './libraries/server_links.inc.php';

$server = 1;
if(isset($_REQUEST['server']) && intval($_REQUEST['server'])) $server = intval($_REQUEST['server']);

$server_db_isLocal = strtolower($cfg['Servers'][$server]['host']) == 'localhost' 
                              || $cfg['Servers'][$server]['host'] == '127.0.0.1'
                              || $cfg['Servers'][$server]['host'] == '::1';

?>
<script type="text/javascript">
pma_token = '<?php echo $_SESSION[' PMA_token ']; ?>';
url_query = '<?php echo str_replace('&amp;','&',$url_query);?>';
server_time_diff = new Date().getTime() - <?php echo microtime(true)*1000; ?>;
server_os = '<?php echo PHP_OS; ?>';
is_superuser = <?php echo PMA_isSuperuser()?'true':'false'; ?>;
server_db_isLocal = <?php echo ($server_db_isLocal)?'true':'false'; ?>;
</script>
<div id="serverstatus">
    <h2><?php
/**
 * Displays the sub-page heading
 */
if ($GLOBALS['cfg']['MainPageIconic']) {
    echo '<img class="icon ic_s_status" src="themes/dot.gif" width="16" height="16" alt="" />';
}

echo __('Runtime Information');

?></h2>
    <div id="serverStatusTabs">
        <ul>
            <li><a href="#statustabs_traffic"><?php echo __('Server'); ?></a></li>
            <li><a href="#statustabs_queries"><?php echo __('Query statistics'); ?></a></li>
            <li><a href="#statustabs_allvars"><?php echo __('All status variables'); ?></a></li>
            <li><a href="#statustabs_charting"><?php echo __('Monitor'); ?></a></li>
        </ul>

        <div id="statustabs_traffic">
            <div class="buttonlinks">
                <a class="tabRefresh" href="<?php echo $PMA_PHP_SELF . '?show=server_traffic&amp;' . PMA_generate_common_url(); ?>" >
                    <img src="<?php echo $GLOBALS['pmaThemeImage'];?>ajax_clock_small.gif" alt="ajax clock" style="display: none;" />
                    <?php echo __('Refresh'); ?>
                </a>
                <span class="refreshList" style="display:none;">
                    <label for="trafficChartRefresh"><?php echo __('Refresh rate: '); ?></label>
                    <?php refreshList('trafficChartRefresh'); ?>
                </span>

                <a class="tabChart livetrafficLink" href="#">
                    <?php echo __('Live traffic chart'); ?>
                </a>
                <a class="tabChart liveconnectionsLink" href="#">
                    <?php echo __('Live conn./process chart'); ?>
                </a>
            </div>
            <div class="tabInnerContent">
                <?php printServerTraffic(); ?>
            </div>
        </div>
        <div id="statustabs_queries">
            <div class="buttonlinks">
                <a class="tabRefresh"  href="<?php echo $PMA_PHP_SELF . '?show=query_statistics&amp;' . PMA_generate_common_url(); ?>" >
                    <img src="<?php echo $GLOBALS['pmaThemeImage'];?>ajax_clock_small.gif" alt="ajax clock" style="display: none;" />
                    <?php echo __('Refresh'); ?>
                </a>
                <span class="refreshList" style="display:none;">
                    <label for="queryChartRefresh"><?php echo __('Refresh rate: '); ?></label>
                       <?php refreshList('queryChartRefresh'); ?>
                </span>
                <a class="tabChart livequeriesLink" href="#">
                    <?php echo __('Live query chart'); ?>
                </a>
            </div>
            <div class="tabInnerContent">
                <?php printQueryStatistics(); ?>
            </div>
        </div>
        <div id="statustabs_allvars">
            <fieldset id="tableFilter">
                <div class="buttonlinks">
                    <a class="tabRefresh" href="<?php echo $PMA_PHP_SELF . '?show=variables_table&amp;' . PMA_generate_common_url(); ?>" >
                        <img src="<?php echo $GLOBALS['pmaThemeImage'];?>ajax_clock_small.gif" alt="ajax clock" style="display: none;" />
                        <?php echo __('Refresh'); ?>
                    </a>
                </div>
                <legend>Filters</legend>
                <div class="formelement">
                    <label for="filterText"><?php echo __('Containing the word:'); ?></label>
                    <input name="filterText" type="text" id="filterText" style="vertical-align: baseline;" />
                </div>
                <div class="formelement">
                    <input type="checkbox" name="filterAlert" id="filterAlert">
                    <label for="filterAlert"><?php echo __('Show only alert values'); ?></label>
                </div>
                <div class="formelement">
                    <select id="filterCategory" name="filterCategory">
                        <option value=''><?php echo __('Filter by category...'); ?></option>
                <?php
                        foreach ($sections as $section_id => $section_name) {
                ?>
                            <option value='<?php echo $section_id; ?>'><?php echo $section_name; ?></option>
                <?php
                        }

                ?>
                    </select>
                </div>
            </fieldset>
            <div id="linkSuggestions" class="defaultLinks" style="display:none">
                <p class="notice"><?php echo __('Related links:'); ?>
                <?php
                foreach ($links as $section_name => $section_links) {
                    echo '<span class="status_'.$section_name.'"> ';
                    $i=0;
                    foreach ($section_links as $link_name => $link_url) {
                        if ($i > 0) echo ', ';
                        if ('doc' == $link_name) {
                            echo PMA_showMySQLDocu($link_url, $link_url);
                        } else {
                            echo '<a href="' . $link_url . '">' . $link_name . '</a>';
                        }
                        $i++;
                    }
                    echo '</span>';
                }
                unset($link_url, $link_name, $i);
                ?>
                </p>
            </div>
            <div class="tabInnerContent">
                <?php printVariablesTable(); ?>
            </div>
        </div>
        
        <div id="statustabs_charting">
            <?php printMonitor(); ?>
        </div>
    </div>
</div>

<?php

function printQueryStatistics() {
    global $server_status, $used_queries, $url_query, $PMA_PHP_SELF;

    $hour_factor   = 3600 / $server_status['Uptime'];

    $total_queries = array_sum($used_queries);

    ?>
    <h3 id="serverstatusqueries">
        <?php 
        /* l10n: Questions is the name of a MySQL Status variable */
        echo sprintf(__('Questions since startup: %s'),PMA_formatNumber($total_queries, 0)) . ' ';
        echo PMA_showMySQLDocu('server-status-variables', 'server-status-variables', false, 'statvar_Questions');
        ?>
        <br>
        <span>
        <?php
        echo '&oslash; '.__('per hour').': '; 
        echo PMA_formatNumber($total_queries * $hour_factor, 0);
        echo '<br>';
        
        echo '&oslash; '.__('per minute').': '; 
        echo PMA_formatNumber( $total_queries * 60 / $server_status['Uptime'], 0); 
        echo '<br>';
        
        if($total_queries / $server_status['Uptime'] >= 1) {
            echo '&oslash; '.__('per second').': ';
            echo PMA_formatNumber( $total_queries / $server_status['Uptime'], 0); 
        }
        ?>
        </span>
    </h3>
    <?php

    // reverse sort by value to show most used statements first
    arsort($used_queries);

    $odd_row        = true;
    $count_displayed_rows = 0;
    $perc_factor    = 100 / $total_queries; //(- $server_status['Connections']);

    ?>

        <table id="serverstatusqueriesdetails" class="data sortable">
        <col class="namecol" />
        <col class="valuecol" span="3" />
        <thead>
            <tr><th><?php echo __('Statements'); ?></th>
                <th><?php
                    /* l10n: # = Amount of queries */
                    echo __('#');
                    ?>
                <th>&oslash; <?php echo __('per hour'); ?></th>
                <th>%</th>
            </tr>
        </thead>
        <tbody>

    <?php
    $chart_json = array();
    $query_sum = array_sum($used_queries);
    $other_sum = 0;
    foreach ($used_queries as $name => $value) {
        $odd_row = !$odd_row;

        // For the percentage column, use Questions - Connections, because
        // the number of connections is not an item of the Query types
        // but is included in Questions. Then the total of the percentages is 100.
        $name = str_replace(array('Com_', '_'), array('', ' '), $name);

        // Group together values that make out less than 2% into "Other", but only if we have more than 6 fractions already
        if($value < $query_sum * 0.02 && count($chart_json)>6)
            $other_sum += $value;
        else $chart_json[$name] = $value;
    ?>
            <tr class="noclick <?php echo $odd_row ? 'odd' : 'even'; ?>">
                <th class="name"><?php echo htmlspecialchars($name); ?></th>
                <td class="value"><?php echo PMA_formatNumber($value, 5, 0, true); ?></td>
                <td class="value"><?php echo
                    PMA_formatNumber($value * $hour_factor, 4, 1, true); ?></td>
                <td class="value"><?php echo
                    PMA_formatNumber($value * $perc_factor, 0, 2); ?>%</td>
            </tr>
    <?php
    }
    ?>
        </tbody>
        </table>

        <div id="serverstatusquerieschart">
            <span style="display:none;">
        <?php
            if ($other_sum > 0)
                $chart_json[__('Other')] = $other_sum;

            echo json_encode($chart_json);
        ?>
            </span>
        </div>
        <?php
}

function printServerTraffic() {
    global $server_status,$PMA_PHP_SELF;
    global $server_master_status, $server_slave_status, $replication_types;

    $hour_factor    = 3600 / $server_status['Uptime'];

    /**
     * starttime calculation
     */
    $start_time = PMA_DBI_fetch_value(
        'SELECT UNIX_TIMESTAMP() - ' . $server_status['Uptime']);

    ?>
    <h3><?php
    echo sprintf(
        __('Network traffic since startup: %s'),
        implode(' ', PMA_formatByteDown( $server_status['Bytes_received'] + $server_status['Bytes_sent'], 3, 1))
        );
    ?>
    </h3>

    <p>
    <?php
    echo sprintf(__('This MySQL server has been running for %1$s. It started up on %2$s.'),
        PMA_timespanFormat($server_status['Uptime']),
        PMA_localisedDate($start_time)) . "\n";
    ?>
    </p>

    <?php
    if ($server_master_status || $server_slave_status) {
        echo '<p class="notice">';
        if ($server_master_status && $server_slave_status) {
            echo __('This MySQL server works as <b>master</b> and <b>slave</b> in <b>replication</b> process.');
        } elseif ($server_master_status) {
            echo __('This MySQL server works as <b>master</b> in <b>replication</b> process.');
        } elseif ($server_slave_status) {
            echo __('This MySQL server works as <b>slave</b> in <b>replication</b> process.');
        }
        echo __('For further information about replication status on the server, please visit the <a href="#replication">replication section</a>.');
        echo '</p>';
    }

    /* if the server works as master or slave in replication process, display useful information */
    if ($server_master_status || $server_slave_status)
    {
    ?>
      <hr class="clearfloat" />

      <h3><a name="replication"></a><?php echo __('Replication status'); ?></h3>
    <?php

        foreach ($replication_types as $type)
        {
            if (${"server_{$type}_status"}) {
                PMA_replication_print_status_table($type);
            }
        }
        unset($types);
    }
    ?>

    <table id="serverstatustraffic" class="data">
    <thead>
    <tr>
        <th colspan="2"><?php echo __('Traffic') . '&nbsp;' . PMA_showHint(__('On a busy server, the byte counters may overrun, so those statistics as reported by the MySQL server may be incorrect.')); ?></th>
        <th>&oslash; <?php echo __('per hour'); ?></th>
    </tr>
    </thead>
    <tbody>
    <tr class="noclick odd">
        <th class="name"><?php echo __('Received'); ?></th>
        <td class="value"><?php echo
            implode(' ',
                PMA_formatByteDown($server_status['Bytes_received'], 3, 1)); ?></td>
        <td class="value"><?php echo
            implode(' ',
                PMA_formatByteDown(
                    $server_status['Bytes_received'] * $hour_factor, 3, 1)); ?></td>
    </tr>
    <tr class="noclick even">
        <th class="name"><?php echo __('Sent'); ?></th>
        <td class="value"><?php echo
            implode(' ',
                PMA_formatByteDown($server_status['Bytes_sent'], 3, 1)); ?></td>
        <td class="value"><?php echo
            implode(' ',
                PMA_formatByteDown(
                    $server_status['Bytes_sent'] * $hour_factor, 3, 1)); ?></td>
    </tr>
    <tr class="noclick odd">
        <th class="name"><?php echo __('Total'); ?></th>
        <td class="value"><?php echo
            implode(' ',
                PMA_formatByteDown(
                    $server_status['Bytes_received'] + $server_status['Bytes_sent'], 3, 1)
            ); ?></td>
        <td class="value"><?php echo
            implode(' ',
                PMA_formatByteDown(
                    ($server_status['Bytes_received'] + $server_status['Bytes_sent'])
                    * $hour_factor, 3, 1)
            ); ?></td>
    </tr>
    </tbody>
    </table>

    <table id="serverstatusconnections" class="data">
    <thead>
    <tr>
        <th colspan="2"><?php echo __('Connections'); ?></th>
        <th>&oslash; <?php echo __('per hour'); ?></th>
        <th>%</th>
    </tr>
    </thead>
    <tbody>
    <tr class="noclick odd">
        <th class="name"><?php echo __('max. concurrent connections'); ?></th>
        <td class="value"><?php echo
            PMA_formatNumber($server_status['Max_used_connections'], 0); ?>  </td>
        <td class="value">--- </td>
        <td class="value">--- </td>
    </tr>
    <tr class="noclick even">
        <th class="name"><?php echo __('Failed attempts'); ?></th>
        <td class="value"><?php echo
            PMA_formatNumber($server_status['Aborted_connects'], 4, 1, true); ?></td>
        <td class="value"><?php echo
            PMA_formatNumber($server_status['Aborted_connects'] * $hour_factor,
                4, 2, true); ?></td>
        <td class="value"><?php echo
            $server_status['Connections'] > 0
          ? PMA_formatNumber(
                $server_status['Aborted_connects'] * 100 / $server_status['Connections'],
                0, 2, true) . '%'
          : '--- '; ?></td>
    </tr>
    <tr class="noclick odd">
        <th class="name"><?php echo __('Aborted'); ?></th>
        <td class="value"><?php echo
            PMA_formatNumber($server_status['Aborted_clients'], 4, 1, true); ?></td>
        <td class="value"><?php echo
            PMA_formatNumber($server_status['Aborted_clients'] * $hour_factor,
                4, 2, true); ?></td>
        <td class="value"><?php echo
            $server_status['Connections'] > 0
          ? PMA_formatNumber(
                $server_status['Aborted_clients'] * 100 / $server_status['Connections'],
                0, 2, true) . '%'
          : '--- '; ?></td>
    </tr>
    <tr class="noclick even">
        <th class="name"><?php echo __('Total'); ?></th>
        <td class="value"><?php echo
            PMA_formatNumber($server_status['Connections'], 4, 0); ?></td>
        <td class="value"><?php echo
            PMA_formatNumber($server_status['Connections'] * $hour_factor,
                4, 2); ?></td>
        <td class="value"><?php echo
            PMA_formatNumber(100, 0, 2); ?>%</td>
    </tr>
    </tbody>
    </table>
    <?php

    $url_params = array();

    if (! empty($_REQUEST['full'])) {
        $sql_query = 'SHOW FULL PROCESSLIST';
        $url_params['full'] = 1;
        $full_text_link = 'server_status.php' . PMA_generate_common_url(array(), 'html', '?');
    } else {
        $sql_query = 'SHOW PROCESSLIST';
        $full_text_link = 'server_status.php' . PMA_generate_common_url(array('full' => 1));
    }
    $result = PMA_DBI_query($sql_query);

    /**
     * Displays the page
     */
    ?>
    <table id="tableprocesslist" class="data clearfloat">
    <thead>
    <tr>
        <th><?php echo __('Processes'); ?></th>
        <th><?php echo __('ID'); ?></th>
        <th><?php echo __('User'); ?></th>
        <th><?php echo __('Host'); ?></th>
        <th><?php echo __('Database'); ?></th>
        <th><?php echo __('Command'); ?></th>
        <th><?php echo __('Time'); ?></th>
        <th><?php echo __('Status'); ?></th>
        <th><?php
            echo __('SQL query');
            if (! PMA_DRIZZLE) { ?>
                <a href="<?php echo $full_text_link; ?>"
                    title="<?php echo empty($full) ? __('Show Full Queries') : __('Truncate Shown Queries'); ?>">
                    <img src="<?php echo $GLOBALS['pmaThemeImage'] . 's_' . (empty($_REQUEST['full']) ? 'full' : 'partial'); ?>text.png"
                    alt="<?php echo empty($_REQUEST['full']) ? __('Show Full Queries') : __('Truncate Shown Queries'); ?>" />
                </a>
            <?php } ?>
        </th>
    </tr>
    </thead>
    <tbody>
    <?php
    $odd_row = true;
    while ($process = PMA_DBI_fetch_assoc($result)) {
        if (PMA_DRIZZLE) {
            // Drizzle uses uppercase keys
            foreach ($process as $k => $v) {
                $k = $k !== 'DB'
                    ? ucfirst(strtolower($k))
                    : 'db';
                $process[$k] = $v;
            }
        }
        $url_params['kill'] = $process['Id'];
        $kill_process = 'server_status.php' . PMA_generate_common_url($url_params);
        ?>
    <tr class="noclick <?php echo $odd_row ? 'odd' : 'even'; ?>">
        <td><a href="<?php echo $kill_process ; ?>"><?php echo __('Kill'); ?></a></td>
        <td class="value"><?php echo $process['Id']; ?></td>
        <td><?php echo $process['User']; ?></td>
        <td><?php echo $process['Host']; ?></td>
        <td><?php echo ((! isset($process['db']) || ! strlen($process['db'])) ? '<i>' . __('None') . '</i>' : $process['db']); ?></td>
        <td><?php echo $process['Command']; ?></td>
        <td class="value"><?php echo $process['Time']; ?></td>
        <td><?php echo (empty($process['State']) ? '---' : $process['State']); ?></td>
        <td><?php echo (empty($process['Info']) ? '---' : PMA_SQP_formatHtml(PMA_SQP_parse($process['Info']))); ?></td>
    </tr>
        <?php
        $odd_row = ! $odd_row;
    }
    ?>
    </tbody>
    </table>
    <?php
}

function printVariablesTable() {
    global $server_status, $server_variables, $allocationMap, $links;
    /**
     * Messages are built using the message name
     */
    $strShowStatus = array(
        'Aborted_clients' => __('The number of connections that were aborted because the client died without closing the connection properly.'),
        'Aborted_connects' => __('The number of failed attempts to connect to the MySQL server.'),
        'Binlog_cache_disk_use' => __('The number of transactions that used the temporary binary log cache but that exceeded the value of binlog_cache_size and used a temporary file to store statements from the transaction.'),
        'Binlog_cache_use' => __('The number of transactions that used the temporary binary log cache.'),
        'Connections' => __('The number of connection attempts (successful or not) to the MySQL server.'),
        'Created_tmp_disk_tables' => __('The number of temporary tables on disk created automatically by the server while executing statements. If Created_tmp_disk_tables is big, you may want to increase the tmp_table_size  value to cause temporary tables to be memory-based instead of disk-based.'),
        'Created_tmp_files' => __('How many temporary files mysqld has created.'),
        'Created_tmp_tables' => __('The number of in-memory temporary tables created automatically by the server while executing statements.'),
        'Delayed_errors' => __('The number of rows written with INSERT DELAYED for which some error occurred (probably duplicate key).'),
        'Delayed_insert_threads' => __('The number of INSERT DELAYED handler threads in use. Every different table on which one uses INSERT DELAYED gets its own thread.'),
        'Delayed_writes' => __('The number of INSERT DELAYED rows written.'),
        'Flush_commands'  => __('The number of executed FLUSH statements.'),
        'Handler_commit' => __('The number of internal COMMIT statements.'),
        'Handler_delete' => __('The number of times a row was deleted from a table.'),
        'Handler_discover' => __('The MySQL server can ask the NDB Cluster storage engine if it knows about a table with a given name. This is called discovery. Handler_discover indicates the number of time tables have been discovered.'),
        'Handler_read_first' => __('The number of times the first entry was read from an index. If this is high, it suggests that the server is doing a lot of full index scans; for example, SELECT col1 FROM foo, assuming that col1 is indexed.'),
        'Handler_read_key' => __('The number of requests to read a row based on a key. If this is high, it is a good indication that your queries and tables are properly indexed.'),
        'Handler_read_next' => __('The number of requests to read the next row in key order. This is incremented if you are querying an index column with a range constraint or if you are doing an index scan.'),
        'Handler_read_prev' => __('The number of requests to read the previous row in key order. This read method is mainly used to optimize ORDER BY ... DESC.'),
        'Handler_read_rnd' => __('The number of requests to read a row based on a fixed position. This is high if you are doing a lot of queries that require sorting of the result. You probably have a lot of queries that require MySQL to scan whole tables or you have joins that don\'t use keys properly.'),
        'Handler_read_rnd_next' => __('The number of requests to read the next row in the data file. This is high if you are doing a lot of table scans. Generally this suggests that your tables are not properly indexed or that your queries are not written to take advantage of the indexes you have.'),
        'Handler_rollback' => __('The number of internal ROLLBACK statements.'),
        'Handler_update' => __('The number of requests to update a row in a table.'),
        'Handler_write' => __('The number of requests to insert a row in a table.'),
        'Innodb_buffer_pool_pages_data' => __('The number of pages containing data (dirty or clean).'),
        'Innodb_buffer_pool_pages_dirty' => __('The number of pages currently dirty.'),
        'Innodb_buffer_pool_pages_flushed' => __('The number of buffer pool pages that have been requested to be flushed.'),
        'Innodb_buffer_pool_pages_free' => __('The number of free pages.'),
        'Innodb_buffer_pool_pages_latched' => __('The number of latched pages in InnoDB buffer pool. These are pages currently being read or written or that can\'t be flushed or removed for some other reason.'),
        'Innodb_buffer_pool_pages_misc' => __('The number of pages busy because they have been allocated for administrative overhead such as row locks or the adaptive hash index. This value can also be calculated as Innodb_buffer_pool_pages_total - Innodb_buffer_pool_pages_free - Innodb_buffer_pool_pages_data.'),
        'Innodb_buffer_pool_pages_total' => __('Total size of buffer pool, in pages.'),
        'Innodb_buffer_pool_read_ahead_rnd' => __('The number of "random" read-aheads InnoDB initiated. This happens when a query is to scan a large portion of a table but in random order.'),
        'Innodb_buffer_pool_read_ahead_seq' => __('The number of sequential read-aheads InnoDB initiated. This happens when InnoDB does a sequential full table scan.'),
        'Innodb_buffer_pool_read_requests' => __('The number of logical read requests InnoDB has done.'),
        'Innodb_buffer_pool_reads' => __('The number of logical reads that InnoDB could not satisfy from buffer pool and had to do a single-page read.'),
        'Innodb_buffer_pool_wait_free' => __('Normally, writes to the InnoDB buffer pool happen in the background. However, if it\'s necessary to read or create a page and no clean pages are available, it\'s necessary to wait for pages to be flushed first. This counter counts instances of these waits. If the buffer pool size was set properly, this value should be small.'),
        'Innodb_buffer_pool_write_requests' => __('The number writes done to the InnoDB buffer pool.'),
        'Innodb_data_fsyncs' => __('The number of fsync() operations so far.'),
        'Innodb_data_pending_fsyncs' => __('The current number of pending fsync() operations.'),
        'Innodb_data_pending_reads' => __('The current number of pending reads.'),
        'Innodb_data_pending_writes' => __('The current number of pending writes.'),
        'Innodb_data_read' => __('The amount of data read so far, in bytes.'),
        'Innodb_data_reads' => __('The total number of data reads.'),
        'Innodb_data_writes' => __('The total number of data writes.'),
        'Innodb_data_written' => __('The amount of data written so far, in bytes.'),
        'Innodb_dblwr_pages_written' => __('The number of pages that have been written for doublewrite operations.'),
        'Innodb_dblwr_writes' => __('The number of doublewrite operations that have been performed.'),
        'Innodb_log_waits' => __('The number of waits we had because log buffer was too small and we had to wait for it to be flushed before continuing.'),
        'Innodb_log_write_requests' => __('The number of log write requests.'),
        'Innodb_log_writes' => __('The number of physical writes to the log file.'),
        'Innodb_os_log_fsyncs' => __('The number of fsync() writes done to the log file.'),
        'Innodb_os_log_pending_fsyncs' => __('The number of pending log file fsyncs.'),
        'Innodb_os_log_pending_writes' => __('Pending log file writes.'),
        'Innodb_os_log_written' => __('The number of bytes written to the log file.'),
        'Innodb_pages_created' => __('The number of pages created.'),
        'Innodb_page_size' => __('The compiled-in InnoDB page size (default 16KB). Many values are counted in pages; the page size allows them to be easily converted to bytes.'),
        'Innodb_pages_read' => __('The number of pages read.'),
        'Innodb_pages_written' => __('The number of pages written.'),
        'Innodb_row_lock_current_waits' => __('The number of row locks currently being waited for.'),
        'Innodb_row_lock_time_avg' => __('The average time to acquire a row lock, in milliseconds.'),
        'Innodb_row_lock_time' => __('The total time spent in acquiring row locks, in milliseconds.'),
        'Innodb_row_lock_time_max' => __('The maximum time to acquire a row lock, in milliseconds.'),
        'Innodb_row_lock_waits' => __('The number of times a row lock had to be waited for.'),
        'Innodb_rows_deleted' => __('The number of rows deleted from InnoDB tables.'),
        'Innodb_rows_inserted' => __('The number of rows inserted in InnoDB tables.'),
        'Innodb_rows_read' => __('The number of rows read from InnoDB tables.'),
        'Innodb_rows_updated' => __('The number of rows updated in InnoDB tables.'),
        'Key_blocks_not_flushed' => __('The number of key blocks in the key cache that have changed but haven\'t yet been flushed to disk. It used to be known as Not_flushed_key_blocks.'),
        'Key_blocks_unused' => __('The number of unused blocks in the key cache. You can use this value to determine how much of the key cache is in use.'),
        'Key_blocks_used' => __('The number of used blocks in the key cache. This value is a high-water mark that indicates the maximum number of blocks that have ever been in use at one time.'),
        'Key_read_requests' => __('The number of requests to read a key block from the cache.'),
        'Key_reads' => __('The number of physical reads of a key block from disk. If Key_reads is big, then your key_buffer_size value is probably too small. The cache miss rate can be calculated as Key_reads/Key_read_requests.'),
        'Key_write_requests' => __('The number of requests to write a key block to the cache.'),
        'Key_writes' => __('The number of physical writes of a key block to disk.'),
        'Last_query_cost' => __('The total cost of the last compiled query as computed by the query optimizer. Useful for comparing the cost of different query plans for the same query. The default value of 0 means that no query has been compiled yet.'),
        'Max_used_connections' => __('The maximum number of connections that have been in use simultaneously since the server started.'),
        'Not_flushed_delayed_rows' => __('The number of rows waiting to be written in INSERT DELAYED queues.'),
        'Opened_tables' => __('The number of tables that have been opened. If opened tables is big, your table cache value is probably too small.'),
        'Open_files' => __('The number of files that are open.'),
        'Open_streams' => __('The number of streams that are open (used mainly for logging).'),
        'Open_tables' => __('The number of tables that are open.'),
        'Qcache_free_blocks' => __('The number of free memory blocks in query cache. High numbers can indicate fragmentation issues, which may be solved by issuing a FLUSH QUERY CACHE statement.'),
        'Qcache_free_memory' => __('The amount of free memory for query cache.'),
        'Qcache_hits' => __('The number of cache hits.'),
        'Qcache_inserts' => __('The number of queries added to the cache.'),
        'Qcache_lowmem_prunes' => __('The number of queries that have been removed from the cache to free up memory for caching new queries. This information can help you tune the query cache size. The query cache uses a least recently used (LRU) strategy to decide which queries to remove from the cache.'),
        'Qcache_not_cached' => __('The number of non-cached queries (not cachable, or not cached due to the query_cache_type setting).'),
        'Qcache_queries_in_cache' => __('The number of queries registered in the cache.'),
        'Qcache_total_blocks' => __('The total number of blocks in the query cache.'),
        'Rpl_status' => __('The status of failsafe replication (not yet implemented).'),
        'Select_full_join' => __('The number of joins that do not use indexes. If this value is not 0, you should carefully check the indexes of your tables.'),
        'Select_full_range_join' => __('The number of joins that used a range search on a reference table.'),
        'Select_range_check' => __('The number of joins without keys that check for key usage after each row. (If this is not 0, you should carefully check the indexes of your tables.)'),
        'Select_range' => __('The number of joins that used ranges on the first table. (It\'s normally not critical even if this is big.)'),
        'Select_scan' => __('The number of joins that did a full scan of the first table.'),
        'Slave_open_temp_tables' => __('The number of temporary tables currently open by the slave SQL thread.'),
        'Slave_retried_transactions' => __('Total (since startup) number of times the replication slave SQL thread has retried transactions.'),
        'Slave_running' => __('This is ON if this server is a slave that is connected to a master.'),
        'Slow_launch_threads' => __('The number of threads that have taken more than slow_launch_time seconds to create.'),
        'Slow_queries' => __('The number of queries that have taken more than long_query_time seconds.'),
        'Sort_merge_passes' => __('The number of merge passes the sort algorithm has had to do. If this value is large, you should consider increasing the value of the sort_buffer_size system variable.'),
        'Sort_range' => __('The number of sorts that were done with ranges.'),
        'Sort_rows' => __('The number of sorted rows.'),
        'Sort_scan' => __('The number of sorts that were done by scanning the table.'),
        'Table_locks_immediate' => __('The number of times that a table lock was acquired immediately.'),
        'Table_locks_waited' => __('The number of times that a table lock could not be acquired immediately and a wait was needed. If this is high, and you have performance problems, you should first optimize your queries, and then either split your table or tables or use replication.'),
        'Threads_cached' => __('The number of threads in the thread cache. The cache hit rate can be calculated as Threads_created/Connections. If this value is red you should raise your thread_cache_size.'),
        'Threads_connected' => __('The number of currently open connections.'),
        'Threads_created' => __('The number of threads created to handle connections. If Threads_created is big, you may want to increase the thread_cache_size value. (Normally this doesn\'t give a notable performance improvement if you have a good thread implementation.)'),
        'Threads_running' => __('The number of threads that are not sleeping.')
    );

    /**
     * define some alerts
     */
    // name => max value before alert
    $alerts = array(
        // lower is better
        // variable => max value
        'Aborted_clients' => 0,
        'Aborted_connects' => 0,

        'Binlog_cache_disk_use' => 0,

        'Created_tmp_disk_tables' => 0,

        'Handler_read_rnd' => 0,
        'Handler_read_rnd_next' => 0,

        'Innodb_buffer_pool_pages_dirty' => 0,
        'Innodb_buffer_pool_reads' => 0,
        'Innodb_buffer_pool_wait_free' => 0,
        'Innodb_log_waits' => 0,
        'Innodb_row_lock_time_avg' => 10, // ms
        'Innodb_row_lock_time_max' => 50, // ms
        'Innodb_row_lock_waits' => 0,

        'Slow_queries' => 0,
        'Delayed_errors' => 0,
        'Select_full_join' => 0,
        'Select_range_check' => 0,
        'Sort_merge_passes' => 0,
        'Opened_tables' => 0,
        'Table_locks_waited' => 0,
        'Qcache_lowmem_prunes' => 0,

        'Qcache_free_blocks' => $server_status['Qcache_total_blocks'] / 5,
        'Slow_launch_threads' => 0,

        // depends on Key_read_requests
        // normaly lower then 1:0.01
        'Key_reads' => (0.01 * $server_status['Key_read_requests']),
        // depends on Key_write_requests
        // normaly nearly 1:1
        'Key_writes' => (0.9 * $server_status['Key_write_requests']),

        'Key_buffer_fraction' => 0.5,

        // alert if more than 95% of thread cache is in use
        'Threads_cached' => 0.95 * $server_variables['thread_cache_size']

        // higher is better
        // variable => min value
        //'Handler read key' => '> ',
    );

?>
<table class="data sortable" id="serverstatusvariables">
    <col class="namecol" />
    <col class="valuecol" />
    <col class="descrcol" />
    <thead>
        <tr>
            <th><?php echo __('Variable'); ?></th>
            <th><?php echo __('Value'); ?></th>
            <th><?php echo __('Description'); ?></th>
        </tr>
    </thead>
    <tbody>
    <?php

    $odd_row = false;
    foreach ($server_status as $name => $value) {
            $odd_row = !$odd_row;
?>
        <tr class="noclick <?php echo $odd_row ? 'odd' : 'even'; echo isset($allocationMap[$name])?' s_'.$allocationMap[$name]:''; ?>">
            <th class="name"><?php echo htmlspecialchars(str_replace('_',' ',$name)) . PMA_showMySQLDocu('server-status-variables', 'server-status-variables', false, 'statvar_' . $name); ?>
            </th>
            <td class="value"><?php
            if (isset($alerts[$name])) {
                if ($value > $alerts[$name]) {
                    echo '<span class="attention">';
                } else {
                    echo '<span class="allfine">';
                }
            }
            if ('%' === substr($name, -1, 1)) {
                echo PMA_formatNumber($value, 0, 2) . ' %';
            } elseif (is_numeric($value) && $value == (int) $value && $value > 1000) {
                echo PMA_formatNumber($value, 3, 1);
            } elseif (is_numeric($value) && $value == (int) $value) {
                echo PMA_formatNumber($value, 3, 0);
            } elseif (is_numeric($value)) {
                echo PMA_formatNumber($value, 3, 1);
            } else {
                echo htmlspecialchars($value);
            }
            if (isset($alerts[$name])) {
                echo '</span>';
            }
            ?></td>
            <td class="descr">
            <?php
            if (isset($strShowStatus[$name ])) {
                echo $strShowStatus[$name];
            }

            if (isset($links[$name])) {
                foreach ($links[$name] as $link_name => $link_url) {
                    if ('doc' == $link_name) {
                        echo PMA_showMySQLDocu($link_url, $link_url);
                    } else {
                        echo ' <a href="' . $link_url . '">' . $link_name . '</a>' .
                        "\n";
                    }
                }
                unset($link_url, $link_name);
            }
            ?>
            </td>
        </tr>
    <?php
    }
    ?>
    </tbody>
    </table>
    <?php
}

function printMonitor() {
    global $server_status, $server_db_isLocal;
?>
    <div class="monitorLinks">
        <a href="#pauseCharts">
            <img src="themes/dot.gif" class="icon ic_play" alt="" /> 
            <?php echo __('Start Monitor'); ?>
        </a>
        <a href="#settingsPopup" rel="popupLink" style="display:none;">
            <img src="themes/dot.gif" class="icon ic_s_cog" alt="" /> 
            <?php echo __('Settings'); ?>
        </a>
        <a href="#monitorInstructionsDialog">
            <img src="themes/dot.gif" class="icon ic_b_help" alt="" /> 
            <?php echo __('Instructions/Setup'); ?>
        </a>
        <a href="#endChartEditMode" style="display:none;">
            <img src="themes/dot.gif" class="icon ic_s_okay" alt="" /> 
            <?php echo __('Done rearranging/editing charts'); ?>
        </a>
    </div>
    
    <div class="popupContent settingsPopup">
        <a href="#addNewChart">
            <img src="themes/dot.gif" class="icon ic_b_chart" alt="" /> 
            <?php echo __('Add chart'); ?>
        </a> | 
        <a href="#rearrangeCharts"> <?php echo __('Rearrange/edit charts'); ?></a><br>
        <p>
            <?php echo __('Refresh rate:'); refreshList('gridChartRefresh'); ?><br>
        </p>
        <p> 
            <?php echo __('Chart columns:'); ?>
            <select name="chartColumns">
                <option>1</option>
                <option>2</option>
                <option>3</option>
                <option>4</option>
                <option>5</option>
                <option>6</option>
                <option>7</option>
                <option>8</option>
                <option>9</option>
                <option>10</option>
            </select>
        </p>
        <a href="#clearMonitorConfig"><?php echo __('Clear monitor config'); ?></a>
    </div>
    
    <div id="monitorInstructionsDialog" title="<?php echo __('Monitor Instructions'); ?>" style="display:none;">
        <?php echo __('The phpMyAdmin Monitor can assist you in optimizing the server configuration and track down time intensive
<<<<<<< HEAD
        queries. For the latter you will need to set log_output to \'TABLE\' and have either the slow_query_log or general_log enabled.'); ?>
=======
        queries. For the latter you will need to set log_output to \'TABLE\' and have either the slow_query_log or general_log enabled. Note however, that the
		general_log produces a lot of data and increases server load by up to 15%'); ?>
>>>>>>> 97b13756
        <p></p>
        <img class="ajaxIcon" src="<?php echo $GLOBALS['pmaThemeImage']; ?>ajax_clock_small.gif" alt="Loading">
        <div class="ajaxContent">
        </div>
        <div class="monitorUse" style="display:none;">
        <p></p>
        <?php echo __('<b>Using the monitor:</b><br/>
        Ok, you are good to go! Once you click \'Start monitor\' your browser will refresh all displayed charts
        in a regular interval. You may add charts and change the refresh rate under \'Settings\', or remove any chart
        using the cog icon on each respective chart.
        <p>When you get to see a sudden spike in activity, select the relevant time span on any chart by holding down the
        left mouse button and panning over the chart. This will load statistics from the logs helping you find what caused the
        activity spike.</p>');
		?>
		<p>
		<img class="icon ic_s_attention" src="themes/dot.gif" alt=""> 
		<?php echo __('<b>Please note:</b>
        Enabling the general_log may increase the server load by 5-15%. Also be aware that generating statistics from the logs is a 
        load intensive task, so it is advisable to select only a small time span and to disable the general_log and empty its table once monitoring is not required any more.
        '); ?>
		</p>
        </div>
    </div>
    
    <div id="addChartDialog" title="Add chart" style="display:none;">
        <div id="tabGridVariables">
            <p><input type="text" name="chartTitle" value="<?php echo __('Chart Title'); ?>" /></p>
            <?php if($server_db_isLocal) { ?>
            <input type="radio" name="chartType" value="cpu" id="chartCPU"> 
            <label for="chartCPU"><?php echo __('CPU Usage'); ?></label><br/>
            
            <input type="radio" name="chartType" value="memory" id="chartMemory"> 
            <label for="chartMemory"><?php echo __('Memory Usage'); ?></label><br/>
            
            <input type="radio" name="chartType" value="swap" id="chartSwap"> 
            <label for="chartSwap"><?php echo __('Swap Usage'); ?></label><br/>
            <?php } ?>
            <input type="radio" name="chartType" value="variable" id="chartStatusVar" checked="checked"> 
            <label for="chartStatusVar"><?php echo __('Status variable(s)'); ?></label><br/>
            <div id="chartVariableSettings">
                <label for="chartSeries"><?php echo __('Select series:'); ?></label><br>
                <select id="chartSeries" name="varChartList" size="1">
                    <option><?php echo __('Commonly monitored'); ?></option>
                    <option>Processes</option>
                    <option>Questions</option>
                    <option>Connections</option>
                    <option>Bytes_sent</option>
                    <option>Bytes_received</option>
                    <option>Threads_connected</option>
                    <option>Created_tmp_disk_tables</option>
                    <option>Handler_read_first</option>
                    <option>Innodb_buffer_pool_wait_free</option>
                    <option>Key_reads</option>
                    <option>Open_tables</option>
                    <option>Select_full_join</option>
                    <option>Slow_queries</option>
                </select><br>
                <label for="variableInput"><?php echo __('or type variable name:'); ?> </label> 
                <input type="text" name="variableInput" id="variableInput" />
                <p></p>
                <input type="checkbox" name="differentialValue" id="differentialValue" value="differential" checked="checked" /> 
                <label for="differentialValue"><?php echo __('Display as differential value'); ?></label><br>
                <input type="checkbox" id="useDivisor" name="useDivisor" value="1" /> 
                <label for="useDivisor"><?php echo __('Apply a divisor'); ?></label>
                <span class="divisorInput" style="display:none;">
                    <input type="text" name="valueDivisor" size="4" value="1"> 
                    (<a href="#kibDivisor"><?php echo __('KiB'); ?></a>, <a href="#mibDivisor"><?php echo __('MiB'); ?></a>)
                </span><br>
                
                <input type="checkbox" id="useUnit" name="useUnit" value="1" /> 
                <label for="useUnit"><?php echo __('Append unit to data values'); ?></label>
                
                <span class="unitInput" style="display:none;">
                    <input type="text" name="valueUnit" size="4" value="">
                </span>
                <p>
                    <a href="#submitAddSeries"><b><?php echo __('Add this series'); ?></b></a> 
                    <span id="clearSeriesLink" style="display:none;">
                       | <a href="#submitClearSeries"><?php echo __('Clear series'); ?></a>
                    </span>
                </p>
                <?php echo __('Series in Chart:'); ?><br/>
                <span id="seriesPreview">
                <i><?php echo __('None'); ?></i>
                </span>
            </div>
        </div>
    </div>
    
    <div id="loadingLogsDialog" title="<?php echo __('Loading logs'); ?>" style="display:none;">
    </div>
    
    <div id="logAnalyseDialog" title="<?php echo __('Log statistics'); ?>">
        
    </div>
    
    <table border="0" class="clearfloat" id="chartGrid">

    </table>
    <div id="logTable">
        <br/>
    </div>
    
    <script type="text/javascript">
        variableNames = [ <?php
            $i=0;
            foreach ($server_status as $name=>$value) {
                if(is_numeric($value)) {
                    if($i++ > 0) echo ", ";
                    echo "'".$name."'";
                }
            }
            ?> ];
    </script>
<?php
}

/* Builds a <select> list for refresh rates */
function refreshList($name,$defaultRate=5, $refreshRates=Array(1, 2, 5, 10, 20, 40, 60, 120, 300, 600)) {
?>
    <select name="<?php echo $name; ?>">
        <?php
            foreach ($refreshRates as $rate) {
                $selected = ($rate == $defaultRate)?' selected="selected"':'';
                
                if($rate<60)
                    echo '<option value="'.$rate.'"'.$selected.'>'.sprintf(_ngettext('%d second', '%d seconds', $rate), $rate).'</option>';
                else
                    echo '<option value="'.$rate.'"'.$selected.'>'.sprintf(_ngettext('%d minute', '%d minutes', $rate/60), $rate/60).'</option>';
            }
        ?>
    </select>
<?php
}

/**
 * cleanup of some deprecated values
 *
 * @param array &$server_status
 */
function cleanDeprecated(&$server_status) {
    $deprecated = array(
        'Com_prepare_sql' => 'Com_stmt_prepare',
        'Com_execute_sql' => 'Com_stmt_execute',
        'Com_dealloc_sql' => 'Com_stmt_close',
    );

    foreach ($deprecated as $old => $new) {
        if (isset($server_status[$old]) && isset($server_status[$new])) {
            unset($server_status[$old]);
        }
    }
}

/**
 * Sends the footer
 */
require './libraries/footer.inc.php';
?><|MERGE_RESOLUTION|>--- conflicted
+++ resolved
@@ -1335,12 +1335,8 @@
     
     <div id="monitorInstructionsDialog" title="<?php echo __('Monitor Instructions'); ?>" style="display:none;">
         <?php echo __('The phpMyAdmin Monitor can assist you in optimizing the server configuration and track down time intensive
-<<<<<<< HEAD
-        queries. For the latter you will need to set log_output to \'TABLE\' and have either the slow_query_log or general_log enabled.'); ?>
-=======
         queries. For the latter you will need to set log_output to \'TABLE\' and have either the slow_query_log or general_log enabled. Note however, that the
 		general_log produces a lot of data and increases server load by up to 15%'); ?>
->>>>>>> 97b13756
         <p></p>
         <img class="ajaxIcon" src="<?php echo $GLOBALS['pmaThemeImage']; ?>ajax_clock_small.gif" alt="Loading">
         <div class="ajaxContent">
