--- conflicted
+++ resolved
@@ -586,29 +586,10 @@
         $charset_conversion = true;
     }
 } elseif (isset($charset_of_file) && $charset_of_file != 'utf-8') {
-<<<<<<< HEAD
-    if (PMA_DRIZZLE) {
-        // Drizzle doesn't support other character sets,
-        // so we can't fallback to SET NAMES - throw an error
-        $message = PMA\libraries\Message::error(
-            __(
-                'Cannot convert file\'s character'
-                . ' set without character set conversion library!'
-            )
-        );
-        PMA_stopImport($message);
-    } else {
-        $GLOBALS['dbi']->query('SET NAMES \'' . $charset_of_file . '\'');
-        // We can not show query in this case, it is in different charset
-        $sql_query_disabled = true;
-        $reset_charset = true;
-    }
-=======
     $GLOBALS['dbi']->query('SET NAMES \'' . $charset_of_file . '\'');
     // We can not show query in this case, it is in different charset
     $sql_query_disabled = true;
     $reset_charset = true;
->>>>>>> 6a163eaa
 }
 
 // Something to skip? (because timeout has passed)
