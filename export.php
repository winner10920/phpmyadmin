--- conflicted
+++ resolved
@@ -9,16 +9,9 @@
 /**
  * Get the variables sent or posted to this script and a core script
  */
-<<<<<<< HEAD
 if (!defined('TESTSUITE')) {
+    define('PMA_BYPASS_GET_INSTANCE', 1);
     require_once 'libraries/common.inc.php';
-=======
-define('PMA_BYPASS_GET_INSTANCE', 1);
-require_once 'libraries/common.inc.php';
-require_once 'libraries/zip.lib.php';
-require_once 'libraries/plugin_interface.lib.php';
->>>>>>> 5298602f
-
     require_once 'libraries/zip.lib.php';
     require_once 'libraries/plugin_interface.lib.php';
 
