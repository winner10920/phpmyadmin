--- conflicted
+++ resolved
@@ -249,160 +249,6 @@
     $time_start = time();
 }
 
-<<<<<<< HEAD
-=======
-/**
- * Sets a session variable upon a possible fatal error during export 
- *
- * @return void 
- */
-function PMA_shutdown()
-{
-    $a = error_get_last();
-    if ($a != null && strpos($a['message'], "execution time")) {
-        //write in partially downloaded file for future reference of user
-        print_r($a);
-        //set session variable to check if there was error while exporting
-        $_SESSION['pma_export_error'] = $a['message'];
-    }
-}
-/**
- * Detect ob_gzhandler
- *
- * @return bool
- */
-function PMA_isGzHandlerEnabled()
-{
-    return in_array('ob_gzhandler', ob_list_handlers());
-}
-
-/**
- * Detect whether gzencode is needed; it might not be needed if
- * the server is already compressing by itself
- *
- * @return bool Whether gzencode is needed
- */
-function PMA_gzencodeNeeded()
-{
-    /*
-     * We should gzencode only if the function exists
-     * but we don't want to compress twice, therefore
-     * gzencode only if transparent compression is not enabled
-     * and gz compression was not asked via $cfg['OBGzip']
-     * but transparent compression does not apply when saving to server
-     */
-    if (@function_exists('gzencode')
-        && ((! @ini_get('zlib.output_compression')
-        && ! PMA_isGzHandlerEnabled())
-        || $GLOBALS['save_on_server'])
-    ) {
-        return true;
-    } else {
-        return false;
-    }
-}
-
-/**
- * Output handler for all exports, if needed buffering, it stores data into
- * $dump_buffer, otherwise it prints thems out.
- *
- * @param string $line the insert statement
- *
- * @return bool Whether output succeeded
- */
-function PMA_exportOutputHandler($line)
-{
-    global $time_start, $dump_buffer, $dump_buffer_len, $save_filename;
-
-    // Kanji encoding convert feature
-    if ($GLOBALS['output_kanji_conversion']) {
-        $line = PMA_Kanji_strConv(
-            $line,
-            $GLOBALS['knjenc'],
-            isset($GLOBALS['xkana']) ? $GLOBALS['xkana'] : ''
-        );
-    }
-    // If we have to buffer data, we will perform everything at once at the end
-    if ($GLOBALS['buffer_needed']) {
-
-        $dump_buffer .= $line;
-        if ($GLOBALS['onfly_compression']) {
-
-            $dump_buffer_len += strlen($line);
-
-            if ($dump_buffer_len > $GLOBALS['memory_limit']) {
-                if ($GLOBALS['output_charset_conversion']) {
-                    $dump_buffer = PMA_convertString(
-                        'utf-8',
-                        $GLOBALS['charset_of_file'],
-                        $dump_buffer
-                    );
-                }
-                if ($GLOBALS['compression'] == 'gzip'
-                    && PMA_gzencodeNeeded()
-                ) {
-                    // as a gzipped file
-                    // without the optional parameter level because it bugs
-                    $dump_buffer = gzencode($dump_buffer);
-                }
-                if ($GLOBALS['save_on_server']) {
-                    $write_result = @fwrite($GLOBALS['file_handle'], $dump_buffer);
-                    if ($write_result != strlen($dump_buffer)) {
-                        $GLOBALS['message'] = PMA_Message::error(
-                            __('Insufficient space to save the file %s.')
-                        );
-                        $GLOBALS['message']->addParam($save_filename);
-                        return false;
-                    }
-                } else {
-                    echo $dump_buffer;
-                }
-                $dump_buffer = '';
-                $dump_buffer_len = 0;
-            }
-        } else {
-            $time_now = time();
-            if ($time_start >= $time_now + 30) {
-                $time_start = $time_now;
-                header('X-pmaPing: Pong');
-            } // end if
-        }
-    } else {
-        if ($GLOBALS['asfile']) {
-            if ($GLOBALS['output_charset_conversion']) {
-                $line = PMA_convertString(
-                    'utf-8',
-                    $GLOBALS['charset_of_file'],
-                    $line
-                );
-            }
-            if ($GLOBALS['save_on_server'] && strlen($line) > 0) {
-                $write_result = @fwrite($GLOBALS['file_handle'], $line);
-                if (! $write_result || ($write_result != strlen($line))) {
-                    $GLOBALS['message'] = PMA_Message::error(
-                        __('Insufficient space to save the file %s.')
-                    );
-                    $GLOBALS['message']->addParam($save_filename);
-                    return false;
-                }
-                $time_now = time();
-                if ($time_start >= $time_now + 30) {
-                    $time_start = $time_now;
-                    header('X-pmaPing: Pong');
-                } // end if
-            } else {
-                // We export as file - output normally
-                echo $line;
-            }
-        } else {
-            // We export as html - replace special chars
-            echo htmlspecialchars($line);
-        }
-    }
-    return true;
-} // end of the 'PMA_exportOutputHandler()' function
-
->>>>>>> 144e00e5
 // Defines the default <CR><LF> format.
 // For SQL always use \n as MySQL wants this on all platforms.
 if (!defined('TESTSUITE')) {
@@ -422,101 +268,16 @@
         && $type != 'xls';
 
     // Use on the fly compression?
-<<<<<<< HEAD
     $GLOBALS['onfly_compression'] = $GLOBALS['cfg']['CompressOnFly']
-        && ($compression == 'gzip' || $compression == 'bzip2');
+        && $compression == 'gzip';
     if ($GLOBALS['onfly_compression']) {
         $GLOBALS['memory_limit'] = PMA_getMemoryLimitForExport();
-=======
-    $onfly_compression = $GLOBALS['cfg']['CompressOnFly']
-        && $compression == 'gzip';
-    if ($onfly_compression) {
-        $memory_limit = trim(@ini_get('memory_limit'));
-        $memory_limit_num = (int)substr($memory_limit, 0, -1);
-        // 2 MB as default
-        if (empty($memory_limit) || '-1' == $memory_limit) {
-            $memory_limit = 2 * 1024 * 1024;
-        } elseif (strtolower(substr($memory_limit, -1)) == 'm') {
-            $memory_limit = $memory_limit_num * 1024 * 1024;
-        } elseif (strtolower(substr($memory_limit, -1)) == 'k') {
-            $memory_limit = $memory_limit_num * 1024;
-        } elseif (strtolower(substr($memory_limit, -1)) == 'g') {
-            $memory_limit = $memory_limit_num * 1024 * 1024 * 1024;
-        } else {
-            $memory_limit = (int)$memory_limit;
-        }
-
-        // Some of memory is needed for other things and as threshold.
-        // During export I had allocated (see memory_get_usage function)
-        // approx 1.2MB so this comes from that.
-        if ($memory_limit > 1500000) {
-            $memory_limit -= 1500000;
-        }
-
-        // Some memory is needed for compression, assume 1/3
-        $memory_limit /= 8;
->>>>>>> 144e00e5
     }
 
     // Generate filename and mime type if needed
     if ($asfile) {
-<<<<<<< HEAD
         if (empty($remember_template)) {
             $remember_template = '';
-=======
-        $pma_uri_parts = parse_url($cfg['PmaAbsoluteUri']);
-        if ($export_type == 'server') {
-            if (isset($remember_template)) {
-                $GLOBALS['PMA_Config']->setUserValue(
-                    'pma_server_filename_template',
-                    'Export/file_template_server',
-                    $filename_template
-                );
-            }
-        } elseif ($export_type == 'database') {
-            if (isset($remember_template)) {
-                $GLOBALS['PMA_Config']->setUserValue(
-                    'pma_db_filename_template',
-                    'Export/file_template_database',
-                    $filename_template
-                );
-            }
-        } else {
-            if (isset($remember_template)) {
-                $GLOBALS['PMA_Config']->setUserValue(
-                    'pma_table_filename_template',
-                    'Export/file_template_table',
-                    $filename_template
-                );
-            }
-        }
-        $filename = PMA_Util::expandUserString($filename_template);
-        // remove dots in filename (coming from either the template or already
-        // part of the filename) to avoid a remote code execution vulnerability
-        $filename = PMA_sanitizeFilename($filename, $replaceDots = true);
-
-        // Grab basic dump extension and mime type
-        // Check if the user already added extension;
-        // get the substring where the extension would be if it was included
-        $extension_start_pos = strlen($filename) - strlen(
-            $export_plugin->getProperties()->getExtension()
-        ) - 1;
-        $user_extension = substr($filename, $extension_start_pos, strlen($filename));
-        $required_extension = "." . $export_plugin->getProperties()->getExtension();
-        if (strtolower($user_extension) != $required_extension) {
-            $filename  .= $required_extension;
-        }
-        $mime_type  = $export_plugin->getProperties()->getMimeType();
-
-        // If dump is going to be compressed, set correct mime_type and add
-        // compression to extension
-        if ($compression == 'gzip') {
-            $filename  .= '.gz';
-            $mime_type = 'application/x-gzip';
-        } elseif ($compression == 'zip') {
-            $filename  .= '.zip';
-            $mime_type = 'application/zip';
->>>>>>> 144e00e5
         }
         list($filename, $mime_type) = PMA_getExportFilenameAndMimetype(
             $export_type, $remember_template, $export_plugin, $compression,
@@ -667,24 +428,9 @@
             );
         }
 
-<<<<<<< HEAD
         // Compression needed?
         if ($compression) {
             $dump_buffer = PMA_compressExport($dump_buffer, $compression);
-=======
-        // Do the compression
-        // 1. as a zipped file
-        if ($compression == 'zip') {
-            if (@function_exists('gzcompress')) {
-                $zipfile = new ZipFile();
-                $zipfile->addFile($dump_buffer, substr($filename, 0, -4));
-                $dump_buffer = $zipfile->file();
-            }
-        } elseif ($compression == 'gzip' && PMA_gzencodeNeeded()) {
-            // 3. as a gzipped file
-            // without the optional parameter level because it bugs
-                $dump_buffer = gzencode($dump_buffer);
->>>>>>> 144e00e5
         }
 
         /* If we saved on server, we have to close file now */
